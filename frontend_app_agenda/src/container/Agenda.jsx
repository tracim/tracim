--- conflicted
+++ resolved
@@ -42,13 +42,8 @@
     document.addEventListener(CUSTOM_EVENT.APP_CUSTOM_EVENT_LISTENER, this.customEventReducer)
   }
 
-<<<<<<< HEAD
-  customEventReducer = ({ detail: { type, data } }) => { // action: { type: '', data: {} }
-    const { state, props } = this
-=======
   customEventReducer = ({ detail: { type, data } }) => {
-    const { state } = this
->>>>>>> 0878de2c
+    const { state, props } = this
 
     switch (type) {
       case CUSTOM_EVENT.SHOW_APP(state.config.slug):
