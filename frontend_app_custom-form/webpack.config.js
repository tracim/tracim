--- conflicted
+++ resolved
@@ -1,11 +1,6 @@
 const path = require('path')
 const isProduction = process.env.NODE_ENV === 'production'
-
-<<<<<<< HEAD
-=======
 const isServDev = process.env.SERVDEV === 'true'
-
->>>>>>> 855950fb
 const PnpWebpackPlugin = require('pnp-webpack-plugin')
 
 module.exports = {
