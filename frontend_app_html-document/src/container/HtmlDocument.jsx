import React from 'react'
import HtmlDocumentComponent from '../component/HtmlDocument.jsx'
import { translate } from 'react-i18next'
import { uniqBy } from 'lodash'
import i18n from '../i18n.js'
import {
  APP_FEATURE_MODE,
  BREADCRUMBS_TYPE,
  CONTENT_TYPE,
  CUSTOM_EVENT,
  FAVORITE_STATE,
  LOCAL_STORAGE_FIELD,
  PAGE,
  ROLE_LIST,
  ROLE,
  TLM_CORE_EVENT_TYPE as TLM_CET,
  TLM_ENTITY_TYPE as TLM_ET,
  TLM_SUB_TYPE as TLM_ST,
  TRANSLATION_STATE,
  FilenameWithBadges,
  PopinFixed,
  PopinFixedContent,
  PopinFixedRightPart,
  PopinFixedRightPartContent,
  TagList,
  Timeline,
  ToDoManagement,
  addAllResourceI18n,
  addClassToMentionsOfUser,
  addExternalLinksIcons,
  appContentFactory,
  buildContentPathBreadcrumbs,
  buildHeadTitle,
  getContent,
  getDefaultTranslationState,
  getInvalidMentionList,
  getLocalStorageItem,
  getOrCreateSessionClientToken,
  getToDo,
  handleClickCopyLink,
  handleFetchResult,
  handleInvalidMentionInComment,
  handleLinksBeforeSave,
  handleMentionsBeforeSave,
  handleTranslateHtmlContent,
  putUserConfiguration,
  removeLocalStorageItem,
  // replaceHTMLRoleMentionTagWithMention,
  replaceHTMLUserMentionTagWithMention,
  searchContentAndPlaceBalise,
  searchMentionAndPlaceBalise,
  sendGlobalFlashMessage,
<<<<<<< HEAD
  sortContentByCreatedDateAndID,
  sortContentByStatus,
  tinymceAutoCompleteHandleClickItem,
  tinymceRemove
=======
  tinymceRemove,
  FAVORITE_STATE,
  addExternalLinksIcons,
  PopinFixedRightPartContent,
  sortListByMultipleCriteria,
  SORT_BY,
  ToDoManagement
>>>>>>> ced59fa4
} from 'tracim_frontend_lib'
import {
  getHtmlDocContent,
  getHtmlDocRevision,
  putHtmlDocContent,
  putHtmlDocRead
} from '../action.async.js'
import Radium from 'radium'

export class HtmlDocument extends React.Component {
  constructor (props) {
    super(props)

    const param = props.data
    props.setApiUrl(param.config.apiUrl)
    this.state = {
      appName: 'html-document',
      breadcrumbsList: [],
      isFileCommentLoading: false,
      isTemplate: false,
      isVisible: true,
      config: param.config,
      content: param.content,
      externalTranslationList: [
        props.t('Note'),
        props.t('Notes'),
        props.t('note'),
        props.t('notes'),
        props.t('Write a note')
      ],
      rawContentBeforeEdit: '',
      newContent: {},
      loadingContent: true,
      lockedToDoList: [],
      loggedUser: param.loggedUser,
      timelineWysiwyg: false,
      mode: APP_FEATURE_MODE.VIEW,
      showRefreshWarning: false,
      editionAuthor: '',
      invalidMentionList: [],
      oldInvalidMentionList: [],
      showInvalidMentionPopupInComment: false,
      showInvalidMentionPopupInContent: false,
      textToSend: '',
      translatedRawContent: null,
      translationState: TRANSLATION_STATE.DISABLED,
      translationTargetLanguageCode: param.loggedUser.lang,
      toDoList: [],
      showProgress: true
    }
    this.sessionClientToken = getOrCreateSessionClientToken()
    this.isLoadMoreTimelineInProgress = false

    // i18n has been init, add resources from frontend
    addAllResourceI18n(i18n, this.state.config.translation, this.state.loggedUser.lang)
    i18n.changeLanguage(this.state.loggedUser.lang)

    props.registerCustomEventHandlerList([
      { name: CUSTOM_EVENT.SHOW_APP(this.state.config.slug), handler: this.handleShowApp },
      { name: CUSTOM_EVENT.HIDE_APP(this.state.config.slug), handler: this.handleHideApp },
      { name: CUSTOM_EVENT.RELOAD_CONTENT(this.state.config.slug), handler: this.handleReloadContent },
      { name: CUSTOM_EVENT.ALL_APP_CHANGE_LANGUAGE, handler: this.handleAllAppChangeLanguage }
    ])

    props.registerLiveMessageHandlerList([
      { entityType: TLM_ET.CONTENT, coreEntityType: TLM_CET.MODIFIED, optionalSubType: TLM_ST.COMMENT, handler: this.handleCommentModified },
      { entityType: TLM_ET.CONTENT, coreEntityType: TLM_CET.MODIFIED, optionalSubType: TLM_ST.HTML_DOCUMENT, handler: this.handleContentModified },
      { entityType: TLM_ET.CONTENT, coreEntityType: TLM_CET.DELETED, optionalSubType: TLM_ST.HTML_DOCUMENT, handler: this.handleContentDeleted },
      { entityType: TLM_ET.CONTENT, coreEntityType: TLM_CET.UNDELETED, optionalSubType: TLM_ST.HTML_DOCUMENT, handler: this.handleContentRestore },
      { entityType: TLM_ET.CONTENT, coreEntityType: TLM_CET.CREATED, optionalSubType: TLM_ST.TODO, handler: this.handleToDoCreated },
      { entityType: TLM_ET.CONTENT, coreEntityType: TLM_CET.MODIFIED, optionalSubType: TLM_ST.TODO, handler: this.handleToDoChanged },
      { entityType: TLM_ET.CONTENT, coreEntityType: TLM_CET.DELETED, optionalSubType: TLM_ST.TODO, handler: this.handleToDoDeleted },
      { entityType: TLM_ET.SHAREDSPACE_MEMBER, coreEntityType: TLM_CET.MODIFIED, handler: this.handleMemberModified }
    ])
  }

  // TLM Handlers

  handleCommentModified = (data) => {
    this.props.updateComment(data)
  }

  handleContentModified = async data => {
    const { props, state } = this
    if (data.fields.content.content_id !== state.content.content_id) return

    const fetchGetContent = await handleFetchResult(await getContent(this.state.config.apiUrl, data.fields.content.content_id))
    switch (fetchGetContent.apiResponse.status) {
      case 200: {
        const clientToken = state.config.apiHeader['X-Tracim-ClientToken']
        const newContentObject = {
          ...state.content,
          ...fetchGetContent.body,
          raw_content: addClassToMentionsOfUser(fetchGetContent.body.raw_content, state.loggedUser.username)
        }
        this.setState(prev => ({
          ...prev,
          content: clientToken === data.fields.client_token
            ? newContentObject
            : prev.content,
          newContent: newContentObject,
          editionAuthor: data.fields.author.public_name,
          showRefreshWarning: clientToken !== data.fields.client_token,
          rawContentBeforeEdit: newContentObject.raw_content
        }))
        if (clientToken === data.fields.client_token) {
          this.setHeadTitle(newContentObject.label)
          this.buildBreadcrumbs(newContentObject)
        }
        break
      }
      default:
        sendGlobalFlashMessage(props.t('Unknown content'))
        break
    }
  }

  handleContentDeleted = data => {
    const { state } = this
    if (data.fields.content.content_id !== state.content.content_id) return

    this.setState(prev => ({
      ...prev,
      content: this.sessionClientToken === data.fields.client_token
        ? { ...prev.content, ...data.fields.content }
        : prev.content,
      newContent: { ...prev.content, ...data.fields.content },
      editionAuthor: data.fields.author.public_name,
      showRefreshWarning: this.sessionClientToken !== data.fields.client_token
    }))
  }

  handleContentRestore = async data => {
    const { props, state } = this
    if (data.fields.content.content_id !== state.content.content_id) return
    const fetchGetContent = await handleFetchResult(await getContent(state.config.apiUrl, data.fields.content.content_id))
    switch (fetchGetContent.apiResponse.status) {
      case 200: {
        this.setState(prev => ({
          ...prev,
          content: this.sessionClientToken === data.fields.client_token
            ? { ...prev.content, ...fetchGetContent.body }
            : prev.content,
          newContent: { ...prev.content, ...fetchGetContent.body },
          editionAuthor: data.fields.author.public_name,
          showRefreshWarning: this.sessionClientToken !== data.fields.client_token
        }))
        break
      }
      default:
        sendGlobalFlashMessage(props.t('Unknown content'))
        break
    }
  }

  handleMemberModified = async data => {
    const { state } = this
    if (data.fields.user.user_id !== state.loggedUser.userId) return

    const newUserRoleId = ROLE_LIST.find(r => data.fields.member.role === r.slug).id

    this.setState(prev => ({ ...prev, loggedUser: { ...prev.loggedUser, userRoleIdInWorkspace: newUserRoleId } }))
  }

  handleToDoCreated = async data => {
    const { state } = this
    if (data.fields.content.parent.content_id !== state.content.content_id) return

    const fecthGetToDo = await handleFetchResult(await getToDo(
      state.config.apiUrl,
      data.fields.workspace.workspace_id,
      data.fields.content.parent.content_id,
      data.fields.content.content_id
    ))

    this.setState(prevState => ({
      toDoList: sortListByMultipleCriteria(
        uniqBy([fecthGetToDo.body, ...prevState.toDoList], 'content_id'),
        [SORT_BY.STATUS, SORT_BY.CREATION_DATE, SORT_BY.ID]
      )
    }))
  }

  handleToDoChanged = async data => {
    const { state } = this
    if (data.fields.content.parent.content_id !== state.content.content_id) return

    // INFO - MP - 2022-07-19 - We fetch the to do data because we don't trust Redux
    // therefore we only update the to do when we fetch a TLM. Gives the impression
    // of lags
    const fecthGetToDo = await handleFetchResult(await getToDo(
      state.config.apiUrl,
      data.fields.workspace.workspace_id,
      data.fields.content.parent.content_id,
      data.fields.content.content_id
    ))

    this.setState(prevState => ({
      toDoList: prevState.toDoList.map(toDo => toDo.content_id === data.fields.content.content_id ? fecthGetToDo.body : toDo),
      lockedToDoList: prevState.lockedToDoList.filter(toDoId => toDoId !== data.fields.content.content_id)
    }))
  }

  handleToDoDeleted = data => {
    const { state } = this
    if (data.fields.content.parent.content_id !== state.content.content_id) return

    this.setState(prevState => ({
      toDoList: prevState.toDoList.filter(toDo => toDo.content_id !== data.fields.content.content_id),
      lockedToDoList: prevState.lockedToDoList.filter(toDoId => toDoId !== data.fields.content.content_id)
    }))
  }

  // Custom Event Handlers
  handleShowApp = data => {
    const { props, state } = this
    // console.debug('%c<HtmlDocument> Custom event', 'color: #28a745', CUSTOM_EVENT.SHOW_APP, data)

    props.appContentCustomEventHandlerShowApp(data.content, state.content, this.setState.bind(this), this.buildBreadcrumbs)
    if (data.content.content_id === state.content.content_id) this.setHeadTitle(state.content.label)
  }

  handleHideApp = data => {
    const { props } = this
    // console.debug('%c<HtmlDocument> Custom event', 'color: #28a745', CUSTOM_EVENT.HIDE_APP, data)

    props.appContentCustomEventHandlerHideApp(this.setState.bind(this))
  }

  handleReloadContent = data => {
    const { props, state } = this
    // console.debug('%c<HtmlDocument> Custom event', 'color: #28a745', CUSTOM_EVENT.RELOAD_CONTENT, data)

    props.appContentCustomEventHandlerReloadContent(data, this.setState.bind(this), state.appName)
  }

  handleAllAppChangeLanguage = data => {
    // console.debug('%c<HtmlDocument> Custom event', 'color: #28a745', CUSTOM_EVENT.ALL_APP_CHANGE_LANGUAGE, data)
    this.props.appContentCustomEventHandlerAllAppChangeLanguage(data, this.setState.bind(this), i18n, false)
  }

  componentDidMount () {
    const { props } = this
    this.loadContent()
    props.loadFavoriteContentList(this.state.loggedUser, this.setState.bind(this))
  }

  componentDidUpdate (prevProps, prevState) {
    const { state } = this
    // console.debug('%c<HtmlDocument> did update', `color: ${state.config.hexcolor}`, prevState, state)

    if (!prevState.content || !state.content) return

    if (prevState.content.content_id !== state.content.content_id) {
      this.loadContent()
    }
  }

  componentWillUnmount () {
    // console.debug('%c<HtmlDocument> will Unmount', `color: ${this.state.config.hexcolor}`)
  }

  setHeadTitle = (contentName) => {
    const { state } = this

    if (state.config && state.config.workspace && state.isVisible) {
      GLOBAL_dispatchEvent({
        type: CUSTOM_EVENT.SET_HEAD_TITLE,
        data: { title: buildHeadTitle([contentName, state.config.workspace.label]) }
      })
    }
  }

  buildBreadcrumbs = async content => {
    try {
      const contentBreadcrumbsList = await buildContentPathBreadcrumbs(this.state.config.apiUrl, content)
      GLOBAL_dispatchEvent({
        type: CUSTOM_EVENT.APPEND_BREADCRUMBS,
        data: {
          breadcrumbs: contentBreadcrumbsList
        }
      })
      const space = {
        link: PAGE.WORKSPACE.DASHBOARD(content.workspace_id),
        label: this.state.config.workspace.label,
        type: BREADCRUMBS_TYPE.CORE,
        isALink: true
      }
      this.setState({ breadcrumbsList: [space, ...contentBreadcrumbsList] })
    } catch (e) {
      console.error('Error in app html-document, count not build breadcrumbs', e)
    }
  }

  loadHtmlDocument = async () => {
    const { state } = this

    this.setState({ loadingContent: true, mode: APP_FEATURE_MODE.VIEW })
    const resHtmlDocument = await handleFetchResult(await getHtmlDocContent(state.config.apiUrl, state.content.workspace_id, state.content.content_id))

    const localStorageRawContent = getLocalStorageItem(
      state.appName,
      resHtmlDocument.body.content_id,
      resHtmlDocument.body.workspace_id,
      LOCAL_STORAGE_FIELD.RAW_CONTENT
    )

    const hasLocalStorageRawContent = !!localStorageRawContent
    const rawContentWithExternalLinkIcons = addExternalLinksIcons(resHtmlDocument.body.raw_content)

    const rawContentBeforeEdit = addClassToMentionsOfUser(rawContentWithExternalLinkIcons, state.loggedUser.username)

    // first time editing the doc, open in edit mode, unless it has been created with webdav or db imported from tracim v1
    // see https://github.com/tracim/tracim/issues/1206
    // @fixme Côme - 2018/12/04 - this might not be a great idea
    const modeToRender = (
      resHtmlDocument.body.current_revision_type === 'creation' && // if content has only one revision
      state.loggedUser.userRoleIdInWorkspace >= ROLE.contributor.id && // if user has EDIT authorization
      resHtmlDocument.body.raw_content === '' // has content been created with raw_content (means it's from webdav or import db)
    )
      ? APP_FEATURE_MODE.EDIT
      : APP_FEATURE_MODE.VIEW

    const knownMentions = state.config.workspace.memberList.map(member => `@${member.username}`)
    const oldInvalidMentionList = getInvalidMentionList(rawContentBeforeEdit, knownMentions)

    this.setState(previousState => ({
      mode: modeToRender,
      content: {
        ...resHtmlDocument.body,
        raw_content: modeToRender === APP_FEATURE_MODE.EDIT && hasLocalStorageRawContent
          ? localStorageRawContent
          : rawContentBeforeEdit
      },
      isTemplate: resHtmlDocument.body.is_template,
      rawContentBeforeEdit: rawContentBeforeEdit,
      translationState: getDefaultTranslationState(previousState.config.system.config),
      translatedRawContent: null,
      oldInvalidMentionList: oldInvalidMentionList,
      loadingContent: false
    }))

    this.setHeadTitle(resHtmlDocument.body.label)
    this.buildBreadcrumbs(resHtmlDocument.body)
    await putHtmlDocRead(state.config.apiUrl, state.loggedUser, state.content.workspace_id, state.content.content_id) // mark as read after all requests are finished
    GLOBAL_dispatchEvent({ type: CUSTOM_EVENT.REFRESH_CONTENT_LIST, data: {} }) // await above makes sure that we will reload workspace content after the read status update
  }

  loadContent = () => {
    const { state } = this
    this.loadHtmlDocument()
    this.props.loadTimeline(getHtmlDocRevision, this.state.content)
    if (state.config.toDoEnabled) this.props.getToDoList(this.setState.bind(this), state.content.workspace_id, state.content.content_id)
  }

  handleLoadMoreTimelineItems = async () => {
    const { props } = this

    if (this.isLoadMoreTimelineInProgress) return

    this.isLoadMoreTimelineInProgress = true
    await props.loadMoreTimelineItems(getHtmlDocRevision)
    this.isLoadMoreTimelineInProgress = false
  }

  handleClickBtnCloseApp = () => {
    this.setState({ isVisible: false })
    GLOBAL_dispatchEvent({ type: CUSTOM_EVENT.APP_CLOSED, data: {} })
  }

  handleChangeMarkedTemplate = (isTemplate) => {
    const { props, state } = this
    props.appContentMarkAsTemplate(this.setState.bind(this), state.content, isTemplate)
  }

  handleClickNewVersion = () => {
    const previouslyUnsavedRawContent = getLocalStorageItem(
      this.state.appName,
      this.state.content.content_id,
      this.state.content.workspace_id,
      LOCAL_STORAGE_FIELD.RAW_CONTENT
    )

    this.setState(prev => ({
      content: {
        ...prev.content,
        raw_content: previouslyUnsavedRawContent || prev.content.raw_content
      },
      rawContentBeforeEdit: prev.content.raw_content, // for cancel btn
      mode: APP_FEATURE_MODE.EDIT
    }))
  }

  handleCloseNewVersion = () => {
    this.setState(prev => ({
      content: {
        ...prev.content,
        raw_content: prev.rawContentBeforeEdit
      },
      mode: APP_FEATURE_MODE.VIEW
    }))

    removeLocalStorageItem(
      this.state.appName,
      this.state.content.content_id,
      this.state.content.workspace_id,
      LOCAL_STORAGE_FIELD.RAW_CONTENT
    )
  }

  // TODO - MP - 2022-12-02 - Check this function
  handleClickSaveDocument = async () => {
    const { state } = this
    const content = tinymce.activeEditor.getContent()
    let returnValue = searchMentionAndPlaceBalise([], state.config.workspace.memberList, content)
    console.log('HtmlDocument returnValue', returnValue)
    if (returnValue.invalidMentionList.length > 0) {
      this.setState({
        invalidMentionList: returnValue.invalidMentionList,
        textToSend: returnValue.html
      })
    } else {
      returnValue = await searchContentAndPlaceBalise(state.config.apiUrl, returnValue.html)
      this.handleSaveHtmlDocument(returnValue.html)
    }
  }

  // TODO - MP - 2022-12-13 - This function should be fusioned with handleClickSaveDocument
  handleSaveHtmlDocument = async (textToSend) => {
    const { state, props } = this

    const fetchResultSaveHtmlDoc = await handleFetchResult(
      await putHtmlDocContent(state.config.apiUrl, state.content.workspace_id, state.content.content_id, state.content.label, textToSend)
    )

    switch (fetchResultSaveHtmlDoc.apiResponse.status) {
      case 200: {
        removeLocalStorageItem(
          state.appName,
          state.content.content_id,
          state.content.workspace_id,
          LOCAL_STORAGE_FIELD.RAW_CONTENT
        )

        state.loggedUser.config[`content.${state.content.content_id}.notify_all_members_message`] = true
        this.setState(previousState => {
          return {
            mode: APP_FEATURE_MODE.VIEW,
            content: {
              ...previousState.content,
              raw_content: addExternalLinksIcons(textToSend)
            },
            invalidMentionList: [],
            showInvalidMentionPopupInContent: false,
            translatedRawContent: null,
            translationState: getDefaultTranslationState(previousState.config.system.config)
          }
        })
        const fetchPutUserConfiguration = await handleFetchResult(
          await putUserConfiguration(state.config.apiUrl, state.loggedUser.userId, state.loggedUser.config)
        )
        if (fetchPutUserConfiguration.status !== 204) {
          sendGlobalFlashMessage(props.t('Error while saving the user configuration'))
        }
        break
      }
      case 400:
        switch (fetchResultSaveHtmlDoc.body.code) {
          case 2067:
            sendGlobalFlashMessage(props.t('You are trying to mention an invalid user'))
            break
          case 2044:
            sendGlobalFlashMessage(props.t('You must change the status or restore this note before any change'))
            break
          default:
            sendGlobalFlashMessage(props.t('Error while saving the new version'))
            break
        }
        break
      default:
        sendGlobalFlashMessage(props.t('Error while saving the new version'))
        break
    }
    window.history.replaceState(null, '', PAGE.WORKSPACE.CONTENT(state.content.workspace_id, state.content.content_type, state.content.content_id))
  }

  searchForMentionOrLinkInQuery = async (query) => {
    return await this.props.searchForMentionOrLinkInQuery(query, this.state.content.workspace_id)
  }

  handleClickValidateNewComment = async (comment, commentAsFileList) => {
    const { props, state } = this
    console.log("HTMLDOC - handleClickValidateNewComment", comment, commentAsFileList)
    console.log("HTMLDOC - 1")
    await props.appContentSaveNewCommentText(
      state.content,
      comment,
      state.config.slug,
    )
    console.log("HTMLDOC - 2")
    await props.appContentSaveNewCommentFileList(
      this.setState.bind(this),
      state.content,
      commentAsFileList,
    )
    console.log("HTMLDOC - 3")
    return true
  }

  handleToggleWysiwyg = () => this.setState(prev => ({ timelineWysiwyg: !prev.timelineWysiwyg }))

  handleSaveEditTitle = async newTitle => {
    const { props, state } = this
    props.appContentChangeTitle(state.content, newTitle, state.config.slug)
  }

  handleChangeStatus = async newStatus => {
    const { props, state } = this
    props.appContentChangeStatus(state.content, newStatus, state.config.slug)
  }

  handleClickDelete = async () => {
    const { props, state } = this
    props.appContentDelete(state.content, this.setState.bind(this), state.config.slug)
  }

  // INFO - CH - 2019-05-24 - last path param revision_id is to force browser to not use cache when we upload new revision
  // see https://github.com/tracim/tracim/issues/1804
  getDownloadPDFUrl = ({ config: { apiUrl }, content, mode }) => {
    // FIXME - b.l - refactor urls
    const label = content.label ? encodeURIComponent(content.label + '.pdf') : 'unknown.pdf'
    const urlRevisionPart = mode === APP_FEATURE_MODE.REVISION ? `revisions/${content.current_revision_id}/` : ''
    return `${apiUrl}/workspaces/${content.workspace_id}/html-documents/${content.content_id}/${urlRevisionPart}preview/pdf/full/${label}?force_download=1&revision_id=${content.current_revision_id}`
  }

  handleClickRestoreDelete = async () => {
    const { props, state } = this
    props.appContentRestoreDelete(state.content, this.setState.bind(this), state.config.slug)
  }

  // INFO - G.B. - 2020-05-20 - For now, we decide to hide the archive function - https://github.com/tracim/tracim/issues/2347
  // handleClickArchive = async () => {
  //   const { props, state } = this
  //   props.appContentArchive(state.content, this.setState.bind(this), state.config.slug)
  // }
  // handleClickRestoreArchive = async () => {
  //   const { props, state } = this
  //   props.appContentRestoreArchive(state.content, this.setState.bind(this), state.config.slug)
  // }

  handleClickShowRevision = revision => {
    const { state, props } = this

    const revisionArray = props.timeline.filter(t => t.timelineType === 'revision')
    const isLastRevision = revision.revision_id === revisionArray[revisionArray.length - 1].revision_id

    if (state.mode === APP_FEATURE_MODE.REVISION && isLastRevision) {
      this.handleClickLastVersion()
      return
    }

    if (state.mode === APP_FEATURE_MODE.VIEW && isLastRevision) return

    this.setState(previousState => {
      return {
        content: {
          ...previousState.content,
          label: revision.label,
          raw_content: revision.raw_content,
          status: revision.status,
          current_revision_id: revision.revision_id,
          is_archived: previousState.is_archived, // archived and delete should always be taken from last version
          is_deleted: previousState.is_deleted
        },
        translationState: getDefaultTranslationState(previousState.config.system.config),
        translatedRawContent: null,
        mode: APP_FEATURE_MODE.REVISION
      }
    })
  }

  handleClickLastVersion = () => {
    if (this.state.showRefreshWarning) {
      this.handleClickRefresh()
      return
    }

    this.loadContent()
    this.setState({ mode: APP_FEATURE_MODE.VIEW })
  }

  handleClickRefresh = () => {
    const { state } = this
    // tinymceRemove('#wysiwygNewVersion')

    const newObjectContent = {
      ...state.content,
      ...state.newContent,
      raw_content: state.rawContentBeforeEdit
    }

    this.setState(previousState => {
      return {
        content: newObjectContent,
        mode: APP_FEATURE_MODE.VIEW,
        showRefreshWarning: false,
        translatedRawContent: null,
        translationState: getDefaultTranslationState(previousState.config.system.config)
      }
    })
    this.setHeadTitle(newObjectContent.label)
    this.buildBreadcrumbs(newObjectContent)
  }

  handleCloseNotifyAllMessage = async () => {
    const { state, props } = this
    const newConfiguration = state.loggedUser.config
    newConfiguration[`content.${state.content.content_id}.notify_all_members_message`] = false

    this.setState(prev => ({
      ...prev,
      loggedUser: {
        ...prev.loggedUser,
        config: newConfiguration
      }
    }))

    const fetchPutUserConfiguration = await handleFetchResult(
      await putUserConfiguration(state.config.apiUrl, state.loggedUser.userId, newConfiguration)
    )
    if (fetchPutUserConfiguration.status !== 204) {
      sendGlobalFlashMessage(props.t('Error while saving the user configuration'))
    }
  }

  handleCancelSave = () => this.setState({ showInvalidMentionPopupInContent: false, showInvalidMentionPopupInComment: false })

  handleSaveNewToDo = (assignedUserId, toDo) => {
    const { state, props } = this
    props.appContentSaveNewToDo(state.content.workspace_id, state.content.content_id, assignedUserId, toDo, this.setState.bind(this))
    this.setState({ showProgress: true })
  }

  handleDeleteToDo = (toDo) => {
    const { state, props } = this
    props.appContentDeleteToDo(
      state.content.workspace_id,
      state.content.content_id,
      toDo.content_id,
      this.setState.bind(this),
      state.lockedToDoList
    )
  }

  handleChangeStatusToDo = (toDo, status) => {
    const { state, props } = this
    props.appContentChangeStatusToDo(
      state.content.workspace_id,
      state.content.content_id,
      toDo.content_id,
      status,
      this.setState.bind(this),
      state.lockedToDoList
    )
  }

  setShowProgressBarStatus = (showProgressStatus) => {
    this.setState({ showProgress: showProgressStatus })
  }

  handleClickNotifyAll = async () => {
    const { state, props } = this

    props.appContentNotifyAll(state.content, this.setState.bind(this), state.config.slug)
    this.handleCloseNotifyAllMessage()
  }

  handleClickCopyLink = () => {
    const { props, state } = this
    handleClickCopyLink(state.content.content_id)
    sendGlobalFlashMessage(props.t('The link has been copied to clipboard'), 'info')
  }

  shouldDisplayNotifyAllMessage = () => {
    const { state } = this

    const lastModifierIsLoggedUser = (content) => {
      return content.last_modifier && content.last_modifier.user_id === state.loggedUser.userId
    }

    if (
      !state.loggedUser.config ||
      state.content.current_revision_type === 'creation' ||
      !lastModifierIsLoggedUser(state.newContent) ||
      (!state.newContent.last_modifier && !lastModifierIsLoggedUser(state.content)) ||
      state.mode !== APP_FEATURE_MODE.VIEW
    ) return false

    return !!state.loggedUser.config[`content.${state.content.content_id}.notify_all_members_message`]
  }

  handleClickEditComment = (comment, contentId, parentId) => {
    const { props, state } = this
    props.appContentEditComment(
      state.content.workspace_id,
      parentId,
      contentId,
      comment
    )
  }

  handleClickDeleteComment = async (comment) => {
    const { state } = this
    this.props.appContentDeleteComment(
      state.content.workspace_id,
      comment.parent_id,
      comment.content_id
    )
  }

  handleClickOpenFileComment = (comment) => {
    const { state } = this
    state.config.history.push(PAGE.WORKSPACE.CONTENT(
      state.content.workspace_id,
      CONTENT_TYPE.FILE,
      comment.content_id
    ))
  }

  handleTranslateDocument = (languageCode = null) => {
    const { state } = this
    handleTranslateHtmlContent(
      state.config.apiUrl,
      state.content.workspace_id,
      state.content.content_id,
      state.content.current_revision_id,
      languageCode || state.translationTargetLanguageCode,
      state.config.system.config,
      ({ translatedRawContent = state.translatedRawContent, translationState }) => {
        this.setState({ translatedRawContent, translationState })
      }
    )
  }

  handleRestoreDocument = () => {
    this.setState(prev => ({
      translationState: getDefaultTranslationState(prev.config.system.config)
    }))
  }

  handleChangeTranslationTargetLanguageCode = (translationTargetLanguageCode) => {
    this.setState({ translationTargetLanguageCode })
  }

  getMenuItemList = () => {
    const { props, state } = this
    const timelineObject = {
      id: 'timeline',
      label: props.t('Timeline'),
      icon: 'fa-history',
      children: state.config.apiUrl ? (
        <PopinFixedRightPartContent
          label={props.t('Timeline')}
        >
          <Timeline
            apiUrl={state.config.apiUrl}
            loggedUser={state.loggedUser}
            onClickRestoreComment={props.handleRestoreComment}
            onClickSubmit={this.handleClickValidateNewComment}
            onClickTranslateComment={(comment, languageCode = null) => props.handleTranslateComment(
              comment,
              state.content.workspace_id,
              languageCode || state.translationTargetLanguageCode
            )}
            timelineData={props.timeline}
            translationTargetLanguageList={state.config.system.config.translation_service__target_languages}
            translationTargetLanguageCode={state.translationTargetLanguageCode}
            workspaceId={state.content.workspace_id}
            // /////////////////////////////////////////////////////////////
            availableStatusList={state.config.availableStatuses}
            canLoadMoreTimelineItems={props.canLoadMoreTimelineItems}
            codeLanguageList={state.config.system.config.code_languages}
            contentId={state.content.content_id}
            contentType={state.content.content_type}
            customClass={`${state.config.slug}__contentpage__timeline`}
            customColor={state.config.hexcolor}
            disableComment={state.mode === APP_FEATURE_MODE.REVISION || state.mode === APP_FEATURE_MODE.EDIT || !state.content.is_editable}
            invalidMentionList={state.invalidMentionList}
            isFileCommentLoading={state.isFileCommentLoading}
            isLastTimelineItemCurrentToken={props.isLastTimelineItemCurrentToken}
            loading={props.loadingTimeline}
            memberList={state.config.workspace.memberList}
            onChangeTranslationTargetLanguageCode={this.handleChangeTranslationTargetLanguageCode}
            onClickDeleteComment={this.handleClickDeleteComment}
            onClickEditComment={this.handleClickEditComment}
            onClickOpenFileComment={this.handleClickOpenFileComment}
            onClickRevisionBtn={this.handleClickShowRevision}
            onClickShowMoreTimelineItems={this.handleLoadMoreTimelineItems}
            shouldScrollToBottom={state.mode !== APP_FEATURE_MODE.REVISION}
          />
        </PopinFixedRightPartContent>
      ) : null
    }

    const menuItemList = [timelineObject]

    if (state.config.toDoEnabled) {
      const toDoObject = {
        id: 'todo',
        label: props.t('Tasks'),
        icon: 'fas fa-check-square',
        children: (
          <PopinFixedRightPartContent
            label={props.t('Tasks')}
            toDoList={state.toDoList}
            showProgress={state.showProgress}
          >
            <ToDoManagement
              apiUrl={state.config.apiUrl}
              contentId={state.content.content_id}
              customColor={state.config.hexcolor}
              lockedToDoList={state.lockedToDoList}
              memberList={state.config.workspace.memberList}
              onClickChangeStatusToDo={this.handleChangeStatusToDo}
              onClickDeleteToDo={this.handleDeleteToDo}
              onClickSaveNewToDo={this.handleSaveNewToDo}
              displayProgressBarStatus={this.setShowProgressBarStatus}
              user={state.loggedUser}
              toDoList={state.toDoList}
              workspaceId={state.content.workspace_id}
            />
          </PopinFixedRightPartContent>
        )
      }
      menuItemList.push(toDoObject)
    }

    const tagObject = {
      id: 'tag',
      label: props.t('Tags'),
      icon: 'fas fa-tag',
      children: (
        <PopinFixedRightPartContent
          label={props.t('Tags')}
        >
          <TagList
            apiUrl={state.config.apiUrl}
            workspaceId={state.content.workspace_id}
            contentId={state.content.content_id}
            userRoleIdInWorkspace={state.loggedUser.userRoleIdInWorkspace}
            userProfile={state.loggedUser.profile}
          />
        </PopinFixedRightPartContent>
      )
    }
    menuItemList.push(tagObject)

    return menuItemList
  }

  render () {
    const { props, state } = this

    if (!state.isVisible) return null

    const displayTranslatedText = (
      state.mode !== APP_FEATURE_MODE.EDIT &&
      state.translationState === TRANSLATION_STATE.TRANSLATED
    )

    const revisionList = props.timeline.filter(t => t.timelineType === 'revision')
    const contentVersionNumber = (revisionList.find(t => t.revision_id === state.content.current_revision_id) || { version_number: 1 }).version_number
    const lastVersionNumber = (revisionList[revisionList.length - 1] || { version_number: 1 }).version_number

    return (
      <PopinFixed
        customClass={`${state.config.slug}`}
        customColor={state.config.hexcolor}
      >
        <PopinFixedContent
          actionList={[
            {
              icon: 'far fa-file-pdf',
              label: props.t('Download as PDF'),
              downloadLink: this.getDownloadPDFUrl(state),
              showAction: true,
              dataCy: 'popinListItem__downloadAsPdf'
            }, {
              icon: 'fas fa-link',
              label: props.t('Copy content link'),
              onClick: this.handleClickCopyLink,
              showAction: true,
              dataCy: 'popinListItem__copyLink'
            }, {
              icon: 'far fa-trash-alt',
              label: props.t('Delete'),
              onClick: this.handleClickDelete,
              showAction: state.loggedUser.userRoleIdInWorkspace >= ROLE.contentManager.id,
              disabled: state.mode === APP_FEATURE_MODE.REVISION || state.content.is_archived || state.content.is_deleted,
              dataCy: 'popinListItem__delete'
            }
          ]}
          appMode={state.mode}
          availableStatuses={state.config.availableStatuses}
          breadcrumbsList={state.breadcrumbsList}
          componentTitle={<FilenameWithBadges file={state.content} isTemplate={state.isTemplate} />}
          content={state.content}
          config={state.config}
          contentVersionNumber={contentVersionNumber}
          customClass={state.mode === APP_FEATURE_MODE.EDIT ? `${state.config.slug}__contentpage__edition` : `${state.config.slug}__contentpage`}
          disableChangeIsTemplate={state.disableChangeIsTemplate}
          disableChangeTitle={!state.content.is_editable}
          headerButtons={[
            {
              dataCy: 'newVersionButton',
              disabled: state.mode !== APP_FEATURE_MODE.VIEW || !state.content.is_editable,
              icon: 'fas fa-edit',
              key: props.t('Edit'),
              label: props.t('Edit'),
              onClick: this.handleClickNewVersion,
              showAction: state.loggedUser.userRoleIdInWorkspace >= ROLE.contributor.id
            }
          ]}
          isTemplate={state.isTemplate}
          isRefreshNeeded={state.showRefreshWarning}
          loading={state.loadingContent}
          lastVersion={lastVersionNumber}
          loggedUser={state.loggedUser}
          onChangeStatus={this.handleChangeStatus}
          onChangeTranslationTargetLanguageCode={this.handleChangeTranslationTargetLanguageCode}
          onClickChangeMarkedTemplate={this.handleChangeMarkedTemplate}
          onClickCloseBtn={this.handleClickBtnCloseApp}
          onClickRestoreDocument={this.handleRestoreDocument}
          onClickTranslateDocument={this.handleTranslateDocument}
          onValidateChangeTitle={this.handleSaveEditTitle}
          favoriteState={props.isContentInFavoriteList(state.content, state)
            ? FAVORITE_STATE.FAVORITE
            : FAVORITE_STATE.NOT_FAVORITE}
          onClickAddToFavoriteList={() => props.addContentToFavoriteList(
            state.content, state.loggedUser, this.setState.bind(this)
          )}
          onClickRemoveFromFavoriteList={() => props.removeContentFromFavoriteList(
            state.content, state.loggedUser, this.setState.bind(this)
          )}
          showReactions
          showTranslateButton={state.mode === APP_FEATURE_MODE.VIEW || state.mode === APP_FEATURE_MODE.REVISION}
          translationState={state.translationState}
          translationTargetLanguageList={state.config.system.config.translation_service__target_languages}
          translationTargetLanguageCode={state.translationTargetLanguageCode}
          showMarkedAsTemplate
        >
          {/*
            FIXME - GB - 2019-06-05 - we need to have a better way to check the state.config than using state.config.availableStatuses[3].slug
            https://github.com/tracim/tracim/issues/1840
          */}
          <HtmlDocumentComponent
            apiUrl={state.config.apiUrl}
            customColor={state.config.hexcolor}
            contentId={state.content.content_id}
            contentType={CONTENT_TYPE.HTML_DOCUMENT}
            disableValidateBtn={(content) => state.rawContentBeforeEdit === content}
            editionAuthor={state.editionAuthor}
            invalidMentionList={state.invalidMentionList}
            isVisible={state.isVisible}
            lang={state.loggedUser.lang}
            memberList={state.config.workspace.memberList}
            mode={state.mode}
            wysiwygNewVersion='wysiwygNewVersion'
            onClickCloseEditMode={this.handleCloseNewVersion}
            onClickValidateBtn={this.handleClickSaveDocument}
            text={displayTranslatedText ? state.translatedRawContent : state.content.raw_content}
            isArchived={state.content.is_archived}
            isDeleted={state.content.is_deleted}
            isDeprecated={state.content.status === state.config.availableStatuses[3].slug}
            deprecatedStatus={state.config.availableStatuses[3]}
            isDraftAvailable={state.mode === APP_FEATURE_MODE.VIEW && state.loggedUser.userRoleIdInWorkspace >= ROLE.contributor.id && getLocalStorageItem(state.appName, state.content.content_id, state.content.workspace_id, LOCAL_STORAGE_FIELD.RAW_CONTENT)}
            // onClickRestoreArchived={this.handleClickRestoreArchive}
            onClickRestoreDeleted={this.handleClickRestoreDelete}
            onClickShowDraft={this.handleClickNewVersion}
            key='html-document'
            isRefreshNeeded={state.showRefreshWarning}
            onClickAutoCompleteItem={(mention) => tinymceAutoCompleteHandleClickItem(mention, this.setState.bind(this))}
            displayNotifyAllMessage={this.shouldDisplayNotifyAllMessage()}
            onClickCloseNotifyAllMessage={this.handleCloseNotifyAllMessage}
            onClickNotifyAll={this.handleClickNotifyAll}
            onClickCancelSave={() => {this.setState({invalidMentionList: []})}}
            onClickSaveAnyway={() => {this.handleSaveHtmlDocument(state.textToSend)}}
            showInvalidMentionPopup={state.invalidMentionList.length > 0}
            onClickRefresh={this.handleClickRefresh}
            onClickLastVersion={this.handleClickLastVersion}
            searchForMentionOrLinkInQuery={this.searchForMentionOrLinkInQuery}
            workspaceId={state.content.workspace_id}
          />

          <PopinFixedRightPart
            customClass={`${state.config.slug}__contentpage`}
            customColor={state.config.hexcolor}
            menuItemList={this.getMenuItemList()}
          />
        </PopinFixedContent>
      </PopinFixed>
    )
  }
}

export default translate()(Radium(appContentFactory(HtmlDocument)))<|MERGE_RESOLUTION|>--- conflicted
+++ resolved
@@ -13,6 +13,7 @@
   PAGE,
   ROLE_LIST,
   ROLE,
+  SORT_BY,
   TLM_CORE_EVENT_TYPE as TLM_CET,
   TLM_ENTITY_TYPE as TLM_ET,
   TLM_SUB_TYPE as TLM_ST,
@@ -50,20 +51,9 @@
   searchContentAndPlaceBalise,
   searchMentionAndPlaceBalise,
   sendGlobalFlashMessage,
-<<<<<<< HEAD
-  sortContentByCreatedDateAndID,
-  sortContentByStatus,
+  sortListByMultipleCriteria,
   tinymceAutoCompleteHandleClickItem,
   tinymceRemove
-=======
-  tinymceRemove,
-  FAVORITE_STATE,
-  addExternalLinksIcons,
-  PopinFixedRightPartContent,
-  sortListByMultipleCriteria,
-  SORT_BY,
-  ToDoManagement
->>>>>>> ced59fa4
 } from 'tracim_frontend_lib'
 import {
   getHtmlDocContent,
