import React from 'react'
import HtmlDocumentComponent from '../component/HtmlDocument.jsx'
import { translate } from 'react-i18next'
import i18n from '../i18n.js'
import {
  addAllResourceI18n,
  addRevisionFromTLM,
  APP_FEATURE_MODE,
  appContentFactory,
  ArchiveDeleteContent,
  BREADCRUMBS_TYPE,
  buildHeadTitle,
  CUSTOM_EVENT,
  displayDistanceDate,
  generateLocalStorageContentId,
  getOrCreateSessionClientToken,
  handleFetchResult,
  NewVersionBtn,
  PopinFixed,
  PopinFixedContent,
  PopinFixedHeader,
  PopinFixedOption,
  PopinFixedRightPart,
  RefreshWarningMessage,
  ROLE,
  SelectStatus,
  sortTimelineByDate,
  Timeline,
  TLM_CORE_EVENT_TYPE as TLM_CET,
  TLM_ENTITY_TYPE as TLM_ET,
  TLM_SUB_TYPE as TLM_ST,
  TracimComponent
} from 'tracim_frontend_lib'
import { initWysiwyg } from '../helper.js'
import { debug } from '../debug.js'
import {
  getHtmlDocContent,
  getHtmlDocComment,
  getHtmlDocRevision,
  putHtmlDocContent,
  putHtmlDocRead
} from '../action.async.js'
import Radium from 'radium'

export class HtmlDocument extends React.Component {
  constructor (props) {
    super(props)

    const param = props.data || debug
    props.setApiUrl(param.config.apiUrl)

    this.state = {
      appName: 'html-document',
      isVisible: true,
      config: param.config,
      loggedUser: param.loggedUser,
      content: param.content,
      externalTranslationList: [
        props.t('Text Document'),
        props.t('Text Documents'),
        props.t('Text document'),
        props.t('text document'),
        props.t('text documents'),
        props.t('Write a document')
      ],
      rawContentBeforeEdit: '',
      timeline: [],
      newComment: '',
      newContent: {},
      timelineWysiwyg: false,
      mode: APP_FEATURE_MODE.VIEW,
<<<<<<< HEAD
      showRefreshWarning: false,
      editionAuthor: ''
=======
      hasUpdated: false,
      editionAuthor: '',
      isLastTimelineItemCurrentToken: false
>>>>>>> 34995d1d
    }
    this.sessionClientToken = getOrCreateSessionClientToken()

    // i18n has been init, add resources from frontend
    addAllResourceI18n(i18n, this.state.config.translation, this.state.loggedUser.lang)
    i18n.changeLanguage(this.state.loggedUser.lang)

    props.registerCustomEventHandlerList([
      { name: CUSTOM_EVENT.SHOW_APP(this.state.config.slug), handler: this.handleShowApp },
      { name: CUSTOM_EVENT.HIDE_APP(this.state.config.slug), handler: this.handleHideApp },
      { name: CUSTOM_EVENT.RELOAD_CONTENT(this.state.config.slug), handler: this.handleReloadContent },
      { name: CUSTOM_EVENT.ALL_APP_CHANGE_LANGUAGE, handler: this.handleAllAppChangeLanguage }
    ])

    props.registerLiveMessageHandlerList([
      { entityType: TLM_ET.CONTENT, coreEntityType: TLM_CET.MODIFIED, optionalSubType: TLM_ST.HTML_DOCUMENT, handler: this.handleContentModified },
      { entityType: TLM_ET.CONTENT, coreEntityType: TLM_CET.CREATED, optionalSubType: TLM_ST.COMMENT, handler: this.handleContentCreated },
      { entityType: TLM_ET.CONTENT, coreEntityType: TLM_CET.DELETED, optionalSubType: TLM_ST.HTML_DOCUMENT, handler: this.handleContentDeletedOrRestore },
      { entityType: TLM_ET.CONTENT, coreEntityType: TLM_CET.UNDELETED, optionalSubType: TLM_ST.HTML_DOCUMENT, handler: this.handleContentDeletedOrRestore }
    ])
  }

  // TLM Handlers
  handleContentModified = data => {
    const { state } = this
    if (data.content.content_id !== state.content.content_id) return

    const clientToken = state.config.apiHeader['X-Tracim-ClientToken']
    this.setState(prev => ({
      ...prev,
      content: clientToken === data.client_token ? { ...prev.content, ...data.content } : prev.content,
      newContent: { ...prev.content, ...data.content },
      editionAuthor: data.author.public_name,
      showRefreshWarning: clientToken !== data.client_token,
      rawContentBeforeEdit: data.content.raw_content,
      timeline: addRevisionFromTLM(data, prev.timeline, prev.loggedUser.lang),
      isLastTimelineItemCurrentToken: data.client_token === this.sessionClientToken
    }))
  }

  handleContentCreated = data => {
    const { state } = this
    if (data.content.parent_id !== state.content.content_id || data.content.content_type !== 'comment') return

    const sortedNewTimeline = sortTimelineByDate(
      [
        ...state.timeline,
        {
          ...data.content,
          created: displayDistanceDate(data.content.created, state.loggedUser.lang),
          created_raw: data.content.created,
          timelineType: 'comment'
        }
      ]
    )

    this.setState({
      timeline: sortedNewTimeline,
      isLastTimelineItemCurrentToken: data.client_token === this.sessionClientToken
    })
  }

  handleContentDeletedOrRestore = data => {
    const { state } = this
    if (data.content.content_id !== state.content.content_id) return

    const clientToken = state.config.apiHeader['X-Tracim-ClientToken']
    this.setState(prev => ({
      ...prev,
<<<<<<< HEAD
      content: clientToken === data.client_token ? { ...prev.content, ...data.content } : prev.content,
      newContent: { ...prev.content, ...data.content },
      editionAuthor: data.author.public_name,
      showRefreshWarning: clientToken !== data.client_token,
      timeline: addRevisionFromTLM(data, prev.timeline, state.loggedUser.lang)
=======
      content: {
        ...prev.content,
        ...data.content,
        is_deleted: true
      },
      timeline: addRevisionFromTLM(data, prev.timeline, state.loggedUser.lang),
      isLastTimelineItemCurrentToken: data.client_token === this.sessionClientToken
    }))
  }

  handleContentUndeleted = data => {
    const { state } = this
    if (data.content.content_id !== state.content.content_id) return

    this.setState(prev => ({
      ...prev,
      content: {
        ...prev.content,
        ...data.content,
        is_deleted: false
      },
      timeline: addRevisionFromTLM(data, prev.timeline, state.loggedUser.lang),
      isLastTimelineItemCurrentToken: data.client_token === this.sessionClientToken
>>>>>>> 34995d1d
    }))
  }

  // Custom Event Handlers
  handleShowApp = data => {
    const { props, state } = this
    console.log('%c<HtmlDocument> Custom event', 'color: #28a745', CUSTOM_EVENT.SHOW_APP, data)

    props.appContentCustomEventHandlerShowApp(data.content, state.content, this.setState.bind(this), this.buildBreadcrumbs)
    if (data.content.content_id === state.content.content_id) this.setHeadTitle(state.content.label)
  }

  handleHideApp = data => {
    const { props } = this
    console.log('%c<HtmlDocument> Custom event', 'color: #28a745', CUSTOM_EVENT.HIDE_APP, data)

    props.appContentCustomEventHandlerHideApp(this.setState.bind(this))
    globalThis.tinymce.remove('#wysiwygNewVersion')
  }

  handleReloadContent = data => {
    const { props, state } = this
    console.log('%c<HtmlDocument> Custom event', 'color: #28a745', CUSTOM_EVENT.RELOAD_CONTENT, data)

    props.appContentCustomEventHandlerReloadContent(data, this.setState.bind(this), state.appName)
    globalThis.tinymce.remove('#wysiwygNewVersion')
  }

  handleAllAppChangeLanguage = data => {
    const { state } = this
    console.log('%c<HtmlDocument> Custom event', 'color: #28a745', CUSTOM_EVENT.ALL_APP_CHANGE_LANGUAGE, data)

    initWysiwyg(state, state.loggedUser.lang, this.handleChangeNewComment, this.handleChangeText)
    this.props.appContentCustomEventHandlerAllAppChangeLanguage(data, this.setState.bind(this), i18n, false)
    this.loadContent()
  }

  async componentDidMount () {
    console.log('%c<HtmlDocument> did mount', `color: ${this.state.config.hexcolor}`)

    await this.loadContent()
    this.buildBreadcrumbs()
  }

  async componentDidUpdate (prevProps, prevState) {
    const { state } = this

    console.log('%c<HtmlDocument> did update', `color: ${state.config.hexcolor}`, prevState, state)

    if (!prevState.content || !state.content) return

    if (prevState.content.content_id !== state.content.content_id) {
      await this.loadContent()
      this.buildBreadcrumbs()
      globalThis.tinymce.remove('#wysiwygNewVersion')
      globalThis.wysiwyg('#wysiwygNewVersion', state.loggedUser.lang, this.handleChangeText)
    }

    if (state.mode === APP_FEATURE_MODE.EDIT && prevState.mode !== APP_FEATURE_MODE.EDIT) {
      globalThis.tinymce.remove('#wysiwygNewVersion')
      globalThis.wysiwyg('#wysiwygNewVersion', state.loggedUser.lang, this.handleChangeText)
    }

    if (!prevState.timelineWysiwyg && state.timelineWysiwyg) globalThis.wysiwyg('#wysiwygTimelineComment', state.loggedUser.lang, this.handleChangeNewComment)
    else if (prevState.timelineWysiwyg && !state.timelineWysiwyg) globalThis.tinymce.remove('#wysiwygTimelineComment')

    // INFO - CH - 2019-05-06 - bellow is to properly init wysiwyg editor when reopening the same content
    if (!prevState.isVisible && state.isVisible) {
      initWysiwyg(state, state.loggedUser.lang, this.handleChangeNewComment, this.handleChangeText)
    }
  }

  componentWillUnmount () {
    console.log('%c<HtmlDocument> will Unmount', `color: ${this.state.config.hexcolor}`)
    globalThis.tinymce.remove('#wysiwygNewVersion')
    globalThis.tinymce.remove('#wysiwygTimelineComment')
  }

  sendGlobalFlashMessage = msg => GLOBAL_dispatchEvent({
    type: CUSTOM_EVENT.ADD_FLASH_MSG,
    data: {
      msg: msg,
      type: 'warning',
      delay: undefined
    }
  })

  setHeadTitle = (contentName) => {
    const { state } = this

    if (state.config && state.config.system && state.config.system.config && state.config.workspace && state.isVisible) {
      GLOBAL_dispatchEvent({
        type: CUSTOM_EVENT.SET_HEAD_TITLE,
        data: { title: buildHeadTitle([contentName, state.config.workspace.label, state.config.system.config.instance_name]) }
      })
    }
  }

  isValidLocalStorageType = type => ['rawContent', 'comment'].includes(type)

  getLocalStorageItem = type => {
    if (!this.isValidLocalStorageType(type)) {
      console.log('error in app htmldoc, wrong getLocalStorage type')
      return
    }

    const { state } = this
    return localStorage.getItem(
      generateLocalStorageContentId(state.content.workspace_id, state.content.content_id, state.appName, type)
    )
  }

  setLocalStorageItem = (type, value) => {
    if (!this.isValidLocalStorageType(type)) {
      console.log('error in app htmldoc, wrong setLocalStorage type')
      return
    }

    const { state } = this
    localStorage.setItem(
      generateLocalStorageContentId(state.content.workspace_id, state.content.content_id, state.appName, type),
      value
    )
  }

  buildBreadcrumbs = () => {
    const { state } = this

    GLOBAL_dispatchEvent({
      type: CUSTOM_EVENT.APPEND_BREADCRUMBS,
      data: {
        breadcrumbs: [{
          url: `/ui/workspaces/${state.content.workspace_id}/contents/${state.config.slug}/${state.content.content_id}`,
          label: state.content.label,
          link: null,
          type: BREADCRUMBS_TYPE.APP_FEATURE
        }]
      }
    })
  }

  loadContent = async () => {
    const { props, state } = this

    const fetchResultHtmlDocument = getHtmlDocContent(state.config.apiUrl, state.content.workspace_id, state.content.content_id)
    const fetchResultComment = getHtmlDocComment(state.config.apiUrl, state.content.workspace_id, state.content.content_id)
    const fetchResultRevision = getHtmlDocRevision(state.config.apiUrl, state.content.workspace_id, state.content.content_id)

    const [resHtmlDocument, resComment, resRevision] = await Promise.all([
      handleFetchResult(await fetchResultHtmlDocument),
      handleFetchResult(await fetchResultComment),
      handleFetchResult(await fetchResultRevision)
    ])

    const revisionWithComment = props.buildTimelineFromCommentAndRevision(resComment.body, resRevision.body, state.loggedUser.lang)

    const localStorageComment = localStorage.getItem(
      generateLocalStorageContentId(resHtmlDocument.body.workspace_id, resHtmlDocument.body.content_id, state.appName, 'comment')
    )

    // first time editing the doc, open in edit mode, unless it has been created with webdav or db imported from tracim v1
    // see https://github.com/tracim/tracim/issues/1206
    // @fixme Côme - 2018/12/04 - this might not be a great idea
    const modeToRender = (
      resRevision.body.length === 1 && // if content has only one revision
      state.loggedUser.userRoleIdInWorkspace >= ROLE.contributor.id && // if user has EDIT authorization
      resRevision.body[0].raw_content === '' // has content been created with raw_content (means it's from webdav or import db)
    )
      ? APP_FEATURE_MODE.EDIT
      : APP_FEATURE_MODE.VIEW

    // can't use this.getLocalStorageItem because it uses state that isn't yet initialized
    const localStorageRawContent = localStorage.getItem(
      generateLocalStorageContentId(resHtmlDocument.body.workspace_id, resHtmlDocument.body.content_id, state.appName, 'rawContent')
    )
    const hasLocalStorageRawContent = !!localStorageRawContent

    this.setState({
      mode: modeToRender,
      content: {
        ...resHtmlDocument.body,
        raw_content: modeToRender === APP_FEATURE_MODE.EDIT && hasLocalStorageRawContent
          ? localStorageRawContent
          : resHtmlDocument.body.raw_content
      },
      newComment: localStorageComment || '',
      rawContentBeforeEdit: resHtmlDocument.body.raw_content,
      timeline: revisionWithComment,
      isLastTimelineItemCurrentToken: false
    })

    this.setHeadTitle(resHtmlDocument.body.label)
    await putHtmlDocRead(state.loggedUser, state.config.apiUrl, state.content.workspace_id, state.content.content_id) // mark as read after all requests are finished
    GLOBAL_dispatchEvent({ type: CUSTOM_EVENT.REFRESH_CONTENT_LIST, data: {} }) // await above makes sure that we will reload workspace content after the read status update
  }

  loadTimeline = () => {
    // INFO - CH - 2019-01-03 - this function must exists to match app content interface. Although it isn't used here because
    // we need some timeline data to initialize the app in loadContent(). So the timeline generation is handled by loadContent()
    // The data required to initialize is the number of revisions and whether the first revision has raw_content === '' or not
    // this is used to know whether we should open the app in EDIT or VIEW mode. See modeToRender in function loadContent()
    return true
  }

  handleClickBtnCloseApp = () => {
    this.setState({ isVisible: false })
    GLOBAL_dispatchEvent({ type: CUSTOM_EVENT.APP_CLOSED, data: {} })
  }

  handleClickNewVersion = () => {
    const previouslyUnsavedRawContent = this.getLocalStorageItem('rawContent')

    this.setState(prev => ({
      content: {
        ...prev.content,
        raw_content: previouslyUnsavedRawContent || prev.content.raw_content
      },
      rawContentBeforeEdit: prev.content.raw_content, // for cancel btn
      mode: APP_FEATURE_MODE.EDIT
    }))
  }

  handleCloseNewVersion = () => {
    globalThis.tinymce.remove('#wysiwygNewVersion')

    this.setState(prev => ({
      content: {
        ...prev.content,
        raw_content: prev.rawContentBeforeEdit
      },
      mode: APP_FEATURE_MODE.VIEW
    }))

    const { state } = this
    localStorage.removeItem(
      generateLocalStorageContentId(state.content.workspace_id, state.content.content_id, state.appName, 'rawContent')
    )
  }

  handleSaveHtmlDocument = async () => {
    const { state, props } = this

    const backupLocalStorage = this.getLocalStorageItem('rawContent')

    localStorage.removeItem(
      generateLocalStorageContentId(state.content.workspace_id, state.content.content_id, state.appName, 'rawContent')
    )

    const fetchResultSaveHtmlDoc = await handleFetchResult(
      await putHtmlDocContent(state.config.apiUrl, state.content.workspace_id, state.content.content_id, state.content.label, state.content.raw_content)
    )

    switch (fetchResultSaveHtmlDoc.apiResponse.status) {
      case 200:
        globalThis.tinymce.remove('#wysiwygNewVersion')
        this.setState({ mode: APP_FEATURE_MODE.VIEW })
        break
      case 400:
        this.setLocalStorageItem('rawContent', backupLocalStorage)
        switch (fetchResultSaveHtmlDoc.body.code) {
          case 2044:
            this.sendGlobalFlashMessage(props.t('You must change the status or restore this document before any change'))
            break
          default:
            this.sendGlobalFlashMessage(props.t('Error while saving new version'))
            break
        }
        break
      default:
        this.setLocalStorageItem('rawContent', backupLocalStorage)
        this.sendGlobalFlashMessage(props.t('Error while saving new version'))
        break
    }
  }

  handleChangeText = e => {
    const newText = e.target.value // because SyntheticEvent is pooled (react specificity)
    this.setState(prev => ({ content: { ...prev.content, raw_content: newText } }))

    this.setLocalStorageItem('rawContent', newText)
  }

  handleChangeNewComment = e => {
    const { props, state } = this
    props.appContentChangeComment(e, state.content, this.setState.bind(this), state.appName)
  }

  handleClickValidateNewCommentBtn = async () => {
    const { props, state } = this
    props.appContentSaveNewComment(state.content, state.timelineWysiwyg, state.newComment, this.setState.bind(this), state.config.slug)
  }

  handleToggleWysiwyg = () => this.setState(prev => ({ timelineWysiwyg: !prev.timelineWysiwyg }))

  handleSaveEditTitle = async newTitle => {
    const { props, state } = this
    props.appContentChangeTitle(state.content, newTitle, state.config.slug)
  }

  handleChangeStatus = async newStatus => {
    const { props, state } = this
    props.appContentChangeStatus(state.content, newStatus, state.config.slug)
  }

  handleClickDelete = async () => {
    const { props, state } = this
    props.appContentDelete(state.content, this.setState.bind(this), state.config.slug)
  }

  handleClickRestoreDelete = async () => {
    const { props, state } = this
    props.appContentRestoreDelete(state.content, this.setState.bind(this), state.config.slug)
  }

  // INFO - G.B. - 2020-05-20 - For now, we decide to hide the archive function - https://github.com/tracim/tracim/issues/2347
  // handleClickArchive = async () => {
  //   const { props, state } = this
  //   props.appContentArchive(state.content, this.setState.bind(this), state.config.slug)
  // }
  // handleClickRestoreArchive = async () => {
  //   const { props, state } = this
  //   props.appContentRestoreArchive(state.content, this.setState.bind(this), state.config.slug)
  // }

  handleClickShowRevision = revision => {
    const { state } = this

    const revisionArray = state.timeline.filter(t => t.timelineType === 'revision')
    const isLastRevision = revision.revision_id === revisionArray[revisionArray.length - 1].revision_id

    if (state.mode === APP_FEATURE_MODE.REVISION && isLastRevision) {
      this.handleClickLastVersion()
      return
    }

    if (state.mode === APP_FEATURE_MODE.VIEW && isLastRevision) return

    this.setState(prev => ({
      content: {
        ...prev.content,
        label: revision.label,
        raw_content: revision.raw_content,
        number: revision.number,
        status: revision.status,
        is_archived: prev.is_archived, // archived and delete should always be taken from last version
        is_deleted: prev.is_deleted
      },
      mode: APP_FEATURE_MODE.REVISION
    }))
  }

  handleClickLastVersion = () => {
    this.loadContent()
    this.setState({ mode: APP_FEATURE_MODE.VIEW })
  }

  handleClickRefresh = () => {
    globalThis.tinymce.remove('#wysiwygNewVersion')

    this.setState(prev => ({
      content: {
        ...prev.content,
        ...prev.newContent,
        raw_content: prev.rawContentBeforeEdit
      },
      mode: APP_FEATURE_MODE.VIEW,
      showRefreshWarning: false
    }))
  }

  render () {
    const { props, state } = this

    if (!state.isVisible) return null

    return (
      <PopinFixed
        customClass={`${state.config.slug}`}
        customColor={state.config.hexcolor}
      >
        <PopinFixedHeader
          customClass={`${state.config.slug}`}
          customColor={state.config.hexcolor}
          faIcon={state.config.faIcon}
          rawTitle={state.content.label}
          componentTitle={<div>{state.content.label}</div>}
          userRoleIdInWorkspace={state.loggedUser.userRoleIdInWorkspace}
          onClickCloseBtn={this.handleClickBtnCloseApp}
          onValidateChangeTitle={this.handleSaveEditTitle}
          disableChangeTitle={!state.content.is_editable}
        />

        <PopinFixedOption
          customColor={state.config.hexcolor}
          customClass={`${state.config.slug}`}
          i18n={i18n}
        >
          <div> {/* this div in display flex, justify-content space-between */}
            <div className='d-flex'>
              {state.loggedUser.userRoleIdInWorkspace >= ROLE.contributor.id && (
                <NewVersionBtn
                  customColor={state.config.hexcolor}
                  onClickNewVersionBtn={this.handleClickNewVersion}
                  disabled={state.mode !== APP_FEATURE_MODE.VIEW || !state.content.is_editable}
                  label={props.t('Edit')}
                  icon='plus-circle'
                />
              )}

              {state.mode === APP_FEATURE_MODE.REVISION && (
                <button
                  className='wsContentGeneric__option__menu__lastversion html-document__lastversionbtn btn highlightBtn'
                  onClick={this.handleClickLastVersion}
                  style={{ backgroundColor: state.config.hexcolor, color: '#fdfdfd' }}
                >
                  <i className='fa fa-history' />
                  {props.t('Last version')}
                </button>
              )}
            </div>

            <div className='d-flex'>
              {state.showRefreshWarning && (
                <RefreshWarningMessage
                  tootlip={props.t('The content has been modified by {{author}}', { author: state.editionAuthor, interpolation: { escapeValue: false } })}
                  onClickRefresh={this.handleClickRefresh}
                />
              )}

              {state.loggedUser.userRoleIdInWorkspace >= ROLE.contributor.id && (
                <SelectStatus
                  selectedStatus={state.config.availableStatuses.find(s => s.slug === state.content.status)}
                  availableStatus={state.config.availableStatuses}
                  onChangeStatus={this.handleChangeStatus}
                  disabled={state.mode === APP_FEATURE_MODE.REVISION || state.content.is_archived || state.content.is_deleted}
                />
              )}

              {state.loggedUser.userRoleIdInWorkspace >= ROLE.contentManager.id && (
                <ArchiveDeleteContent
                  customColor={state.config.hexcolor}
                  onClickArchiveBtn={this.handleClickArchive}
                  onClickDeleteBtn={this.handleClickDelete}
                  disabled={state.mode === APP_FEATURE_MODE.REVISION || state.content.is_archived || state.content.is_deleted}
                />
              )}
            </div>
          </div>
        </PopinFixedOption>

        <PopinFixedContent
          customClass={state.mode === APP_FEATURE_MODE.EDIT ? `${state.config.slug}__contentpage__edition` : `${state.config.slug}__contentpage`}
        >
          {/*
            FIXME - GB - 2019-06-05 - we need to have a better way to check the state.config than using state.config.availableStatuses[3].slug
            https://github.com/tracim/tracim/issues/1840
          */}
          <HtmlDocumentComponent
            mode={state.mode}
            customColor={state.config.hexcolor}
            wysiwygNewVersion='wysiwygNewVersion'
            onClickCloseEditMode={this.handleCloseNewVersion}
            disableValidateBtn={state.rawContentBeforeEdit === state.content.raw_content}
            onClickValidateBtn={this.handleSaveHtmlDocument}
            version={state.content.number}
            lastVersion={state.timeline.filter(t => t.timelineType === 'revision').length}
            text={state.content.raw_content}
            onChangeText={this.handleChangeText}
            isArchived={state.content.is_archived}
            isDeleted={state.content.is_deleted}
            isDeprecated={state.content.status === state.config.availableStatuses[3].slug}
            deprecatedStatus={state.config.availableStatuses[3]}
            isDraftAvailable={state.mode === APP_FEATURE_MODE.VIEW && state.loggedUser.userRoleIdInWorkspace >= ROLE.contributor.id && this.getLocalStorageItem('rawContent')}
            onClickRestoreArchived={this.handleClickRestoreArchive}
            onClickRestoreDeleted={this.handleClickRestoreDelete}
            onClickShowDraft={this.handleClickNewVersion}
            key='html-document'
          />

          <PopinFixedRightPart
            customClass={`${state.config.slug}__contentpage`}
            customColor={state.config.hexcolor}
            menuItemList={[{
              id: 'timeline',
              label: props.t('Timeline'),
              icon: 'fa-history',
              children: (
                <Timeline
                  customClass={`${state.config.slug}__contentpage`}
                  customColor={state.config.hexcolor}
                  loggedUser={state.loggedUser}
                  timelineData={state.timeline}
                  newComment={state.newComment}
                  disableComment={state.mode === APP_FEATURE_MODE.REVISION || state.mode === APP_FEATURE_MODE.EDIT || !state.content.is_editable}
                  availableStatusList={state.config.availableStatuses}
                  wysiwyg={state.timelineWysiwyg}
                  onChangeNewComment={this.handleChangeNewComment}
                  onClickValidateNewCommentBtn={this.handleClickValidateNewCommentBtn}
                  onClickWysiwygBtn={this.handleToggleWysiwyg}
                  onClickRevisionBtn={this.handleClickShowRevision}
                  shouldScrollToBottom={state.mode !== APP_FEATURE_MODE.REVISION}
                  isLastTimelineItemCurrentToken={state.isLastTimelineItemCurrentToken}
                />
              )
            }]}
          />
        </PopinFixedContent>
      </PopinFixed>
    )
  }
}

export default translate()(Radium(appContentFactory(TracimComponent(HtmlDocument))))<|MERGE_RESOLUTION|>--- conflicted
+++ resolved
@@ -69,14 +69,9 @@
       newContent: {},
       timelineWysiwyg: false,
       mode: APP_FEATURE_MODE.VIEW,
-<<<<<<< HEAD
       showRefreshWarning: false,
-      editionAuthor: ''
-=======
-      hasUpdated: false,
       editionAuthor: '',
       isLastTimelineItemCurrentToken: false
->>>>>>> 34995d1d
     }
     this.sessionClientToken = getOrCreateSessionClientToken()
 
@@ -146,37 +141,12 @@
     const clientToken = state.config.apiHeader['X-Tracim-ClientToken']
     this.setState(prev => ({
       ...prev,
-<<<<<<< HEAD
       content: clientToken === data.client_token ? { ...prev.content, ...data.content } : prev.content,
       newContent: { ...prev.content, ...data.content },
       editionAuthor: data.author.public_name,
       showRefreshWarning: clientToken !== data.client_token,
-      timeline: addRevisionFromTLM(data, prev.timeline, state.loggedUser.lang)
-=======
-      content: {
-        ...prev.content,
-        ...data.content,
-        is_deleted: true
-      },
       timeline: addRevisionFromTLM(data, prev.timeline, state.loggedUser.lang),
       isLastTimelineItemCurrentToken: data.client_token === this.sessionClientToken
-    }))
-  }
-
-  handleContentUndeleted = data => {
-    const { state } = this
-    if (data.content.content_id !== state.content.content_id) return
-
-    this.setState(prev => ({
-      ...prev,
-      content: {
-        ...prev.content,
-        ...data.content,
-        is_deleted: false
-      },
-      timeline: addRevisionFromTLM(data, prev.timeline, state.loggedUser.lang),
-      isLastTimelineItemCurrentToken: data.client_token === this.sessionClientToken
->>>>>>> 34995d1d
     }))
   }
 
