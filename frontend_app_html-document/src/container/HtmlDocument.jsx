--- conflicted
+++ resolved
@@ -29,20 +29,16 @@
   TLM_ENTITY_TYPE as TLM_ET,
   TLM_SUB_TYPE as TLM_ST,
   TracimComponent,
-<<<<<<< HEAD
-  wrapMentionsInSpanTags,
   tinymceAutoCompleteHandleInput,
   tinymceAutoCompleteHandleKeyUp,
   tinymceAutoCompleteHandleKeyDown,
   tinymceAutoCompleteHandleClickItem,
   tinymceAutoCompleteHandleSelectionChange,
-  tinymceRemoveAllAutocompleteSpan
-=======
+  tinymceRemoveAllAutocompleteSpan,
   getContentComment,
   handleMentionsBeforeSave,
   addClassToMentionsOfUser,
   permissiveNumberEqual
->>>>>>> 2d3b4cd9
 } from 'tracim_frontend_lib'
 import { initWysiwyg } from '../helper.js'
 import { debug } from '../debug.js'
@@ -492,11 +488,7 @@
 
     let newDocumentForApiWithMention
     try {
-<<<<<<< HEAD
-      newDocumentForApiWithMention = wrapMentionsInSpanTags(contentWithoutAnyAutoCompleteSpan)
-=======
-      newDocumentForApiWithMention = handleMentionsBeforeSave(state.content.raw_content, state.loggedUser.username)
->>>>>>> 2d3b4cd9
+      newDocumentForApiWithMention = handleMentionsBeforeSave(contentWithoutAnyAutoCompleteSpan, state.loggedUser.username)
     } catch (e) {
       this.sendGlobalFlashMessage(e.message || props.t('Error while saving the new version'))
       return
