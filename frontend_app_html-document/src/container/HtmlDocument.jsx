--- conflicted
+++ resolved
@@ -105,15 +105,10 @@
     const newContentObject = { ...state.content, ...data.content }
     this.setState(prev => ({
       ...prev,
-<<<<<<< HEAD
-      content: clientToken === data.client_token ? newContentObject : prev.content,
+      content: clientToken === data.client_token
+        ? newContentObject
+        : { ...prev.content, number: getCurrentContentVersionNumber(prev.mode, prev.content, prev.timeline) },
       newContent: newContentObject,
-=======
-      content: clientToken === data.client_token
-        ? { ...prev.content, ...data.content }
-        : { ...prev.content, number: getCurrentContentVersionNumber(prev.mode, prev.content, prev.timeline) },
-      newContent: { ...prev.content, ...data.content },
->>>>>>> 693e57d1
       editionAuthor: data.author.public_name,
       showRefreshWarning: clientToken !== data.client_token,
       rawContentBeforeEdit: data.content.raw_content,
@@ -537,26 +532,18 @@
     const { state } = this
     globalThis.tinymce.remove('#wysiwygNewVersion')
 
-<<<<<<< HEAD
     const newObjectContent = {
       ...state.content,
-      ...state.newContent
-    }
-
-    this.setState({
+      ...state.newContent,
+      raw_content: state.rawContentBeforeEdit
+    }
+
+    this.setState(prev => ({
       content: newObjectContent,
-=======
-    this.setState(prev => ({
-      content: {
-        ...prev.content,
-        ...prev.newContent,
-        raw_content: prev.rawContentBeforeEdit
-      },
       timeline: prev.timeline.map(timelineItem => ({ ...timelineItem, hasBeenRead: true })),
->>>>>>> 693e57d1
       mode: APP_FEATURE_MODE.VIEW,
       showRefreshWarning: false
-    })
+    }))
     this.setHeadTitle(newObjectContent.label)
     this.buildBreadcrumbs(newObjectContent)
   }
