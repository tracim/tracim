--- conflicted
+++ resolved
@@ -77,7 +77,6 @@
       newComment: '',
       newCommentAsFileList: [],
       newContent: {},
-      loadingTimeline: true,
       loadingContent: true,
       timelineWysiwyg: false,
       mode: APP_FEATURE_MODE.VIEW,
@@ -201,27 +200,14 @@
     )
   }
 
-<<<<<<< HEAD
-  async componentDidMount () {
+  componentDidMount () {
     const { props } = this
-    console.log('%c<HtmlDocument> did mount', `color: ${this.state.config.hexcolor}`)
     this.loadContent()
-    props.loadTimeline(getHtmlDocRevision)
     props.loadFavoriteContentList(this.state.loggedUser, this.setState.bind(this))
   }
 
-  async componentDidUpdate (prevProps, prevState) {
-    const { props, state } = this
-=======
-  componentDidMount () {
-    console.log('%c<HtmlDocument> did mount', `color: ${this.state.config.hexcolor}`)
-    this.loadContent()
-    this.props.loadFavoriteContentList(this.state.loggedUser, this.setState.bind(this))
-  }
-
   componentDidUpdate (prevProps, prevState) {
-    const { state } = this
->>>>>>> 185c8460
+    const { props, state } = this
 
     const becameVisible = !prevState.isVisible && state.isVisible
 
@@ -230,13 +216,8 @@
     if (!prevState.content || !state.content) return
 
     if (prevState.content.content_id !== state.content.content_id) {
-<<<<<<< HEAD
-      await this.loadContent()
-      await props.loadTimeline(getHtmlDocRevision)
+      this.loadContent()
       this.reloadContentWysiwyg()
-=======
-      this.loadContent()
->>>>>>> 185c8460
     }
 
     if (state.mode === APP_FEATURE_MODE.EDIT && (becameVisible || prevState.mode !== APP_FEATURE_MODE.EDIT)) {
@@ -351,22 +332,10 @@
     }
   }
 
-<<<<<<< HEAD
-  loadContent = async () => {
-    const { state } = this
-=======
   loadHtmlDocument = async () => {
     const { state } = this
 
-    const fetchResultHtmlDocument = getHtmlDocContent(state.config.apiUrl, state.content.workspace_id, state.content.content_id)
-
-    // RJ - 2021-08-07 the state is set before the await, and is therefore not redundant
-    // with the setState at the end of the function
     this.setState({ loadingContent: true, mode: APP_FEATURE_MODE.VIEW })
-
-    const resHtmlDocument = await handleFetchResult(await fetchResultHtmlDocument)
->>>>>>> 185c8460
-
     const resHtmlDocument = await handleFetchResult(await getHtmlDocContent(state.config.apiUrl, state.content.workspace_id, state.content.content_id))
     const localStorageComment = getLocalStorageItem(
       state.appName,
@@ -374,20 +343,6 @@
       LOCAL_STORAGE_FIELD.COMMENT
     )
 
-<<<<<<< HEAD
-    // first time editing the doc, open in edit mode, unless it has been created with webdav or db imported from tracim v1
-    // see https://github.com/tracim/tracim/issues/1206
-    // @fixme Côme - 2018/12/04 - this might not be a great idea
-    const modeToRender = (
-      resHtmlDocument.body.current_revision_type === 'creation' && // if current revision is creation
-      state.loggedUser.userRoleIdInWorkspace >= ROLE.contributor.id && // if user has EDIT authorization
-      resHtmlDocument.body.raw_content === '' // has content been created with raw_content (means it's from webdav or import db)
-    )
-      ? APP_FEATURE_MODE.EDIT
-      : APP_FEATURE_MODE.VIEW
-
-=======
->>>>>>> 185c8460
     const localStorageRawContent = getLocalStorageItem(
       state.appName,
       resHtmlDocument.body,
@@ -424,10 +379,6 @@
         },
         newComment: localStorageComment || '',
         rawContentBeforeEdit: rawContentBeforeEdit,
-<<<<<<< HEAD
-=======
-        isLastTimelineItemCurrentToken: false,
->>>>>>> 185c8460
         translationState: getDefaultTranslationState(previousState.config.system.config),
         translatedRawContent: null,
         oldInvalidMentionList: oldInvalidMentionList,
@@ -445,37 +396,7 @@
 
   loadContent = async () => {
     this.loadHtmlDocument()
-    this.loadAndBuildTimeline()
-  }
-
-  loadAndBuildTimeline = async () => {
-    const { props, state } = this
-    const fetchResultComment = getContentComment(state.config.apiUrl, state.content.workspace_id, state.content.content_id)
-    const fetchResultFileChildContent = getFileChildContent(state.config.apiUrl, state.content.workspace_id, state.content.content_id)
-    const fetchResultRevision = getHtmlDocRevision(state.config.apiUrl, state.content.workspace_id, state.content.content_id)
-
-    // RJ - 2021-08-07 the state is set before the awaits, and is therefore not redundant
-    // with the setState at the end of the function
-    this.setState({ loadingTimeline: true })
-
-    const [resComment, resCommentAsFile, resRevision] = await Promise.all([
-      handleFetchResult(await fetchResultComment),
-      handleFetchResult(await fetchResultFileChildContent),
-      handleFetchResult(await fetchResultRevision)
-    ])
-
-    const revisionWithComment = props.buildTimelineFromCommentAndRevision(
-      resComment.body,
-      resCommentAsFile.body.items,
-      resRevision.body,
-      state.loggedUser,
-      getDefaultTranslationState(state.config.system.config)
-    )
-
-    this.setState({
-      timeline: revisionWithComment,
-      loadingTimeline: false
-    })
+    this.props.loadTimeline(getHtmlDocRevision)
   }
 
   handleLoadMoreTimelineItems = async () => {
@@ -877,7 +798,7 @@
           label={props.t('Timeline')}
         >
           <Timeline
-            loading={state.loadingTimeline}
+            loading={props.loadingTimeline}
             customClass={`${state.config.slug}__contentpage__timeline`}
             customColor={state.config.hexcolor}
             apiUrl={state.config.apiUrl}
