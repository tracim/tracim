--- conflicted
+++ resolved
@@ -94,20 +94,6 @@
     const { state } = this
     if (data.content.content_id !== state.content.content_id) return
 
-<<<<<<< HEAD
-    const localStorageComment = localStorage.getItem(
-      generateLocalStorageContentId(data.content.workspace_id, data.content.content_id, state.appName, 'comment')
-    )
-
-    if (state.mode === APP_FEATURE_MODE.EDIT && state.loggedUser.userId !== data.author.user_id) {
-      this.setState({
-        editionAuthor: data.author.public_name,
-        keepEditingWarning: true
-      })
-    }
-
-=======
->>>>>>> 3e80445f
     this.setState(prev => ({
       ...prev,
       content: {
@@ -115,7 +101,7 @@
         ...data.content
       },
       editionAuthor: data.author.public_name,
-      keepEditingWarning: (prev.mode === APP_FEATURE_MODE.EDIT && prev.loggedUser.user_id !== data.author.user_id),
+      keepEditingWarning: (prev.mode === APP_FEATURE_MODE.EDIT && prev.loggedUser.userId !== data.author.user_id),
       rawContentBeforeEdit: data.content.raw_content,
       timeline: addRevisionFromTLM(data, prev.timeline, prev.loggedUser.lang)
     }))
