--- conflicted
+++ resolved
@@ -31,12 +31,8 @@
   TLM_ENTITY_TYPE as TLM_ET,
   TLM_SUB_TYPE as TLM_ST,
   TracimComponent,
-<<<<<<< HEAD
-  getCurrentContentVersionNumber,
-  getContentComment
-=======
+  getContentComment,
   wrapMentionsInSpanTags
->>>>>>> 29225152
 } from 'tracim_frontend_lib'
 import { initWysiwyg } from '../helper.js'
 import { debug } from '../debug.js'
