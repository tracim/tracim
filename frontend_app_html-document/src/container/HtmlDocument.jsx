import React from 'react'
import HtmlDocumentComponent from '../component/HtmlDocument.jsx'
import { translate } from 'react-i18next'
import i18n from '../i18n.js'
import {
  addAllResourceI18n,
  APP_FEATURE_MODE,
  appContentFactory,
  BREADCRUMBS_TYPE,
  buildContentPathBreadcrumbs,
  buildHeadTitle,
  CONTENT_TYPE,
  CUSTOM_EVENT,
  getInvalidMentionList,
  getOrCreateSessionClientToken,
  handleFetchResult,
  handleInvalidMentionInComment,
  PAGE,
  PopinFixed,
  PopinFixedContent,
  PopinFixedRightPart,
  ROLE,
  Timeline,
  TagList,
  TLM_CORE_EVENT_TYPE as TLM_CET,
  TLM_ENTITY_TYPE as TLM_ET,
  TLM_SUB_TYPE as TLM_ST,
  tinymceAutoCompleteHandleInput,
  tinymceAutoCompleteHandleKeyUp,
  tinymceAutoCompleteHandleKeyDown,
  tinymceAutoCompleteHandleClickItem,
  tinymceAutoCompleteHandleSelectionChange,
  LOCAL_STORAGE_FIELD,
  getLocalStorageItem,
  setLocalStorageItem,
  removeLocalStorageItem,
  handleMentionsBeforeSave,
  handleLinksBeforeSave,
  addClassToMentionsOfUser,
  putUserConfiguration,
  TRANSLATION_STATE,
  handleTranslateHtmlContent,
  getDefaultTranslationState,
  FAVORITE_STATE,
  addExternalLinksIcons,
  PopinFixedRightPartContent
} from 'tracim_frontend_lib'
import {
  getHtmlDocContent,
  getHtmlDocRevision,
  putHtmlDocContent,
  putHtmlDocRead
} from '../action.async.js'
import Radium from 'radium'

export class HtmlDocument extends React.Component {
  constructor (props) {
    super(props)

    const param = props.data
    props.setApiUrl(param.config.apiUrl)
    this.state = {
      appName: 'html-document',
      breadcrumbsList: [],
      isVisible: true,
      config: param.config,
      loggedUser: param.loggedUser,
      content: param.content,
      externalTranslationList: [
        props.t('Note'),
        props.t('Notes'),
        props.t('note'),
        props.t('notes'),
        props.t('Write a note')
      ],
      rawContentBeforeEdit: '',
      newComment: '',
      newContent: {},
      loadingContent: true,
      timelineWysiwyg: false,
      mode: APP_FEATURE_MODE.VIEW,
      showRefreshWarning: false,
      editionAuthor: '',
      isAutoCompleteActivated: false,
      autoCompleteCursorPosition: 0,
      autoCompleteItemList: [],
      invalidMentionList: [],
      oldInvalidMentionList: [],
      showInvalidMentionPopupInComment: false,
      showInvalidMentionPopupInContent: false,
      translatedRawContent: null,
      translationState: TRANSLATION_STATE.DISABLED,
      translationTargetLanguageCode: param.loggedUser.lang
    }
    this.sessionClientToken = getOrCreateSessionClientToken()

    // i18n has been init, add resources from frontend
    addAllResourceI18n(i18n, this.state.config.translation, this.state.loggedUser.lang)
    i18n.changeLanguage(this.state.loggedUser.lang)

    props.registerCustomEventHandlerList([
      { name: CUSTOM_EVENT.SHOW_APP(this.state.config.slug), handler: this.handleShowApp },
      { name: CUSTOM_EVENT.HIDE_APP(this.state.config.slug), handler: this.handleHideApp },
      { name: CUSTOM_EVENT.RELOAD_CONTENT(this.state.config.slug), handler: this.handleReloadContent },
      { name: CUSTOM_EVENT.ALL_APP_CHANGE_LANGUAGE, handler: this.handleAllAppChangeLanguage }
    ])

    props.registerLiveMessageHandlerList([
      { entityType: TLM_ET.CONTENT, coreEntityType: TLM_CET.MODIFIED, optionalSubType: TLM_ST.HTML_DOCUMENT, handler: this.handleContentModified },
      { entityType: TLM_ET.CONTENT, coreEntityType: TLM_CET.DELETED, optionalSubType: TLM_ST.HTML_DOCUMENT, handler: this.handleContentDeletedOrRestore },
      { entityType: TLM_ET.CONTENT, coreEntityType: TLM_CET.UNDELETED, optionalSubType: TLM_ST.HTML_DOCUMENT, handler: this.handleContentDeletedOrRestore }
    ])
  }

  // TLM Handlers
  handleContentModified = data => {
    const { state } = this
    if (data.fields.content.content_id !== state.content.content_id) return

    const clientToken = state.config.apiHeader['X-Tracim-ClientToken']
    const newContentObject = {
      ...state.content,
      ...data.fields.content,
      raw_content: addClassToMentionsOfUser(data.fields.content.raw_content, state.loggedUser.username)
    }
    this.setState(prev => ({
      ...prev,
      content: clientToken === data.fields.client_token
        ? newContentObject
        : prev.content,
      newContent: newContentObject,
      editionAuthor: data.fields.author.public_name,
      showRefreshWarning: clientToken !== data.fields.client_token,
      rawContentBeforeEdit: newContentObject.raw_content
    }))
    if (clientToken === data.fields.client_token) {
      this.setHeadTitle(newContentObject.label)
      this.buildBreadcrumbs(newContentObject)
    }
  }

  handleContentDeletedOrRestore = data => {
    const { state } = this
    if (data.fields.content.content_id !== state.content.content_id) return

    this.setState(prev => ({
      ...prev,
      content: this.sessionClientToken === data.fields.client_token
        ? { ...prev.content, ...data.fields.content }
        : prev.content,
      newContent: { ...prev.content, ...data.fields.content },
      editionAuthor: data.fields.author.public_name,
      showRefreshWarning: this.sessionClientToken !== data.fields.client_token
    }))
  }

  // Custom Event Handlers
  handleShowApp = data => {
    const { props, state } = this
    console.log('%c<HtmlDocument> Custom event', 'color: #28a745', CUSTOM_EVENT.SHOW_APP, data)

    props.appContentCustomEventHandlerShowApp(data.content, state.content, this.setState.bind(this), this.buildBreadcrumbs)
    if (data.content.content_id === state.content.content_id) this.setHeadTitle(state.content.label)
  }

  handleHideApp = data => {
    const { props } = this
    console.log('%c<HtmlDocument> Custom event', 'color: #28a745', CUSTOM_EVENT.HIDE_APP, data)

    props.appContentCustomEventHandlerHideApp(this.setState.bind(this))
    globalThis.tinymce.remove('#wysiwygNewVersion')
  }

  handleReloadContent = data => {
    const { props, state } = this
    console.log('%c<HtmlDocument> Custom event', 'color: #28a745', CUSTOM_EVENT.RELOAD_CONTENT, data)

    props.appContentCustomEventHandlerReloadContent(data, this.setState.bind(this), state.appName)
    globalThis.tinymce.remove('#wysiwygNewVersion')
  }

  handleAllAppChangeLanguage = data => {
    console.log('%c<HtmlDocument> Custom event', 'color: #28a745', CUSTOM_EVENT.ALL_APP_CHANGE_LANGUAGE, data)

    this.props.appContentCustomEventHandlerAllAppChangeLanguage(data, this.setState.bind(this), i18n, false)
    console.log('HHHHHHHHHHHHHHHHHHHHHHHHHHHHHHHHHHH')
    this.reloadContentWysiwyg()
  }

  reloadContentWysiwyg = () => {
    if (!document.getElementById('wysiwygNewVersion') || this.state.mode !== APP_FEATURE_MODE.EDIT) return
    console.log('BBBBBBBBBBBBBBBBBBBBBBBBBBBBBBBBBBBBBBBBBBBBBBBBBBBBBBBBBBBBBBBBBBBBBBBBBBBB')}/*
    globalThis.tinymce.remove('#wysiwygNewVersion')
    globalThis.wysiwyg('#wysiwygNewVersion',
      this.state.loggedUser.lang,
      this.handleChangeText,
      this.handleTinyMceInput,
      this.handleTinyMceKeyDown,
      this.handleTinyMceKeyUp,
      this.handleTinyMceSelectionChange
    )
  }
*/
  componentDidMount () {
    const { props } = this
    this.loadContent()
    props.loadFavoriteContentList(this.state.loggedUser, this.setState.bind(this))
  }

  componentDidUpdate (prevProps, prevState) {
    const { state } = this

    const becameVisible = !prevState.isVisible && state.isVisible

    // console.log('%c<HtmlDocument> did update', `color: ${state.config.hexcolor}`, prevState, state)

    if (!prevState.content || !state.content) return

    if (prevState.content.content_id !== state.content.content_id) {
      this.loadContent()
      console.log('EEEEEEEEEEEEEEEEEEEEEEEEEEEEEEEEEEEEEEEEEEEEEEE')
      this.reloadContentWysiwyg()
    }

    if (state.mode === APP_FEATURE_MODE.EDIT && (becameVisible || prevState.mode !== APP_FEATURE_MODE.EDIT)) {
      globalThis.tinymce.remove('#wysiwygTimelineComment')
      console.log('FFFFFFFFFFFFFFFFFFFFFFFFFFFFFFFFFFFFFFFFFFFFFF')
      this.reloadContentWysiwyg()
    }

    if (!prevState.timelineWysiwyg && state.timelineWysiwyg) {
      globalThis.tinymce.remove('#wysiwygNewVersion')
    } else if (prevState.timelineWysiwyg && !state.timelineWysiwyg) {
      globalThis.tinymce.remove('#wysiwygTimelineComment')
    }
  }

  /*
  handleTinyMceInput = (e, position) => {
    console.log('CCCCCCCCCCCCCCCCCCCCCCCCCCCCCCCCCCC')
    tinymceAutoCompleteHandleInput(
      e,
      (state) => { this.setState({ ...state, tinymcePosition: position }) },
      this.searchForMentionOrLinkInQuery,
      this.state.isAutoCompleteActivated
    )
  }

  handleTinyMceSelectionChange = (e, position) => {
    console.log('DDDDDDDDDDDDDDDDDDDDDDDDDDDDDDD')
    tinymceAutoCompleteHandleSelectionChange(
      (state) => { this.setState({ ...state, tinymcePosition: position }) },
      this.searchForMentionOrLinkInQuery,
      this.state.isAutoCompleteActivated
    )
  }

  handleTinyMceKeyUp = event => {
    const { state } = this

    tinymceAutoCompleteHandleKeyUp(
      event,
      this.setState.bind(this),
      state.isAutoCompleteActivated,
      this.searchForMentionOrLinkInQuery
    )
  }

  handleTinyMceKeyDown = event => {
    const { state } = this

    tinymceAutoCompleteHandleKeyDown(
      event,
      this.setState.bind(this),
      state.isAutoCompleteActivated,
      state.autoCompleteCursorPosition,
      state.autoCompleteItemList,
      this.searchForMentionOrLinkInQuery
    )
  }
  */

  componentWillUnmount () {
    console.log('%c<HtmlDocument> will Unmount', `color: ${this.state.config.hexcolor}`)
    globalThis.tinymce.remove('#wysiwygNewVersion')
    globalThis.tinymce.remove('#wysiwygTimelineComment')
  }

  sendGlobalFlashMessage = msg => GLOBAL_dispatchEvent({
    type: CUSTOM_EVENT.ADD_FLASH_MSG,
    data: {
      msg: msg,
      type: 'warning',
      delay: undefined
    }
  })

  setHeadTitle = (contentName) => {
    const { state } = this

    if (state.config && state.config.workspace && state.isVisible) {
      GLOBAL_dispatchEvent({
        type: CUSTOM_EVENT.SET_HEAD_TITLE,
        data: { title: buildHeadTitle([contentName, state.config.workspace.label]) }
      })
    }
  }

  buildBreadcrumbs = async content => {
    try {
      const contentBreadcrumbsList = await buildContentPathBreadcrumbs(this.state.config.apiUrl, content)
      GLOBAL_dispatchEvent({
        type: CUSTOM_EVENT.APPEND_BREADCRUMBS,
        data: {
          breadcrumbs: contentBreadcrumbsList
        }
      })
      const space = {
        link: PAGE.WORKSPACE.DASHBOARD(content.workspace_id),
        label: this.state.config.workspace.label,
        type: BREADCRUMBS_TYPE.CORE,
        isALink: true
      }
      this.setState({ breadcrumbsList: [space, ...contentBreadcrumbsList] })
    } catch (e) {
      console.error('Error in app html-document, count not build breadcrumbs', e)
    }
  }

  loadHtmlDocument = async () => {
    const { state } = this

    this.setState({ loadingContent: true, mode: APP_FEATURE_MODE.VIEW })
    const resHtmlDocument = await handleFetchResult(await getHtmlDocContent(state.config.apiUrl, state.content.workspace_id, state.content.content_id))
    const localStorageComment = getLocalStorageItem(
      state.appName,
      resHtmlDocument.body,
      LOCAL_STORAGE_FIELD.COMMENT
    )

    const localStorageRawContent = getLocalStorageItem(
      state.appName,
      resHtmlDocument.body,
      LOCAL_STORAGE_FIELD.RAW_CONTENT
    )

    const hasLocalStorageRawContent = !!localStorageRawContent
    const rawContentWithExternalLinkIcons = addExternalLinksIcons(resHtmlDocument.body.raw_content)

    const rawContentBeforeEdit = addClassToMentionsOfUser(rawContentWithExternalLinkIcons, state.loggedUser.username)

    // first time editing the doc, open in edit mode, unless it has been created with webdav or db imported from tracim v1
    // see https://github.com/tracim/tracim/issues/1206
    // @fixme Côme - 2018/12/04 - this might not be a great idea
    const modeToRender = (
      resHtmlDocument.body.current_revision_type === 'creation' && // if content has only one revision
      state.loggedUser.userRoleIdInWorkspace >= ROLE.contributor.id && // if user has EDIT authorization
      resHtmlDocument.body.raw_content === '' // has content been created with raw_content (means it's from webdav or import db)
    )
      ? APP_FEATURE_MODE.EDIT
      : APP_FEATURE_MODE.VIEW

    const knownMentions = state.config.workspace.memberList.map(member => `@${member.username}`)
    const oldInvalidMentionList = getInvalidMentionList(rawContentBeforeEdit, knownMentions)

    this.setState(previousState => ({
      mode: modeToRender,
      content: {
        ...resHtmlDocument.body,
        raw_content: modeToRender === APP_FEATURE_MODE.EDIT && hasLocalStorageRawContent
          ? localStorageRawContent
          : rawContentBeforeEdit
      },
      newComment: localStorageComment || '',
      rawContentBeforeEdit: rawContentBeforeEdit,
      translationState: getDefaultTranslationState(previousState.config.system.config),
      translatedRawContent: null,
      oldInvalidMentionList: oldInvalidMentionList,
      loadingContent: false
    }))

    this.setHeadTitle(resHtmlDocument.body.label)
    this.buildBreadcrumbs(resHtmlDocument.body)
<<<<<<< HEAD
    console.log('GGGGGGGGGGGGGGGGGGGGGGGGGGGGGGG')
    this.reloadContentWysiwyg()
=======
>>>>>>> ffcf0d27

    await putHtmlDocRead(state.config.apiUrl, state.loggedUser, state.content.workspace_id, state.content.content_id) // mark as read after all requests are finished
    this.reloadContentWysiwyg()
    GLOBAL_dispatchEvent({ type: CUSTOM_EVENT.REFRESH_CONTENT_LIST, data: {} }) // await above makes sure that we will reload workspace content after the read status update
  }

  loadContent = () => {
    this.loadHtmlDocument()
    this.props.loadTimeline(getHtmlDocRevision, this.state.content)
  }

  handleLoadMoreTimelineItems = async () => {
    const { props } = this
    await props.loadMoreTimelineItems(getHtmlDocRevision)
  }

  handleClickBtnCloseApp = () => {
    this.setState({ isVisible: false })
    GLOBAL_dispatchEvent({ type: CUSTOM_EVENT.APP_CLOSED, data: {} })
  }

  handleClickNewVersion = () => {
    const previouslyUnsavedRawContent = getLocalStorageItem(this.state.appName, this.state.content, LOCAL_STORAGE_FIELD.RAW_CONTENT)

    this.setState(prev => ({
      content: {
        ...prev.content,
        raw_content: previouslyUnsavedRawContent || prev.content.raw_content
      },
      rawContentBeforeEdit: prev.content.raw_content, // for cancel btn
      mode: APP_FEATURE_MODE.EDIT
    }))
  }

  handleCloseNewVersion = () => {
    globalThis.tinymce.remove('#wysiwygNewVersion')

    this.setState(prev => ({
      content: {
        ...prev.content,
        raw_content: prev.rawContentBeforeEdit
      },
      mode: APP_FEATURE_MODE.VIEW
    }))

    removeLocalStorageItem(
      this.state.appName,
      this.state.content,
      LOCAL_STORAGE_FIELD.RAW_CONTENT
    )
  }

  handleClickSaveDocument = async () => {
    const { state } = this
    const knownMentions = state.config.workspace.memberList.map(member => `@${member.username}`)
    const content = tinymce.activeEditor.getContent()
    const allInvalidMentionList = getInvalidMentionList(content, knownMentions)
    const newInvalidMentionList = allInvalidMentionList.filter(mention => {
      return state.oldInvalidMentionList.indexOf(mention) === -1
    })

    if (newInvalidMentionList.length > 0) {
      this.setState({
        invalidMentionList: newInvalidMentionList,
        showInvalidMentionPopupInContent: true
      })
    } else this.handleSaveHtmlDocument()
  }

  handleSaveHtmlDocument = async () => {
    const { state, props } = this

    const content = tinymce.activeEditor.getContent()
    const allInvalidMentionList = [...state.oldInvalidMentionList, ...state.invalidMentionList]

    let newDocumentForApiWithMention
    try {
      newDocumentForApiWithMention = handleMentionsBeforeSave(
        content,
        state.loggedUser.username,
        allInvalidMentionList
      )
    } catch (e) {
      this.sendGlobalFlashMessage(e.message || props.t('Error while saving the new version'))
      return
    }

    let newDocumentForApiWithMentionAndLink
    try {
      newDocumentForApiWithMentionAndLink = await handleLinksBeforeSave(newDocumentForApiWithMention, state.config.apiUrl)
    } catch (e) {
      return Promise.reject(e.message || props.t('Error while saving the new version'))
    }

    const fetchResultSaveHtmlDoc = await handleFetchResult(
      await putHtmlDocContent(state.config.apiUrl, state.content.workspace_id, state.content.content_id, state.content.label, newDocumentForApiWithMentionAndLink)
    )

    switch (fetchResultSaveHtmlDoc.apiResponse.status) {
      case 200: {
        removeLocalStorageItem(
          state.appName,
          state.content,
          LOCAL_STORAGE_FIELD.RAW_CONTENT
        )

        state.loggedUser.config[`content.${state.content.content_id}.notify_all_members_message`] = true
        globalThis.tinymce.remove('#wysiwygNewVersion')
        this.setState(previousState => {
          return {
            mode: APP_FEATURE_MODE.VIEW,
            content: {
              ...previousState.content,
              raw_content: addExternalLinksIcons(newDocumentForApiWithMentionAndLink)
            },
            oldInvalidMentionList: allInvalidMentionList,
            showInvalidMentionPopupInContent: false,
            translatedRawContent: null,
            translationState: getDefaultTranslationState(previousState.config.system.config)
          }
        })
        const fetchPutUserConfiguration = await handleFetchResult(
          await putUserConfiguration(state.config.apiUrl, state.loggedUser.userId, state.loggedUser.config)
        )
        if (fetchPutUserConfiguration.status !== 204) {
          this.sendGlobalFlashMessage(props.t('Error while saving the user configuration'))
        }
        break
      }
      case 400:
        switch (fetchResultSaveHtmlDoc.body.code) {
          case 2067:
            this.sendGlobalFlashMessage(props.t('You are trying to mention an invalid user'))
            break
          case 2044:
            this.sendGlobalFlashMessage(props.t('You must change the status or restore this note before any change'))
            break
          default:
            this.sendGlobalFlashMessage(props.t('Error while saving the new version'))
            break
        }
        break
      default:
        this.sendGlobalFlashMessage(props.t('Error while saving the new version'))
        break
    }
  }

  handleChangeText = e => {
    const { state } = this
    const newText = e.target.value // because SyntheticEvent is pooled (react specificity)
    this.setState(prev => ({ content: { ...prev.content, raw_content: newText } }))

    setLocalStorageItem(state.appName, state.content.content_id, state.content.workspace_id, LOCAL_STORAGE_FIELD.RAW_CONTENT, newText)
  }

  handleChangeNewComment = e => {
    const { props, state } = this
    props.appContentChangeComment(e, state.content, this.setState.bind(this), state.appName)
  }

  searchForMentionOrLinkInQuery = async (query) => {
    return await this.props.searchForMentionOrLinkInQuery(query, this.state.content.workspace_id)
  }

  handleClickValidateAnywayNewComment = (comment, commentAsFileList) => {
    const { props, state } = this
    try {
      props.appContentSaveNewComment(
        state.content,
        state.timelineWysiwyg,
        comment,
        commentAsFileList,
        this.setState.bind(this),
        state.config.slug,
        state.loggedUser.username
      )
    } catch (e) {
      this.sendGlobalFlashMessage(e.message || props.t('Error while saving the comment'))
    }
  }

  handleClickValidateNewCommentBtn = (comment, commentAsFileList) => {
    const { state } = this

    if (!handleInvalidMentionInComment(
      state.config.workspace.memberList,
      state.timelineWysiwyg,
      comment,
      this.setState.bind(this)
    )) {
      this.handleClickValidateAnywayNewComment(comment, commentAsFileList)
      return true
    }
    return false
  }

  handleToggleWysiwyg = () => this.setState(prev => ({ timelineWysiwyg: !prev.timelineWysiwyg }))

  handleSaveEditTitle = async newTitle => {
    const { props, state } = this
    props.appContentChangeTitle(state.content, newTitle, state.config.slug)
  }

  handleChangeStatus = async newStatus => {
    const { props, state } = this
    props.appContentChangeStatus(state.content, newStatus, state.config.slug)
  }

  handleClickDelete = async () => {
    const { props, state } = this
    props.appContentDelete(state.content, this.setState.bind(this), state.config.slug)
  }

  handleClickRestoreDelete = async () => {
    const { props, state } = this
    props.appContentRestoreDelete(state.content, this.setState.bind(this), state.config.slug)
  }

  // INFO - G.B. - 2020-05-20 - For now, we decide to hide the archive function - https://github.com/tracim/tracim/issues/2347
  // handleClickArchive = async () => {
  //   const { props, state } = this
  //   props.appContentArchive(state.content, this.setState.bind(this), state.config.slug)
  // }
  // handleClickRestoreArchive = async () => {
  //   const { props, state } = this
  //   props.appContentRestoreArchive(state.content, this.setState.bind(this), state.config.slug)
  // }

  handleClickShowRevision = revision => {
    const { state, props } = this

    const revisionArray = props.timeline.filter(t => t.timelineType === 'revision')
    const isLastRevision = revision.revision_id === revisionArray[revisionArray.length - 1].revision_id

    if (state.mode === APP_FEATURE_MODE.REVISION && isLastRevision) {
      this.handleClickLastVersion()
      return
    }

    if (state.mode === APP_FEATURE_MODE.VIEW && isLastRevision) return

    this.setState(previousState => {
      return {
        content: {
          ...previousState.content,
          label: revision.label,
          raw_content: revision.raw_content,
          status: revision.status,
          current_revision_id: revision.revision_id,
          is_archived: previousState.is_archived, // archived and delete should always be taken from last version
          is_deleted: previousState.is_deleted
        },
        translationState: getDefaultTranslationState(previousState.config.system.config),
        translatedRawContent: null,
        mode: APP_FEATURE_MODE.REVISION
      }
    })
  }

  handleClickLastVersion = () => {
    if (this.state.showRefreshWarning) {
      this.handleClickRefresh()
      return
    }

    this.loadContent()
    this.setState({ mode: APP_FEATURE_MODE.VIEW })
  }

  handleClickRefresh = () => {
    const { state } = this
    globalThis.tinymce.remove('#wysiwygNewVersion')

    const newObjectContent = {
      ...state.content,
      ...state.newContent,
      raw_content: state.rawContentBeforeEdit
    }

    this.setState(previousState => {
      return {
        content: newObjectContent,
        mode: APP_FEATURE_MODE.VIEW,
        showRefreshWarning: false,
        translatedRawContent: null,
        translationState: getDefaultTranslationState(previousState.config.system.config)
      }
    })
    this.setHeadTitle(newObjectContent.label)
    this.buildBreadcrumbs(newObjectContent)
  }

  handleCloseNotifyAllMessage = async () => {
    const { state, props } = this
    const newConfiguration = state.loggedUser.config
    newConfiguration[`content.${state.content.content_id}.notify_all_members_message`] = false

    this.setState(prev => ({
      ...prev,
      loggedUser: {
        ...prev.loggedUser,
        config: newConfiguration
      }
    }))

    const fetchPutUserConfiguration = await handleFetchResult(
      await putUserConfiguration(state.config.apiUrl, state.loggedUser.userId, newConfiguration)
    )
    if (fetchPutUserConfiguration.status !== 204) {
      this.sendGlobalFlashMessage(props.t('Error while saving the user configuration'))
    }
  }

  handleCancelSave = () => this.setState({ showInvalidMentionPopupInContent: false, showInvalidMentionPopupInComment: false })

  handleClickNotifyAll = async () => {
    const { state, props } = this

    props.appContentNotifyAll(state.content, this.setState.bind(this), state.config.slug)
    this.handleCloseNotifyAllMessage()
  }

  shouldDisplayNotifyAllMessage = () => {
    const { state } = this

    const lastModifierIsLoggedUser = (content) => {
      return content.last_modifier && content.last_modifier.user_id === state.loggedUser.userId
    }

    if (
      !state.loggedUser.config ||
      state.content.current_revision_type === 'creation' ||
      !lastModifierIsLoggedUser(state.newContent) ||
      (!state.newContent.last_modifier && !lastModifierIsLoggedUser(state.content)) ||
      state.mode !== APP_FEATURE_MODE.VIEW
    ) return false

    return !!state.loggedUser.config[`content.${state.content.content_id}.notify_all_members_message`]
  }

  handleClickEditComment = (comment) => {
    const { props, state } = this
    props.appContentEditComment(
      state.content.workspace_id,
      comment.parent_id,
      comment.content_id,
      state.loggedUser.username
    )
  }

  handleClickDeleteComment = async (comment) => {
    const { state } = this
    this.props.appContentDeleteComment(
      state.content.workspace_id,
      comment.parent_id,
      comment.content_id
    )
  }

  handleClickOpenFileComment = (comment) => {
    const { state } = this
    state.config.history.push(PAGE.WORKSPACE.CONTENT(
      state.content.workspace_id,
      CONTENT_TYPE.FILE,
      comment.content_id
    ))
  }

  handleTranslateDocument = () => {
    const { state } = this
    handleTranslateHtmlContent(
      state.config.apiUrl,
      state.content.workspace_id,
      state.content.content_id,
      state.content.current_revision_id,
      state.translationTargetLanguageCode,
      state.config.system.config,
      ({ translatedRawContent = state.translatedRawContent, translationState }) => {
        this.setState({ translatedRawContent, translationState })
      }
    )
  }

  handleRestoreDocument = () => {
    this.setState(prev => ({
      translationState: getDefaultTranslationState(prev.config.system.config)
    }))
  }

  handleChangeTranslationTargetLanguageCode = (translationTargetLanguageCode) => {
    this.setState({ translationTargetLanguageCode })
  }

  getMenuItemList = () => {
    const { props, state } = this
    const timelineObject = {
      id: 'timeline',
      label: props.t('Timeline'),
      icon: 'fa-history',
      children: state.config.apiUrl ? (
        <PopinFixedRightPartContent
          label={props.t('Timeline')}
        >
          <Timeline
            contentId={state.content.content_id}
            contentType={state.content.content_type}
            loading={props.loadingTimeline}
            customClass={`${state.config.slug}__contentpage__timeline`}
            customColor={state.config.hexcolor}
            apiUrl={state.config.apiUrl}
            loggedUser={state.loggedUser}
            timelineData={props.timeline}
            memberList={state.config.workspace.memberList}
            newComment={state.newComment}
            disableComment={state.mode === APP_FEATURE_MODE.REVISION || state.mode === APP_FEATURE_MODE.EDIT || !state.content.is_editable}
            availableStatusList={state.config.availableStatuses}
            wysiwyg={state.timelineWysiwyg}
            onClickValidateNewCommentBtn={this.handleClickValidateNewCommentBtn}
            onClickWysiwygBtn={this.handleToggleWysiwyg}
            onClickRevisionBtn={this.handleClickShowRevision}
            shouldScrollToBottom={state.mode !== APP_FEATURE_MODE.REVISION}
            isLastTimelineItemCurrentToken={props.isLastTimelineItemCurrentToken}
            key='Timeline'
            invalidMentionList={state.invalidMentionList}
            onClickCancelSave={this.handleCancelSave}
            onClickSaveAnyway={this.handleClickValidateAnywayNewComment}
            wysiwygIdSelector='#wysiwygTimelineComment'
            showInvalidMentionPopup={state.showInvalidMentionPopupInComment}
            searchForMentionOrLinkInQuery={this.searchForMentionOrLinkInQuery}
            workspaceId={state.content.workspace_id}
            onClickTranslateComment={comment => props.handleTranslateComment(
              comment,
              state.content.workspace_id,
              state.translationTargetLanguageCode
            )}
            onClickRestoreComment={props.handleRestoreComment}
            onClickEditComment={this.handleClickEditComment}
            onClickDeleteComment={this.handleClickDeleteComment}
            onClickOpenFileComment={this.handleClickOpenFileComment}
            translationTargetLanguageList={state.config.system.config.translation_service__target_languages}
            translationTargetLanguageCode={state.translationTargetLanguageCode}
            onChangeTranslationTargetLanguageCode={this.handleChangeTranslationTargetLanguageCode}
            onClickShowMoreTimelineItems={this.handleLoadMoreTimelineItems}
            canLoadMoreTimelineItems={props.canLoadMoreTimelineItems}
          />
        </PopinFixedRightPartContent>
      ) : null
    }
    const tag = {
      id: 'tag',
      label: props.t('Tags'),
      icon: 'fas fa-tag',
      children: (
        <PopinFixedRightPartContent
          label={props.t('Tags')}
        >
          <TagList
            apiUrl={state.config.apiUrl}
            workspaceId={state.content.workspace_id}
            contentId={state.content.content_id}
            userRoleIdInWorkspace={state.loggedUser.userRoleIdInWorkspace}
          />
        </PopinFixedRightPartContent>
      )
    }
    return [timelineObject, tag]
  }

  render () {
    const { props, state } = this

    if (!state.isVisible) return null

    const displayTranslatedText = (
      state.mode !== APP_FEATURE_MODE.EDIT &&
      state.translationState === TRANSLATION_STATE.TRANSLATED
    )

    const revisionList = props.timeline.filter(t => t.timelineType === 'revision')
    const contentVersionNumber = (revisionList.find(t => t.revision_id === state.content.current_revision_id) || { version_number: 1 }).version_number
    const lastVersionNumber = (revisionList[revisionList.length - 1] || { version_number: 1 }).version_number
    console.log('RERENDER HTMLDOCUMENT')
    return (
      <PopinFixed
        customClass={`${state.config.slug}`}
        customColor={state.config.hexcolor}
      >
        <PopinFixedContent
          loading={state.loadingContent}
          appMode={state.mode}
          availableStatuses={state.config.availableStatuses}
          breadcrumbsList={state.breadcrumbsList}
          componentTitle={<div>{state.content.label}</div>}
          content={state.content}
          config={state.config}
          customClass={state.mode === APP_FEATURE_MODE.EDIT ? `${state.config.slug}__contentpage__edition` : `${state.config.slug}__contentpage`}
          disableChangeTitle={!state.content.is_editable}
          headerButtons={[
            {
              icon: 'fas fa-plus-circle',
              label: props.t('Edit'),
              key: props.t('Edit'),
              onClick: this.handleClickNewVersion,
              showAction: state.loggedUser.userRoleIdInWorkspace >= ROLE.contributor.id,
              disabled: state.mode !== APP_FEATURE_MODE.VIEW || !state.content.is_editable,
              dataCy: 'newVersionButton'
            }
          ]}
          isRefreshNeeded={state.showRefreshWarning}
          contentVersionNumber={contentVersionNumber}
          lastVersion={lastVersionNumber}
          loggedUser={state.loggedUser}
          onChangeStatus={this.handleChangeStatus}
          onClickCloseBtn={this.handleClickBtnCloseApp}
          onValidateChangeTitle={this.handleSaveEditTitle}
          favoriteState={props.isContentInFavoriteList(state.content, state)
            ? FAVORITE_STATE.FAVORITE
            : FAVORITE_STATE.NOT_FAVORITE}
          onClickAddToFavoriteList={() => props.addContentToFavoriteList(
            state.content, state.loggedUser, this.setState.bind(this)
          )}
          onClickRemoveFromFavoriteList={() => props.removeContentFromFavoriteList(
            state.content, state.loggedUser, this.setState.bind(this)
          )}
          showReactions
          actionList={[{
            icon: 'far fa-trash-alt',
            label: props.t('Delete'),
            onClick: this.handleClickDelete,
            showAction: state.loggedUser.userRoleIdInWorkspace >= ROLE.contentManager.id,
            disabled: state.mode === APP_FEATURE_MODE.REVISION || state.content.is_archived || state.content.is_deleted,
            dataCy: 'popinListItem__delete'
          }
          ]}
          showTranslateButton={state.mode === APP_FEATURE_MODE.VIEW || state.mode === APP_FEATURE_MODE.REVISION}
          translationState={state.translationState}
          translationTargetLanguageList={state.config.system.config.translation_service__target_languages}
          translationTargetLanguageCode={state.translationTargetLanguageCode}
          onChangeTranslationTargetLanguageCode={this.handleChangeTranslationTargetLanguageCode}
          onClickTranslateDocument={this.handleTranslateDocument}
          onClickRestoreDocument={this.handleRestoreDocument}
        >
          {/*
            FIXME - GB - 2019-06-05 - we need to have a better way to check the state.config than using state.config.availableStatuses[3].slug
            https://github.com/tracim/tracim/issues/1840
          */}
          <HtmlDocumentComponent
            editionAuthor={state.editionAuthor}
            invalidMentionList={state.invalidMentionList}
            mode={state.mode}
            apiUrl={state.config.apiUrl}
            customColor={state.config.hexcolor}
            wysiwygNewVersion='wysiwygNewVersion'
            onClickCloseEditMode={this.handleCloseNewVersion}
            disableValidateBtn={state.rawContentBeforeEdit === state.content.raw_content}
            onClickValidateBtn={this.handleClickSaveDocument}
            text={displayTranslatedText ? state.translatedRawContent : state.content.raw_content}
            // onChangeText={this.handleChangeText}
            isArchived={state.content.is_archived}
            isDeleted={state.content.is_deleted}
            isDeprecated={state.content.status === state.config.availableStatuses[3].slug}
            deprecatedStatus={state.config.availableStatuses[3]}
            isDraftAvailable={state.mode === APP_FEATURE_MODE.VIEW && state.loggedUser.userRoleIdInWorkspace >= ROLE.contributor.id && getLocalStorageItem(state.appName, state.content, LOCAL_STORAGE_FIELD.RAW_CONTENT)}
            // onClickRestoreArchived={this.handleClickRestoreArchive}
            onClickRestoreDeleted={this.handleClickRestoreDelete}
            onClickShowDraft={this.handleClickNewVersion}
            key='html-document'
            isRefreshNeeded={state.showRefreshWarning}
            isAutoCompleteActivated={state.isAutoCompleteActivated}
            tinymcePosition={state.tinymcePosition}
            autoCompleteCursorPosition={state.autoCompleteCursorPosition}
            autoCompleteItemList={state.autoCompleteItemList}
            onClickAutoCompleteItem={(mention) => tinymceAutoCompleteHandleClickItem(mention, this.setState.bind(this))}
            displayNotifyAllMessage={this.shouldDisplayNotifyAllMessage()}
            onClickCloseNotifyAllMessage={this.handleCloseNotifyAllMessage}
            onClickNotifyAll={this.handleClickNotifyAll}
            onClickCancelSave={this.handleCancelSave}
            onClickSaveAnyway={this.handleSaveHtmlDocument}
            showInvalidMentionPopup={state.showInvalidMentionPopupInContent}
            onClickRefresh={this.handleClickRefresh}
            onClickLastVersion={this.handleClickLastVersion}
            lang={state.loggedUser.lang}
            searchForMentionOrLinkInQuery={this.searchForMentionOrLinkInQuery}
            workspaceId={state.content.workspace_id}
          />

          <PopinFixedRightPart
            customClass={`${state.config.slug}__contentpage`}
            customColor={state.config.hexcolor}
            menuItemList={this.getMenuItemList()}
          />
        </PopinFixedContent>
      </PopinFixed>
    )
  }
}

export default translate()(Radium(appContentFactory(HtmlDocument)))<|MERGE_RESOLUTION|>--- conflicted
+++ resolved
@@ -381,12 +381,7 @@
 
     this.setHeadTitle(resHtmlDocument.body.label)
     this.buildBreadcrumbs(resHtmlDocument.body)
-<<<<<<< HEAD
     console.log('GGGGGGGGGGGGGGGGGGGGGGGGGGGGGGG')
-    this.reloadContentWysiwyg()
-=======
->>>>>>> ffcf0d27
-
     await putHtmlDocRead(state.config.apiUrl, state.loggedUser, state.content.workspace_id, state.content.content_id) // mark as read after all requests are finished
     this.reloadContentWysiwyg()
     GLOBAL_dispatchEvent({ type: CUSTOM_EVENT.REFRESH_CONTENT_LIST, data: {} }) // await above makes sure that we will reload workspace content after the read status update
