import React from 'react'
import HtmlDocumentComponent from '../component/HtmlDocument.jsx'
import { translate } from 'react-i18next'
import i18n from '../i18n.js'
import {
  addAllResourceI18n,
  addRevisionFromTLM,
  APP_FEATURE_MODE,
  appContentFactory,
  buildContentPathBreadcrumbs,
  buildHeadTitle,
  CONTENT_TYPE,
  CUSTOM_EVENT,
  getCurrentContentVersionNumber,
  getInvalidMentionList,
  getOrCreateSessionClientToken,
  handleFetchResult,
  handleInvalidMentionInComment,
  NewVersionBtn,
  PAGE,
  PopinFixed,
  PopinFixedContent,
  PopinFixedHeader,
  PopinFixedOption,
  PopinFixedRightPart,
  RefreshWarningMessage,
  ROLE,
  AppContentRightMenu,
  Timeline,
  TagList,
  IconButton,
  TLM_CORE_EVENT_TYPE as TLM_CET,
  TLM_ENTITY_TYPE as TLM_ET,
  TLM_SUB_TYPE as TLM_ST,
  TracimComponent,
  tinymceAutoCompleteHandleInput,
  tinymceAutoCompleteHandleKeyUp,
  tinymceAutoCompleteHandleKeyDown,
  tinymceAutoCompleteHandleClickItem,
  tinymceAutoCompleteHandleSelectionChange,
  LOCAL_STORAGE_FIELD,
  getLocalStorageItem,
  setLocalStorageItem,
  removeLocalStorageItem,
  getContentComment,
  getFileChildContent,
  handleMentionsBeforeSave,
  addClassToMentionsOfUser,
  putUserConfiguration,
  permissiveNumberEqual,
  TRANSLATION_STATE,
  handleTranslateHtmlContent,
  getDefaultTranslationState,
  FavoriteButton,
  FAVORITE_STATE,
  ToolBar
} from 'tracim_frontend_lib'
import { debug } from '../debug.js'
import {
  getHtmlDocContent,
  getHtmlDocRevision,
  putHtmlDocContent,
  putHtmlDocRead
} from '../action.async.js'
import Radium from 'radium'

export class HtmlDocument extends React.Component {
  constructor (props) {
    super(props)

    const param = props.data || debug
    props.setApiUrl(param.config.apiUrl)
    this.state = {
      appName: 'html-document',
      isVisible: true,
      config: param.config,
      loggedUser: param.loggedUser,
      content: param.content,
      externalTranslationList: [
        props.t('Note'),
        props.t('Notes'),
        props.t('note'),
        props.t('notes'),
        props.t('Write a note')
      ],
      displayNewTagForm: false,
      rawContentBeforeEdit: '',
      timeline: [],
      newComment: '',
      newCommentAsFileList: [],
      newContent: {},
      timelineWysiwyg: false,
      mode: APP_FEATURE_MODE.VIEW,
      showRefreshWarning: false,
      editionAuthor: '',
      isLastTimelineItemCurrentToken: false,
      isAutoCompleteActivated: false,
      autoCompleteCursorPosition: 0,
      autoCompleteItemList: [],
      invalidMentionList: [],
      oldInvalidMentionList: [],
      showInvalidMentionPopupInComment: false,
      showInvalidMentionPopupInContent: false,
      translatedRawContent: null,
      translationState: TRANSLATION_STATE.DISABLED,
      translationTargetLanguageCode: param.loggedUser.lang
    }
    this.sessionClientToken = getOrCreateSessionClientToken()

    // i18n has been init, add resources from frontend
    addAllResourceI18n(i18n, this.state.config.translation, this.state.loggedUser.lang)
    i18n.changeLanguage(this.state.loggedUser.lang)

    props.registerCustomEventHandlerList([
      { name: CUSTOM_EVENT.SHOW_APP(this.state.config.slug), handler: this.handleShowApp },
      { name: CUSTOM_EVENT.HIDE_APP(this.state.config.slug), handler: this.handleHideApp },
      { name: CUSTOM_EVENT.RELOAD_CONTENT(this.state.config.slug), handler: this.handleReloadContent },
      { name: CUSTOM_EVENT.ALL_APP_CHANGE_LANGUAGE, handler: this.handleAllAppChangeLanguage }
    ])

    props.registerLiveMessageHandlerList([
      { entityType: TLM_ET.CONTENT, coreEntityType: TLM_CET.MODIFIED, optionalSubType: TLM_ST.HTML_DOCUMENT, handler: this.handleContentModified },
      { entityType: TLM_ET.CONTENT, coreEntityType: TLM_CET.CREATED, optionalSubType: TLM_ST.COMMENT, handler: this.handleContentCommentCreated },
      { entityType: TLM_ET.CONTENT, coreEntityType: TLM_CET.DELETED, optionalSubType: TLM_ST.COMMENT, handler: this.handleContentCommentDeleted },
      { entityType: TLM_ET.CONTENT, coreEntityType: TLM_CET.MODIFIED, optionalSubType: TLM_ST.COMMENT, handler: this.handleContentCommentModified },
      // INFO - CH - 20210322 - handler below is to handle the addition of comment as file
      { entityType: TLM_ET.CONTENT, coreEntityType: TLM_CET.CREATED, optionalSubType: TLM_ST.FILE, handler: this.handleContentCommentCreated },
      { entityType: TLM_ET.CONTENT, coreEntityType: TLM_CET.DELETED, optionalSubType: TLM_ST.FILE, handler: this.handleContentCommentDeleted },
      { entityType: TLM_ET.CONTENT, coreEntityType: TLM_CET.DELETED, optionalSubType: TLM_ST.HTML_DOCUMENT, handler: this.handleContentDeletedOrRestore },
      { entityType: TLM_ET.CONTENT, coreEntityType: TLM_CET.UNDELETED, optionalSubType: TLM_ST.HTML_DOCUMENT, handler: this.handleContentDeletedOrRestore },
      { entityType: TLM_ET.USER, coreEntityType: TLM_CET.MODIFIED, handler: this.handleUserModified }
    ])
  }

  // TLM Handlers
  handleContentModified = data => {
    const { state } = this
    if (data.fields.content.content_id !== state.content.content_id) return

    const clientToken = state.config.apiHeader['X-Tracim-ClientToken']
    const newContentObject = {
      ...state.content,
      ...data.fields.content,
      raw_content: addClassToMentionsOfUser(data.fields.content.raw_content, state.loggedUser.username)
    }
    this.setState(prev => ({
      ...prev,
      content: clientToken === data.fields.client_token
        ? newContentObject
        : { ...prev.content, number: getCurrentContentVersionNumber(prev.mode, prev.content, prev.timeline) },
      newContent: newContentObject,
      editionAuthor: data.fields.author.public_name,
      showRefreshWarning: clientToken !== data.fields.client_token,
      rawContentBeforeEdit: newContentObject.raw_content,
      timeline: addRevisionFromTLM(data.fields, prev.timeline, prev.loggedUser.lang, data.fields.client_token === this.sessionClientToken),
      isLastTimelineItemCurrentToken: data.fields.client_token === this.sessionClientToken
    }))
    if (clientToken === data.fields.client_token) {
      this.setHeadTitle(newContentObject.label)
      this.buildBreadcrumbs(newContentObject)
    }
  }

  handleContentCommentCreated = (tlm) => {
    const { props, state } = this
    // Not a comment for our content
    if (!permissiveNumberEqual(tlm.fields.content.parent_id, state.content.content_id)) return

    const createdByLoggedUser = tlm.fields.client_token === this.sessionClientToken
    const newTimeline = props.addCommentToTimeline(tlm.fields.content, state.timeline, state.loggedUser, createdByLoggedUser, getDefaultTranslationState(state.config.system.config))
    this.setState({
      timeline: newTimeline,
      isLastTimelineItemCurrentToken: createdByLoggedUser
    })
  }

  handleContentDeletedOrRestore = data => {
    const { state } = this
    if (data.fields.content.content_id !== state.content.content_id) return

    const clientToken = state.config.apiHeader['X-Tracim-ClientToken']
    this.setState(prev => ({
      ...prev,
      content: clientToken === data.fields.client_token
        ? { ...prev.content, ...data.fields.content }
        : { ...prev.content, number: getCurrentContentVersionNumber(prev.mode, prev.content, prev.timeline) },
      newContent: { ...prev.content, ...data.fields.content },
      editionAuthor: data.fields.author.public_name,
      showRefreshWarning: clientToken !== data.fields.client_token,
      timeline: addRevisionFromTLM(data.fields, prev.timeline, prev.loggedUser.lang, data.fields.client_token === this.sessionClientToken),
      isLastTimelineItemCurrentToken: data.fields.client_token === this.sessionClientToken
    }))
  }

  handleUserModified = data => {
    const newTimeline = this.state.timeline.map(timelineItem => timelineItem.author.user_id === data.fields.user.user_id
      ? { ...timelineItem, author: data.fields.user }
      : timelineItem
    )

    this.setState({ timeline: newTimeline })
  }

  // Custom Event Handlers
  handleShowApp = data => {
    const { props, state } = this
    console.log('%c<HtmlDocument> Custom event', 'color: #28a745', CUSTOM_EVENT.SHOW_APP, data)

    props.appContentCustomEventHandlerShowApp(data.content, state.content, this.setState.bind(this), this.buildBreadcrumbs)
    if (data.content.content_id === state.content.content_id) this.setHeadTitle(state.content.label)
  }

  handleHideApp = data => {
    const { props } = this
    console.log('%c<HtmlDocument> Custom event', 'color: #28a745', CUSTOM_EVENT.HIDE_APP, data)

    props.appContentCustomEventHandlerHideApp(this.setState.bind(this))
    globalThis.tinymce.remove('#wysiwygNewVersion')
  }

  handleReloadContent = data => {
    const { props, state } = this
    console.log('%c<HtmlDocument> Custom event', 'color: #28a745', CUSTOM_EVENT.RELOAD_CONTENT, data)

    props.appContentCustomEventHandlerReloadContent(data, this.setState.bind(this), state.appName)
    globalThis.tinymce.remove('#wysiwygNewVersion')
  }

  handleAllAppChangeLanguage = data => {
    console.log('%c<HtmlDocument> Custom event', 'color: #28a745', CUSTOM_EVENT.ALL_APP_CHANGE_LANGUAGE, data)

    this.reloadContentWysiwyg()
    this.props.appContentCustomEventHandlerAllAppChangeLanguage(data, this.setState.bind(this), i18n, false)
    this.loadContent()
  }

  reloadContentWysiwyg () {
    if (!document.getElementById('wysiwygNewVersion') || this.state.mode !== APP_FEATURE_MODE.EDIT) return
    globalThis.tinymce.remove('#wysiwygNewVersion')
    globalThis.wysiwyg('#wysiwygNewVersion',
      this.state.loggedUser.lang,
      this.handleChangeText,
      this.handleTinyMceInput,
      this.handleTinyMceKeyDown,
      this.handleTinyMceKeyUp,
      this.handleTinyMceSelectionChange
    )
  }

  async componentDidMount () {
    console.log('%c<HtmlDocument> did mount', `color: ${this.state.config.hexcolor}`)
    await this.loadContent()
    this.props.loadFavoriteContentList(this.state.loggedUser, this.setState.bind(this))
  }

  async componentDidUpdate (prevProps, prevState) {
    const { state } = this

    const becameVisible = !prevState.isVisible && state.isVisible

    // console.log('%c<HtmlDocument> did update', `color: ${state.config.hexcolor}`, prevState, state)

    if (!prevState.content || !state.content) return

    if (prevState.content.content_id !== state.content.content_id) {
      await this.loadContent()
      this.reloadContentWysiwyg()
    }

    if (state.mode === APP_FEATURE_MODE.EDIT && (becameVisible || prevState.mode !== APP_FEATURE_MODE.EDIT)) {
      globalThis.tinymce.remove('#wysiwygTimelineComment')
      this.reloadContentWysiwyg()
    }

    if (!prevState.timelineWysiwyg && state.timelineWysiwyg) {
      globalThis.tinymce.remove('#wysiwygNewVersion')
    } else if (prevState.timelineWysiwyg && !state.timelineWysiwyg) {
      globalThis.tinymce.remove('#wysiwygTimelineComment')
    }
  }

  handleInitTimelineCommentWysiwyg = (handleTinyMceInput, handleTinyMceKeyDown, handleTinyMceKeyUp, handleTinyMceSelectionChange) => {
    globalThis.wysiwyg(
      '#wysiwygTimelineComment',
      this.state.loggedUser.lang,
      this.handleChangeNewComment,
      handleTinyMceInput,
      handleTinyMceKeyDown,
      handleTinyMceKeyUp,
      handleTinyMceSelectionChange
    )
  }

  handleTinyMceInput = (e, position) => {
    tinymceAutoCompleteHandleInput(
      e,
      (state) => { this.setState({ ...state, tinymcePosition: position }) },
      this.searchForMentionOrLinkInQuery,
      this.state.isAutoCompleteActivated
    )
  }

  handleTinyMceSelectionChange = (e, position) => {
    tinymceAutoCompleteHandleSelectionChange(
      (state) => { this.setState({ ...state, tinymcePosition: position }) },
      this.searchForMentionOrLinkInQuery,
      this.state.isAutoCompleteActivated
    )
  }

  handleTinyMceKeyUp = event => {
    const { state } = this

    tinymceAutoCompleteHandleKeyUp(
      event,
      this.setState.bind(this),
      state.isAutoCompleteActivated,
      this.searchForMentionOrLinkInQuery
    )
  }

  handleTinyMceKeyDown = event => {
    const { state } = this

    tinymceAutoCompleteHandleKeyDown(
      event,
      this.setState.bind(this),
      state.isAutoCompleteActivated,
      state.autoCompleteCursorPosition,
      state.autoCompleteItemList,
      this.searchForMentionOrLinkInQuery
    )
  }

  componentWillUnmount () {
    console.log('%c<HtmlDocument> will Unmount', `color: ${this.state.config.hexcolor}`)
    globalThis.tinymce.remove('#wysiwygNewVersion')
    globalThis.tinymce.remove('#wysiwygTimelineComment')
  }

  sendGlobalFlashMessage = msg => GLOBAL_dispatchEvent({
    type: CUSTOM_EVENT.ADD_FLASH_MSG,
    data: {
      msg: msg,
      type: 'warning',
      delay: undefined
    }
  })

  setHeadTitle = (contentName) => {
    const { state } = this

    if (state.config && state.config.workspace && state.isVisible) {
      GLOBAL_dispatchEvent({
        type: CUSTOM_EVENT.SET_HEAD_TITLE,
        data: { title: buildHeadTitle([contentName, state.config.workspace.label]) }
      })
    }
  }

  buildBreadcrumbs = async content => {
    try {
      const contentBreadcrumbsList = await buildContentPathBreadcrumbs(this.state.config.apiUrl, content)
      GLOBAL_dispatchEvent({
        type: CUSTOM_EVENT.APPEND_BREADCRUMBS,
        data: {
          breadcrumbs: contentBreadcrumbsList
        }
      })
    } catch (e) {
      console.error('Error in app html-document, count not build breadcrumbs', e)
    }
  }

  loadContent = async () => {
    const { props, state } = this

    const fetchResultHtmlDocument = getHtmlDocContent(state.config.apiUrl, state.content.workspace_id, state.content.content_id)
    const fetchResultComment = getContentComment(state.config.apiUrl, state.content.workspace_id, state.content.content_id)
    const fetchResultFileChildContent = getFileChildContent(state.config.apiUrl, state.content.workspace_id, state.content.content_id)
    const fetchResultRevision = getHtmlDocRevision(state.config.apiUrl, state.content.workspace_id, state.content.content_id)

    const [resHtmlDocument, resComment, resCommentAsFile, resRevision] = await Promise.all([
      handleFetchResult(await fetchResultHtmlDocument),
      handleFetchResult(await fetchResultComment),
      handleFetchResult(await fetchResultFileChildContent),
      handleFetchResult(await fetchResultRevision)
    ])

    const revisionWithComment = props.buildTimelineFromCommentAndRevision(
      resComment.body,
      resCommentAsFile.body.items,
      resRevision.body,
      state.loggedUser,
      getDefaultTranslationState(state.config.system.config)
    )

    const localStorageComment = getLocalStorageItem(
      state.appName,
      resHtmlDocument.body,
      LOCAL_STORAGE_FIELD.COMMENT
    )

    // first time editing the doc, open in edit mode, unless it has been created with webdav or db imported from tracim v1
    // see https://github.com/tracim/tracim/issues/1206
    // @fixme Côme - 2018/12/04 - this might not be a great idea
    const modeToRender = (
      resRevision.body.length === 1 && // if content has only one revision
      state.loggedUser.userRoleIdInWorkspace >= ROLE.contributor.id && // if user has EDIT authorization
      resRevision.body[0].raw_content === '' // has content been created with raw_content (means it's from webdav or import db)
    )
      ? APP_FEATURE_MODE.EDIT
      : APP_FEATURE_MODE.VIEW

    const localStorageRawContent = getLocalStorageItem(
      state.appName,
      resHtmlDocument.body,
      LOCAL_STORAGE_FIELD.RAW_CONTENT
    )

    const hasLocalStorageRawContent = !!localStorageRawContent

    const rawContentBeforeEdit = addClassToMentionsOfUser(resHtmlDocument.body.raw_content, state.loggedUser.username)
    this.setState(previousState => {
      return {
        mode: modeToRender,
        content: {
          ...resHtmlDocument.body,
          raw_content: modeToRender === APP_FEATURE_MODE.EDIT && hasLocalStorageRawContent
            ? localStorageRawContent
            : rawContentBeforeEdit
        },
        newComment: localStorageComment || '',
        rawContentBeforeEdit: rawContentBeforeEdit,
        timeline: revisionWithComment,
        isLastTimelineItemCurrentToken: false,
        translationState: getDefaultTranslationState(previousState.config.system.config),
        translatedRawContent: null
      }
    })

    this.setHeadTitle(resHtmlDocument.body.label)
    this.buildBreadcrumbs(resHtmlDocument.body)
    await putHtmlDocRead(state.config.apiUrl, state.loggedUser, state.content.workspace_id, state.content.content_id) // mark as read after all requests are finished
    GLOBAL_dispatchEvent({ type: CUSTOM_EVENT.REFRESH_CONTENT_LIST, data: {} }) // await above makes sure that we will reload workspace content after the read status update
    const knownMentions = state.config.workspace.memberList.map(member => `@${member.username}`)
    const oldInvalidMentionList = getInvalidMentionList(rawContentBeforeEdit, knownMentions)
    this.setState({ oldInvalidMentionList: oldInvalidMentionList })
  }

  loadTimeline = () => {
    // INFO - CH - 2019-01-03 - this function must exists to match app content interface. Although it isn't used here because
    // we need some timeline data to initialize the app in loadContent(). So the timeline generation is handled by loadContent()
    // The data required to initialize is the number of revisions and whether the first revision has raw_content === '' or not
    // this is used to know whether we should open the app in EDIT or VIEW mode. See modeToRender in function loadContent()
    return true
  }

  handleClickBtnCloseApp = () => {
    this.setState({ isVisible: false })
    GLOBAL_dispatchEvent({ type: CUSTOM_EVENT.APP_CLOSED, data: {} })
  }

  handleClickNewVersion = () => {
    const previouslyUnsavedRawContent = getLocalStorageItem(this.state.appName, this.state.content, LOCAL_STORAGE_FIELD.RAW_CONTENT)

    this.setState(prev => ({
      content: {
        ...prev.content,
        raw_content: previouslyUnsavedRawContent || prev.content.raw_content
      },
      rawContentBeforeEdit: prev.content.raw_content, // for cancel btn
      mode: APP_FEATURE_MODE.EDIT
    }))
  }

  handleClickAddTagBtn = () => this.setState({ displayNewTagForm: true })

  handleClickCloseAddTagBtn = () => this.setState({ displayNewTagForm: false })

  handleCloseNewVersion = () => {
    globalThis.tinymce.remove('#wysiwygNewVersion')

    this.setState(prev => ({
      content: {
        ...prev.content,
        raw_content: prev.rawContentBeforeEdit
      },
      mode: APP_FEATURE_MODE.VIEW
    }))

    removeLocalStorageItem(
      this.state.appName,
      this.state.content,
      LOCAL_STORAGE_FIELD.RAW_CONTENT
    )
  }

  handleClickSaveDocument = async () => {
    const { state } = this
    const knownMentions = state.config.workspace.memberList.map(member => `@${member.username}`)
    const content = tinymce.activeEditor.getContent()
    const allInvalidMentionList = getInvalidMentionList(content, knownMentions)
    const newInvalidMentionList = allInvalidMentionList.filter(mention => {
      return state.oldInvalidMentionList.indexOf(mention) === -1
    })

    if (newInvalidMentionList.length > 0) {
      this.setState({
        invalidMentionList: newInvalidMentionList,
        showInvalidMentionPopupInContent: true
      })
    } else this.handleSaveHtmlDocument()
  }

  handleSaveHtmlDocument = async () => {
    const { state, props } = this

    const content = tinymce.activeEditor.getContent()
    const allInvalidMentionList = [...state.oldInvalidMentionList, ...state.invalidMentionList]

    let newDocumentForApiWithMention
    try {
      newDocumentForApiWithMention = handleMentionsBeforeSave(
        content,
        state.loggedUser.username,
        allInvalidMentionList
      )
    } catch (e) {
      this.sendGlobalFlashMessage(e.message || props.t('Error while saving the new version'))
      return
    }

    const fetchResultSaveHtmlDoc = await handleFetchResult(
      await putHtmlDocContent(state.config.apiUrl, state.content.workspace_id, state.content.content_id, state.content.label, newDocumentForApiWithMention)
    )

    switch (fetchResultSaveHtmlDoc.apiResponse.status) {
      case 200: {
        removeLocalStorageItem(
          state.appName,
          state.content,
          LOCAL_STORAGE_FIELD.RAW_CONTENT
        )

        state.loggedUser.config[`content.${state.content.content_id}.notify_all_members_message`] = true
        globalThis.tinymce.remove('#wysiwygNewVersion')
        this.setState(previousState => {
          return {
            mode: APP_FEATURE_MODE.VIEW,
            content: {
              ...previousState.content,
              raw_content: newDocumentForApiWithMention
            },
            oldInvalidMentionList: allInvalidMentionList,
            showInvalidMentionPopupInContent: false,
            translatedRawContent: null,
            translationState: getDefaultTranslationState(previousState.config.system.config)
          }
        })
        const fetchPutUserConfiguration = await handleFetchResult(
          await putUserConfiguration(state.config.apiUrl, state.loggedUser.userId, state.loggedUser.config)
        )
        if (fetchPutUserConfiguration.status !== 204) {
          this.sendGlobalFlashMessage(props.t('Error while saving the user configuration'))
        }
        break
      }
      case 400:
        switch (fetchResultSaveHtmlDoc.body.code) {
          case 2067:
            this.sendGlobalFlashMessage(props.t('You are trying to mention an invalid user'))
            break
          case 2044:
            this.sendGlobalFlashMessage(props.t('You must change the status or restore this note before any change'))
            break
          default:
            this.sendGlobalFlashMessage(props.t('Error while saving the new version'))
            break
        }
        break
      default:
        this.sendGlobalFlashMessage(props.t('Error while saving the new version'))
        break
    }
  }

  handleChangeText = e => {
    const newText = e.target.value // because SyntheticEvent is pooled (react specificity)
    this.setState(prev => ({ content: { ...prev.content, raw_content: newText } }))

    setLocalStorageItem(this.state.appName, this.state.content, LOCAL_STORAGE_FIELD.RAW_CONTENT, newText)
  }

  handleChangeNewComment = e => {
    const { props, state } = this
    props.appContentChangeComment(e, state.content, this.setState.bind(this), state.appName)
  }

  handleAddCommentAsFile = fileToUploadList => {
    this.props.appContentAddCommentAsFile(fileToUploadList, this.setState.bind(this))
  }

  handleRemoveCommentAsFile = fileToRemove => {
    this.props.appContentRemoveCommentAsFile(fileToRemove, this.setState.bind(this))
  }

  searchForMentionOrLinkInQuery = async (query) => {
    return await this.props.searchForMentionOrLinkInQuery(query, this.state.content.workspace_id)
  }

  handleClickValidateAnywayNewComment = () => {
    const { props, state } = this
    try {
      props.appContentSaveNewComment(
        state.content,
        state.timelineWysiwyg,
        state.newComment,
        state.newCommentAsFileList,
        this.setState.bind(this),
        state.config.slug,
        state.loggedUser.username
      )
    } catch (e) {
      this.sendGlobalFlashMessage(e.message || props.t('Error while saving the comment'))
    }
  }

  handleClickValidateNewCommentBtn = async () => {
    const { state } = this

    if (!handleInvalidMentionInComment(
      state.config.workspace.memberList,
      state.timelineWysiwyg,
      state.newComment,
      this.setState.bind(this)
    )) {
      this.handleClickValidateAnywayNewComment()
    }
  }

  handleToggleWysiwyg = () => this.setState(prev => ({ timelineWysiwyg: !prev.timelineWysiwyg }))

  handleSaveEditTitle = async newTitle => {
    const { props, state } = this
    props.appContentChangeTitle(state.content, newTitle, state.config.slug)
  }

  handleChangeStatus = async newStatus => {
    const { props, state } = this
    props.appContentChangeStatus(state.content, newStatus, state.config.slug)
  }

  handleClickDelete = async () => {
    const { props, state } = this
    props.appContentDelete(state.content, this.setState.bind(this), state.config.slug)
  }

  handleClickRestoreDelete = async () => {
    const { props, state } = this
    props.appContentRestoreDelete(state.content, this.setState.bind(this), state.config.slug)
  }

  // INFO - G.B. - 2020-05-20 - For now, we decide to hide the archive function - https://github.com/tracim/tracim/issues/2347
  // handleClickArchive = async () => {
  //   const { props, state } = this
  //   props.appContentArchive(state.content, this.setState.bind(this), state.config.slug)
  // }
  // handleClickRestoreArchive = async () => {
  //   const { props, state } = this
  //   props.appContentRestoreArchive(state.content, this.setState.bind(this), state.config.slug)
  // }

  handleClickShowRevision = revision => {
    const { state } = this

    const revisionArray = state.timeline.filter(t => t.timelineType === 'revision')
    const isLastRevision = revision.revision_id === revisionArray[revisionArray.length - 1].revision_id

    if (state.mode === APP_FEATURE_MODE.REVISION && isLastRevision) {
      this.handleClickLastVersion()
      return
    }

    if (state.mode === APP_FEATURE_MODE.VIEW && isLastRevision) return

    this.setState(previousState => {
      return {
        content: {
          ...previousState.content,
          label: revision.label,
          raw_content: revision.raw_content,
          number: revision.number,
          status: revision.status,
          current_revision_id: revision.revision_id,
          is_archived: previousState.is_archived, // archived and delete should always be taken from last version
          is_deleted: previousState.is_deleted
        },
        translationState: getDefaultTranslationState(previousState.config.system.config),
        translatedRawContent: null,
        mode: APP_FEATURE_MODE.REVISION
      }
    })
  }

  handleClickLastVersion = () => {
    if (this.state.showRefreshWarning) {
      this.handleClickRefresh()
      return
    }

    this.loadContent()
    this.setState({ mode: APP_FEATURE_MODE.VIEW })
  }

  handleClickRefresh = () => {
    const { state } = this
    globalThis.tinymce.remove('#wysiwygNewVersion')

    const newObjectContent = {
      ...state.content,
      ...state.newContent,
      raw_content: state.rawContentBeforeEdit
    }

    this.setState(previousState => {
      return {
        content: newObjectContent,
        timeline: previousState.timeline.map(timelineItem => ({ ...timelineItem, hasBeenRead: true })),
        mode: APP_FEATURE_MODE.VIEW,
        showRefreshWarning: false,
        translatedRawContent: null,
        translationState: getDefaultTranslationState(previousState.config.system.config)
      }
    })
    this.setHeadTitle(newObjectContent.label)
    this.buildBreadcrumbs(newObjectContent)
  }

  handleCloseNotifyAllMessage = async () => {
    const { state, props } = this
    const newConfiguration = state.loggedUser.config
    newConfiguration[`content.${state.content.content_id}.notify_all_members_message`] = false

    this.setState(prev => ({
      ...prev,
      loggedUser: {
        ...prev.loggedUser,
        config: newConfiguration
      }
    }))

    const fetchPutUserConfiguration = await handleFetchResult(
      await putUserConfiguration(state.config.apiUrl, state.loggedUser.userId, newConfiguration)
    )
    if (fetchPutUserConfiguration.status !== 204) {
      this.sendGlobalFlashMessage(props.t('Error while saving the user configuration'))
    }
  }

  handleCancelSave = () => this.setState({ showInvalidMentionPopupInContent: false, showInvalidMentionPopupInComment: false })

  handleClickNotifyAll = async () => {
    const { state, props } = this

    props.appContentNotifyAll(state.content, this.setState.bind(this), state.config.slug)
    this.handleCloseNotifyAllMessage()
  }

  shouldDisplayNotifyAllMessage = () => {
    const { state } = this

    const lastModifierIsLoggedUser = (content) => {
      return content.last_modifier && content.last_modifier.user_id === state.loggedUser.userId
    }

    if (
      !state.loggedUser.config ||
      state.content.current_revision_type === 'creation' ||
      !lastModifierIsLoggedUser(state.newContent) ||
      (!state.newContent.last_modifier && !lastModifierIsLoggedUser(state.content)) ||
      state.mode !== APP_FEATURE_MODE.VIEW
    ) return false

    return !!state.loggedUser.config[`content.${state.content.content_id}.notify_all_members_message`]
  }

  handleClickEditComment = (comment) => {
    const { props, state } = this
    props.appContentEditComment(
      state.content.workspace_id,
      comment.parent_id,
      comment.content_id,
      state.loggedUser.username
    )
  }

  handleClickDeleteComment = async (comment) => {
    const { state } = this
    this.props.appContentDeleteComment(
      state.content.workspace_id,
      comment.parent_id,
      comment.content_id
    )
  }

  handleClickOpenFileComment = (comment) => {
    const { state } = this
    state.config.history.push(PAGE.WORKSPACE.CONTENT(
      state.content.workspace_id,
      CONTENT_TYPE.FILE,
      comment.content_id
    ))
  }

  handleContentCommentModified = (data) => {
    const { props, state } = this
    if (data.fields.content.parent_id !== state.content.content_id) return
    const newTimeline = props.updateCommentOnTimeline(
      data.fields.content,
      state.timeline,
      state.loggedUser.username
    )
    this.setState({ timeline: newTimeline })
  }

  handleContentCommentDeleted = (data) => {
    const { props, state } = this
    if (data.fields.content.parent_id !== state.content.content_id) return

    const newTimeline = props.removeCommentFromTimeline(
      data.fields.content.content_id,
      state.timeline
    )
    this.setState({ timeline: newTimeline })
  }

  handleTranslateDocument = () => {
    const { state } = this
    handleTranslateHtmlContent(
      state.config.apiUrl,
      state.content.workspace_id,
      state.content.content_id,
      state.content.current_revision_id,
      state.translationTargetLanguageCode,
      state.config.system.config,
      ({ translatedRawContent = state.translatedRawContent, translationState }) => {
        this.setState({ translatedRawContent, translationState })
      }
    )
  }

  handleRestoreDocument = () => {
    this.setState(prev => ({
      translationState: getDefaultTranslationState(prev.config.system.config)
    }))
  }

  handleChangeTranslationTargetLanguageCode = (translationTargetLanguageCode) => {
    this.setState({ translationTargetLanguageCode })
  }

  handleClickAutoComplete = () => this.setState({
    autoCompleteFormNewTagActive: false,
    autoCompleteClicked: true
  })

  getMenuItemList = () => {
    const { props, state } = this
    const timelineObject = {
      id: 'timeline',
      label: props.t('Timeline'),
      icon: 'fa-history',
      children: state.config.apiUrl ? (
        <Timeline
          customClass={`${state.config.slug}__contentpage__timeline`}
          customColor={state.config.hexcolor}
          apiUrl={state.config.apiUrl}
          loggedUser={state.loggedUser}
          timelineData={state.timeline}
          memberList={state.config.workspace.memberList}
          newComment={state.newComment}
          newCommentAsFileList={state.newCommentAsFileList}
          disableComment={state.mode === APP_FEATURE_MODE.REVISION || state.mode === APP_FEATURE_MODE.EDIT || !state.content.is_editable}
          availableStatusList={state.config.availableStatuses}
          wysiwyg={state.timelineWysiwyg}
          onChangeNewComment={this.handleChangeNewComment}
          onRemoveCommentAsFile={this.handleRemoveCommentAsFile}
          onValidateCommentFileToUpload={this.handleAddCommentAsFile}
          onClickValidateNewCommentBtn={this.handleClickValidateNewCommentBtn}
          onClickWysiwygBtn={this.handleToggleWysiwyg}
          onClickRevisionBtn={this.handleClickShowRevision}
          shouldScrollToBottom={state.mode !== APP_FEATURE_MODE.REVISION}
          isLastTimelineItemCurrentToken={state.isLastTimelineItemCurrentToken}
          key='Timeline'
          invalidMentionList={state.invalidMentionList}
          onClickCancelSave={this.handleCancelSave}
          onClickSaveAnyway={this.handleClickValidateAnywayNewComment}
          onInitWysiwyg={this.handleInitTimelineCommentWysiwyg}
          showInvalidMentionPopup={state.showInvalidMentionPopupInComment}
          searchForMentionInQuery={this.searchForMentionInQuery}
          workspaceId={state.content.workspace_id}
          onClickTranslateComment={comment => props.handleTranslateComment(
            comment,
            state.content.workspace_id,
            state.translationTargetLanguageCode,
            this.setState.bind(this)
          )}
          onClickRestoreComment={comment => props.handleRestoreComment(comment, this.setState.bind(this))}
          onClickEditComment={this.handleClickEditComment}
          onClickDeleteComment={this.handleClickDeleteComment}
          onClickOpenFileComment={this.handleClickOpenFileComment}
          translationTargetLanguageList={state.config.system.config.translation_service__target_languages}
          translationTargetLanguageCode={state.translationTargetLanguageCode}
          onChangeTranslationTargetLanguageCode={this.handleChangeTranslationTargetLanguageCode}
        />
      ) : null
    }
    const tag = {
      id: 'tag',
      label: props.t('Tags'),
      icon: 'fas fa-tag',
      children: (
        <TagList
          apiUrl={state.config.apiUrl}
          workspaceId={state.content.workspace_id}
          contentId={state.content.content_id}
          displayNewTagForm={state.displayNewTagForm}
          onClickAddTagBtn={this.handleClickAddTagBtn}
          onClickCloseAddTagBtn={this.handleClickCloseAddTagBtn}
          searchedKnownTagList={props.searchedKnownTagList}
          onClickAutoComplete={this.handleClickAutoComplete}
        />
      )
    }
    return [timelineObject, tag]
  }

  render () {
    const { props, state } = this

    if (!state.isVisible) return null

    const displayTranslatedText = (
      state.mode !== APP_FEATURE_MODE.EDIT &&
        state.translationState === TRANSLATION_STATE.TRANSLATED
    )
    return (
      <PopinFixed
        customClass={`${state.config.slug}`}
        customColor={state.config.hexcolor}
      >
        <PopinFixedHeader
          customClass={`${state.config.slug}`}
          customColor={state.config.hexcolor}
          faIcon={state.config.faIcon}
          rawTitle={state.content.label}
          componentTitle={<div>{state.content.label}</div>}
          userRoleIdInWorkspace={state.loggedUser.userRoleIdInWorkspace}
          onClickCloseBtn={this.handleClickBtnCloseApp}
          onValidateChangeTitle={this.handleSaveEditTitle}
          disableChangeTitle={!state.content.is_editable}
        />

        <PopinFixedOption
          customColor={state.config.hexcolor}
          customClass={`${state.config.slug}`}
          i18n={i18n}
        >
          <div>
            <ToolBar>
              <FavoriteButton
                favoriteState={props.isContentInFavoriteList(state.content, state)
                  ? FAVORITE_STATE.FAVORITE
                  : FAVORITE_STATE.NOT_FAVORITE}
                onClickAddToFavoriteList={() => props.addContentToFavoriteList(
                  state.content, state.loggedUser, this.setState.bind(this)
                )}
                onClickRemoveFromFavoriteList={() => props.removeContentFromFavoriteList(
                  state.content, state.loggedUser, this.setState.bind(this)
                )}
              />
              {state.loggedUser.userRoleIdInWorkspace >= ROLE.contributor.id && (
                <NewVersionBtn
                  customColor={state.config.hexcolor}
                  onClickNewVersionBtn={this.handleClickNewVersion}
                  disabled={state.mode !== APP_FEATURE_MODE.VIEW || !state.content.is_editable}
                  label={props.t('Edit')}
                  icon='fas fa-plus-circle'
                />
              )}

              {state.mode === APP_FEATURE_MODE.REVISION && (
                <IconButton
                  customClass='wsContentGeneric__option__menu__lastversion html-document__lastversionbtn btn'
                  color={state.config.hexcolor}
                  intent='primary'
                  mode='light'
                  onClick={this.handleClickLastVersion}
                  icon='fas fa-history'
                  text={props.t('Last version')}
                  title={props.t('Last version')}
                />
              )}

              {state.showRefreshWarning && (
                <RefreshWarningMessage
                  tooltip={props.t('The content has been modified by {{author}}', { author: state.editionAuthor, interpolation: { escapeValue: false } })}
                  onClickRefresh={this.handleClickRefresh}
                />
              )}
            </ToolBar>
            <AppContentRightMenu
              apiUrl={state.config.apiUrl}
              content={state.content}
              availableStatuses={state.config.availableStatuses}
              appMode={state.mode}
              loggedUser={state.loggedUser}
              hexcolor={state.config.hexcolor}
              onChangeStatus={this.handleChangeStatus}
              onClickArchive={this.handleClickArchive}
              onClickDelete={this.handleClickDelete}
            />
          </div>
        </PopinFixedOption>

        <PopinFixedContent
          customClass={state.mode === APP_FEATURE_MODE.EDIT ? `${state.config.slug}__contentpage__edition` : `${state.config.slug}__contentpage`}
        >
          {/*
            FIXME - GB - 2019-06-05 - we need to have a better way to check the state.config than using state.config.availableStatuses[3].slug
            https://github.com/tracim/tracim/issues/1840
          */}
          <HtmlDocumentComponent
            invalidMentionList={state.invalidMentionList}
            mode={state.mode}
            apiUrl={state.config.apiUrl}
            customColor={state.config.hexcolor}
            wysiwygNewVersion='wysiwygNewVersion'
            onClickCloseEditMode={this.handleCloseNewVersion}
            disableValidateBtn={state.rawContentBeforeEdit === state.content.raw_content}
            onClickValidateBtn={this.handleClickSaveDocument}
            version={state.content.number}
            lastVersion={state.timeline.filter(t => t.timelineType === 'revision').length}
            text={displayTranslatedText ? state.translatedRawContent : state.content.raw_content}
            onChangeText={this.handleChangeText}
            isArchived={state.content.is_archived}
            isDeleted={state.content.is_deleted}
            isDeprecated={state.content.status === state.config.availableStatuses[3].slug}
            deprecatedStatus={state.config.availableStatuses[3]}
            isDraftAvailable={state.mode === APP_FEATURE_MODE.VIEW && state.loggedUser.userRoleIdInWorkspace >= ROLE.contributor.id && getLocalStorageItem(state.appName, state.content, LOCAL_STORAGE_FIELD.RAW_CONTENT)}
            // onClickRestoreArchived={this.handleClickRestoreArchive}
            onClickRestoreDeleted={this.handleClickRestoreDelete}
            onClickShowDraft={this.handleClickNewVersion}
            key='html-document'
            isRefreshNeeded={state.showRefreshWarning}
            isAutoCompleteActivated={state.isAutoCompleteActivated}
            tinymcePosition={state.tinymcePosition}
            autoCompleteCursorPosition={state.autoCompleteCursorPosition}
            autoCompleteItemList={state.autoCompleteItemList}
            onClickAutoCompleteItem={(mention) => tinymceAutoCompleteHandleClickItem(mention, this.setState.bind(this))}
            displayNotifyAllMessage={this.shouldDisplayNotifyAllMessage()}
            onClickCloseNotifyAllMessage={this.handleCloseNotifyAllMessage}
            onClickNotifyAll={this.handleClickNotifyAll}
            onClickCancelSave={this.handleCancelSave}
            onClickSaveAnyway={this.handleSaveHtmlDocument}
            showInvalidMentionPopup={state.showInvalidMentionPopupInContent}
            onClickTranslateDocument={this.handleTranslateDocument}
            onClickRestoreDocument={this.handleRestoreDocument}
            translationState={state.translationState}
            translationTargetLanguageList={state.config.system.config.translation_service__target_languages}
            translationTargetLanguageCode={state.translationTargetLanguageCode}
            onChangeTranslationTargetLanguageCode={this.handleChangeTranslationTargetLanguageCode}
          />

          <PopinFixedRightPart
            customClass={`${state.config.slug}__contentpage`}
            customColor={state.config.hexcolor}
<<<<<<< HEAD
            menuItemList={this.getMenuItemList()}
=======
            menuItemList={[{
              id: 'timeline',
              label: props.t('Timeline'),
              icon: 'fas fa-history',
              children: state.config.apiUrl ? (
                <Timeline
                  customClass={`${state.config.slug}__contentpage__timeline`}
                  customColor={state.config.hexcolor}
                  loggedUser={state.loggedUser}
                  memberList={state.config.workspace.memberList}
                  timelineData={state.timeline}
                  newComment={state.newComment}
                  newCommentAsFileList={state.newCommentAsFileList}
                  apiUrl={state.config.apiUrl}
                  disableComment={state.mode === APP_FEATURE_MODE.REVISION || state.mode === APP_FEATURE_MODE.EDIT || !state.content.is_editable}
                  availableStatusList={state.config.availableStatuses}
                  wysiwyg={state.timelineWysiwyg}
                  onChangeNewComment={this.handleChangeNewComment}
                  onRemoveCommentAsFile={this.handleRemoveCommentAsFile}
                  onValidateCommentFileToUpload={this.handleAddCommentAsFile}
                  onClickValidateNewCommentBtn={this.handleClickValidateNewCommentBtn}
                  onClickWysiwygBtn={this.handleToggleWysiwyg}
                  onClickRevisionBtn={this.handleClickShowRevision}
                  shouldScrollToBottom={state.mode !== APP_FEATURE_MODE.REVISION}
                  isLastTimelineItemCurrentToken={state.isLastTimelineItemCurrentToken}
                  searchForMentionOrLinkInQuery={this.searchForMentionOrLinkInQuery}
                  onInitWysiwyg={this.handleInitTimelineCommentWysiwyg}
                  onClickCancelSave={this.handleCancelSave}
                  onClickSaveAnyway={this.handleClickValidateAnywayNewComment}
                  showInvalidMentionPopup={state.showInvalidMentionPopupInComment}
                  invalidMentionList={state.invalidMentionList}
                  workspaceId={state.content.workspace_id}
                  onClickTranslateComment={comment => props.handleTranslateComment(
                    comment,
                    state.content.workspace_id,
                    state.translationTargetLanguageCode,
                    this.setState.bind(this)
                  )}
                  onClickRestoreComment={comment => props.handleRestoreComment(comment, this.setState.bind(this))}
                  onClickEditComment={this.handleClickEditComment}
                  onClickDeleteComment={this.handleClickDeleteComment}
                  onClickOpenFileComment={this.handleClickOpenFileComment}
                  translationTargetLanguageList={state.config.system.config.translation_service__target_languages}
                  translationTargetLanguageCode={state.translationTargetLanguageCode}
                  onChangeTranslationTargetLanguageCode={this.handleChangeTranslationTargetLanguageCode}
                />
              ) : null
            }]}
>>>>>>> d77dc77b
          />
        </PopinFixedContent>
      </PopinFixed>
    )
  }
}

export default translate()(Radium(appContentFactory(TracimComponent(HtmlDocument))))<|MERGE_RESOLUTION|>--- conflicted
+++ resolved
@@ -873,6 +873,8 @@
       icon: 'fa-history',
       children: state.config.apiUrl ? (
         <Timeline
+          searchForMentionOrLinkInQuery={this.searchForMentionOrLinkInQuery}
+          key='Timeline'
           customClass={`${state.config.slug}__contentpage__timeline`}
           customColor={state.config.hexcolor}
           apiUrl={state.config.apiUrl}
@@ -892,7 +894,6 @@
           onClickRevisionBtn={this.handleClickShowRevision}
           shouldScrollToBottom={state.mode !== APP_FEATURE_MODE.REVISION}
           isLastTimelineItemCurrentToken={state.isLastTimelineItemCurrentToken}
-          key='Timeline'
           invalidMentionList={state.invalidMentionList}
           onClickCancelSave={this.handleCancelSave}
           onClickSaveAnyway={this.handleClickValidateAnywayNewComment}
@@ -1076,58 +1077,7 @@
           <PopinFixedRightPart
             customClass={`${state.config.slug}__contentpage`}
             customColor={state.config.hexcolor}
-<<<<<<< HEAD
             menuItemList={this.getMenuItemList()}
-=======
-            menuItemList={[{
-              id: 'timeline',
-              label: props.t('Timeline'),
-              icon: 'fas fa-history',
-              children: state.config.apiUrl ? (
-                <Timeline
-                  customClass={`${state.config.slug}__contentpage__timeline`}
-                  customColor={state.config.hexcolor}
-                  loggedUser={state.loggedUser}
-                  memberList={state.config.workspace.memberList}
-                  timelineData={state.timeline}
-                  newComment={state.newComment}
-                  newCommentAsFileList={state.newCommentAsFileList}
-                  apiUrl={state.config.apiUrl}
-                  disableComment={state.mode === APP_FEATURE_MODE.REVISION || state.mode === APP_FEATURE_MODE.EDIT || !state.content.is_editable}
-                  availableStatusList={state.config.availableStatuses}
-                  wysiwyg={state.timelineWysiwyg}
-                  onChangeNewComment={this.handleChangeNewComment}
-                  onRemoveCommentAsFile={this.handleRemoveCommentAsFile}
-                  onValidateCommentFileToUpload={this.handleAddCommentAsFile}
-                  onClickValidateNewCommentBtn={this.handleClickValidateNewCommentBtn}
-                  onClickWysiwygBtn={this.handleToggleWysiwyg}
-                  onClickRevisionBtn={this.handleClickShowRevision}
-                  shouldScrollToBottom={state.mode !== APP_FEATURE_MODE.REVISION}
-                  isLastTimelineItemCurrentToken={state.isLastTimelineItemCurrentToken}
-                  searchForMentionOrLinkInQuery={this.searchForMentionOrLinkInQuery}
-                  onInitWysiwyg={this.handleInitTimelineCommentWysiwyg}
-                  onClickCancelSave={this.handleCancelSave}
-                  onClickSaveAnyway={this.handleClickValidateAnywayNewComment}
-                  showInvalidMentionPopup={state.showInvalidMentionPopupInComment}
-                  invalidMentionList={state.invalidMentionList}
-                  workspaceId={state.content.workspace_id}
-                  onClickTranslateComment={comment => props.handleTranslateComment(
-                    comment,
-                    state.content.workspace_id,
-                    state.translationTargetLanguageCode,
-                    this.setState.bind(this)
-                  )}
-                  onClickRestoreComment={comment => props.handleRestoreComment(comment, this.setState.bind(this))}
-                  onClickEditComment={this.handleClickEditComment}
-                  onClickDeleteComment={this.handleClickDeleteComment}
-                  onClickOpenFileComment={this.handleClickOpenFileComment}
-                  translationTargetLanguageList={state.config.system.config.translation_service__target_languages}
-                  translationTargetLanguageCode={state.translationTargetLanguageCode}
-                  onChangeTranslationTargetLanguageCode={this.handleChangeTranslationTargetLanguageCode}
-                />
-              ) : null
-            }]}
->>>>>>> d77dc77b
           />
         </PopinFixedContent>
       </PopinFixed>
