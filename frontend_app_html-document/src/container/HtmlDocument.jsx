import React from 'react'
import HtmlDocumentComponent from '../component/HtmlDocument.jsx'
import { translate } from 'react-i18next'
import { uniqBy } from 'lodash'
import i18n from '../i18n.js'
import {
  APP_CUSTOM_ACTION_LOCATION_OBJECT,
  APP_FEATURE_MODE,
  BREADCRUMBS_TYPE,
  CONTENT_TYPE,
  CUSTOM_EVENT,
  ConfirmPopup,
  FAVORITE_STATE,
  LOCAL_STORAGE_FIELD,
  PAGE,
  ROLE_LIST,
  ROLE,
  SORT_BY,
  TLM_CORE_EVENT_TYPE as TLM_CET,
  TLM_ENTITY_TYPE as TLM_ET,
  TLM_SUB_TYPE as TLM_ST,
  TRANSLATION_STATE,
  FilenameWithBadges,
  PopinFixed,
  PopinFixedContent,
  PopinFixedRightPart,
  PopinFixedRightPartContent,
  TagList,
  Timeline,
  ToDoManagement,
  addAllResourceI18n,
  addClassToMentionsOfUser,
  addExternalLinksIcons,
  appContentFactory,
  buildAppCustomActionLinkList,
  buildContentPathBreadcrumbs,
  buildHeadTitle,
  getContent,
  getDefaultTranslationState,
  getInvalidMentionList,
  getLocalStorageItem,
  getOrCreateSessionClientToken,
  getToDo,
  handleClickCopyLink,
  handleFetchResult,
  handleTranslateHtmlContent,
  putUserConfiguration,
  removeLocalStorageItem,
  replaceHTMLElementWithMention,
  searchContentAndReplaceWithTag,
  searchMentionAndReplaceWithTag,
  sendGlobalFlashMessage,
  sortListByMultipleCriteria
} from 'tracim_frontend_lib'
import {
  getHtmlDocContent,
  getHtmlDocRevision,
  putHtmlDocContent,
  putHtmlDocRead
} from '../action.async.js'
import Radium from 'radium'
import { addIdToTitle } from '../helper.js'

export class HtmlDocument extends React.Component {
  constructor (props) {
    super(props)

    const param = props.data
    props.setApiUrl(param.config.apiUrl)
    this.state = {
      appName: 'html-document',
      breadcrumbsList: [],
      isFileCommentLoading: false,
      isTemplate: false,
      isVisible: true,
      config: param.config,
      content: param.content,
      externalTranslationList: [
        props.t('Note'),
        props.t('Notes'),
        props.t('note'),
        props.t('notes'),
        props.t('Write a note')
      ],
      rawContentBeforeEdit: '',
      newContent: {},
      loadingContent: true,
      lockedToDoList: [],
      loggedUser: param.loggedUser,
      mode: APP_FEATURE_MODE.VIEW,
      showRefreshWarning: false,
      showPermanentlyDeletePopup: false,
      editionAuthor: '',
      invalidMentionList: [],
      oldInvalidMentionList: [],
      showInvalidMentionPopupInComment: false,
      showInvalidMentionPopupInContent: false,
      textToSend: '',
      translatedRawContent: null,
      translationState: TRANSLATION_STATE.DISABLED,
      translationTargetLanguageCode: param.loggedUser.lang,
      toDoList: [],
      showProgress: true
    }
    this.sessionClientToken = getOrCreateSessionClientToken()
    this.isLoadMoreTimelineInProgress = false

    // i18n has been init, add resources from frontend
    addAllResourceI18n(i18n, this.state.config.translation, this.state.loggedUser.lang)
    i18n.changeLanguage(this.state.loggedUser.lang)

    props.registerCustomEventHandlerList([
      { name: CUSTOM_EVENT.SHOW_APP(this.state.config.slug), handler: this.handleShowApp },
      { name: CUSTOM_EVENT.HIDE_APP(this.state.config.slug), handler: this.handleHideApp },
      { name: CUSTOM_EVENT.RELOAD_CONTENT(this.state.config.slug), handler: this.handleReloadContent },
      { name: CUSTOM_EVENT.ALL_APP_CHANGE_LANGUAGE, handler: this.handleAllAppChangeLanguage }
    ])

    props.registerLiveMessageHandlerList([
      { entityType: TLM_ET.CONTENT, coreEntityType: TLM_CET.MODIFIED, optionalSubType: TLM_ST.HTML_DOCUMENT, handler: this.handleContentModified },
      { entityType: TLM_ET.CONTENT, coreEntityType: TLM_CET.DELETED, optionalSubType: TLM_ST.HTML_DOCUMENT, handler: this.handleContentDeleted },
      { entityType: TLM_ET.CONTENT, coreEntityType: TLM_CET.UNDELETED, optionalSubType: TLM_ST.HTML_DOCUMENT, handler: this.handleContentRestore },
      { entityType: TLM_ET.CONTENT, coreEntityType: TLM_CET.CREATED, optionalSubType: TLM_ST.TODO, handler: this.handleToDoCreated },
      { entityType: TLM_ET.CONTENT, coreEntityType: TLM_CET.MODIFIED, optionalSubType: TLM_ST.TODO, handler: this.handleToDoChanged },
      { entityType: TLM_ET.CONTENT, coreEntityType: TLM_CET.DELETED, optionalSubType: TLM_ST.TODO, handler: this.handleToDoDeleted },
      { entityType: TLM_ET.SHAREDSPACE_MEMBER, coreEntityType: TLM_CET.MODIFIED, handler: this.handleMemberModified }
    ])
  }

  // TLM Handlers

  handleContentModified = async data => {
    const { props, state } = this
    if (data.fields.content.content_id !== state.content.content_id) return

    const fetchGetContent = await handleFetchResult(await getContent(this.state.config.apiUrl, data.fields.content.content_id))
    switch (fetchGetContent.apiResponse.status) {
      case 200: {
        const clientToken = state.config.apiHeader['X-Tracim-ClientToken']
        const newContentObject = {
          ...state.content,
          ...fetchGetContent.body,
          raw_content: addClassToMentionsOfUser(fetchGetContent.body.raw_content, state.loggedUser.username)
        }
        this.setState(prev => ({
          ...prev,
          content: clientToken === data.fields.client_token
            ? newContentObject
            : prev.content,
          newContent: newContentObject,
          editionAuthor: data.fields.author.public_name,
          showRefreshWarning: clientToken !== data.fields.client_token,
          rawContentBeforeEdit: newContentObject.raw_content
        }))
        if (clientToken === data.fields.client_token) {
          this.setHeadTitle(newContentObject.label)
          this.buildBreadcrumbs(newContentObject)
        }
        break
      }
      default:
        sendGlobalFlashMessage(props.t('Unknown content'))
        break
    }
  }

  handleContentDeleted = data => {
    const { state } = this
    if (data.fields.content.content_id !== state.content.content_id) return

    this.setState(prev => ({
      ...prev,
      content: this.sessionClientToken === data.fields.client_token
        ? { ...prev.content, ...data.fields.content }
        : prev.content,
      newContent: { ...prev.content, ...data.fields.content },
      editionAuthor: data.fields.author.public_name,
      showRefreshWarning: this.sessionClientToken !== data.fields.client_token
    }))
  }

  handleContentRestore = async data => {
    const { props, state } = this
    if (data.fields.content.content_id !== state.content.content_id) return
    const fetchGetContent = await handleFetchResult(await getContent(state.config.apiUrl, data.fields.content.content_id))
    switch (fetchGetContent.apiResponse.status) {
      case 200: {
        this.setState(prev => ({
          ...prev,
          content: this.sessionClientToken === data.fields.client_token
            ? { ...prev.content, ...fetchGetContent.body }
            : prev.content,
          newContent: { ...prev.content, ...fetchGetContent.body },
          editionAuthor: data.fields.author.public_name,
          showRefreshWarning: this.sessionClientToken !== data.fields.client_token
        }))
        break
      }
      default:
        sendGlobalFlashMessage(props.t('Unknown content'))
        break
    }
  }

  handleMemberModified = async data => {
    const { state } = this
    if (data.fields.user.user_id !== state.loggedUser.userId) return

    const newUserRoleId = ROLE_LIST.find(r => data.fields.member.role === r.slug).id

    this.setState(prev => ({ ...prev, loggedUser: { ...prev.loggedUser, userRoleIdInWorkspace: newUserRoleId } }))
  }

  handleToDoCreated = async data => {
    const { state } = this
    if (data.fields.content.parent.content_id !== state.content.content_id) return

    const fecthGetToDo = await handleFetchResult(await getToDo(
      state.config.apiUrl,
      data.fields.workspace.workspace_id,
      data.fields.content.parent.content_id,
      data.fields.content.content_id
    ))

    this.setState(prevState => ({
      toDoList: sortListByMultipleCriteria(
        uniqBy([fecthGetToDo.body, ...prevState.toDoList], 'content_id'),
        [SORT_BY.STATUS, SORT_BY.CREATION_DATE, SORT_BY.ID]
      )
    }))
  }

  handleToDoChanged = async data => {
    const { state } = this
    if (data.fields.content.parent.content_id !== state.content.content_id) return

    // INFO - MP - 2022-07-19 - We fetch the to do data because we don't trust Redux
    // therefore we only update the to do when we fetch a TLM. Gives the impression
    // of lags
    const fecthGetToDo = await handleFetchResult(await getToDo(
      state.config.apiUrl,
      data.fields.workspace.workspace_id,
      data.fields.content.parent.content_id,
      data.fields.content.content_id
    ))

    this.setState(prevState => ({
      toDoList: prevState.toDoList.map(toDo => toDo.content_id === data.fields.content.content_id ? fecthGetToDo.body : toDo),
      lockedToDoList: prevState.lockedToDoList.filter(toDoId => toDoId !== data.fields.content.content_id)
    }))
  }

  handleToDoDeleted = data => {
    const { state } = this
    if (data.fields.content.parent.content_id !== state.content.content_id) return

    this.setState(prevState => ({
      toDoList: prevState.toDoList.filter(toDo => toDo.content_id !== data.fields.content.content_id),
      lockedToDoList: prevState.lockedToDoList.filter(toDoId => toDoId !== data.fields.content.content_id)
    }))
  }

  // Custom Event Handlers
  handleShowApp = data => {
    const { props, state } = this
    // console.debug('%c<HtmlDocument> Custom event', 'color: #28a745', CUSTOM_EVENT.SHOW_APP, data)

    props.appContentCustomEventHandlerShowApp(data.content, state.content, this.setState.bind(this), this.buildBreadcrumbs)
    if (data.content.content_id === state.content.content_id) this.setHeadTitle(state.content.label)
  }

  handleHideApp = data => {
    const { props } = this
    // console.debug('%c<HtmlDocument> Custom event', 'color: #28a745', CUSTOM_EVENT.HIDE_APP, data)

    props.appContentCustomEventHandlerHideApp(this.setState.bind(this))
  }

  handleReloadContent = data => {
    const { props, state } = this
    // console.debug('%c<HtmlDocument> Custom event', 'color: #28a745', CUSTOM_EVENT.RELOAD_CONTENT, data)

    props.appContentCustomEventHandlerReloadContent(data, this.setState.bind(this), state.appName)
  }

  handleAllAppChangeLanguage = data => {
    // console.debug('%c<HtmlDocument> Custom event', 'color: #28a745', CUSTOM_EVENT.ALL_APP_CHANGE_LANGUAGE, data)
    this.props.appContentCustomEventHandlerAllAppChangeLanguage(data, this.setState.bind(this), i18n, false)
  }

  componentDidMount () {
    const { props } = this
    this.loadContent()
    props.loadFavoriteContentList(this.state.loggedUser, this.setState.bind(this))
  }

  componentDidUpdate (prevProps, prevState) {
    const { state } = this
    // console.debug('%c<HtmlDocument> did update', `color: ${state.config.hexcolor}`, prevState, state)

    if (!prevState.content || !state.content) return

    if (prevState.content.content_id !== state.content.content_id) {
      this.loadContent()
    }
  }

  componentWillUnmount () {
    // console.debug('%c<HtmlDocument> will Unmount', `color: ${this.state.config.hexcolor}`)
  }

  setHeadTitle = (contentName) => {
    const { state } = this

    if (state.config && state.config.workspace && state.isVisible) {
      GLOBAL_dispatchEvent({
        type: CUSTOM_EVENT.SET_HEAD_TITLE,
        data: { title: buildHeadTitle([contentName, state.config.workspace.label]) }
      })
    }
  }

  buildBreadcrumbs = async content => {
    try {
      const contentBreadcrumbsList = await buildContentPathBreadcrumbs(this.state.config.apiUrl, content)
      GLOBAL_dispatchEvent({
        type: CUSTOM_EVENT.APPEND_BREADCRUMBS,
        data: {
          breadcrumbs: contentBreadcrumbsList
        }
      })
      const space = {
        link: PAGE.WORKSPACE.DASHBOARD(content.workspace_id),
        label: this.state.config.workspace.label,
        type: BREADCRUMBS_TYPE.CORE,
        isALink: true
      }
      this.setState({ breadcrumbsList: [space, ...contentBreadcrumbsList] })
    } catch (e) {
      console.error('Error in app html-document, count not build breadcrumbs', e)
    }
  }

  loadHtmlDocument = async () => {
    const { state } = this

    this.setState({ loadingContent: true, mode: APP_FEATURE_MODE.VIEW })
    const resHtmlDocument = await handleFetchResult(await getHtmlDocContent(state.config.apiUrl, state.content.workspace_id, state.content.content_id))

    const localStorageRawContent = getLocalStorageItem(
      state.appName,
      resHtmlDocument.body.content_id,
      resHtmlDocument.body.workspace_id,
      LOCAL_STORAGE_FIELD.RAW_CONTENT
    )

    const hasLocalStorageRawContent = !!localStorageRawContent
    const rawContentWithExternalLinkIcons = addExternalLinksIcons(resHtmlDocument.body.raw_content)

    const rawContentBeforeEdit = addClassToMentionsOfUser(rawContentWithExternalLinkIcons, state.loggedUser.username)

    // first time editing the doc, open in edit mode, unless it has been created with webdav or db imported from tracim v1
    // see https://github.com/tracim/tracim/issues/1206
    // @fixme Côme - 2018/12/04 - this might not be a great idea
    const modeToRender = (
      resHtmlDocument.body.current_revision_type === 'creation' && // if content has only one revision
      state.loggedUser.userRoleIdInWorkspace >= ROLE.contributor.id && // if user has EDIT authorization
      resHtmlDocument.body.raw_content === '' // has content been created with raw_content (means it's from webdav or import db)
    )
      ? APP_FEATURE_MODE.EDIT
      : APP_FEATURE_MODE.VIEW

    const knownMentions = state.config.workspace.memberList.map(member => `@${member.username}`)
    const oldInvalidMentionList = getInvalidMentionList(rawContentBeforeEdit, knownMentions)

    this.setState(previousState => ({
      mode: modeToRender,
      content: {
        ...resHtmlDocument.body,
        raw_content: modeToRender === APP_FEATURE_MODE.EDIT && hasLocalStorageRawContent
          ? localStorageRawContent
          : rawContentBeforeEdit
      },
      isTemplate: resHtmlDocument.body.is_template,
      rawContentBeforeEdit: rawContentBeforeEdit,
      translationState: getDefaultTranslationState(previousState.config.system.config),
      translatedRawContent: null,
      oldInvalidMentionList: oldInvalidMentionList,
      loadingContent: false
    }))

    this.setHeadTitle(resHtmlDocument.body.label)
    this.buildBreadcrumbs(resHtmlDocument.body)
    await putHtmlDocRead(state.config.apiUrl, state.loggedUser, state.content.workspace_id, state.content.content_id) // mark as read after all requests are finished
    GLOBAL_dispatchEvent({ type: CUSTOM_EVENT.REFRESH_CONTENT_LIST, data: {} }) // await above makes sure that we will reload workspace content after the read status update
  }

  loadContent = () => {
    const { state } = this
    this.loadHtmlDocument()
    this.props.loadTimeline(getHtmlDocRevision, this.state.content)
    if (state.config.toDoEnabled) this.props.getToDoList(this.setState.bind(this), state.content.workspace_id, state.content.content_id)
  }

  handleLoadMoreTimelineItems = async () => {
    const { props } = this

    if (this.isLoadMoreTimelineInProgress) return

    this.isLoadMoreTimelineInProgress = true
    await props.loadMoreTimelineItems(getHtmlDocRevision)
    this.isLoadMoreTimelineInProgress = false
  }

  handleClickBtnCloseApp = () => {
    this.setState({ isVisible: false })
    GLOBAL_dispatchEvent({ type: CUSTOM_EVENT.APP_CLOSED, data: {} })
  }

  handleChangeMarkedTemplate = (isTemplate) => {
    const { props, state } = this
    props.appContentMarkAsTemplate(this.setState.bind(this), state.content, isTemplate)
  }

  handleClickNewVersion = () => {
    const { state } = this
    const previouslyUnsavedRawContent = getLocalStorageItem(
      state.appName,
      state.content.content_id,
      state.content.workspace_id,
      LOCAL_STORAGE_FIELD.RAW_CONTENT
    )

    const rawContent = replaceHTMLElementWithMention(
      state.config.workspace.memberList,
      previouslyUnsavedRawContent || state.content.raw_content
    )

    this.setState(prev => ({
      content: {
        ...prev.content,
        raw_content: rawContent
      },
      rawContentBeforeEdit: prev.content.raw_content, // for cancel button
      mode: APP_FEATURE_MODE.EDIT
    }))
  }

  handleCloseNewVersion = () => {
    this.setState(prev => ({
      content: {
        ...prev.content,
        raw_content: prev.rawContentBeforeEdit
      },
      mode: APP_FEATURE_MODE.VIEW
    }))

    removeLocalStorageItem(
      this.state.appName,
      this.state.content.content_id,
      this.state.content.workspace_id,
      LOCAL_STORAGE_FIELD.RAW_CONTENT
    )
  }

  /**
   * This function is used to search mention and links for the current content of the document.
   */
  handleClickSaveDocument = async () => {
    const { state } = this
<<<<<<< HEAD

    const content = tinymce.activeEditor.getContent()
    const contentWithId = addIdToTitle(content)

=======
    const content = hugerte.activeEditor.getContent()
>>>>>>> 8a5264b7
    const parsedContentCommentObject = await searchContentAndReplaceWithTag(
      state.config.apiUrl,
      contentWithId
    )
    const parsedMentionCommentObject = searchMentionAndReplaceWithTag(
      state.config.workspace.memberList,
      parsedContentCommentObject.html
    )
    if (parsedMentionCommentObject.invalidMentionList.length > 0) {
      this.setState({
        invalidMentionList: parsedMentionCommentObject.invalidMentionList,
        textToSend: parsedMentionCommentObject.html
      })
    } else {
      this.handleSaveHtmlDocument(parsedMentionCommentObject.html)
    }
  }

  /**
   * This function is used to send the content of the document to the server
   * @param {String} textToSend Content to send to the server
   */
  handleSaveHtmlDocument = async (textToSend) => {
    const { state, props } = this

    const fetchResultSaveHtmlDoc = await handleFetchResult(
      await putHtmlDocContent(
        state.config.apiUrl,
        state.content.workspace_id,
        state.content.content_id,
        state.content.label,
        textToSend
      )
    )

    switch (fetchResultSaveHtmlDoc.apiResponse.status) {
      case 200: {
        removeLocalStorageItem(
          state.appName,
          state.content.content_id,
          state.content.workspace_id,
          LOCAL_STORAGE_FIELD.RAW_CONTENT
        )

        state.loggedUser.config[`content.${state.content.content_id}.notify_all_members_message`] = true
        this.setState(previousState => {
          return {
            mode: APP_FEATURE_MODE.VIEW,
            content: {
              ...previousState.content,
              raw_content: addExternalLinksIcons(textToSend)
            },
            invalidMentionList: [],
            showInvalidMentionPopupInContent: false,
            translatedRawContent: null,
            translationState: getDefaultTranslationState(previousState.config.system.config)
          }
        })
        const fetchPutUserConfiguration = await handleFetchResult(
          await putUserConfiguration(state.config.apiUrl, state.loggedUser.userId, state.loggedUser.config)
        )
        if (fetchPutUserConfiguration.status !== 204) {
          sendGlobalFlashMessage(props.t('Error while saving the user configuration'))
        }
        break
      }
      case 400:
        switch (fetchResultSaveHtmlDoc.body.code) {
          case 2067:
            sendGlobalFlashMessage(props.t('You are trying to mention an invalid user'))
            break
          case 2044:
            sendGlobalFlashMessage(props.t('You must change the status or restore this note before any change'))
            break
          default:
            sendGlobalFlashMessage(props.t('Error while saving the new version'))
            break
        }
        break
      default:
        sendGlobalFlashMessage(props.t('Error while saving the new version'))
        break
    }
    window.history.replaceState(null, '', PAGE.WORKSPACE.CONTENT(state.content.workspace_id, state.content.content_type, state.content.content_id))
  }

  handleClickValidateNewComment = async (comment, commentAsFileList) => {
    const { props, state } = this
    await props.appContentSaveNewCommentText(
      state.content,
      comment
    )
    await props.appContentSaveNewCommentFileList(
      this.setState.bind(this),
      state.content,
      commentAsFileList
    )
    return true
  }

  handleSaveEditTitle = async newTitle => {
    const { props, state } = this
    props.appContentChangeTitle(state.content, newTitle, state.config.slug)
  }

  handleChangeStatus = async newStatus => {
    const { props, state } = this
    props.appContentChangeStatus(state.content, newStatus, state.config.slug)
  }

  handleClickDelete = async () => {
    const { props, state } = this
    props.appContentDelete(state.content, this.setState.bind(this), state.config.slug)
  }

  // INFO - CH - 2019-05-24 - last path param revision_id is to force browser to not use cache when we upload new revision
  // see https://github.com/tracim/tracim/issues/1804
  getDownloadPDFUrl = ({ config: { apiUrl }, content, mode }) => {
    // FIXME - b.l - refactor urls
    const label = content.label ? encodeURIComponent(content.label + '.pdf') : 'unknown.pdf'
    const urlRevisionPart = mode === APP_FEATURE_MODE.REVISION ? `revisions/${content.current_revision_id}/` : ''
    return `${apiUrl}/workspaces/${content.workspace_id}/html-documents/${content.content_id}/${urlRevisionPart}preview/pdf/full/${label}?force_download=1&revision_id=${content.current_revision_id}`
  }

  handleClickRestoreDelete = async () => {
    const { props, state } = this
    props.appContentRestoreDelete(state.content, this.setState.bind(this), state.config.slug)
  }

  // INFO - G.B. - 2020-05-20 - For now, we decide to hide the archive function - https://github.com/tracim/tracim/issues/2347
  // handleClickArchive = async () => {
  //   const { props, state } = this
  //   props.appContentArchive(state.content, this.setState.bind(this), state.config.slug)
  // }
  // handleClickRestoreArchive = async () => {
  //   const { props, state } = this
  //   props.appContentRestoreArchive(state.content, this.setState.bind(this), state.config.slug)
  // }

  handleClickShowRevision = revision => {
    const { state, props } = this

    const revisionArray = props.timeline.filter(t => t.timelineType === 'revision')
    const isLastRevision = revision.revision_id === revisionArray[revisionArray.length - 1].revision_id

    if (state.mode === APP_FEATURE_MODE.REVISION && isLastRevision) {
      this.handleClickLastVersion()
      return
    }

    if (state.mode === APP_FEATURE_MODE.VIEW && isLastRevision) return

    this.setState(previousState => {
      return {
        content: {
          ...previousState.content,
          label: revision.label,
          raw_content: revision.raw_content,
          status: revision.status,
          current_revision_id: revision.revision_id,
          is_archived: previousState.is_archived, // archived and delete should always be taken from last version
          is_deleted: previousState.is_deleted
        },
        translationState: getDefaultTranslationState(previousState.config.system.config),
        translatedRawContent: null,
        mode: APP_FEATURE_MODE.REVISION
      }
    })
  }

  handleClickLastVersion = () => {
    if (this.state.showRefreshWarning) {
      this.handleClickRefresh()
      return
    }

    this.loadContent()
    this.setState({ mode: APP_FEATURE_MODE.VIEW })
  }

  handleClickRefresh = () => {
    const { state } = this

    const newObjectContent = {
      ...state.content,
      ...state.newContent,
      raw_content: state.rawContentBeforeEdit
    }

    this.setState(previousState => {
      return {
        content: newObjectContent,
        mode: APP_FEATURE_MODE.VIEW,
        showRefreshWarning: false,
        translatedRawContent: null,
        translationState: getDefaultTranslationState(previousState.config.system.config)
      }
    })
    this.setHeadTitle(newObjectContent.label)
    this.buildBreadcrumbs(newObjectContent)
  }

  handleCloseNotifyAllMessage = async () => {
    const { state, props } = this
    const newConfiguration = state.loggedUser.config
    newConfiguration[`content.${state.content.content_id}.notify_all_members_message`] = false

    this.setState(prev => ({
      ...prev,
      loggedUser: {
        ...prev.loggedUser,
        config: newConfiguration
      }
    }))

    const fetchPutUserConfiguration = await handleFetchResult(
      await putUserConfiguration(state.config.apiUrl, state.loggedUser.userId, newConfiguration)
    )
    if (fetchPutUserConfiguration.status !== 204) {
      sendGlobalFlashMessage(props.t('Error while saving the user configuration'))
    }
  }

  handleCancelSave = () => this.setState({ showInvalidMentionPopupInContent: false, showInvalidMentionPopupInComment: false })

  handleSaveNewToDo = (assignedUserId, toDo) => {
    const { state, props } = this
    props.appContentSaveNewToDo(state.content.workspace_id, state.content.content_id, assignedUserId, toDo, this.setState.bind(this))
    this.setState({ showProgress: true })
  }

  handleDeleteToDo = (toDo) => {
    const { state, props } = this
    props.appContentDeleteToDo(
      state.content.workspace_id,
      state.content.content_id,
      toDo.content_id,
      this.setState.bind(this),
      state.lockedToDoList
    )
  }

  handleChangeStatusToDo = (toDo, status) => {
    const { state, props } = this
    props.appContentChangeStatusToDo(
      state.content.workspace_id,
      state.content.content_id,
      toDo.content_id,
      status,
      this.setState.bind(this),
      state.lockedToDoList
    )
  }

  handleClickPermanentlyDeleteButton = () => {
    this.setState(prev => ({ showPermanentlyDeletePopup: !prev.showPermanentlyDeletePopup }))
  }

  handleClickValidatePermanentlyDeleteButton = () => {
    const { state } = this
    this.props.appContentDeletePermanently(state.content.workspace_id, state.content.content_id, this.handleClickBtnCloseApp)
    this.handleClickPermanentlyDeleteButton()
  }

  setShowProgressBarStatus = (showProgressStatus) => {
    this.setState({ showProgress: showProgressStatus })
  }

  handleClickNotifyAll = async () => {
    const { state, props } = this

    props.appContentNotifyAll(state.content)
    this.handleCloseNotifyAllMessage()
  }

  handleClickCopyLink = () => {
    const { props, state } = this
    handleClickCopyLink(state.content.content_id)
    sendGlobalFlashMessage(props.t('The link has been copied to clipboard'), 'info')
  }

  handlePermanentlyDeleteComment = async (comment) => {
    const { state } = this
    this.props.appContentDeletePermanently(state.content.workspace_id, comment.content_id, () => {})
  }

  shouldDisplayNotifyAllMessage = () => {
    const { state } = this

    const lastModifierIsLoggedUser = (content) => {
      return content.last_modifier && content.last_modifier.user_id === state.loggedUser.userId
    }

    if (
      !state.loggedUser.config ||
      state.content.current_revision_type === 'creation' ||
      !lastModifierIsLoggedUser(state.newContent) ||
      (!state.newContent.last_modifier && !lastModifierIsLoggedUser(state.content)) ||
      state.mode !== APP_FEATURE_MODE.VIEW
    ) return false

    return !!state.loggedUser.config[`content.${state.content.content_id}.notify_all_members_message`]
  }

  handleClickEditComment = (comment, contentId, parentId) => {
    const { props, state } = this
    props.appContentEditComment(
      state.content.workspace_id,
      parentId,
      contentId,
      comment
    )
  }

  handleClickDeleteComment = async (comment) => {
    const { state } = this
    this.props.appContentDeleteComment(
      state.content.workspace_id,
      comment.parent_id,
      comment.content_id
    )
  }

  handleClickOpenFileComment = (comment) => {
    const { state } = this
    state.config.history.push(PAGE.WORKSPACE.CONTENT(
      state.content.workspace_id,
      CONTENT_TYPE.FILE,
      comment.content_id
    ))
  }

  handleTranslateDocument = (languageCode = null) => {
    const { state } = this
    handleTranslateHtmlContent(
      state.config.apiUrl,
      state.content.workspace_id,
      state.content.content_id,
      state.content.current_revision_id,
      languageCode || state.translationTargetLanguageCode,
      state.config.system.config,
      ({ translatedRawContent = state.translatedRawContent, translationState }) => {
        this.setState({ translatedRawContent, translationState })
      }
    )
  }

  handleRestoreDocument = () => {
    this.setState(prev => ({
      translationState: getDefaultTranslationState(prev.config.system.config)
    }))
  }

  handleChangeTranslationTargetLanguageCode = (translationTargetLanguageCode) => {
    this.setState({ translationTargetLanguageCode })
  }

  getMenuItemList = () => {
    const { props, state } = this
    const timelineObject = {
      id: 'timeline',
      label: props.t('Timeline'),
      icon: 'fa-history',
      children: state.config.apiUrl ? (
        <PopinFixedRightPartContent
          label={props.t('Timeline')}
        >
          <Timeline
            apiUrl={state.config.apiUrl}
            contentId={state.content.content_id}
            contentType={state.content.content_type}
            loggedUser={state.loggedUser}
            onClickRestoreComment={props.handleRestoreComment}
            onClickSubmit={this.handleClickValidateNewComment}
            onClickTranslateComment={(comment, languageCode = null) => props.handleTranslateComment(
              comment,
              state.content.workspace_id,
              languageCode || state.translationTargetLanguageCode
            )}
            timelineData={props.timeline}
            translationTargetLanguageList={state.config.system.config.translation_service__target_languages}
            translationTargetLanguageCode={state.translationTargetLanguageCode}
            workspaceId={state.content.workspace_id}
            // End of required props ///////////////////////////////////////////
            availableStatusList={state.config.availableStatuses}
            canLoadMoreTimelineItems={props.canLoadMoreTimelineItems}
            codeLanguageList={state.config.system.config.ui__notes__code_sample_languages}
            customClass={`${state.config.slug}__contentpage__timeline`}
            customColor={state.config.hexcolor}
            disableComment={
              state.mode === APP_FEATURE_MODE.REVISION ||
              state.mode === APP_FEATURE_MODE.EDIT ||
              !state.content.is_editable
            }
            invalidMentionList={state.invalidMentionList}
            isFileCommentLoading={state.isFileCommentLoading}
            isLastTimelineItemCurrentToken={props.isLastTimelineItemCurrentToken}
            loading={props.loadingTimeline}
            memberList={state.config.workspace.memberList}
            onChangeTranslationTargetLanguageCode={this.handleChangeTranslationTargetLanguageCode}
            onClickDeleteComment={this.handleClickDeleteComment}
            onClickPermanentlyDeleteComment={this.handlePermanentlyDeleteComment}
            shouldShowPermanentlyDeleteButton={state.loggedUser.userRoleIdInWorkspace >= ROLE.workspaceManager.id}
            onClickEditComment={this.handleClickEditComment}
            onClickOpenFileComment={this.handleClickOpenFileComment}
            onClickRevisionBtn={this.handleClickShowRevision}
            onClickShowMoreTimelineItems={this.handleLoadMoreTimelineItems}
            shouldScrollToBottom={state.mode !== APP_FEATURE_MODE.REVISION}
          />
        </PopinFixedRightPartContent>
      ) : null
    }

    const menuItemList = [timelineObject]

    if (state.config.toDoEnabled) {
      const toDoObject = {
        id: 'todo',
        label: props.t('Tasks'),
        icon: 'fas fa-check-square',
        children: (
          <PopinFixedRightPartContent
            label={props.t('Tasks')}
            toDoList={state.toDoList}
            showProgress={state.showProgress}
          >
            <ToDoManagement
              apiUrl={state.config.apiUrl}
              contentId={state.content.content_id}
              customColor={state.config.hexcolor}
              lockedToDoList={state.lockedToDoList}
              memberList={state.config.workspace.memberList}
              onClickChangeStatusToDo={this.handleChangeStatusToDo}
              onClickDeleteToDo={this.handleDeleteToDo}
              onClickSaveNewToDo={this.handleSaveNewToDo}
              displayProgressBarStatus={this.setShowProgressBarStatus}
              user={state.loggedUser}
              toDoList={state.toDoList}
              workspaceId={state.content.workspace_id}
            />
          </PopinFixedRightPartContent>
        )
      }
      menuItemList.push(toDoObject)
    }

    const tagObject = {
      id: 'tag',
      label: props.t('Tags'),
      icon: 'fas fa-tag',
      children: (
        <PopinFixedRightPartContent
          label={props.t('Tags')}
        >
          <TagList
            apiUrl={state.config.apiUrl}
            customColor={state.config.hexcolor}
            workspaceId={state.content.workspace_id}
            contentId={state.content.content_id}
            userRoleIdInWorkspace={state.loggedUser.userRoleIdInWorkspace}
            userProfile={state.loggedUser.profile}
          />
        </PopinFixedRightPartContent>
      )
    }
    menuItemList.push(tagObject)

    return menuItemList
  }

  render () {
    const { props, state } = this

    if (!state.isVisible) return null

    const displayTranslatedText = (
      state.mode !== APP_FEATURE_MODE.EDIT &&
      state.translationState === TRANSLATION_STATE.TRANSLATED
    )

    const revisionList = props.timeline.filter(t => t.timelineType === 'revision')
    const contentVersionNumber = (revisionList.find(t => t.revision_id === state.content.current_revision_id) || { version_number: 1 }).version_number
    const lastVersionNumber = (revisionList[revisionList.length - 1] || { version_number: 1 }).version_number

    return (
      <PopinFixed
        customClass={`${state.config.slug}`}
        customColor={state.config.hexcolor}
      >
        <PopinFixedContent
          actionList={[
            {
              icon: 'far fa-file-pdf',
              label: props.t('Download as PDF'),
              href: this.getDownloadPDFUrl(state),
              showAction: true,
              disabled: false,
              dataCy: 'popinListItem__downloadAsPdf'
            }, {
              icon: 'fas fa-link',
              label: props.t('Copy content link'),
              onClick: this.handleClickCopyLink,
              showAction: true,
              dataCy: 'popinListItem__copyLink'
            }, {
              icon: 'far fa-trash-alt',
              label: props.t('Delete'),
              onClick: this.handleClickDelete,
              showAction: state.loggedUser.userRoleIdInWorkspace >= ROLE.contentManager.id,
              disabled: state.mode === APP_FEATURE_MODE.REVISION || state.content.is_archived || state.content.is_deleted,
              dataCy: 'popinListItem__delete'
            }, {
              icon: 'fas fa-exclamation-triangle',
              label: props.t('Permanently delete'),
              onClick: this.handleClickPermanentlyDeleteButton,
              showAction: state.loggedUser.userRoleIdInWorkspace >= ROLE.workspaceManager.id,
              disabled: false,
              separatorLine: true,
              dataCy: 'popinListItem__permanentlyDelete'
            }
          ]}
          customActionList={buildAppCustomActionLinkList(
            state.config.appCustomActionList,
            APP_CUSTOM_ACTION_LOCATION_OBJECT.CONTENT_APP_DROPDOWN,
            state.content,
            state.loggedUser,
            CONTENT_TYPE.HTML_DOCUMENT,
            state.translationTargetLanguageCode
          )}
          appMode={state.mode}
          availableStatuses={state.config.availableStatuses}
          breadcrumbsList={state.breadcrumbsList}
          componentTitle={<FilenameWithBadges file={state.content} isTemplate={state.isTemplate} />}
          content={state.content}
          config={state.config}
          contentVersionNumber={contentVersionNumber}
          customClass={state.mode === APP_FEATURE_MODE.EDIT ? `${state.config.slug}__contentpage__edition` : `${state.config.slug}__contentpage`}
          disableChangeIsTemplate={state.disableChangeIsTemplate}
          disableChangeTitle={!state.content.is_editable}
          headerButtons={[
            {
              dataCy: 'newVersionButton',
              disabled: state.mode !== APP_FEATURE_MODE.VIEW || !state.content.is_editable,
              icon: 'fas fa-edit',
              key: props.t('Edit'),
              label: props.t('Edit'),
              onClick: this.handleClickNewVersion,
              showAction: state.loggedUser.userRoleIdInWorkspace >= ROLE.contributor.id
            }
          ]}
          isTemplate={state.isTemplate}
          isRefreshNeeded={state.showRefreshWarning}
          loading={state.loadingContent}
          lastVersion={lastVersionNumber}
          loggedUser={state.loggedUser}
          onChangeStatus={this.handleChangeStatus}
          onChangeTranslationTargetLanguageCode={this.handleChangeTranslationTargetLanguageCode}
          onClickChangeMarkedTemplate={this.handleChangeMarkedTemplate}
          onClickCloseBtn={this.handleClickBtnCloseApp}
          onClickRestoreDocument={this.handleRestoreDocument}
          onClickTranslateDocument={this.handleTranslateDocument}
          onValidateChangeTitle={this.handleSaveEditTitle}
          favoriteState={props.isContentInFavoriteList(state.content, state)
            ? FAVORITE_STATE.FAVORITE
            : FAVORITE_STATE.NOT_FAVORITE}
          onClickAddToFavoriteList={() => props.addContentToFavoriteList(
            state.content, state.loggedUser, this.setState.bind(this)
          )}
          onClickRemoveFromFavoriteList={() => props.removeContentFromFavoriteList(
            state.content, state.loggedUser, this.setState.bind(this)
          )}
          showReactions
          showTranslateButton={state.mode === APP_FEATURE_MODE.VIEW || state.mode === APP_FEATURE_MODE.REVISION}
          translationState={state.translationState}
          translationTargetLanguageList={state.config.system.config.translation_service__target_languages}
          translationTargetLanguageCode={state.translationTargetLanguageCode}
          showMarkedAsTemplate
        >
          {/*
            FIXME - GB - 2019-06-05 - we need to have a better way to check the state.config than using state.config.availableStatuses[3].slug
            https://github.com/tracim/tracim/issues/1840
          */}
          <HtmlDocumentComponent
            apiUrl={state.config.apiUrl}
            customColor={state.config.hexcolor}
            contentId={state.content.content_id}
            contentType={CONTENT_TYPE.HTML_DOCUMENT}
            disableValidateBtn={(content) => state.rawContentBeforeEdit === content}
            editionAuthor={state.editionAuthor}
            invalidMentionList={state.invalidMentionList}
            isVisible={state.isVisible}
            lang={state.loggedUser.lang}
            memberList={state.config.workspace.memberList}
            mode={state.mode}
            onClickCloseEditMode={this.handleCloseNewVersion}
            onClickValidateBtn={this.handleClickSaveDocument}
            text={displayTranslatedText ? state.translatedRawContent : state.content.raw_content}
            isArchived={state.content.is_archived}
            isDeleted={state.content.is_deleted}
            isDeprecated={state.content.status === state.config.availableStatuses[3].slug}
            deprecatedStatus={state.config.availableStatuses[3]}
            isDraftAvailable={
              state.mode === APP_FEATURE_MODE.VIEW &&
              state.loggedUser.userRoleIdInWorkspace >= ROLE.contributor.id &&
              getLocalStorageItem(
                state.appName,
                state.content.content_id,
                state.content.workspace_id,
                LOCAL_STORAGE_FIELD.RAW_CONTENT)
            }
            // onClickRestoreArchived={this.handleClickRestoreArchive}
            onClickRestoreDeleted={this.handleClickRestoreDelete}
            onClickShowDraft={this.handleClickNewVersion}
            key='html-document'
            isRefreshNeeded={state.showRefreshWarning}
            displayNotifyAllMessage={this.shouldDisplayNotifyAllMessage()}
            onClickCloseNotifyAllMessage={this.handleCloseNotifyAllMessage}
            onClickNotifyAll={this.handleClickNotifyAll}
            onClickCancelSave={() => { this.setState({ invalidMentionList: [] }) }}
            onClickSaveAnyway={() => { this.handleSaveHtmlDocument(state.textToSend) }}
            showInvalidMentionPopup={state.invalidMentionList.length > 0}
            onClickRefresh={this.handleClickRefresh}
            onClickLastVersion={this.handleClickLastVersion}
            workspaceId={state.content.workspace_id}
            codeLanguageList={state.config.system.config.ui__notes__code_sample_languages}
          />

          <PopinFixedRightPart
            customClass={`${state.config.slug}__contentpage`}
            customColor={state.config.hexcolor}
            menuItemList={this.getMenuItemList()}
          />
        </PopinFixedContent>
        {state.showPermanentlyDeletePopup && (
          <ConfirmPopup
            customColor={props.customColor}
            confirmLabel={props.t('Yes, delete permanently')}
            confirmIcon='fas fa-exclamation-triangle'
            onConfirm={this.handleClickValidatePermanentlyDeleteButton}
            onCancel={this.handleClickPermanentlyDeleteButton}
            msg={props.t('Warning: this operation cannot be rolled back')}
            titleLabel={props.t('Permanently delete')}
          />
        )}
      </PopinFixed>
    )
  }
}

export default translate()(Radium(appContentFactory(HtmlDocument)))<|MERGE_RESOLUTION|>--- conflicted
+++ resolved
@@ -468,14 +468,9 @@
    */
   handleClickSaveDocument = async () => {
     const { state } = this
-<<<<<<< HEAD
-
-    const content = tinymce.activeEditor.getContent()
+
+    const content = hugerte.activeEditor.getContent()
     const contentWithId = addIdToTitle(content)
-
-=======
-    const content = hugerte.activeEditor.getContent()
->>>>>>> 8a5264b7
     const parsedContentCommentObject = await searchContentAndReplaceWithTag(
       state.config.apiUrl,
       contentWithId
