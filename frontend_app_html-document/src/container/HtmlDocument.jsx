--- conflicted
+++ resolved
@@ -13,6 +13,7 @@
   CUSTOM_EVENT,
   displayDistanceDate,
   generateLocalStorageContentId,
+  getCurrentContentVersionNumber,
   getOrCreateSessionClientToken,
   handleFetchResult,
   NewVersionBtn,
@@ -30,11 +31,7 @@
   TLM_ENTITY_TYPE as TLM_ET,
   TLM_SUB_TYPE as TLM_ST,
   TracimComponent,
-<<<<<<< HEAD
   wrapMentionInSpanTag
-=======
-  getCurrentContentVersionNumber
->>>>>>> c570e7dc
 } from 'tracim_frontend_lib'
 import { initWysiwyg } from '../helper.js'
 import { debug } from '../debug.js'
