import React from 'react'
import { expect } from 'chai'
import { shallow } from 'enzyme'
import sinon from 'sinon'
import {
  mockGetHtmlDocumentComment200,
  mockGetHtmlDocumentContent200,
  mockGetHtmlDocumentRevision200,
  mockPutHtmlDocumentRead200
} from '../apiMock.js'
import { commentTlm, user } from 'tracim_frontend_lib/dist/tracim_frontend_lib.test_utils.js'
import { HtmlDocument } from '../../src/container/HtmlDocument.jsx'
import { APP_FEATURE_MODE } from 'tracim_frontend_lib'
import contentHtmlDocument from '../fixture/content/contentHtmlDocument.js'
import { debug } from '../../src/debug.js'

describe('<HtmlDocument />', () => {
  const props = {
    buildTimelineFromCommentAndRevision: (commentList, revisionList) => [...commentList, ...revisionList],
    content: contentHtmlDocument,
    i18n: {},
    registerCustomEventHandlerList: () => { },
    registerLiveMessageHandlerList: () => { },
    setApiUrl: () => { },
    t: key => key
  }
  const buildBreadcrumbsSpy = sinon.spy()
  const setHeadTitleSpy = sinon.spy()

  mockGetHtmlDocumentContent200(debug.config.apiUrl, contentHtmlDocument.htmlDocument.workspace_id, contentHtmlDocument.htmlDocument.content_id, contentHtmlDocument.htmlDocument)
  mockPutHtmlDocumentRead200(debug.loggedUser, debug.config.apiUrl, contentHtmlDocument.htmlDocument.workspace_id, contentHtmlDocument.htmlDocument.content_id)
  mockGetHtmlDocumentComment200(debug.config.apiUrl, contentHtmlDocument.htmlDocument.workspace_id, contentHtmlDocument.htmlDocument.content_id, contentHtmlDocument.commentList).persist()
  mockGetHtmlDocumentRevision200(debug.config.apiUrl, contentHtmlDocument.htmlDocument.workspace_id, contentHtmlDocument.htmlDocument.content_id, contentHtmlDocument.revisionList).persist()

  const wrapper = shallow(<HtmlDocument {...props} />)
  wrapper.instance().buildBreadcrumbs = buildBreadcrumbsSpy
  wrapper.instance().setHeadTitle = setHeadTitleSpy

  const resetSpiesHistory = () => {
    buildBreadcrumbsSpy.resetHistory()
    setHeadTitleSpy.resetHistory()
  }

  describe('TLM handlers', () => {
    describe('eventType content', () => {
      describe('handleContentCreated', () => {
        describe('create a new comment', () => {
          it('should update the timeline if is related to the current html-document', () => {
            const tlmData = {
              fields: {
                content: {
                  ...commentTlm,
                  parent_id: contentHtmlDocument.htmlDocument.content_id,
                  content_id: 9
                }
              }
            }
            wrapper.instance().handleContentCreated(tlmData)
            const hasComment = !!(wrapper.state('timeline').find(content => content.content_id === tlmData.fields.content.content_id))
            expect(hasComment).to.equal(true)
          })

          it('should not update the timeline if is not related to the current html-document', () => {
            const tlmDataOtherContent = {
              fields: {
                content: {
                  ...commentTlm,
                  parent_id: contentHtmlDocument.htmlDocument.content_id + 1,
                  content_id: 12
                }
              }
            }
            const oldTimelineLength = wrapper.state('timeline').length
            wrapper.instance().handleContentCreated(tlmDataOtherContent)

            expect(wrapper.state('timeline').length).to.equal(oldTimelineLength)
          })
        })
      })

      describe('handleContentModified', () => {
        describe('modify the content name', () => {
          const tlmData = {
<<<<<<< HEAD
            fields: {
              author: contentHtmlDocument.htmlDocument.last_modifier,
              content: {
                ...contentHtmlDocument.htmlDocument,
                label: 'newContentName'
              }
            }
=======
            author: contentHtmlDocument.htmlDocument.last_modifier,
            content: {
              ...contentHtmlDocument.htmlDocument,
              label: 'newContentName'
            },
            client_token: wrapper.state('config').apiHeader['X-Tracim-ClientToken']
>>>>>>> 1dc405f6
          }

          before(() => {
            resetSpiesHistory()
            wrapper.instance().handleContentModified(tlmData)
          })

          after(() => {
            resetSpiesHistory()
          })

          it('should update the document with the new name', () => {
            expect(wrapper.state('newContent').label).to.equal(tlmData.fields.content.label)
          })
          it('should call buildBreadcrumbs()', () => {
            expect(buildBreadcrumbsSpy.called).to.equal(true)
          })
          it('should call setHeadTitle() with the right args', () => {
            expect(setHeadTitleSpy.calledOnceWith(tlmData.content.label)).to.equal(true)
          })
        })

        describe('modify the content of the html-document', () => {
          const tlmData = {
            fields: {
              author: contentHtmlDocument.htmlDocument.last_modifier,
              content: {
                ...contentHtmlDocument.htmlDocument,
                raw_content: '<p>Html Document Content</p>'
              }
            }
          }

          it('should update the document with the new content', () => {
            wrapper.instance().handleContentModified(tlmData)
            expect(wrapper.state('newContent').raw_content).to.equal(tlmData.fields.content.raw_content)
          })

          it('should stay in edit mode if the user is editing', () => {
            wrapper.setState({ mode: APP_FEATURE_MODE.EDIT })
            wrapper.instance().handleContentModified(tlmData)

            expect(wrapper.state('showRefreshWarning')).to.equal(true)
            expect(wrapper.state('mode')).to.equal(APP_FEATURE_MODE.EDIT)
          })
        })

        describe('modify a content not related to another content', () => {
          const tlmData = {
            fields: {
              content: {
                ...contentHtmlDocument.htmlDocument,
                raw_content: '<p>Html Document content on other doc</p>',
                content_id: contentHtmlDocument.htmlDocument.content_id + 1
              }
            }
          }

          it('should not update when the modification that do not concern the current content', () => {
            wrapper.instance().handleContentModified(tlmData)
            expect(wrapper.state('newContent').raw_content).to.not.equal(tlmData.fields.content.raw_content)
          })
        })
      })

      describe('handleContentDeletedOrRestore', () => {
        describe('when deleting the current content', () => {
          const tlmData = {
            fields: {
              author: contentHtmlDocument.htmlDocument.last_modifier,
              content: { ...contentHtmlDocument.htmlDocument, is_deleted: true }
            }
          }

          after(() => {
            wrapper.setState({ content: contentHtmlDocument.htmlDocument })
          })

          it('should be deleted correctly', () => {
            wrapper.instance().handleContentDeletedOrRestore(tlmData)
            expect(wrapper.state('newContent').is_deleted).to.equal(true)
          })
        })

        describe('when deleting a content which is not the current one', () => {
          const tlmData = {
            fields: {
              content: {
                ...contentHtmlDocument.htmlDocument,
                content_id: contentHtmlDocument.htmlDocument.content_id + 1,
                is_deleted: true
              }
            }
          }

          it('should not be deleted', () => {
            wrapper.instance().handleContentDeletedOrRestore(tlmData)
            expect(wrapper.state('content').is_deleted).to.equal(false)
          })
        })

        describe('when restoring the current content', () => {
          const tlmData = {
            fields: {
              author: contentHtmlDocument.htmlDocument.last_modifier,
              content: { ...contentHtmlDocument.htmlDocument, is_deleted: false }
            }
          }

          after(() => {
            wrapper.setState({ content: contentHtmlDocument.htmlDocument })
          })

          it('should be restored correctly', () => {
            wrapper.setState(prev => ({ content: { ...prev.content, is_deleted: true } }))
            wrapper.instance().handleContentDeletedOrRestore(tlmData)

            expect(wrapper.state('newContent').is_deleted).to.equal(false)
          })
        })

        describe('restore a content which is not the current one', () => {
          const tlmData = {
            fields: {
              content: {
                ...contentHtmlDocument.htmlDocument,
                content_id: contentHtmlDocument.htmlDocument.content_id + 1,
                is_deleted: false
              }
            }
          }

          it('should not be restored', () => {
            wrapper.setState(prev => ({ content: { ...prev.content, is_deleted: true } }))
            wrapper.instance().handleContentDeletedOrRestore(tlmData)

            expect(wrapper.state('content').is_deleted).to.equal(true)
          })
        })
      })
    })

    describe('eventType user', () => {
      describe('handleUserModified', () => {
        describe('If the user is the author of a revision or comment', () => {
          it('should update the timeline with the data of the user', () => {
            const tlmData = { fields: { user: { ...user, public_name: 'newName' } } }
            wrapper.instance().handleUserModified(tlmData)

            const listPublicNameOfAuthor = wrapper.state('timeline')
              .filter(timelineItem => timelineItem.author.user_id === tlmData.fields.user.user_id)
              .map(timelineItem => timelineItem.author.public_name)
            const isNewName = listPublicNameOfAuthor.every(publicName => publicName === tlmData.fields.user.public_name)
            expect(isNewName).to.be.equal(true)
          })
        })
      })
    })
  })

  describe('its internal functions', () => {
    describe('handleClickRefresh', () => {
      it('should update content state', () => {
        wrapper.setState(prev => ({ newContent: { ...prev.content, label: 'New Name' } }))
        wrapper.instance().handleClickRefresh()
        expect(wrapper.state('content').label).to.deep.equal(wrapper.state('newContent').label)
      })

      it('should update mode state', () => {
        wrapper.instance().handleClickRefresh()
        expect(wrapper.state('mode')).to.deep.equal(APP_FEATURE_MODE.VIEW)
      })

      it('should update showRefreshWarning state', () => {
        wrapper.instance().handleClickRefresh()
        expect(wrapper.state('showRefreshWarning')).to.deep.equal(false)
      })
    })
  })
})<|MERGE_RESOLUTION|>--- conflicted
+++ resolved
@@ -81,22 +81,14 @@
       describe('handleContentModified', () => {
         describe('modify the content name', () => {
           const tlmData = {
-<<<<<<< HEAD
             fields: {
               author: contentHtmlDocument.htmlDocument.last_modifier,
               content: {
                 ...contentHtmlDocument.htmlDocument,
                 label: 'newContentName'
-              }
-            }
-=======
-            author: contentHtmlDocument.htmlDocument.last_modifier,
-            content: {
-              ...contentHtmlDocument.htmlDocument,
-              label: 'newContentName'
-            },
-            client_token: wrapper.state('config').apiHeader['X-Tracim-ClientToken']
->>>>>>> 1dc405f6
+              },
+              client_token: wrapper.state('config').apiHeader['X-Tracim-ClientToken']
+            }
           }
 
           before(() => {
@@ -115,7 +107,7 @@
             expect(buildBreadcrumbsSpy.called).to.equal(true)
           })
           it('should call setHeadTitle() with the right args', () => {
-            expect(setHeadTitleSpy.calledOnceWith(tlmData.content.label)).to.equal(true)
+            expect(setHeadTitleSpy.calledOnceWith(tlmData.fields.content.label)).to.equal(true)
           })
         })
 
