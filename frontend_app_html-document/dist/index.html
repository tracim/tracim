<!DOCTYPE html>
<html>
<head>
  <meta charset='utf-8' />
  <meta name="viewport" content="width=device-width, user-scalable=no" />
  <title>Html-document App Tracim</title>
  <link rel='shortcut icon' href='favicon.ico'>

  <link rel='stylesheet' type='text/css' href='./assets/font/fontawesome-free-5.15.2-web/css/all.css'>
  <link rel='stylesheet' type='text/css' href='./assets/font/fontawesome-free-5.15.2-web/css/regular.css'>

  <link rel="stylesheet" type="text/css" href="./assets/bootstrap/bootstrap.min.css">

  <style>
    .primaryColorFont {
      color: #7d4e24;
    }

    .primaryColorFontDarken {
      color: #522c00;
    }

    .primaryColorFontLighten {
      color: #a37346;
    }

    .primaryColorFontHover:hover {
      color: #7d4e24;
    }

    .primaryColorFontDarkenHover:hover {
      color: #522c00;
    }

    .primaryColorFontLightenHover:hover {
      color: #a37346;
    }


    .primaryColorBg {
      background-color: #7d4e24;
    }

    .primaryColorBgDarken {
      background-color: #522c00;
    }

    .primaryColorBgLighten {
      background-color: #a37346;
    }

    .primaryColorBgHover:hover {
      background-color: #7d4e24;
    }

    .primaryColorBgDarkenHover:hover {
      background-color: #522c00;
    }

    .primaryColorBgLightenHover:hover {
      background-color: #a37346;
    }


    .primaryColorBorder {
      border-color: #7d4e24;
    }

    .primaryColorBorderDarken {
      border-color: #522c00;
    }

    .primaryColorBorderLighten {
      border-color: #a37346;
    }

    .primaryColorBorderHover:hover {
      border-color: #7d4e24;
    }

    .primaryColorBorderDarkenHover:hover {
      border-color: #522c00;
    }

    .primaryColorBorderLightenHover:hover {
      border-color: #a37346;
    }
  </style>

  <style>
    @font-face {
      font-family: 'Nunito';
      src: url('/assets/font/Nunito/Nunito-Regular.ttf');
    }

    @font-face {
      font-family: 'Nunito';
      src: url('/assets/font/Nunito/Nunito-Bold.ttf');
      font-weight: bold;
    }

    body {
      font-family: Nunito;
    }
  </style>

  <script type='text/javascript'>
    GLOBAL_primaryColor = '#7d4e24'
    GLOBAL_dispatchEvent = () => { }
    wysiwyg = () => { }
  </script>
</head>

<body>
  <div id='content'></div>

  <script type='text/javascript' src='./app/tracim_frontend_vendors.js'></script>
  <script type='text/javascript' src='./app/tracim_frontend_lib.lib.optimized.js'></script>
  <script type='text/javascript' src='./app/tracim_frontend_lib.style.optimized.js'></script>

  <script src='./html-document.app.optimized.js'></script>
<<<<<<< HEAD

  <script src="./assets/bootstrap/jquery-3.5.1.min.js"></script>
  <script src="./assets/bootstrap/popper-1.16.1.min.js"></script>
  <script src="./assets/bootstrap/bootstrap.min.js"></script>
=======
>>>>>>> 8a5264b7
</body>
</html><|MERGE_RESOLUTION|>--- conflicted
+++ resolved
@@ -107,24 +107,25 @@
   <script type='text/javascript'>
     GLOBAL_primaryColor = '#7d4e24'
     GLOBAL_dispatchEvent = () => { }
+    tinymce = {
+      remove: () => { }
+    }
     wysiwyg = () => { }
   </script>
 </head>
 
 <body>
+  <script src="./assets/bootstrap/jquery-3.5.1.min.js"></script>
+  <script src="./assets/bootstrap/popper-1.16.1.min.js"></script>
+  <script src="./assets/bootstrap/bootstrap.min.js"></script>
+
   <div id='content'></div>
 
   <script type='text/javascript' src='./app/tracim_frontend_vendors.js'></script>
   <script type='text/javascript' src='./app/tracim_frontend_lib.lib.optimized.js'></script>
+
   <script type='text/javascript' src='./app/tracim_frontend_lib.style.optimized.js'></script>
 
   <script src='./html-document.app.optimized.js'></script>
-<<<<<<< HEAD
-
-  <script src="./assets/bootstrap/jquery-3.5.1.min.js"></script>
-  <script src="./assets/bootstrap/popper-1.16.1.min.js"></script>
-  <script src="./assets/bootstrap/bootstrap.min.js"></script>
-=======
->>>>>>> 8a5264b7
 </body>
 </html>