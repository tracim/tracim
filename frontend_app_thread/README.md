# App Thread for Tracim

This repo is an app loaded by Tracim.

### To update this repo
- commit and push changes
- run `$ npm run build`
- copy dist/thread.app.js and past it into Tracim(repo)/dist/app

### Development
To see your changes without importing the app into Tracim you need to be logged in to the frontend's dev server to have an auth cookie an run:
- run `$ npm run servdev`
<<<<<<< HEAD
Which will create a web server (webpack) where you will see the app loaded with some default values
=======
Which will create a web server (webpack) where you will see the app loaded with some default values
For this command the configuration file debug.js is used which follows the template of the file debug.sample.js. To adapt the configuration to your content, you need to change the variables:
 - content_id: integer
 - workspace_id: integer
 - apiUrl: string composed of http://MACHINE_ADRESS:6543/api/v2
Another needed configuration is made in the backend/development.ini, where you need to add http://MACHINE_ADRESS:8072 in to the variable cors.access-control-allowed-origin
>>>>>>> 3d1e3538
<|MERGE_RESOLUTION|>--- conflicted
+++ resolved
@@ -10,13 +10,9 @@
 ### Development
 To see your changes without importing the app into Tracim you need to be logged in to the frontend's dev server to have an auth cookie an run:
 - run `$ npm run servdev`
-<<<<<<< HEAD
-Which will create a web server (webpack) where you will see the app loaded with some default values
-=======
 Which will create a web server (webpack) where you will see the app loaded with some default values
 For this command the configuration file debug.js is used which follows the template of the file debug.sample.js. To adapt the configuration to your content, you need to change the variables:
  - content_id: integer
  - workspace_id: integer
  - apiUrl: string composed of http://MACHINE_ADRESS:6543/api/v2
-Another needed configuration is made in the backend/development.ini, where you need to add http://MACHINE_ADRESS:8072 in to the variable cors.access-control-allowed-origin
->>>>>>> 3d1e3538
+Another needed configuration is made in the backend/development.ini, where you need to add http://MACHINE_ADRESS:8072 in to the variable cors.access-control-allowed-origin