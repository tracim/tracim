--- conflicted
+++ resolved
@@ -250,31 +250,23 @@
           i18n={i18n}
         >
           <div className='justify-content-end'>
-<<<<<<< HEAD
-            {state.loggedUser.userRoleIdInWorkspace <= ROLE.contributor.id &&
-=======
-            {loggedUser.userRoleIdInWorkspace >= ROLE.contributor.id &&
->>>>>>> 078343d6
+            {state.loggedUser.userRoleIdInWorkspace >= ROLE.contributor.id && (
               <SelectStatus
                 selectedStatus={state.config.availableStatuses.find(s => s.slug === state.content.status)}
                 availableStatus={state.config.availableStatuses}
                 onChangeStatus={this.handleChangeStatus}
                 disabled={state.content.is_archived || state.content.is_deleted}
               />
-            }
-
-<<<<<<< HEAD
-            {state.loggedUser.userRoleIdInWorkspace <= ROLE.contentManager.id &&
-=======
-            {loggedUser.userRoleIdInWorkspace >= ROLE.contentManager.id &&
->>>>>>> 078343d6
+            )}
+
+            {state.loggedUser.userRoleIdInWorkspace >= ROLE.contentManager.id && (
               <ArchiveDeleteContent
                 customColor={state.config.hexcolor}
                 onClickArchiveBtn={this.handleClickArchive}
                 onClickDeleteBtn={this.handleClickDelete}
                 disabled={state.content.is_archived || state.content.is_deleted}
               />
-            }
+            )}
           </div>
         </PopinFixedOption>
 
