--- conflicted
+++ resolved
@@ -17,11 +17,8 @@
   generateLocalStorageContentId,
   appFeatureCustomEventHandlerShowApp,
   BREADCRUMBS_TYPE,
-<<<<<<< HEAD
-  ROLE_OBJECT
-=======
+  ROLE_OBJECT,
   CUSTOM_EVENT
->>>>>>> 87ef9b13
 } from 'tracim_frontend_lib'
 import {
   getThreadContent,
@@ -430,11 +427,7 @@
           i18n={i18n}
         >
           <div className='justify-content-end'>
-<<<<<<< HEAD
-            {loggedUser.idRoleUserWorkspace >= ROLE_OBJECT.contributor.id &&
-=======
-            {loggedUser.userRoleIdInWorkspace >= 2 &&
->>>>>>> 87ef9b13
+            {loggedUser.userRoleIdInWorkspace >= ROLE_OBJECT.contributor.id &&
               <SelectStatus
                 selectedStatus={config.availableStatuses.find(s => s.slug === content.status)}
                 availableStatus={config.availableStatuses}
@@ -443,11 +436,7 @@
               />
             }
 
-<<<<<<< HEAD
-            {loggedUser.idRoleUserWorkspace >= ROLE_OBJECT.contentManager.id &&
-=======
-            {loggedUser.userRoleIdInWorkspace >= 4 &&
->>>>>>> 87ef9b13
+            {loggedUser.userRoleIdInWorkspace >= ROLE_OBJECT.contentManager.id &&
               <ArchiveDeleteContent
                 customColor={config.hexcolor}
                 onClickArchiveBtn={this.handleClickArchive}
