// @ts-nocheck
import React from 'react'
import i18n from '../i18n.js'
import { translate } from 'react-i18next'
import {
  appContentFactory,
  addAllResourceI18n,
  BREADCRUMBS_TYPE,
  buildContentPathBreadcrumbs,
  CONTENT_TYPE,
  handleFetchResult,
  handleInvalidMentionInComment,
  PAGE,
  PopinFixed,
  PopinFixedHeader,
  PopinFixedContent,
  Timeline,
  CUSTOM_EVENT,
  LOCAL_STORAGE_FIELD,
  getLocalStorageItem,
  buildHeadTitle,
  RefreshWarningMessage,
  TLM_CORE_EVENT_TYPE as TLM_CET,
  TLM_ENTITY_TYPE as TLM_ET,
  TLM_SUB_TYPE as TLM_ST,
  TracimComponent,
  getOrCreateSessionClientToken,
  FAVORITE_STATE,
  ROLE,
  SelectStatus
} from 'tracim_frontend_lib'
import {
  getThreadContent,
  getThreadRevision,
  putThreadRead
} from '../action.async.js'

export class Thread extends React.Component {
  constructor (props) {
    super(props)

    const param = props.data
    props.setApiUrl(param.config.apiUrl)

    this.state = {
      appName: 'thread',
      breadcrumbsList: [],
      isVisible: true,
      config: param.config,
      loggedUser: param.loggedUser,
      content: param.content,
      newComment: '',
      newCommentAsFileList: [],
      loading: false,
      newContent: {},
      timelineWysiwyg: false,
      externalTranslationList: [
        props.t('Thread'),
        props.t('Threads'),
        props.t('thread'),
        props.t('threads'),
        props.t('Start a topic')
      ],
      showRefreshWarning: false,
      editionAuthor: '',
      invalidMentionList: [],
      showInvalidMentionPopupInComment: false,
      translationTargetLanguageCode: param.loggedUser.lang
    }
    this.sessionClientToken = getOrCreateSessionClientToken()

    // i18n has been init, add resources from frontend
    addAllResourceI18n(i18n, this.state.config.translation, this.state.loggedUser.lang)
    i18n.changeLanguage(this.state.loggedUser.lang)

    props.registerCustomEventHandlerList([
      { name: CUSTOM_EVENT.SHOW_APP(this.state.config.slug), handler: this.handleShowApp },
      { name: CUSTOM_EVENT.HIDE_APP(this.state.config.slug), handler: this.handleHideApp },
      { name: CUSTOM_EVENT.RELOAD_CONTENT(this.state.config.slug), handler: this.handleReloadContent },
      { name: CUSTOM_EVENT.RELOAD_APP_FEATURE_DATA(this.state.config.slug), handler: this.handleReloadAppFeatureData },
      { name: CUSTOM_EVENT.ALL_APP_CHANGE_LANGUAGE, handler: this.handleAllAppChangeLanguage }
    ])

    props.registerLiveMessageHandlerList([
      { entityType: TLM_ET.CONTENT, coreEntityType: TLM_CET.MODIFIED, optionalSubType: TLM_ST.THREAD, handler: this.handleContentChanged },
      { entityType: TLM_ET.CONTENT, coreEntityType: TLM_CET.DELETED, optionalSubType: TLM_ST.THREAD, handler: this.handleContentChanged },
      { entityType: TLM_ET.CONTENT, coreEntityType: TLM_CET.UNDELETED, optionalSubType: TLM_ST.THREAD, handler: this.handleContentChanged }
    ])
  }

  handleShowApp = data => {
    const { props, state } = this
    console.log('%c<Thread> Custom event', 'color: #28a745', CUSTOM_EVENT.SHOW_APP(state.config.slug), data)
    props.appContentCustomEventHandlerShowApp(data.content, state.content, this.setState.bind(this), this.buildBreadcrumbs)
    if (data.content.content_id === state.content.content_id) this.setHeadTitle(state.content.label)
  }

  handleHideApp = data => {
    console.log('%c<Thread> Custom event', 'color: #28a745', CUSTOM_EVENT.HIDE_APP(this.state.config.slug), data)
    this.props.appContentCustomEventHandlerHideApp(this.setState.bind(this))
  }

  handleReloadContent = data => {
    console.log('%c<Thread> Custom event', 'color: #28a745', CUSTOM_EVENT.RELOAD_CONTENT(this.state.config.slug), data)
    this.props.appContentCustomEventHandlerReloadContent(data, this.setState.bind(this), this.state.appName)
  }

  handleReloadAppFeatureData = () => {
    console.log('%c<Thread> Custom event', 'color: #28a745', CUSTOM_EVENT.RELOAD_APP_FEATURE_DATA(this.state.config.slug))
    this.props.appContentCustomEventHandlerReloadAppFeatureData(this.loadContent, () => { this.props.loadTimeline(getThreadRevision) })
  }

  handleAllAppChangeLanguage = data => {
    const { props } = this
    console.log('%c<Thread> Custom event', 'color: #28a745', CUSTOM_EVENT.ALL_APP_CHANGE_LANGUAGE, data)
    props.appContentCustomEventHandlerAllAppChangeLanguage(
      data, this.setState.bind(this), i18n, this.state.timelineWysiwyg, this.handleChangeNewComment
    )
<<<<<<< HEAD
    props.loadTimeline(getThreadRevision)
=======
>>>>>>> 185c8460
  }

  handleContentChanged = data => {
    const { state } = this
    if (data.fields.content.content_id !== state.content.content_id) return

    const clientToken = state.config.apiHeader['X-Tracim-ClientToken']
    const newContentObject = { ...state.content, ...data.fields.content }
    this.setState(prev => ({
      content: clientToken === data.fields.client_token ? newContentObject : prev.content,
      newContent: newContentObject,
      editionAuthor: data.fields.author.public_name,
      showRefreshWarning: clientToken !== data.fields.client_token
    }))
    if (clientToken === data.fields.client_token) {
      this.setHeadTitle(newContentObject.label)
      this.buildBreadcrumbs(newContentObject)
    }
  }

  componentDidMount () {
    console.log('%c<Thread> did Mount', `color: ${this.state.config.hexcolor}`)
    this.updateTimelineAndContent()
    this.props.loadFavoriteContentList(this.state.loggedUser, this.setState.bind(this))
  }

<<<<<<< HEAD
  async updateTimelineAndContent () {
    const { props } = this
=======
  updateTimelineAndContent () {
>>>>>>> 185c8460
    this.setState({
      newComment: getLocalStorageItem(
        this.state.appName,
        this.state.content,
        LOCAL_STORAGE_FIELD.COMMENT
      ) || ''
    })

<<<<<<< HEAD
    await this.loadContent()
    props.loadTimeline(getThreadRevision)
=======
    this.loadContent()
    this.loadTimeline()
>>>>>>> 185c8460
  }

  componentDidUpdate (prevProps, prevState) {
    const { state } = this
    console.log('%c<Thread> did Update', `color: ${state.config.hexcolor}`, prevState, state)

    if (!prevState.content || !state.content) return

    if (prevState.content.content_id !== state.content.content_id) {
      this.updateTimelineAndContent()
    }

    if (prevState.timelineWysiwyg && !state.timelineWysiwyg) globalThis.tinymce.remove('#wysiwygTimelineComment')
  }

  componentWillUnmount () {
    console.log('%c<Thread> will Unmount', `color: ${this.state.config.hexcolor}`)
    globalThis.tinymce.remove('#wysiwygTimelineComment')
  }

  handleInitWysiwyg = (handleTinyMceInput, handleTinyMceKeyDown, handleTinyMceKeyUp, handleTinyMceSelectionChange) => {
    globalThis.wysiwyg(
      '#wysiwygTimelineComment',
      this.state.loggedUser.lang,
      this.handleChangeNewComment,
      handleTinyMceInput,
      handleTinyMceKeyDown,
      handleTinyMceKeyUp,
      handleTinyMceSelectionChange
    )
  }

  sendGlobalFlashMessage = msg => GLOBAL_dispatchEvent({
    type: CUSTOM_EVENT.ADD_FLASH_MSG,
    data: {
      msg: msg,
      type: 'warning',
      delay: undefined
    }
  })

  setHeadTitle = (contentName) => {
    const { state } = this

    if (state.config && state.config.workspace && state.isVisible) {
      GLOBAL_dispatchEvent({
        type: CUSTOM_EVENT.SET_HEAD_TITLE,
        data: { title: buildHeadTitle([contentName, state.config.workspace.label]) }
      })
    }
  }

  loadContent = async () => {
    const { state } = this

    // RJ - 2021-08-07 the state is set before the await, and is therefore not redundant
    // with the setState at the end of the function
    this.setState({ loadingContent: true })

    const response = await handleFetchResult(
      await getThreadContent(state.config.apiUrl, state.content.workspace_id, state.content.content_id)
    )
    this.setState({
<<<<<<< HEAD
      content: response.body
=======
      content: response.body,
      isLastTimelineItemCurrentToken: false,
      loadingContent: false
>>>>>>> 185c8460
    })
    this.setHeadTitle(response.body.label)
    this.buildBreadcrumbs(response.body)

    await putThreadRead(state.loggedUser, state.config.apiUrl, state.content.workspace_id, state.content.content_id)
    GLOBAL_dispatchEvent({ type: CUSTOM_EVENT.REFRESH_CONTENT_LIST, data: {} })
  }

<<<<<<< HEAD
=======
  loadTimeline = async () => {
    const { props, state } = this

    // RJ - 2021-08-07 the state is set before the awaits, and is therefore not redundant
    // with the setState at the end of the function
    this.setState({ loadingTimeline: true })

    const fetchResultThreadComment = getContentComment(state.config.apiUrl, state.content.workspace_id, state.content.content_id)
    const fetchResultFileChildContent = getFileChildContent(state.config.apiUrl, state.content.workspace_id, state.content.content_id)
    const fetchResultRevision = getThreadRevision(state.config.apiUrl, state.content.workspace_id, state.content.content_id)

    const [resComment, resCommentAsFile, resRevision] = await Promise.all([
      handleFetchResult(await fetchResultThreadComment),
      handleFetchResult(await fetchResultFileChildContent),
      handleFetchResult(await fetchResultRevision)
    ])

    const revisionWithComment = props.buildTimelineFromCommentAndRevision(
      resComment.body,
      resCommentAsFile.body.items,
      resRevision.body,
      state.loggedUser,
      getDefaultTranslationState(state.config.system.config)
    )

    this.setState({ timeline: revisionWithComment, loadingTimeline: false })
  }

>>>>>>> 185c8460
  buildBreadcrumbs = async content => {
    try {
      const contentBreadcrumbsList = await buildContentPathBreadcrumbs(this.state.config.apiUrl, content)
      GLOBAL_dispatchEvent({
        type: CUSTOM_EVENT.APPEND_BREADCRUMBS,
        data: {
          breadcrumbs: contentBreadcrumbsList
        }
      })
      const space = {
        link: PAGE.WORKSPACE.DASHBOARD(content.workspace_id),
        label: this.state.config.workspace.label,
        type: BREADCRUMBS_TYPE.CORE,
        isALink: true
      }
      this.setState({ breadcrumbsList: [space, ...contentBreadcrumbsList] })
    } catch (e) {
      console.error('Error in app thread, count not build breadcrumbs', e)
    }
  }

  handleClickBtnCloseApp = () => {
    this.setState({ isVisible: false })
    GLOBAL_dispatchEvent({ type: CUSTOM_EVENT.APP_CLOSED, data: {} })
  }

  handleLoadMoreTimelineItems = async () => {
    const { props } = this
    await props.loadMoreTimelineItems(getThreadRevision)
  }

  handleSaveEditTitle = async newTitle => {
    const { props, state } = this
    props.appContentChangeTitle(state.content, newTitle, state.config.slug)
  }

  handleChangeNewComment = e => {
    const { props, state } = this
    props.appContentChangeComment(e, state.content, this.setState.bind(this), state.appName)
  }

  handleAddCommentAsFile = fileToUploadList => {
    this.props.appContentAddCommentAsFile(fileToUploadList, this.setState.bind(this))
  }

  handleRemoveCommentAsFile = fileToRemove => {
    this.props.appContentRemoveCommentAsFile(fileToRemove, this.setState.bind(this))
  }

  searchForMentionOrLinkInQuery = async (query) => {
    return await this.props.searchForMentionOrLinkInQuery(query, this.state.content.workspace_id)
  }

  handleClickValidateNewCommentBtn = async () => {
    const { state } = this

    if (!handleInvalidMentionInComment(
      state.config.workspace && state.config.workspace.memberList,
      state.timelineWysiwyg,
      state.newComment,
      this.setState.bind(this)
    )) {
      this.handleClickValidateAnywayNewComment()
    }
  }

  handleClickValidateAnywayNewComment = () => {
    const { props, state } = this
    try {
      props.appContentSaveNewComment(
        state.content,
        state.timelineWysiwyg,
        state.newComment,
        state.newCommentAsFileList,
        this.setState.bind(this),
        state.config.slug,
        state.loggedUser.username
      )
    } catch (e) {
      this.sendGlobalFlashMessage(e.message || props.t('Error while saving the comment'))
    }
  }

  handleToggleWysiwyg = () => this.setState(prev => ({ timelineWysiwyg: !prev.timelineWysiwyg }))

  handleCancelSave = () => this.setState({ showInvalidMentionPopupInComment: false })

  handleChangeStatus = async newStatus => {
    const { props, state } = this
    props.appContentChangeStatus(state.content, newStatus, state.config.slug)
  }

  handleClickArchive = async () => {
    const { props, state } = this
    props.appContentArchive(state.content, this.setState.bind(this), state.config.slug)
  }

  handleClickDelete = async () => {
    const { props, state } = this
    props.appContentDelete(state.content, this.setState.bind(this), state.config.slug)
  }

  handleClickRestoreArchive = async () => {
    const { props, state } = this
    props.appContentRestoreArchive(state.content, this.setState.bind(this), state.config.slug)
  }

  handleClickRestoreDelete = async () => {
    const { props, state } = this
    props.appContentRestoreDelete(state.content, this.setState.bind(this), state.config.slug)
  }

  handleClickEditComment = (comment) => {
    const { props, state } = this
    props.appContentEditComment(
      state.content.workspace_id,
      comment.parent_id,
      comment.content_id,
      state.loggedUser.username
    )
  }

  handleClickDeleteComment = async (comment) => {
    const { state } = this
    this.props.appContentDeleteComment(
      state.content.workspace_id,
      comment.parent_id,
      comment.content_id
    )
  }

  handleClickOpenFileComment = (comment) => {
    const { state } = this
    state.config.history.push(PAGE.WORKSPACE.CONTENT(
      state.content.workspace_id,
      CONTENT_TYPE.FILE,
      comment.content_id
    ))
  }

  handleClickRefresh = () => {
    const { state } = this

    const newObjectContent = {
      ...state.content,
      ...state.newContent
    }

    this.setState(prev => ({
      content: {
        ...prev.content,
        ...prev.newContent
      },
      showRefreshWarning: false
    }))
    this.setHeadTitle(newObjectContent.label)
    this.buildBreadcrumbs(newObjectContent)
  }

  handleChangeTranslationTargetLanguageCode = (translationTargetLanguageCode) => {
    this.setState({ translationTargetLanguageCode })
  }

  render () {
    const { props, state } = this

    if (!state.isVisible) return null

    return (
      <PopinFixed customClass={state.config.slug} customColor={state.config.hexcolor}>
        <PopinFixedHeader
          loading={state.loadingContent}
          customClass={`${state.config.slug}__contentpage`}
          customColor={state.config.hexcolor}
          faIcon={state.config.faIcon}
          rawTitle={state.content.label}
          componentTitle={<div>{state.content.label}</div>}
          userRoleIdInWorkspace={state.loggedUser.userRoleIdInWorkspace}
          onClickCloseBtn={this.handleClickBtnCloseApp}
          onValidateChangeTitle={this.handleSaveEditTitle}
          disableChangeTitle={!state.content.is_editable}
          actionList={[
            {
              icon: 'far fa-trash-alt',
              label: props.t('Delete'),
              onClick: this.handleClickDelete,
              showAction: state.loggedUser.userRoleIdInWorkspace >= ROLE.contentManager.id,
              disabled: state.content.is_archived || state.content.is_deleted,
              dataCy: 'popinListItem__delete'
            }
          ]}
          showReactions
          apiUrl={state.config.apiUrl}
          loggedUser={state.loggedUser}
          content={state.content}
          favoriteState={props.isContentInFavoriteList(state.content, state)
            ? FAVORITE_STATE.FAVORITE
            : FAVORITE_STATE.NOT_FAVORITE}
          onClickAddToFavoriteList={() => props.addContentToFavoriteList(
            state.content, state.loggedUser, this.setState.bind(this)
          )}
          onClickRemoveFromFavoriteList={() => props.removeContentFromFavoriteList(
            state.content, state.loggedUser, this.setState.bind(this)
          )}
          breadcrumbsList={state.breadcrumbsList}
        />

        <PopinFixedContent customClass={`${state.config.slug}__contentpage`}>
          <div className='thread__contentpage'>
            {/* INFO - G.B. - 20210616 - Since the thread component behaves a bit differently than the others it was preferable to put
            Breadcrumbs and SelectStatus here directly than to adapt the PopinFixedContent component to cover thread as well. */}
            <div className='thread__contentpage__top'>
              {state.loggedUser.userRoleIdInWorkspace >= ROLE.contributor.id && state.config.availableStatuses && (
                <SelectStatus
                  selectedStatus={state.config.availableStatuses.find(s => s.slug === state.content.status)}
                  availableStatus={state.config.availableStatuses}
                  onChangeStatus={this.handleChangeStatus}
                  disabled={state.content.is_archived || state.content.is_deleted}
                />
              )}
            </div>
            {state.showRefreshWarning && (
              <RefreshWarningMessage
                tooltip={props.t('The content has been modified by {{author}}', { author: state.editionAuthor, interpolation: { escapeValue: false } })}
                onClickRefresh={this.handleClickRefresh}
              />
            )}
            {/* FIXME - GB - 2019-06-05 - we need to have a better way to check the state.config than using state.config.availableStatuses[3].slug
            https://github.com/tracim/tracim/issues/1840 */}
            {state.config.apiUrl ? (
              <Timeline
                loading={state.loadingTimeline}
                customClass={`${state.config.slug}__contentpage`}
                customColor={state.config.hexcolor}
                loggedUser={state.loggedUser}
                memberList={state.config.workspace && state.config.workspace.memberList}
                apiUrl={state.config.apiUrl}
                timelineData={props.timeline}
                newComment={state.newComment}
                newCommentAsFileList={state.newCommentAsFileList}
                disableComment={!state.content.is_editable}
                availableStatusList={state.config.availableStatuses}
                wysiwyg={state.timelineWysiwyg}
                onChangeNewComment={this.handleChangeNewComment}
                onRemoveCommentAsFile={this.handleRemoveCommentAsFile}
                onValidateCommentFileToUpload={this.handleAddCommentAsFile}
                onClickValidateNewCommentBtn={this.handleClickValidateNewCommentBtn}
                onClickWysiwygBtn={this.handleToggleWysiwyg}
                allowClickOnRevision={false}
                onClickRevisionBtn={() => { }}
                shouldScrollToBottom
                isArchived={state.content.is_archived}
                onClickRestoreArchived={this.handleClickRestoreArchive}
                isDeleted={state.content.is_deleted}
                onClickRestoreDeleted={this.handleClickRestoreDelete}
                isDeprecated={state.content.status === state.config.availableStatuses[3].slug}
                deprecatedStatus={state.config.availableStatuses[3]}
                invalidMentionList={state.invalidMentionList}
                isLastTimelineItemCurrentToken={props.isLastTimelineItemCurrentToken}
                onClickCancelSave={this.handleCancelSave}
                onClickSaveAnyway={this.handleClickValidateAnywayNewComment}
                onInitWysiwyg={this.handleInitWysiwyg}
                workspaceId={state.content.workspace_id}
                showInvalidMentionPopup={state.showInvalidMentionPopupInComment}
                searchForMentionOrLinkInQuery={this.searchForMentionOrLinkInQuery}
                onClickTranslateComment={comment => props.handleTranslateComment(
                  comment,
                  state.content.workspace_id,
                  state.translationTargetLanguageCode
                )}
                onClickRestoreComment={props.handleRestoreComment}
                onClickEditComment={this.handleClickEditComment}
                onClickDeleteComment={this.handleClickDeleteComment}
                onClickOpenFileComment={this.handleClickOpenFileComment}
                translationTargetLanguageList={state.config.system.config.translation_service__target_languages}
                translationTargetLanguageCode={state.translationTargetLanguageCode}
                onChangeTranslationTargetLanguageCode={this.handleChangeTranslationTargetLanguageCode}
                onClickShowMoreTimelineItems={this.handleLoadMoreTimelineItems}
                canLoadMoreTimelineItems={props.canLoadMoreTimelineItems}
              />
            ) : null}
          </div>
        </PopinFixedContent>
      </PopinFixed>
    )
  }
}

export default translate()(appContentFactory(TracimComponent(Thread)))<|MERGE_RESOLUTION|>--- conflicted
+++ resolved
@@ -116,10 +116,7 @@
     props.appContentCustomEventHandlerAllAppChangeLanguage(
       data, this.setState.bind(this), i18n, this.state.timelineWysiwyg, this.handleChangeNewComment
     )
-<<<<<<< HEAD
     props.loadTimeline(getThreadRevision)
-=======
->>>>>>> 185c8460
   }
 
   handleContentChanged = data => {
@@ -146,12 +143,8 @@
     this.props.loadFavoriteContentList(this.state.loggedUser, this.setState.bind(this))
   }
 
-<<<<<<< HEAD
-  async updateTimelineAndContent () {
+  updateTimelineAndContent () {
     const { props } = this
-=======
-  updateTimelineAndContent () {
->>>>>>> 185c8460
     this.setState({
       newComment: getLocalStorageItem(
         this.state.appName,
@@ -160,13 +153,8 @@
       ) || ''
     })
 
-<<<<<<< HEAD
-    await this.loadContent()
+    this.loadContent()
     props.loadTimeline(getThreadRevision)
-=======
-    this.loadContent()
-    this.loadTimeline()
->>>>>>> 185c8460
   }
 
   componentDidUpdate (prevProps, prevState) {
@@ -230,13 +218,8 @@
       await getThreadContent(state.config.apiUrl, state.content.workspace_id, state.content.content_id)
     )
     this.setState({
-<<<<<<< HEAD
-      content: response.body
-=======
       content: response.body,
-      isLastTimelineItemCurrentToken: false,
       loadingContent: false
->>>>>>> 185c8460
     })
     this.setHeadTitle(response.body.label)
     this.buildBreadcrumbs(response.body)
@@ -245,37 +228,6 @@
     GLOBAL_dispatchEvent({ type: CUSTOM_EVENT.REFRESH_CONTENT_LIST, data: {} })
   }
 
-<<<<<<< HEAD
-=======
-  loadTimeline = async () => {
-    const { props, state } = this
-
-    // RJ - 2021-08-07 the state is set before the awaits, and is therefore not redundant
-    // with the setState at the end of the function
-    this.setState({ loadingTimeline: true })
-
-    const fetchResultThreadComment = getContentComment(state.config.apiUrl, state.content.workspace_id, state.content.content_id)
-    const fetchResultFileChildContent = getFileChildContent(state.config.apiUrl, state.content.workspace_id, state.content.content_id)
-    const fetchResultRevision = getThreadRevision(state.config.apiUrl, state.content.workspace_id, state.content.content_id)
-
-    const [resComment, resCommentAsFile, resRevision] = await Promise.all([
-      handleFetchResult(await fetchResultThreadComment),
-      handleFetchResult(await fetchResultFileChildContent),
-      handleFetchResult(await fetchResultRevision)
-    ])
-
-    const revisionWithComment = props.buildTimelineFromCommentAndRevision(
-      resComment.body,
-      resCommentAsFile.body.items,
-      resRevision.body,
-      state.loggedUser,
-      getDefaultTranslationState(state.config.system.config)
-    )
-
-    this.setState({ timeline: revisionWithComment, loadingTimeline: false })
-  }
-
->>>>>>> 185c8460
   buildBreadcrumbs = async content => {
     try {
       const contentBreadcrumbsList = await buildContentPathBreadcrumbs(this.state.config.apiUrl, content)
@@ -507,7 +459,7 @@
             https://github.com/tracim/tracim/issues/1840 */}
             {state.config.apiUrl ? (
               <Timeline
-                loading={state.loadingTimeline}
+                loading={props.loadingTimeline}
                 customClass={`${state.config.slug}__contentpage`}
                 customColor={state.config.hexcolor}
                 loggedUser={state.loggedUser}
