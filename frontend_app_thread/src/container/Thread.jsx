import React from 'react'
import i18n from '../i18n.js'
import { translate } from 'react-i18next'
import { debug } from '../debug.js'
import {
  appContentFactory,
  addAllResourceI18n,
  handleFetchResult,
  PopinFixed,
  PopinFixedHeader,
  PopinFixedOption,
  PopinFixedContent,
  Timeline,
  SelectStatus,
  ArchiveDeleteContent,
  generateLocalStorageContentId,
  BREADCRUMBS_TYPE,
  ROLE,
  CUSTOM_EVENT,
  buildHeadTitle,
  addRevisionFromTLM,
  RefreshWarningMessage,
  sortTimelineByDate,
  displayDistanceDate,
  TLM_CORE_EVENT_TYPE as TLM_CET,
  TLM_ENTITY_TYPE as TLM_ET,
  TLM_SUB_TYPE as TLM_ST,
  TracimComponent,
  getOrCreateSessionClientToken
} from 'tracim_frontend_lib'
import {
  getThreadContent,
  getThreadComment,
  getThreadRevision,
  putThreadRead
} from '../action.async.js'

export class Thread extends React.Component {
  constructor (props) {
    super(props)

    const param = props.data || debug
    props.setApiUrl(param.config.apiUrl)

    this.state = {
      appName: 'thread',
      isVisible: true,
      config: param.config,
      loggedUser: param.loggedUser,
      content: param.content,
      timeline: [],
      newComment: '',
      newContent: {},
      timelineWysiwyg: false,
      externalTranslationList: [
        props.t('Thread'),
        props.t('Threads'),
        props.t('thread'),
        props.t('threads'),
        props.t('Start a topic')
      ],
      showRefreshWarning: false,
      editionAuthor: '',
      isLastTimelineItemCurrentToken: false
    }
    this.sessionClientToken = getOrCreateSessionClientToken()

    // i18n has been init, add resources from frontend
    addAllResourceI18n(i18n, this.state.config.translation, this.state.loggedUser.lang)
    i18n.changeLanguage(this.state.loggedUser.lang)

    props.registerCustomEventHandlerList([
      { name: CUSTOM_EVENT.SHOW_APP(this.state.config.slug), handler: this.handleShowApp },
      { name: CUSTOM_EVENT.HIDE_APP(this.state.config.slug), handler: this.handleHideApp },
      { name: CUSTOM_EVENT.RELOAD_CONTENT(this.state.config.slug), handler: this.handleReloadContent },
      { name: CUSTOM_EVENT.RELOAD_APP_FEATURE_DATA(this.state.config.slug), handler: this.handleReloadAppFeatureData },
      { name: CUSTOM_EVENT.ALL_APP_CHANGE_LANGUAGE, handler: this.handleAllAppChangeLanguage }
    ])

    props.registerLiveMessageHandlerList([
      { entityType: TLM_ET.CONTENT, coreEntityType: TLM_CET.MODIFIED, optionalSubType: TLM_ST.THREAD, handler: this.handleContentChanged },
      { entityType: TLM_ET.CONTENT, coreEntityType: TLM_CET.CREATED, optionalSubType: TLM_ST.COMMENT, handler: this.handleCommentCreated },
<<<<<<< HEAD
      { entityType: TLM_ET.CONTENT, coreEntityType: TLM_CET.DELETED, optionalSubType: TLM_ST.THREAD, handler: this.handleContentChanged },
      { entityType: TLM_ET.CONTENT, coreEntityType: TLM_CET.UNDELETED, optionalSubType: TLM_ST.THREAD, handler: this.handleContentChanged }
=======
      { entityType: TLM_ET.CONTENT, coreEntityType: TLM_CET.DELETED, optionalSubType: TLM_ST.THREAD, handler: this.handleContentDeleted },
      { entityType: TLM_ET.CONTENT, coreEntityType: TLM_CET.UNDELETED, optionalSubType: TLM_ST.THREAD, handler: this.handleContentUndeleted },
      { entityType: TLM_ET.USER, coreEntityType: TLM_CET.MODIFIED, handler: this.handleUserModified }
>>>>>>> be60e6ac
    ])
  }

  handleShowApp = data => {
    const { props, state } = this
    console.log('%c<Thread> Custom event', 'color: #28a745', CUSTOM_EVENT.SHOW_APP(state.config.slug), data)
    props.appContentCustomEventHandlerShowApp(data.content, state.content, this.setState.bind(this), this.buildBreadcrumbs)
    if (data.content.content_id === state.content.content_id) this.setHeadTitle(state.content.label)
  }

  handleHideApp = data => {
    console.log('%c<Thread> Custom event', 'color: #28a745', CUSTOM_EVENT.HIDE_APP(this.state.config.slug), data)
    this.props.appContentCustomEventHandlerHideApp(this.setState.bind(this))
  }

  handleReloadContent = data => {
    console.log('%c<Thread> Custom event', 'color: #28a745', CUSTOM_EVENT.RELOAD_CONTENT(this.state.config.slug), data)
    this.props.appContentCustomEventHandlerReloadContent(data, this.setState.bind(this), this.state.appName)
  }

  handleReloadAppFeatureData = () => {
    console.log('%c<Thread> Custom event', 'color: #28a745', CUSTOM_EVENT.RELOAD_APP_FEATURE_DATA(this.state.config.slug))
    this.props.appContentCustomEventHandlerReloadAppFeatureData(this.loadContent, this.loadTimeline, this.buildBreadcrumbs)
  }

  handleAllAppChangeLanguage = data => {
    console.log('%c<Thread> Custom event', 'color: #28a745', CUSTOM_EVENT.ALL_APP_CHANGE_LANGUAGE, data)
    this.props.appContentCustomEventHandlerAllAppChangeLanguage(
      data, this.setState.bind(this), i18n, this.state.timelineWysiwyg, this.handleChangeNewComment
    )
    this.loadTimeline()
  }

  handleContentChanged = data => {
    if (data.content.content_id !== this.state.content.content_id) return

    const clientToken = this.state.config.apiHeader['X-Tracim-ClientToken']
    this.setState(prev => ({
      content: clientToken === data.client_token ? { ...prev.content, ...data.content } : prev.content,
      newContent: { ...prev.content, ...data.content },
      editionAuthor: data.author.public_name,
      showRefreshWarning: clientToken !== data.client_token,
      timeline: addRevisionFromTLM(data, prev.timeline, this.state.loggedUser.lang),
      isLastTimelineItemCurrentToken: data.client_token === this.sessionClientToken
    }))
  }

  handleCommentCreated = data => {
    const { state } = this

    if (data.content.parent_id !== state.content.content_id) return

    const newTimelineSorted = sortTimelineByDate([
      ...state.timeline,
      {
        ...data.content,
        created: displayDistanceDate(data.content.created, state.loggedUser.lang),
        created_raw: data.content.created,
        timelineType: 'comment'
      }
    ])

    this.setState({
      timeline: newTimelineSorted,
      isLastTimelineItemCurrentToken: data.client_token === this.sessionClientToken
    })
  }

<<<<<<< HEAD
=======
  handleContentDeleted = data => {
    if (data.content.content_id !== this.state.content.content_id) return

    this.setState(prev => ({
      content: { ...prev.content, ...data.content, is_deleted: true },
      timeline: addRevisionFromTLM(data, prev.timeline, this.state.loggedUser.lang),
      isLastTimelineItemCurrentToken: data.client_token === this.sessionClientToken
    }))
  }

  handleContentUndeleted = data => {
    if (data.content.content_id !== this.state.content.content_id) return

    this.setState(prev => ({
      content: { ...prev.content, ...data.content, is_deleted: false },
      timeline: addRevisionFromTLM(data, prev.timeline, this.state.loggedUser.lang),
      isLastTimelineItemCurrentToken: data.client_token === this.sessionClientToken
    }))
  }

  handleUserModified = data => {
    const newTimeline = this.state.timeline.map(timelineItem => timelineItem.author.user_id === data.user.user_id
      ? { ...timelineItem, author: data.user }
      : timelineItem
    )

    this.setState({ timeline: newTimeline })
  }

>>>>>>> be60e6ac
  async componentDidMount () {
    console.log('%c<Thread> did Mount', `color: ${this.state.config.hexcolor}`)
    const { state } = this

    const previouslyUnsavedComment = localStorage.getItem(
      generateLocalStorageContentId(state.content.workspace_id, state.content.content_id, state.appName, 'comment')
    )
    if (previouslyUnsavedComment) this.setState({ newComment: previouslyUnsavedComment })

    await this.loadContent()
    this.loadTimeline()
    this.buildBreadcrumbs()
  }

  async componentDidUpdate (prevProps, prevState) {
    const { state } = this
    console.log('%c<Thread> did Update', `color: ${state.config.hexcolor}`, prevState, state)

    if (!prevState.content || !state.content) return

    if (prevState.content.content_id !== state.content.content_id) {
      await this.loadContent()
      this.loadTimeline()
      this.buildBreadcrumbs()
    }

    if (!prevState.timelineWysiwyg && state.timelineWysiwyg) globalThis.wysiwyg('#wysiwygTimelineComment', state.loggedUser.lang, this.handleChangeNewComment)
    else if (prevState.timelineWysiwyg && !state.timelineWysiwyg) globalThis.tinymce.remove('#wysiwygTimelineComment')
  }

  componentWillUnmount () {
    console.log('%c<Thread> will Unmount', `color: ${this.state.config.hexcolor}`)
    globalThis.tinymce.remove('#wysiwygTimelineComment')
  }

  sendGlobalFlashMessage = msg => GLOBAL_dispatchEvent({
    type: CUSTOM_EVENT.ADD_FLASH_MSG,
    data: {
      msg: msg,
      type: 'warning',
      delay: undefined
    }
  })

  setHeadTitle = (contentName) => {
    const { state } = this

    if (state.config && state.config.system && state.config.system.config && state.config.workspace && state.isVisible) {
      GLOBAL_dispatchEvent({
        type: CUSTOM_EVENT.SET_HEAD_TITLE,
        data: { title: buildHeadTitle([contentName, state.config.workspace.label, state.config.system.config.instance_name]) }
      })
    }
  }

  loadContent = async () => {
    const { state } = this

    const response = await handleFetchResult(
      await getThreadContent(state.config.apiUrl, state.content.workspace_id, state.content.content_id)
    )
    this.setState({
      content: response.body,
      isLastTimelineItemCurrentToken: false
    })
    this.setHeadTitle(response.body.label)

    await putThreadRead(state.loggedUser, state.config.apiUrl, state.content.workspace_id, state.content.content_id)
    GLOBAL_dispatchEvent({ type: CUSTOM_EVENT.REFRESH_CONTENT_LIST, data: {} })
  }

  loadTimeline = async () => {
    const { props, state } = this

    const fetchResultThreadComment = getThreadComment(state.config.apiUrl, state.content.workspace_id, state.content.content_id)
    const fetchResultRevision = getThreadRevision(state.config.apiUrl, state.content.workspace_id, state.content.content_id)

    const [resComment, resRevision] = await Promise.all([
      handleFetchResult(await fetchResultThreadComment),
      handleFetchResult(await fetchResultRevision)
    ])

    const revisionWithComment = props.buildTimelineFromCommentAndRevision(resComment.body, resRevision.body, state.loggedUser.lang)

    this.setState({ timeline: revisionWithComment })
  }

  buildBreadcrumbs = () => {
    const { state } = this

    GLOBAL_dispatchEvent({
      type: CUSTOM_EVENT.APPEND_BREADCRUMBS,
      data: {
        breadcrumbs: [{
          url: `/ui/workspaces/${state.content.workspace_id}/contents/${state.config.slug}/${state.content.content_id}`,
          label: state.content.label,
          link: null,
          type: BREADCRUMBS_TYPE.APP_FEATURE
        }]
      }
    })
  }

  handleClickBtnCloseApp = () => {
    this.setState({ isVisible: false })
    GLOBAL_dispatchEvent({ type: CUSTOM_EVENT.APP_CLOSED, data: {} })
  }

  handleSaveEditTitle = async newTitle => {
    const { props, state } = this
    props.appContentChangeTitle(state.content, newTitle, state.config.slug)
  }

  handleChangeNewComment = e => {
    const { props, state } = this
    props.appContentChangeComment(e, state.content, this.setState.bind(this), state.appName)
  }

  handleClickValidateNewCommentBtn = async () => {
    const { props, state } = this
    props.appContentSaveNewComment(state.content, state.timelineWysiwyg, state.newComment, this.setState.bind(this), state.config.slug)
  }

  handleToggleWysiwyg = () => this.setState(prev => ({ timelineWysiwyg: !prev.timelineWysiwyg }))

  handleChangeStatus = async newStatus => {
    const { props, state } = this
    props.appContentChangeStatus(state.content, newStatus, state.config.slug)
  }

  handleClickArchive = async () => {
    const { props, state } = this
    props.appContentArchive(state.content, this.setState.bind(this), state.config.slug)
  }

  handleClickDelete = async () => {
    const { props, state } = this
    props.appContentDelete(state.content, this.setState.bind(this), state.config.slug)
  }

  handleClickRestoreArchive = async () => {
    const { props, state } = this
    props.appContentRestoreArchive(state.content, this.setState.bind(this), state.config.slug)
  }

  handleClickRestoreDelete = async () => {
    const { props, state } = this
    props.appContentRestoreDelete(state.content, this.setState.bind(this), state.config.slug)
  }

  handleClickRefresh = () => {
    this.setState(prev => ({
      content: {
        ...prev.content,
        ...prev.newContent
      },
      showRefreshWarning: false
    }))
  }

  render () {
    const { state } = this

    if (!state.isVisible) return null

    return (
      <PopinFixed customClass={state.config.slug} customColor={state.config.hexcolor}>
        <PopinFixedHeader
          customClass={`${state.config.slug}__contentpage`}
          customColor={state.config.hexcolor}
          faIcon={state.config.faIcon}
          rawTitle={state.content.label}
          componentTitle={<div>{state.content.label}</div>}
          userRoleIdInWorkspace={state.loggedUser.userRoleIdInWorkspace}
          onClickCloseBtn={this.handleClickBtnCloseApp}
          onValidateChangeTitle={this.handleSaveEditTitle}
          disableChangeTitle={!state.content.is_editable}
        />

        <PopinFixedOption
          customClass={`${state.config.slug}__contentpage`}
          customColor={state.config.hexcolor}
          i18n={i18n}
        >
          <div className='justify-content-end'>
            {state.showRefreshWarning && (
              <RefreshWarningMessage
                tooltip={this.props.t('The content has been modified by {{author}}', { author: state.editionAuthor, interpolation: { escapeValue: false } })}
                onClickRefresh={this.handleClickRefresh}
              />
            )}

            {state.loggedUser.userRoleIdInWorkspace >= ROLE.contributor.id && (
              <SelectStatus
                selectedStatus={state.config.availableStatuses.find(s => s.slug === state.content.status)}
                availableStatus={state.config.availableStatuses}
                onChangeStatus={this.handleChangeStatus}
                disabled={state.content.is_archived || state.content.is_deleted}
              />
            )}

            {state.loggedUser.userRoleIdInWorkspace >= ROLE.contentManager.id && (
              <ArchiveDeleteContent
                customColor={state.config.hexcolor}
                onClickArchiveBtn={this.handleClickArchive}
                onClickDeleteBtn={this.handleClickDelete}
                disabled={state.content.is_archived || state.content.is_deleted}
              />
            )}
          </div>
        </PopinFixedOption>

        <PopinFixedContent customClass={`${state.config.slug}__contentpage`}>
          {/* FIXME - GB - 2019-06-05 - we need to have a better way to check the state.config than using state.config.availableStatuses[3].slug
            https://github.com/tracim/tracim/issues/1840 */}
          <Timeline
            customClass={`${state.config.slug}__contentpage`}
            customColor={state.config.hexcolor}
            loggedUser={state.loggedUser}
            timelineData={state.timeline}
            newComment={state.newComment}
            disableComment={!state.content.is_editable}
            availableStatusList={state.config.availableStatuses}
            wysiwyg={state.timelineWysiwyg}
            onChangeNewComment={this.handleChangeNewComment}
            onClickValidateNewCommentBtn={this.handleClickValidateNewCommentBtn}
            onClickWysiwygBtn={this.handleToggleWysiwyg}
            allowClickOnRevision={false}
            onClickRevisionBtn={() => {}}
            shouldScrollToBottom
            isArchived={state.content.is_archived}
            onClickRestoreArchived={this.handleClickRestoreArchive}
            isDeleted={state.content.is_deleted}
            onClickRestoreDeleted={this.handleClickRestoreDelete}
            isDeprecated={state.content.status === state.config.availableStatuses[3].slug}
            deprecatedStatus={state.config.availableStatuses[3]}
            showTitle={false}
            isLastTimelineItemCurrentToken={state.isLastTimelineItemCurrentToken}
          />
        </PopinFixedContent>
      </PopinFixed>
    )
  }
}

export default translate()(appContentFactory(TracimComponent(Thread)))<|MERGE_RESOLUTION|>--- conflicted
+++ resolved
@@ -80,14 +80,9 @@
     props.registerLiveMessageHandlerList([
       { entityType: TLM_ET.CONTENT, coreEntityType: TLM_CET.MODIFIED, optionalSubType: TLM_ST.THREAD, handler: this.handleContentChanged },
       { entityType: TLM_ET.CONTENT, coreEntityType: TLM_CET.CREATED, optionalSubType: TLM_ST.COMMENT, handler: this.handleCommentCreated },
-<<<<<<< HEAD
       { entityType: TLM_ET.CONTENT, coreEntityType: TLM_CET.DELETED, optionalSubType: TLM_ST.THREAD, handler: this.handleContentChanged },
-      { entityType: TLM_ET.CONTENT, coreEntityType: TLM_CET.UNDELETED, optionalSubType: TLM_ST.THREAD, handler: this.handleContentChanged }
-=======
-      { entityType: TLM_ET.CONTENT, coreEntityType: TLM_CET.DELETED, optionalSubType: TLM_ST.THREAD, handler: this.handleContentDeleted },
-      { entityType: TLM_ET.CONTENT, coreEntityType: TLM_CET.UNDELETED, optionalSubType: TLM_ST.THREAD, handler: this.handleContentUndeleted },
+      { entityType: TLM_ET.CONTENT, coreEntityType: TLM_CET.UNDELETED, optionalSubType: TLM_ST.THREAD, handler: this.handleContentChanged },
       { entityType: TLM_ET.USER, coreEntityType: TLM_CET.MODIFIED, handler: this.handleUserModified }
->>>>>>> be60e6ac
     ])
   }
 
@@ -156,28 +151,6 @@
     })
   }
 
-<<<<<<< HEAD
-=======
-  handleContentDeleted = data => {
-    if (data.content.content_id !== this.state.content.content_id) return
-
-    this.setState(prev => ({
-      content: { ...prev.content, ...data.content, is_deleted: true },
-      timeline: addRevisionFromTLM(data, prev.timeline, this.state.loggedUser.lang),
-      isLastTimelineItemCurrentToken: data.client_token === this.sessionClientToken
-    }))
-  }
-
-  handleContentUndeleted = data => {
-    if (data.content.content_id !== this.state.content.content_id) return
-
-    this.setState(prev => ({
-      content: { ...prev.content, ...data.content, is_deleted: false },
-      timeline: addRevisionFromTLM(data, prev.timeline, this.state.loggedUser.lang),
-      isLastTimelineItemCurrentToken: data.client_token === this.sessionClientToken
-    }))
-  }
-
   handleUserModified = data => {
     const newTimeline = this.state.timeline.map(timelineItem => timelineItem.author.user_id === data.user.user_id
       ? { ...timelineItem, author: data.user }
@@ -187,7 +160,6 @@
     this.setState({ timeline: newTimeline })
   }
 
->>>>>>> be60e6ac
   async componentDidMount () {
     console.log('%c<Thread> did Mount', `color: ${this.state.config.hexcolor}`)
     const { state } = this
