import React from 'react'
import i18n from '../i18n.js'
import { translate } from 'react-i18next'
import { debug } from '../debug.js'
import {
  appContentFactory,
  addAllResourceI18n,
  handleFetchResult,
  PopinFixed,
  PopinFixedHeader,
  PopinFixedOption,
  PopinFixedContent,
  Timeline,
  SelectStatus,
  ArchiveDeleteContent,
  generateLocalStorageContentId,
  BREADCRUMBS_TYPE,
  ROLE,
  CUSTOM_EVENT,
  buildHeadTitle,
  addRevisionFromTLM,
  RefreshWarningMessage,
  sortTimelineByDate,
  displayDistanceDate,
  TLM_CORE_EVENT_TYPE as TLM_CET,
  TLM_ENTITY_TYPE as TLM_ET,
  TLM_SUB_TYPE as TLM_ST,
  TracimComponent,
  getOrCreateSessionClientToken
} from 'tracim_frontend_lib'
import {
  getThreadContent,
  getThreadComment,
  getThreadRevision,
  putThreadRead
} from '../action.async.js'

export class Thread extends React.Component {
  constructor (props) {
    super(props)

    const param = props.data || debug
    props.setApiUrl(param.config.apiUrl)

    this.state = {
      appName: 'thread',
      isVisible: true,
      config: param.config,
      loggedUser: param.loggedUser,
      content: param.content,
      timeline: [],
      newComment: '',
      newContent: {},
      timelineWysiwyg: false,
      externalTranslationList: [
        props.t('Thread'),
        props.t('Threads'),
        props.t('thread'),
        props.t('threads'),
        props.t('Start a topic')
      ],
<<<<<<< HEAD
      showRefreshWarning: false,
      editionAuthor: ''
=======
      hasUpdated: false,
      editionAuthor: '',
      isLastTimelineItemCurrentToken: false
>>>>>>> 34995d1d
    }
    this.sessionClientToken = getOrCreateSessionClientToken()

    // i18n has been init, add resources from frontend
    addAllResourceI18n(i18n, this.state.config.translation, this.state.loggedUser.lang)
    i18n.changeLanguage(this.state.loggedUser.lang)

    props.registerCustomEventHandlerList([
      { name: CUSTOM_EVENT.SHOW_APP(this.state.config.slug), handler: this.handleShowApp },
      { name: CUSTOM_EVENT.HIDE_APP(this.state.config.slug), handler: this.handleHideApp },
      { name: CUSTOM_EVENT.RELOAD_CONTENT(this.state.config.slug), handler: this.handleReloadContent },
      { name: CUSTOM_EVENT.RELOAD_APP_FEATURE_DATA(this.state.config.slug), handler: this.handleReloadAppFeatureData },
      { name: CUSTOM_EVENT.ALL_APP_CHANGE_LANGUAGE, handler: this.handleAllAppChangeLanguage }
    ])

    props.registerLiveMessageHandlerList([
      { entityType: TLM_ET.CONTENT, coreEntityType: TLM_CET.MODIFIED, optionalSubType: TLM_ST.THREAD, handler: this.handleContentChanged },
      { entityType: TLM_ET.CONTENT, coreEntityType: TLM_CET.CREATED, optionalSubType: TLM_ST.COMMENT, handler: this.handleCommentCreated },
      { entityType: TLM_ET.CONTENT, coreEntityType: TLM_CET.DELETED, optionalSubType: TLM_ST.THREAD, handler: this.handleContentChanged },
      { entityType: TLM_ET.CONTENT, coreEntityType: TLM_CET.UNDELETED, optionalSubType: TLM_ST.THREAD, handler: this.handleContentChanged }
    ])
  }

  handleShowApp = data => {
    const { props, state } = this
    console.log('%c<Thread> Custom event', 'color: #28a745', CUSTOM_EVENT.SHOW_APP(state.config.slug), data)
    props.appContentCustomEventHandlerShowApp(data.content, state.content, this.setState.bind(this), this.buildBreadcrumbs)
    if (data.content.content_id === state.content.content_id) this.setHeadTitle(state.content.label)
  }

  handleHideApp = data => {
    console.log('%c<Thread> Custom event', 'color: #28a745', CUSTOM_EVENT.HIDE_APP(this.state.config.slug), data)
    this.props.appContentCustomEventHandlerHideApp(this.setState.bind(this))
  }

  handleReloadContent = data => {
    console.log('%c<Thread> Custom event', 'color: #28a745', CUSTOM_EVENT.RELOAD_CONTENT(this.state.config.slug), data)
    this.props.appContentCustomEventHandlerReloadContent(data, this.setState.bind(this), this.state.appName)
  }

  handleReloadAppFeatureData = () => {
    console.log('%c<Thread> Custom event', 'color: #28a745', CUSTOM_EVENT.RELOAD_APP_FEATURE_DATA(this.state.config.slug))
    this.props.appContentCustomEventHandlerReloadAppFeatureData(this.loadContent, this.loadTimeline, this.buildBreadcrumbs)
  }

  handleAllAppChangeLanguage = data => {
    console.log('%c<Thread> Custom event', 'color: #28a745', CUSTOM_EVENT.ALL_APP_CHANGE_LANGUAGE, data)
    this.props.appContentCustomEventHandlerAllAppChangeLanguage(
      data, this.setState.bind(this), i18n, this.state.timelineWysiwyg, this.handleChangeNewComment
    )
    this.loadTimeline()
  }

  handleContentChanged = data => {
    if (data.content.content_id !== this.state.content.content_id) return

    const clientToken = this.state.config.apiHeader['X-Tracim-ClientToken']
    this.setState(prev => ({
      content: clientToken === data.client_token ? { ...prev.content, ...data.content } : prev.content,
      newContent: { ...prev.content, ...data.content },
      editionAuthor: data.author.public_name,
<<<<<<< HEAD
      showRefreshWarning: clientToken !== data.client_token,
      timeline: addRevisionFromTLM(data, prev.timeline, this.state.loggedUser.lang)
=======
      hasUpdated: prev.loggedUser.userId !== data.author.user_id,
      timeline: addRevisionFromTLM(data, prev.timeline, this.state.loggedUser.lang),
      isLastTimelineItemCurrentToken: data.client_token === this.sessionClientToken
>>>>>>> 34995d1d
    }))
  }

  handleCommentCreated = data => {
    const { state } = this

    if (data.content.parent_id !== state.content.content_id) return

    const newTimelineSorted = sortTimelineByDate([
      ...state.timeline,
      {
        ...data.content,
        created: displayDistanceDate(data.content.created, state.loggedUser.lang),
        created_raw: data.content.created,
        timelineType: 'comment'
      }
    ])

    this.setState({
      timeline: newTimelineSorted,
      isLastTimelineItemCurrentToken: data.client_token === this.sessionClientToken
    })
  }

<<<<<<< HEAD
=======
  handleContentDeleted = data => {
    if (data.content.content_id !== this.state.content.content_id) return

    this.setState(prev => ({
      content: { ...prev.content, ...data.content, is_deleted: true },
      timeline: addRevisionFromTLM(data, prev.timeline, this.state.loggedUser.lang),
      isLastTimelineItemCurrentToken: data.client_token === this.sessionClientToken
    }))
  }

  handleContentUndeleted = data => {
    if (data.content.content_id !== this.state.content.content_id) return

    this.setState(prev => ({
      content: { ...prev.content, ...data.content, is_deleted: false },
      timeline: addRevisionFromTLM(data, prev.timeline, this.state.loggedUser.lang),
      isLastTimelineItemCurrentToken: data.client_token === this.sessionClientToken
    }))
  }

>>>>>>> 34995d1d
  async componentDidMount () {
    console.log('%c<Thread> did Mount', `color: ${this.state.config.hexcolor}`)
    const { state } = this

    const previouslyUnsavedComment = localStorage.getItem(
      generateLocalStorageContentId(state.content.workspace_id, state.content.content_id, state.appName, 'comment')
    )
    if (previouslyUnsavedComment) this.setState({ newComment: previouslyUnsavedComment })

    await this.loadContent()
    this.loadTimeline()
    this.buildBreadcrumbs()
  }

  async componentDidUpdate (prevProps, prevState) {
    const { state } = this
    console.log('%c<Thread> did Update', `color: ${state.config.hexcolor}`, prevState, state)

    if (!prevState.content || !state.content) return

    if (prevState.content.content_id !== state.content.content_id) {
      await this.loadContent()
      this.loadTimeline()
      this.buildBreadcrumbs()
    }

    if (!prevState.timelineWysiwyg && state.timelineWysiwyg) globalThis.wysiwyg('#wysiwygTimelineComment', state.loggedUser.lang, this.handleChangeNewComment)
    else if (prevState.timelineWysiwyg && !state.timelineWysiwyg) globalThis.tinymce.remove('#wysiwygTimelineComment')
  }

  componentWillUnmount () {
    console.log('%c<Thread> will Unmount', `color: ${this.state.config.hexcolor}`)
    globalThis.tinymce.remove('#wysiwygTimelineComment')
  }

  sendGlobalFlashMessage = msg => GLOBAL_dispatchEvent({
    type: CUSTOM_EVENT.ADD_FLASH_MSG,
    data: {
      msg: msg,
      type: 'warning',
      delay: undefined
    }
  })

  setHeadTitle = (contentName) => {
    const { state } = this

    if (state.config && state.config.system && state.config.system.config && state.config.workspace && state.isVisible) {
      GLOBAL_dispatchEvent({
        type: CUSTOM_EVENT.SET_HEAD_TITLE,
        data: { title: buildHeadTitle([contentName, state.config.workspace.label, state.config.system.config.instance_name]) }
      })
    }
  }

  loadContent = async () => {
    const { state } = this

    const response = await handleFetchResult(
      await getThreadContent(state.config.apiUrl, state.content.workspace_id, state.content.content_id)
    )
    this.setState({
      content: response.body,
      isLastTimelineItemCurrentToken: false
    })
    this.setHeadTitle(response.body.label)

    await putThreadRead(state.loggedUser, state.config.apiUrl, state.content.workspace_id, state.content.content_id)
    GLOBAL_dispatchEvent({ type: CUSTOM_EVENT.REFRESH_CONTENT_LIST, data: {} })
  }

  loadTimeline = async () => {
    const { props, state } = this

    const fetchResultThreadComment = getThreadComment(state.config.apiUrl, state.content.workspace_id, state.content.content_id)
    const fetchResultRevision = getThreadRevision(state.config.apiUrl, state.content.workspace_id, state.content.content_id)

    const [resComment, resRevision] = await Promise.all([
      handleFetchResult(await fetchResultThreadComment),
      handleFetchResult(await fetchResultRevision)
    ])

    const revisionWithComment = props.buildTimelineFromCommentAndRevision(resComment.body, resRevision.body, state.loggedUser.lang)

    this.setState({ timeline: revisionWithComment })
  }

  buildBreadcrumbs = () => {
    const { state } = this

    GLOBAL_dispatchEvent({
      type: CUSTOM_EVENT.APPEND_BREADCRUMBS,
      data: {
        breadcrumbs: [{
          url: `/ui/workspaces/${state.content.workspace_id}/contents/${state.config.slug}/${state.content.content_id}`,
          label: state.content.label,
          link: null,
          type: BREADCRUMBS_TYPE.APP_FEATURE
        }]
      }
    })
  }

  handleClickBtnCloseApp = () => {
    this.setState({ isVisible: false })
    GLOBAL_dispatchEvent({ type: CUSTOM_EVENT.APP_CLOSED, data: {} })
  }

  handleSaveEditTitle = async newTitle => {
    const { props, state } = this
    props.appContentChangeTitle(state.content, newTitle, state.config.slug)
  }

  handleChangeNewComment = e => {
    const { props, state } = this
    props.appContentChangeComment(e, state.content, this.setState.bind(this), state.appName)
  }

  handleClickValidateNewCommentBtn = async () => {
    const { props, state } = this
    props.appContentSaveNewComment(state.content, state.timelineWysiwyg, state.newComment, this.setState.bind(this), state.config.slug)
  }

  handleToggleWysiwyg = () => this.setState(prev => ({ timelineWysiwyg: !prev.timelineWysiwyg }))

  handleChangeStatus = async newStatus => {
    const { props, state } = this
    props.appContentChangeStatus(state.content, newStatus, state.config.slug)
  }

  handleClickArchive = async () => {
    const { props, state } = this
    props.appContentArchive(state.content, this.setState.bind(this), state.config.slug)
  }

  handleClickDelete = async () => {
    const { props, state } = this
    props.appContentDelete(state.content, this.setState.bind(this), state.config.slug)
  }

  handleClickRestoreArchive = async () => {
    const { props, state } = this
    props.appContentRestoreArchive(state.content, this.setState.bind(this), state.config.slug)
  }

  handleClickRestoreDelete = async () => {
    const { props, state } = this
    props.appContentRestoreDelete(state.content, this.setState.bind(this), state.config.slug)
  }

  handleClickRefresh = () => {
    this.setState(prev => ({
      content: {
        ...prev.content,
        ...prev.newContent
      },
      showRefreshWarning: false
    }))
  }

  render () {
    const { state } = this

    if (!state.isVisible) return null

    return (
      <PopinFixed customClass={state.config.slug} customColor={state.config.hexcolor}>
        <PopinFixedHeader
          customClass={`${state.config.slug}__contentpage`}
          customColor={state.config.hexcolor}
          faIcon={state.config.faIcon}
          rawTitle={state.content.label}
          componentTitle={<div>{state.content.label}</div>}
          userRoleIdInWorkspace={state.loggedUser.userRoleIdInWorkspace}
          onClickCloseBtn={this.handleClickBtnCloseApp}
          onValidateChangeTitle={this.handleSaveEditTitle}
          disableChangeTitle={!state.content.is_editable}
        />

        <PopinFixedOption
          customClass={`${state.config.slug}__contentpage`}
          customColor={state.config.hexcolor}
          i18n={i18n}
        >
          <div className='justify-content-end'>
            {state.showRefreshWarning && (
              <RefreshWarningMessage
                tooltip={this.props.t('The content has been modified by {{author}}', { author: state.editionAuthor, interpolation: { escapeValue: false } })}
                onClickRefresh={this.handleClickRefresh}
              />
            )}

            {state.loggedUser.userRoleIdInWorkspace >= ROLE.contributor.id && (
              <SelectStatus
                selectedStatus={state.config.availableStatuses.find(s => s.slug === state.content.status)}
                availableStatus={state.config.availableStatuses}
                onChangeStatus={this.handleChangeStatus}
                disabled={state.content.is_archived || state.content.is_deleted}
              />
            )}

            {state.loggedUser.userRoleIdInWorkspace >= ROLE.contentManager.id && (
              <ArchiveDeleteContent
                customColor={state.config.hexcolor}
                onClickArchiveBtn={this.handleClickArchive}
                onClickDeleteBtn={this.handleClickDelete}
                disabled={state.content.is_archived || state.content.is_deleted}
              />
            )}
          </div>
        </PopinFixedOption>

        <PopinFixedContent customClass={`${state.config.slug}__contentpage`}>
          {/* FIXME - GB - 2019-06-05 - we need to have a better way to check the state.config than using state.config.availableStatuses[3].slug
            https://github.com/tracim/tracim/issues/1840 */}
          <Timeline
            customClass={`${state.config.slug}__contentpage`}
            customColor={state.config.hexcolor}
            loggedUser={state.loggedUser}
            timelineData={state.timeline}
            newComment={state.newComment}
            disableComment={!state.content.is_editable}
            availableStatusList={state.config.availableStatuses}
            wysiwyg={state.timelineWysiwyg}
            onChangeNewComment={this.handleChangeNewComment}
            onClickValidateNewCommentBtn={this.handleClickValidateNewCommentBtn}
            onClickWysiwygBtn={this.handleToggleWysiwyg}
            allowClickOnRevision={false}
            onClickRevisionBtn={() => {}}
            shouldScrollToBottom
            isArchived={state.content.is_archived}
            onClickRestoreArchived={this.handleClickRestoreArchive}
            isDeleted={state.content.is_deleted}
            onClickRestoreDeleted={this.handleClickRestoreDelete}
            isDeprecated={state.content.status === state.config.availableStatuses[3].slug}
            deprecatedStatus={state.config.availableStatuses[3]}
            showTitle={false}
            isLastTimelineItemCurrentToken={state.isLastTimelineItemCurrentToken}
          />
        </PopinFixedContent>
      </PopinFixed>
    )
  }
}

export default translate()(appContentFactory(TracimComponent(Thread)))<|MERGE_RESOLUTION|>--- conflicted
+++ resolved
@@ -59,14 +59,9 @@
         props.t('threads'),
         props.t('Start a topic')
       ],
-<<<<<<< HEAD
       showRefreshWarning: false,
-      editionAuthor: ''
-=======
-      hasUpdated: false,
       editionAuthor: '',
       isLastTimelineItemCurrentToken: false
->>>>>>> 34995d1d
     }
     this.sessionClientToken = getOrCreateSessionClientToken()
 
@@ -128,14 +123,9 @@
       content: clientToken === data.client_token ? { ...prev.content, ...data.content } : prev.content,
       newContent: { ...prev.content, ...data.content },
       editionAuthor: data.author.public_name,
-<<<<<<< HEAD
       showRefreshWarning: clientToken !== data.client_token,
-      timeline: addRevisionFromTLM(data, prev.timeline, this.state.loggedUser.lang)
-=======
-      hasUpdated: prev.loggedUser.userId !== data.author.user_id,
       timeline: addRevisionFromTLM(data, prev.timeline, this.state.loggedUser.lang),
       isLastTimelineItemCurrentToken: data.client_token === this.sessionClientToken
->>>>>>> 34995d1d
     }))
   }
 
@@ -160,29 +150,6 @@
     })
   }
 
-<<<<<<< HEAD
-=======
-  handleContentDeleted = data => {
-    if (data.content.content_id !== this.state.content.content_id) return
-
-    this.setState(prev => ({
-      content: { ...prev.content, ...data.content, is_deleted: true },
-      timeline: addRevisionFromTLM(data, prev.timeline, this.state.loggedUser.lang),
-      isLastTimelineItemCurrentToken: data.client_token === this.sessionClientToken
-    }))
-  }
-
-  handleContentUndeleted = data => {
-    if (data.content.content_id !== this.state.content.content_id) return
-
-    this.setState(prev => ({
-      content: { ...prev.content, ...data.content, is_deleted: false },
-      timeline: addRevisionFromTLM(data, prev.timeline, this.state.loggedUser.lang),
-      isLastTimelineItemCurrentToken: data.client_token === this.sessionClientToken
-    }))
-  }
-
->>>>>>> 34995d1d
   async componentDidMount () {
     console.log('%c<Thread> did Mount', `color: ${this.state.config.hexcolor}`)
     const { state } = this
