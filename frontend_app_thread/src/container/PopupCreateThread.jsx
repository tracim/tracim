import React from 'react'
import i18n from '../i18n.js'
import { withTranslation } from 'react-i18next'
import {
  addAllResourceI18n,
  CardPopupCreateContent,
  handleFetchResult,
  CUSTOM_EVENT
} from 'tracim_frontend_lib'
import { postThreadContent } from '../action.async.js'
<<<<<<< HEAD

const debug = { // outdated
  config: {
    // label: 'PopupCreateThread',
    slug: 'New thread',
    faIcon: 'file-text-o',
    hexcolor: '#ad4cf9',
    creationLabel: 'Write a thread',
    domContainer: 'appFeatureContainer',
    apiUrl: 'http://localhost:3001',
    apiHeader: {
      'Accept': 'application/json',
      'Content-Type': 'application/json'
    },
    translation: {
      en: {
        translation: {}
      },
      fr: {
        translation: {}
      }
    }
  },
  loggedUser: {
    id: 1,
    username: 'Smoi',
    firstname: 'Côme',
    lastname: 'Stoilenom',
    email: 'osef@algoo.fr',
    avatar: 'https://avatars3.githubusercontent.com/u/11177014?s=460&v=4'
  },
  workspaceId: 1,
  folderId: null
}
=======
import i18n from '../i18n.js'
// FIXME - GB - 2019-07-04 - The debug process for creation popups are outdated
// https://github.com/tracim/tracim/issues/2066
import { debug } from '../debug.js'
>>>>>>> 3d1e3538

class PopupCreateThread extends React.Component {
  constructor (props) {
    super(props)
    this.state = {
      appName: 'thread', // must remain 'thread' because it is the name of the react built app (which contains Threac and PopupCreateThread)
      config: props.data ? props.data.config : debug.config,
      loggedUser: props.data ? props.data.loggedUser : debug.loggedUser,
      workspaceId: props.data ? props.data.workspaceId : debug.workspaceId,
      folderId: props.data ? props.data.folderId : debug.folderId,
      newContentName: ''
    }

    // i18n has been init, add resources from frontend
    addAllResourceI18n(i18n, this.state.config.translation, this.state.loggedUser.lang)
    i18n.changeLanguage(this.state.loggedUser.lang)

    document.addEventListener(CUSTOM_EVENT.APP_CUSTOM_EVENT_LISTENER, this.customEventReducer)
  }

  componentWillUnmount () {
    document.removeEventListener(CUSTOM_EVENT.APP_CUSTOM_EVENT_LISTENER, this.customEventReducer)
  }

  customEventReducer = ({ detail: { type, data } }) => { // action: { type: '', data: {} }
    switch (type) {
      case CUSTOM_EVENT.ALL_APP_CHANGE_LANGUAGE:
        console.log('%c<PopupCreateThread> Custom event', 'color: #28a745', type, data)
        this.setState(prev => ({
          loggedUser: {
            ...prev.loggedUser,
            lang: data
          }
        }))
        i18n.changeLanguage(data)
        break
    }
  }

  handleChangeNewContentName = e => this.setState({ newContentName: e.target.value })

  handleClose = () => GLOBAL_dispatchEvent({
    type: CUSTOM_EVENT.HIDE_POPUP_CREATE_CONTENT,
    data: {
      name: this.state.appName
    }
  })

  handleValidate = async () => {
    const { config, appName, workspaceId, folderId, newContentName } = this.state

    const fetchSaveThreadDoc = postThreadContent(config.apiUrl, workspaceId, folderId, config.slug, newContentName)

    const resSave = await handleFetchResult(await fetchSaveThreadDoc)

    switch (resSave.apiResponse.status) {
      case 200:
        this.handleClose()

        GLOBAL_dispatchEvent({ type: CUSTOM_EVENT.REFRESH_CONTENT_LIST, data: {} })

        GLOBAL_dispatchEvent({
          type: CUSTOM_EVENT.OPEN_CONTENT_URL,
          data: {
            workspaceId: resSave.body.workspace_id,
            contentType: appName,
            contentId: resSave.body.content_id
          }
        })
        break
      case 400:
        switch (resSave.body.code) {
          case 3002:
            GLOBAL_dispatchEvent({
              type: CUSTOM_EVENT.ADD_FLASH_MSG,
              data: {
                msg: this.props.t('A content with the same name already exists'),
                type: 'warning',
                delay: undefined
              }
            })
            break
        }
        break
      default: GLOBAL_dispatchEvent({
        type: CUSTOM_EVENT.ADD_FLASH_MSG,
        data: {
          msg: this.props.t('Error while creating thread'),
          type: 'warning',
          delay: undefined
        }
      })
    }
  }

  render () {
    return (
      <CardPopupCreateContent
        onClose={this.handleClose}
        onValidate={this.handleValidate}
        label={this.props.t('New Thread')} // @TODO get the lang of user
        customColor={this.state.config.hexcolor}
        faIcon={this.state.config.faIcon}
        contentName={this.state.newContentName}
        onChangeContentName={this.handleChangeNewContentName}
        btnValidateLabel={this.props.t('Validate and create')}
        inputPlaceholder={this.props.t("Topic's subject")}
      />
    )
  }
}

export default withTranslation()(PopupCreateThread)<|MERGE_RESOLUTION|>--- conflicted
+++ resolved
@@ -8,47 +8,9 @@
   CUSTOM_EVENT
 } from 'tracim_frontend_lib'
 import { postThreadContent } from '../action.async.js'
-<<<<<<< HEAD
-
-const debug = { // outdated
-  config: {
-    // label: 'PopupCreateThread',
-    slug: 'New thread',
-    faIcon: 'file-text-o',
-    hexcolor: '#ad4cf9',
-    creationLabel: 'Write a thread',
-    domContainer: 'appFeatureContainer',
-    apiUrl: 'http://localhost:3001',
-    apiHeader: {
-      'Accept': 'application/json',
-      'Content-Type': 'application/json'
-    },
-    translation: {
-      en: {
-        translation: {}
-      },
-      fr: {
-        translation: {}
-      }
-    }
-  },
-  loggedUser: {
-    id: 1,
-    username: 'Smoi',
-    firstname: 'Côme',
-    lastname: 'Stoilenom',
-    email: 'osef@algoo.fr',
-    avatar: 'https://avatars3.githubusercontent.com/u/11177014?s=460&v=4'
-  },
-  workspaceId: 1,
-  folderId: null
-}
-=======
-import i18n from '../i18n.js'
 // FIXME - GB - 2019-07-04 - The debug process for creation popups are outdated
 // https://github.com/tracim/tracim/issues/2066
 import { debug } from '../debug.js'
->>>>>>> 3d1e3538
 
 class PopupCreateThread extends React.Component {
   constructor (props) {
