--- conflicted
+++ resolved
@@ -137,22 +137,14 @@
       describe('handleContentChanged', () => {
         describe('Modify the label of the current content', () => {
           const tlmData = {
-<<<<<<< HEAD
             fields: {
               ...baseRevisionTlm,
               content: {
                 ...baseRevisionTlm.content,
                 label: 'new label'
-              }
-            }
-=======
-            ...baseRevisionTlm,
-            content: {
-              ...baseRevisionTlm.content,
-              label: 'new label'
-            },
-            client_token: wrapper.state('config').apiHeader['X-Tracim-ClientToken']
->>>>>>> 1dc405f6
+              },
+              client_token: wrapper.state('config').apiHeader['X-Tracim-ClientToken']
+            }
           }
 
           before(() => {
@@ -171,7 +163,7 @@
             expect(buildBreadcrumbsSpy.called).to.equal(true)
           })
           it('should call setHeadTitle() with the right args', () => {
-            expect(setHeadTitleSpy.calledOnceWith(tlmData.content.label)).to.equal(true)
+            expect(setHeadTitleSpy.calledOnceWith(tlmData.fields.content.label)).to.equal(true)
           })
         })
 
