--- conflicted
+++ resolved
@@ -10,12 +10,8 @@
     "build-dev": "NODE_ENV=development webpack-cli",
     "buildoptimized-dev": "NODE_ENV=development webpack-cli --config webpack.optimized.config.js",
     "build-translation": "node i18next.scanner.js",
-<<<<<<< HEAD
     "lint": "cd src && standard --parser babel-eslint --plugin react && cd ../test && standard --env mocha --parser babel-eslint --plugin react",
     "test": "NODE_ENV=test mocha --config test/.mocharc.js"
-=======
-    "test": "(standard --env mocha \"test/**/*.js\" || echo \"\nSome Linting error\") && NODE_ENV=test mocha --config test/.mocharc.js"
->>>>>>> 0421e741
   },
   "author": "",
   "license": "ISC",
