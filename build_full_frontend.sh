--- conflicted
+++ resolved
@@ -40,7 +40,7 @@
 
 build_frontend() {
     log "Building the frontend"
-    yarn workspace tracim run buildUsingExternalVendors || logerror "Could not build the frontend"
+    yarn workspace tracim run buildwithextvendors || logerror "Could not build the frontend"
 }
 
 parallel_build_lib() {
@@ -68,7 +68,7 @@
 build_lib_using_externals() {
     # Tracim Lib for the browsers
     log "Building tracim_frontend_lib for Tracim"
-    yarn workspace tracim_frontend_lib run buildUsingExternalVendors && loggood "Built tracim_frontend_lib for Tracim successfully" || logerror "Failed to build tracim_frontend_lib for Tracim"
+    yarn workspace tracim_frontend_lib run buildwithextvendors && loggood "Built tracim_frontend_lib for Tracim successfully" || logerror "Failed to build tracim_frontend_lib for Tracim"
 }
 
 build_app() {
@@ -165,17 +165,10 @@
 
 cd "$(dirname "$0")"
 
-<<<<<<< HEAD
 mkdir -p "frontend/dist/app" || logerror "Failed to make directory frontend/dist/app/"
-=======
-# Tracim Lib for the browsers
-log "Building tracim_frontend_lib for Tracim"
-yarn workspace tracim_frontend_lib run buildwithextvendors && loggood "success" || logerror "Could not build tracim_frontend_lib for Tracim"
->>>>>>> aaee8ae3
 
 trap stop SIGINT SIGTERM
 
-<<<<<<< HEAD
 init_parallel
 parallel_build_lib
 build_vendors
@@ -183,10 +176,5 @@
 wait_for_lib_build_to_end
 build_apps
 build_frontend
-=======
-# build Tracim
-log "building the Tracim frontend"
-yarn workspace tracim run buildwithextvendors && loggood "success" || logerror "Could not build the Tracim frontend."
->>>>>>> aaee8ae3
 
 loggood "-- frontend build successful."