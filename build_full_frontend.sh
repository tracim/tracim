--- conflicted
+++ resolved
@@ -8,7 +8,6 @@
 RED='\033[1;31m'
 NC='\033[0m' # No Color
 
-<<<<<<< HEAD
 if [ -z "${VERBOSE+x}" ]; then
     export VERBOSE=false
 fi
@@ -38,34 +37,14 @@
 }
 
 build_tracim_lib() {
-    yarn workspace tracim_frontend_lib run build$dev && loggood "Built tracim_frontend_lib for unit tests" || logerror "Could not build tracim_frontend_lib"
+    # NOTE - RJ - 2020-08-20 - the absence of $dev is intentional
+    yarn workspace tracim_frontend_lib run build && loggood "Built tracim_frontend_lib for unit tests" || logerror "Could not build tracim_frontend_lib"
 }
 
 build_frontend() {
     log "Building the frontend"
     yarn workspace tracim run buildwithextvendors$dev || logerror "Could not build the frontend"
 }
-=======
-log() {
-    echo -e "\n${YELLOW}[$(date +'%H:%M:%S')]${BROWN} $ $1${NC}"
-}
-
-loggood() {
-    echo -e "\n${YELLOW}[$(date +'%H:%M:%S')]${GREEN} $ $1${NC}"
-}
-
-logerror() {
-    echo -e "\n${RED}[$(date +'%H:%M:%S')]${RED} $ $1${NC}"
-    exit 1
-}
-
-dev=""
-appdev=""
-if [ "$1" = "-d" ]; then
-    dev="-dev"
-    appdev="-d"
-fi
->>>>>>> 736b8633
 
 parallel_build_lib() {
     log "Building tracim_frontend_lib for unit tests"
@@ -192,7 +171,6 @@
 
 cd "$(dirname "$0")"
 
-<<<<<<< HEAD
 mkdir -p "frontend/dist/app" || logerror "Failed to make directory frontend/dist/app/"
 
 trap stop SIGINT SIGTERM
@@ -204,35 +182,5 @@
 wait_for_lib_build_to_end
 build_apps
 build_frontend
-=======
-# Tracim vendors
-cd "$DEFAULTDIR/frontend_vendors"
-./build_vendors.sh && loggood "success" || logerror "Could not build tracim_frontend_vendors"
-# RJ - 2020-06-11 - we do not build the vendors in development mode by default
-# even if -d was passed to this script, since it produce a huge file that is slow to load in the browser.
-# If you ever need to debug something in the vendors, go to the frontend_vendors directory and run ./build_vendors.sh -d
-
-# Tracim Lib for unit tests
-# NOTE - RJ - 2020-08-20 - the absence of $dev is intentional
-log "Building tracim_frontend_lib"
-yarn workspace tracim_frontend_lib run build && loggood "success" || logerror "Could not build tracim_frontend_lib"
-
-# Tracim Lib for the browsers
-log "Building tracim_frontend_lib for Tracim"
-yarn workspace tracim_frontend_lib run buildwithextvendors$dev && loggood "success" || logerror "Could not build tracim_frontend_lib for Tracim"
-
-for app in "$DEFAULTDIR"/frontend_app_*; do
-	if [ -f "$app/.disabled-app" ]; then
-		log "Skipping $app because of the existence of the .disabled-app file"
-	else
-		cd "$app" || exit 1
-		./build_*.sh $appdev || logerror "Failed building $app."
-	fi
-done
-
-# build Tracim
-log "building the Tracim frontend"
-yarn workspace tracim run buildwithextvendors$dev && loggood "success" || logerror "Could not build the Tracim frontend."
->>>>>>> 736b8633
 
 loggood "-- frontend build successful."