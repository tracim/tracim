--- conflicted
+++ resolved
@@ -56,12 +56,8 @@
 log "building the frontend"
 log "cd $DEFAULTDIR/frontend"
 cd $DEFAULTDIR/frontend || exit 1
-<<<<<<< HEAD
-=======
-log "building Tracim"
->>>>>>> 1bb07649
+
 npm run build && loggood "success" || logerror "some error"
-
 
 loggood "-- frontend build successful."
 
