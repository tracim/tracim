--- conflicted
+++ resolved
@@ -149,7 +149,6 @@
 cd "$DEFAULTDIR/frontend_vendors"
 ./build_vendors.sh && loggood "Built tracim_frontend_vendors successfully" || logerror "Could not build tracim_frontend_vendors"
 
-
 # Tracim Lib Bundle
 log "Building tracim_frontend_lib"
 yarn workspace tracim_frontend_lib run build$windoz && loggood "success" || logerror "Could not build tracim_frontend_lib"
@@ -158,18 +157,11 @@
 log "Building tracim_frontend_lib for Tracim"
 yarn workspace tracim_frontend_lib run tracimbuildwindoz && loggood "Built tracim_frontend_lib for Tracim successfully" || logerror "Failed to build tracim_frontend_lib for Tracim"
 
-build_apps
-
 if [ "$PARALLEL_BUILD" != 1 ]; then
     # We need to wait for the build of tracim_frontend_lib for unit tests to finish
     wait_build
 fi
 
-<<<<<<< HEAD
-# build the Frontend
-log "Building the Tracim frontend"
-yarn workspace tracim run tracimbuild || logerror "Failed to build the Tracim frontend."
+build_apps
 
-=======
->>>>>>> 6946c6ad
 loggood "-- frontend build successful."