#!/bin/bash

echo -e "\n${BROWN}/!\ ${NC}this script does not run 'yarn install'\n${BROWN}/!\ ${NC}"

BROWN='\033[0;33m'
YELLOW='\033[1;33m'
GREEN='\033[1;32m'
RED='\033[1;31m'
NC='\033[0m' # No Color

if [ -z "${VERBOSE+x}" ]; then
    export VERBOSE=false
fi

if [ -z "${LINTING+x}" ]; then
    export LINTING=false
fi

dev=""
if [ "$1" = "-d" ]; then
    dev="-d"
fi

log() {
    echo -e "${YELLOW}[$(date +'%H:%M:%S')]${BROWN} $ $1${NC}"
}

loggood() {
    echo -e "${YELLOW}[$(date +'%H:%M:%S')]${GREEN} $ $1${NC}"
}

logerror() {
    echo -e "${RED}[$(date +'%H:%M:%S')]${RED} $ $1${NC}"
    exit 1
}

<<<<<<< HEAD
build_tracim_lib() {
    yarn workspace tracim_frontend_lib run build && loggood "Built tracim_frontend_lib for unit tests" || logerror "Could not build tracim_frontend_lib"
}
=======
dev=""
appdev=""
if [ "$1" = "-d" ]; then
    dev="-dev"
    appdev="-d"
fi
>>>>>>> 810f5c25

build_frontend() {
    log "Building the frontend"
    yarn workspace tracim run buildwithextvendors || logerror "Could not build the frontend"
}

parallel_build_lib() {
    log "Building tracim_frontend_lib for unit tests"
    if [ "$PARALLEL_BUILD" = 1 ]; then
        build_tracim_lib
    else
        run_with_lock build_tracim_lib
    fi
}

wait_for_lib_build_to_end() {
    if [ "$PARALLEL_BUILD" != 1 ]; then
        # We need to wait for the build of tracim_frontend_lib for unit tests to finish
        wait_build
    fi
}

<<<<<<< HEAD
build_vendors() {
    # Tracim vendors
    log "Building tracim_frontend_vendors"
    frontend_vendors//build_vendors.sh && loggood "Built tracim_frontend_vendors successfully" || logerror "Could not build tracim_frontend_vendors"
}
=======
# Tracim vendors
cd "$DEFAULTDIR/frontend_vendors"
./build_vendors.sh $appdev && loggood "success" || logerror "Could not build tracim_frontend_vendors"
>>>>>>> 810f5c25

build_lib_using_externals() {
    # Tracim Lib for the browsers
    log "Building tracim_frontend_lib for Tracim"
    yarn workspace tracim_frontend_lib run buildwithextvendors && loggood "Built tracim_frontend_lib for Tracim successfully" || logerror "Failed to build tracim_frontend_lib for Tracim"
}

build_app() {
    "$1"/build_*.sh $dev || logerror "Failed building $1."
}

build_app_with_success() {
    build_app "$1" && loggood "Built $1 successfully"
}

##### Functions to manage parallel builds. #####

init_parallel() {
    if [ -z "${PARALLEL_BUILD+x}" ]; then
        # See https://stackoverflow.com/questions/6481005/how-to-obtain-the-number-of-cpus-cores-in-linux-from-the-command-line
        PARALLEL_BUILD="$(which nproc > /dev/null && nproc --all || echo 1)"
        open_sem "$PARALLEL_BUILD"
    elif [ "${PARALLEL_BUILD}" = "false" ] || [ "${PARALLEL_BUILD}" = "0" ] ; then
        PARALLEL_BUILD=1
    fi

    log "Number of parallel jobs for building apps: $PARALLEL_BUILD"
}

# initialize a semaphore with a given number of tokens
open_sem() {
    tmppipe="$(mktemp -u)"
    mkfifo -m 600 "$tmppipe"
    exec 3<>"$tmppipe"
    rm "$tmppipe"
    local i=$1
    while [ $i -gt 0 ]; do
        printf %s 000 >&3
        ((i=i-1))
    done
}

parallel_build_failure() {
    kill $(jobs -p)
    wait
    exit 1
}

# run the given command asynchronously and pop/push tokens
run_with_lock() {
    local x
    # this read waits until there is something to read
    read -u 3 -n 3 x && ((0==x)) || parallel_build_failure
    (
        ( "$@"; )

        # push the return code of the command to the semaphore
        printf '%.3d' $? >&3
    )&
}

stop() {
    kill $(jobs -p)
    exit 1
}

wait_build() {
    if ! wait -n 1; then
        stop
    fi
}

##### #####

build_apps() {
    log "Building apps..."

    # Loop over the apps
    for app in frontend_app_*; do
        if [ -f "$app/.disabled-app" ]; then
            log "Skipping $app because of the existence of the .disabled-app file"
        elif [ "$PARALLEL_BUILD" = 1 ]; then
            log "Building $app"
            build_app "$app"
        else
            run_with_lock build_app_with_success "$app"
        fi
    done

    # Loop over the apps
    if [ "$PARALLEL_BUILD" != 1 ]; then
        for app in frontend_app_*; do
            if ! [ -f "$app/.disabled-app" ]; then
                wait_build
            fi
        done
    fi
}

<<<<<<< HEAD
cd "$(dirname "$0")"

mkdir -p "frontend/dist/app" || logerror "Failed to make directory frontend/dist/app/"

trap stop SIGINT SIGTERM

init_parallel
parallel_build_lib
build_vendors
build_lib_using_externals
wait_for_lib_build_to_end
build_apps
build_frontend
=======
# Tracim Lib Bundle
log "Building tracim_frontend_lib"
yarn workspace tracim_frontend_lib run build$dev && loggood "success" || logerror "Could not build tracim_frontend_lib"

# Tracim Lib for the browsers
log "Building tracim_frontend_lib for Tracim"
yarn workspace tracim_frontend_lib run buildwithextvendors$dev && loggood "success" || logerror "Could not build tracim_frontend_lib for Tracim"

for app in "$DEFAULTDIR"/frontend_app_*; do
	if [ -f "$app/.disabled-app" ]; then
		log "Skipping $app because of the existence of the .disabled-app file"
	else
		cd "$app" || exit 1
		./build_*.sh $appdev || logerror "Failed building $app."
	fi
done

# build Tracim
log "building the Tracim frontend"
yarn workspace tracim run buildwithextvendors$dev && loggood "success" || logerror "Could not build the Tracim frontend."
>>>>>>> 810f5c25

loggood "-- frontend build successful."<|MERGE_RESOLUTION|>--- conflicted
+++ resolved
@@ -17,8 +17,10 @@
 fi
 
 dev=""
+appdev=""
 if [ "$1" = "-d" ]; then
-    dev="-d"
+    dev="-dev"
+    appdev="-d"
 fi
 
 log() {
@@ -34,22 +36,13 @@
     exit 1
 }
 
-<<<<<<< HEAD
 build_tracim_lib() {
-    yarn workspace tracim_frontend_lib run build && loggood "Built tracim_frontend_lib for unit tests" || logerror "Could not build tracim_frontend_lib"
+    yarn workspace tracim_frontend_lib run build$dev && loggood "Built tracim_frontend_lib for unit tests" || logerror "Could not build tracim_frontend_lib"
 }
-=======
-dev=""
-appdev=""
-if [ "$1" = "-d" ]; then
-    dev="-dev"
-    appdev="-d"
-fi
->>>>>>> 810f5c25
 
 build_frontend() {
     log "Building the frontend"
-    yarn workspace tracim run buildwithextvendors || logerror "Could not build the frontend"
+    yarn workspace tracim run buildwithextvendors$dev || logerror "Could not build the frontend"
 }
 
 parallel_build_lib() {
@@ -68,26 +61,20 @@
     fi
 }
 
-<<<<<<< HEAD
 build_vendors() {
     # Tracim vendors
     log "Building tracim_frontend_vendors"
-    frontend_vendors//build_vendors.sh && loggood "Built tracim_frontend_vendors successfully" || logerror "Could not build tracim_frontend_vendors"
+    frontend_vendors/build_vendors.sh $appdev && loggood "Built tracim_frontend_vendors successfully" || logerror "Could not build tracim_frontend_vendors"
 }
-=======
-# Tracim vendors
-cd "$DEFAULTDIR/frontend_vendors"
-./build_vendors.sh $appdev && loggood "success" || logerror "Could not build tracim_frontend_vendors"
->>>>>>> 810f5c25
 
 build_lib_using_externals() {
     # Tracim Lib for the browsers
     log "Building tracim_frontend_lib for Tracim"
-    yarn workspace tracim_frontend_lib run buildwithextvendors && loggood "Built tracim_frontend_lib for Tracim successfully" || logerror "Failed to build tracim_frontend_lib for Tracim"
+    yarn workspace tracim_frontend_lib run buildwithextvendors$dev && loggood "Built tracim_frontend_lib for Tracim successfully" || logerror "Failed to build tracim_frontend_lib for Tracim"
 }
 
 build_app() {
-    "$1"/build_*.sh $dev || logerror "Failed building $1."
+    "$1"/build_*.sh $appdev || logerror "Failed building $1."
 }
 
 build_app_with_success() {
@@ -178,7 +165,6 @@
     fi
 }
 
-<<<<<<< HEAD
 cd "$(dirname "$0")"
 
 mkdir -p "frontend/dist/app" || logerror "Failed to make directory frontend/dist/app/"
@@ -192,27 +178,5 @@
 wait_for_lib_build_to_end
 build_apps
 build_frontend
-=======
-# Tracim Lib Bundle
-log "Building tracim_frontend_lib"
-yarn workspace tracim_frontend_lib run build$dev && loggood "success" || logerror "Could not build tracim_frontend_lib"
-
-# Tracim Lib for the browsers
-log "Building tracim_frontend_lib for Tracim"
-yarn workspace tracim_frontend_lib run buildwithextvendors$dev && loggood "success" || logerror "Could not build tracim_frontend_lib for Tracim"
-
-for app in "$DEFAULTDIR"/frontend_app_*; do
-	if [ -f "$app/.disabled-app" ]; then
-		log "Skipping $app because of the existence of the .disabled-app file"
-	else
-		cd "$app" || exit 1
-		./build_*.sh $appdev || logerror "Failed building $app."
-	fi
-done
-
-# build Tracim
-log "building the Tracim frontend"
-yarn workspace tracim run buildwithextvendors$dev && loggood "success" || logerror "Could not build the Tracim frontend."
->>>>>>> 810f5c25
 
 loggood "-- frontend build successful."