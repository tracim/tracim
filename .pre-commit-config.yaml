---
repos:
    # commit
    - repo: https://github.com/alessandrojcm/commitlint-pre-commit-hook
      rev: v9.4.0
      hooks:
          - id: commitlint
            stages: [commit-msg]
            additional_dependencies: ['@commitlint/config-conventional']
    # global
    - repo: https://github.com/pre-commit/pre-commit-hooks.git
      rev: v4.4.0
      hooks:
          - id: trailing-whitespace
            args: [--markdown-linebreak-ext=md]
            exclude: ^frontend/dist/assets/.*$
            stages: [commit, merge-commit]
          - id: end-of-file-fixer
            exclude: ^frontend/dist/assets/.*$
            stages: [commit, merge-commit]
          - id: check-json
            stages: [commit, merge-commit]
          - id: check-yaml
            stages: [commit, merge-commit]
          - id: debug-statements
            stages: [commit, merge-commit]
          - id: check-merge-conflict
            stages: [commit, merge-commit]
    # backend specific
    - repo: https://github.com/ambv/black
      rev: 23.3.0
      hooks:
          - id: black
            files: 'backend'
            stages: [commit, merge-commit]
    - repo: https://github.com/asottile/seed-isort-config
      rev: v2.2.0
      hooks:
          - id: seed-isort-config
            args: [--settings-path=backend]
            stages: [commit, merge-commit]
    - repo: https://github.com/pre-commit/mirrors-isort
      rev: v5.10.1
      hooks:
          - id: isort
            files: 'backend'
<<<<<<< HEAD
            stages: [commit, merge-commit]
    - repo: https://gitlab.com/pycqa/flake8
      rev: 3.7.9
      hooks:
          - id: flake8
            files: 'backend'
            stages: [commit, merge-commit]
=======
    - repo: https://github.com/pycqa/flake8
      rev: 6.0.0
      hooks:
          - id: flake8
            entry: bash -c "cd backend"
            files: 'backend'
>>>>>>> e6e28cdb
<|MERGE_RESOLUTION|>--- conflicted
+++ resolved
@@ -44,19 +44,10 @@
       hooks:
           - id: isort
             files: 'backend'
-<<<<<<< HEAD
-            stages: [commit, merge-commit]
-    - repo: https://gitlab.com/pycqa/flake8
-      rev: 3.7.9
-      hooks:
-          - id: flake8
-            files: 'backend'
-            stages: [commit, merge-commit]
-=======
     - repo: https://github.com/pycqa/flake8
       rev: 6.0.0
       hooks:
           - id: flake8
             entry: bash -c "cd backend"
             files: 'backend'
->>>>>>> e6e28cdb
+            stages: [commit, merge-commit]