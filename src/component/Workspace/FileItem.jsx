import React from 'react'
import PropTypes from 'prop-types'
import classnames from 'classnames'
import { FILE_TYPE } from '../../helper.js'

const FileItem = props => {
<<<<<<< HEAD
  const iconType = (() => {
    switch (props.type) {
      case FILE_TYPE.PAGE_HTML:
        return 'fa fa-file-word-o'
      case FILE_TYPE.PAGE_MARKDOWN:
        return 'fa fa-file-code-o'
      case FILE_TYPE.FILE:
        return 'fa fa-file-image-o'
      case FILE_TYPE.THREAD:
        return 'fa fa-comments-o'
      case FILE_TYPE.TASK:
        return 'fa fa-list-ul'
      case FILE_TYPE.ISSUE:
        return 'fa fa-ticket'
    }
  })()
=======
  const iconType = (FILE_TYPE.find(f => f.name === props.type) || {icon: ''}).icon
>>>>>>> ac0f4b0e

  const iconStatus = (() => {
    switch (props.status) {
      case 'current':
        return 'fa fa-cogs current-color'
      case 'validated':
        return 'fa fa-check validated-color'
      case 'canceled':
        return 'fa fa-ban canceled-color'
      case 'outdated':
        return '' // @TODO
    }
  })()

  return (
    <div className={classnames('file', 'align-items-center', props.customClass)} onClick={props.onClickItem}>
      <div className='col-2 col-sm-2 col-md-2 col-lg-2 col-xl-1'>
        <div className='file__type'>
          <i className={iconType} />
        </div>
      </div>
      <div className='col-8 col-sm-8 col-md-8 col-lg-8 col-xl-10'>
        <div className='file__name'>
          <div className='file__name__text'>
            { props.name }
          </div>
          <div className='file__name__icons d-none d-md-flex'>
            <div className='file__name__icons__download'>
              <i className='fa fa-download' />
            </div>
            <div className='file__name__icons__archive'>
              <i className='fa fa-archive' />
            </div>
            <div className='file__name__icons__delete'>
              <i className='fa fa-trash-o' />
            </div>
          </div>
        </div>
      </div>
      <div className='col-2 col-sm-2 col-md-2 col-lg-2 col-xl-1'>
        <div className='file__status'>
          <i className={iconStatus} />
        </div>
      </div>
    </div>
  )
}

export default FileItem

FileItem.propTypes = {
  type: PropTypes.string.isRequired,
  status: PropTypes.string.isRequired,
  customClass: PropTypes.string,
  name: PropTypes.string,
  onClickItem: PropTypes.func
}

FileItem.defaultProps = {
  name: '',
  customClass: '',
  onClickItem: () => {}
}<|MERGE_RESOLUTION|>--- conflicted
+++ resolved
@@ -4,26 +4,7 @@
 import { FILE_TYPE } from '../../helper.js'
 
 const FileItem = props => {
-<<<<<<< HEAD
-  const iconType = (() => {
-    switch (props.type) {
-      case FILE_TYPE.PAGE_HTML:
-        return 'fa fa-file-word-o'
-      case FILE_TYPE.PAGE_MARKDOWN:
-        return 'fa fa-file-code-o'
-      case FILE_TYPE.FILE:
-        return 'fa fa-file-image-o'
-      case FILE_TYPE.THREAD:
-        return 'fa fa-comments-o'
-      case FILE_TYPE.TASK:
-        return 'fa fa-list-ul'
-      case FILE_TYPE.ISSUE:
-        return 'fa fa-ticket'
-    }
-  })()
-=======
   const iconType = (FILE_TYPE.find(f => f.name === props.type) || {icon: ''}).icon
->>>>>>> ac0f4b0e
 
   const iconStatus = (() => {
     switch (props.status) {
