--- conflicted
+++ resolved
@@ -1,8 +1,6 @@
 .timeline
   display flex
   flex-direction column
-<<<<<<< HEAD
-=======
   margin 10px
   &__header
     border-radius 10px 10px 0 0
@@ -11,7 +9,6 @@
     font-size 20px
     color dark-grey
     background-color grey-hover
->>>>>>> e092b6bd
   &__messagelist
     flex 1 1 0
     margin-bottom 0
