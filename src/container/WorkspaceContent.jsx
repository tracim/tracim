--- conflicted
+++ resolved
@@ -3,13 +3,8 @@
 import Folder from '../component/Workspace/Folder.jsx'
 import FileItem from '../component/Workspace/FileItem.jsx'
 import FileItemHeader from '../component/Workspace/FileItemHeader.jsx'
-<<<<<<< HEAD
-import Thread from './Thread.jsx'
-// import PageText from './PageText.jsx'
-=======
 // import Thread from './FileType/Thread.jsx'
 import PageHtml from './FileType/PageHtml.jsx'
->>>>>>> 4f0074ae
 import PageWrapper from '../component/common/layout/PageWrapper.jsx'
 import PageTitle from '../component/common/layout/PageTitle.jsx'
 import PageContent from '../component/common/layout/PageContent.jsx'
@@ -48,15 +43,6 @@
 
             { workspace.content.map(c => c.type === 'folder'
               ? <Folder folderData={c} key={c.id} />
-<<<<<<< HEAD
-              : <FileItem
-                name={c.title}
-                type={c.type}
-                status={c.status}
-                onClickItem={() => this.setState({activeFileType: 'thread'})}
-                key={c.id}
-              />
-=======
               : (
                 <FileItem
                   name={c.title}
@@ -66,19 +52,14 @@
                   key={c.id}
                 />
               )
->>>>>>> 4f0074ae
             )}
           </div>
 
           <DropdownCreateButton customClass='workspace__content__button mb-5' />
 
-<<<<<<< HEAD
-          <Thread visible={this.state.activeFileType === 'thread'} />
-=======
           <PageHtml visible={this.state.activeFileType === 'file'} />
->>>>>>> 4f0074ae
           {/*
-          <PageText visible={this.state.activeFileType === 'file'} />
+          <Thread visible={this.state.activeFileType === 'chat'} />
           */}
         </PageContent>
 
