--- conflicted
+++ resolved
@@ -69,14 +69,16 @@
         describe('modify the member role', () => {
           it('should update the member with the new role', () => {
             const tlmData = {
-              author: author,
-              user: user,
-              member: { role: 'contributor', do_notify: true },
-              workspace: workspace
+              fields: {
+                author: author,
+                user: user,
+                member: { role: 'contributor', do_notify: true },
+                workspace: workspace
+              }
             }
             wrapper.instance().handleMemberModified(tlmData)
-            const stateMember = wrapper.state('content').memberList.find(member => member.user_id === tlmData.user.user_id)
-            expect(stateMember.role).to.equal(tlmData.member.role)
+            const stateMember = wrapper.state('content').memberList.find(member => member.user_id === tlmData.fields.user.user_id)
+            expect(stateMember.role).to.equal(tlmData.fields.member.role)
           })
         })
       })
@@ -84,40 +86,14 @@
       describe('handleMemberDeleted', () => {
         it("should delete the user from member's list", () => {
           const tlmData = {
-<<<<<<< HEAD
             fields: {
               author: author,
               user: user,
-              member: { role: 'contributor', do_notify: true },
               workspace: workspace
             }
           }
-          wrapper.instance().handleMemberModified(tlmData)
-          const stateMember = wrapper.state('content').memberList.find(member => member.user_id === tlmData.fields.user.user_id)
-          expect(stateMember.role).to.equal(tlmData.fields.member.role)
-        })
-      })
-    })
-
-    describe('handleMemberDeleted', () => {
-      it("should delete the user from member's list", () => {
-        const tlmData = {
-          fields: {
-            author: author,
-            user: user,
-            workspace: workspace
-          }
-        }
-        wrapper.instance().handleMemberDeleted(tlmData)
-        const hasMember = !!(wrapper.state('content').memberList.find(member => member.user_id === tlmData.fields.user.user_id))
-        expect(hasMember).to.equal(false)
-=======
-            author: author,
-            user: user,
-            workspace: workspace
-          }
           wrapper.instance().handleMemberDeleted(tlmData)
-          const hasMember = !!(wrapper.state('content').memberList.find(member => member.user_id === tlmData.user.user_id))
+          const hasMember = !!(wrapper.state('content').memberList.find(member => member.user_id === tlmData.fields.user.user_id))
           expect(hasMember).to.equal(false)
         })
       })
@@ -127,14 +103,11 @@
       describe('handleUserModified', () => {
         it("should update the member's username", () => {
           wrapper.setState({ content: { ...wrapper.state('content'), memberList: [user] } })
-          const tlmData = {
-            user: { ...user, username: 'newUsername' }
-          }
+          const tlmData = { fields: { user: { ...user, username: 'newUsername' } } }
           wrapper.instance().handleUserModified(tlmData)
-          const stateMember = wrapper.state('content').memberList.find(member => member.user_id === tlmData.user.user_id)
-          expect(stateMember.user.username).to.equal(tlmData.user.username)
+          const stateMember = wrapper.state('content').memberList.find(member => member.user_id === tlmData.fields.user.user_id)
+          expect(stateMember.user.username).to.equal(tlmData.fields.user.username)
         })
->>>>>>> 1dc405f6
       })
     })
   })
