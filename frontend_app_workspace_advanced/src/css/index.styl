@import "~tracim_frontend_lib/src/css/Variable.styl"

.formBlock
  margin-bottom 15px
  border-radius 10px
  &__title
    padding 10px 0 25px 10px
    border-bottom 1px solid grey
    font-size 20px
    font-weight 400
  &__field
    padding 10px
  &__bottom
    padding 10px

.workspace_advanced
  height 100%
  overflow-y auto
  overflow-x hidden
  &-content
    padding 10px 10px 0 10px
  &__contentpage__content
    height calc(100% - 107px)
    overflow-y hidden
    &__left
      background-color offWhite
      overflow auto
  &__description
    &__text
      padding 10px
      &__textarea
        width 100%
    &__bottom
      display flex
      justify-content end
  &__userlist
    &__list
      margin 0
      padding 0
      list-style none
      &__item
        display flex
        justify-content space-between
        align-items center
        border-bottom 1px solid grey
        padding 0 15px
        height 65px
        &__avatar
          margin-right 25px
        &__name
          flex 1
          overflow hidden
          text-overflow ellipsis
          white-space nowrap
          &__username
            font-size small
            overflow hidden
            text-overflow ellipsis
        &__role
          flex 2
          .btndropdown
            display flex
            align-items center
            max-width 16rem
            width 100%
            &__icon
              width 25px
              margin-right 15px
            &::after
              display flex
              margin-left auto
            &.bordered
              border 1px solid grey
              border-radius 10px
          .subdropdown
            width 250px
            padding 0
            &__item
              display flex
              align-items center
              padding 10px
              &__icon
                margin-right 15px
              &__text
                white-space normal
        &__delete
          width 16px
          font-size 20px
          cursor pointer
    &__adduser
      border-bottom 2px solid grey
      padding 15px
      &__button
        display flex
        align-items center
        border-color grey
        color grey
        &__avatar
          display flex
          justify-content center
          align-items center
          margin-right 20px
          border-width 2px
          border-style dashed
          border-radius 50%
          width 50px
          height 50px
          cursor pointer
          &__icon
            font-size 25px
        &__text
          font-size 18px
          cursor pointer
    &__title
      padding 17px 15px
  &__optionalfunctionalities
    padding-top 10px
    &__title
      padding 7px 15px 17px
    &__content
      padding-left 20px
<<<<<<< HEAD
=======
  &__subscriptionRequests
    & .dropdown
      width 180px
    &__info
      max-width 170px
      flex 1
    &__button
      &:hover
        color offWhite
    &__empty
      margin 25px
    &__userInfo
      width calc(100% - 180px)
.workspace_advanced__popup
  .cardPopup__container
    width 400px
  &__body
    width 100%
    &__btn
      display flex
      justify-content flex-end
      .btn:first-child
        margin-right 15px
>>>>>>> 8336036b

// MEDIAQUERIES

@media (min-width: min-xl)
  .workspace_advanced__userlist__list__item__avatar
    display none

@media (min-width: min-lg) and (max-width: max-lg)
  .workspace_advanced
    height "calc(100% - %s)" % headerHeight
    &-content
      width 100%
    &__contentpage__content
      height auto
    &__userlist
      width 100%

@media (min-width: min-md) and (max-width: max-md)
  .workspace_advanced
    height "calc(100% - %s)" % headerHeight
    width 100%
    &-content
      width 100%
    &__userlist
      width 100%
    &__contentpage__content
      height auto

@media (min-width: min-sm) and (max-width: max-sm)
  .workspace_advanced
    height "calc(100% - %s)" % headerHeight
    width 100%
    &-content
      width 100%
    &__userlist
      width 100%
    &__contentpage__content
      height auto

@media (max-width: max-xs)
  .workspace_advanced
    height "calc(100% - %s)" % headerHeight
    width 100%
    &-content
      width 100%
    &__userlist
      width 100%
    &__contentpage__content
      height auto<|MERGE_RESOLUTION|>--- conflicted
+++ resolved
@@ -119,8 +119,6 @@
       padding 7px 15px 17px
     &__content
       padding-left 20px
-<<<<<<< HEAD
-=======
   &__subscriptionRequests
     & .dropdown
       width 180px
@@ -144,7 +142,6 @@
       justify-content flex-end
       .btn:first-child
         margin-right 15px
->>>>>>> 8336036b
 
 // MEDIAQUERIES
 
