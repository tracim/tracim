--- conflicted
+++ resolved
@@ -110,11 +110,7 @@
           display flex
           justify-content center
           align-items center
-<<<<<<< HEAD
-          margin-inline-start standardSpacing
-=======
           margin-inline-end standardSpacing
->>>>>>> a141fd14
           border-width 2px
           border-style dashed
           border-radius 50%
