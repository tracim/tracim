import React from 'react'
<<<<<<< HEAD
import WorkspaceAdvancedConfiguration from '../component/WorkspaceAdvancedConfiguration.jsx'
import { translate } from 'react-i18next'
=======
import WorkspaceAdvancedComponent from '../component/WorkspaceAdvancedComponent.jsx'
import { withTranslation } from 'react-i18next'
>>>>>>> c5bdc5e6
import i18n from '../i18n.js'
import {
  addAllResourceI18n,
  handleFetchResult,
  PopinFixed,
  PopinFixedHeader,
  PopinFixedOption,
  PopinFixedContent,
<<<<<<< HEAD
  PopinFixedRightPart,
  CUSTOM_EVENT
=======
  CUSTOM_EVENT,
  appFeatureCustomEventHandlerShowApp
>>>>>>> c5bdc5e6
} from 'tracim_frontend_lib'
import { debug } from '../debug.js'
import {
  getWorkspaceDetail,
  getWorkspaceMember,
  putLabel,
  putDescription,
  putAgendaEnabled,
  putMemberRole,
  deleteMember,
  getMyselfKnownMember,
  postWorkspaceMember,
  deleteWorkspace,
  getAppList
} from '../action.async.js'
import Radium from 'radium'
import WorkspaceMembersList from '../component/WorkspaceMembersList.jsx'
import OptionalFunctionalities from '../component/OptionalFunctionalities.jsx'

class WorkspaceAdvanced extends React.Component {
  constructor (props) {
    super(props)
    this.state = {
      appName: 'workspace_advanced',
      isVisible: true,
      config: props.data ? props.data.config : debug.config,
      loggedUser: props.data ? props.data.loggedUser : debug.loggedUser,
      content: props.data ? props.data.content : debug.content,
      displayFormNewMember: false,
      newMember: {
        id: '',
        nameOrEmail: '',
        role: '',
        avatarUrl: '',
        isEmail: false
      },
      autoCompleteFormNewMemberActive: false,
      autoCompleteClicked: false,
      searchedKnownMemberList: [],
      displayPopupValidateDeleteWorkspace: false
    }

    // i18n has been init, add resources from frontend
    addAllResourceI18n(i18n, this.state.config.translation, this.state.loggedUser.lang)
    i18n.changeLanguage(this.state.loggedUser.lang)

    document.addEventListener(CUSTOM_EVENT.APP_CUSTOM_EVENT_LISTENER, this.customEventReducer)
  }

  customEventReducer = ({ detail: { type, data } }) => { // action: { type: '', data: {} }
    const { state } = this
    switch (type) {
      case CUSTOM_EVENT.SHOW_APP(state.config.slug):
        console.log('%c<WorkspaceAdvanced> Custom event', 'color: #28a745', type, data)
        const isSameContentId = appFeatureCustomEventHandlerShowApp(data.content, state.content.content_id, state.content.content_type)
        if (isSameContentId) {
          this.setState({ isVisible: true })
          this.buildBreadcrumbs()
        }
        // this.setState({ isVisible: true })
        // this.loadContent()
        break
      case CUSTOM_EVENT.HIDE_APP(state.config.slug):
        console.log('%c<WorkspaceAdvanced> Custom event', 'color: #28a745', type, data)
        this.setState({ isVisible: false })
        break
      case CUSTOM_EVENT.RELOAD_CONTENT(state.config.slug):
        console.log('%c<WorkspaceAdvanced> Custom event', 'color: #28a745', type, data)
        this.setState(prev => ({ content: { ...prev.content, ...data }, isVisible: true }))
        break
      case CUSTOM_EVENT.ALL_APP_CHANGE_LANGUAGE:
        console.log('%c<WorkspaceAdvanced> Custom event', 'color: #28a745', type, data)
        this.setState(prev => ({
          loggedUser: {
            ...prev.loggedUser,
            lang: data
          }
        }))
        i18n.changeLanguage(data)
        this.loadContent()
        break
    }
  }

  componentDidMount () {
    console.log('%c<WorkspaceAdvanced> did mount', `color: ${this.state.config.hexcolor}`)

    this.loadContent()
  }

  componentDidUpdate (prevProps, prevState) {
    const { state } = this
    console.log('%c<WorkspaceAdvanced> did update', `color: ${state.config.hexcolor}`, prevState, state)

    if (prevState.content && state.content && prevState.content.workspace_id !== state.content.workspace_id) {
      this.loadContent()
    }
  }

  componentWillUnmount () {
    console.log('%c<WorkspaceAdvanced> will Unmount', `color: ${this.state.config.hexcolor}`)
    document.removeEventListener(CUSTOM_EVENT.APP_CUSTOM_EVENT_LISTENER, this.customEventReducer)
  }

  sendGlobalFlashMessage = (msg, type = 'info') => GLOBAL_dispatchEvent({
    type: CUSTOM_EVENT.ADD_FLASH_MSG,
    data: {
      msg: msg,
      type: type,
      delay: undefined
    }
  })

  loadContent = async () => {
    const { props, state } = this

    const fetchWorkspaceDetail = handleFetchResult(await getWorkspaceDetail(state.config.apiUrl, state.content.workspace_id))
    const fetchWorkspaceMember = handleFetchResult(await getWorkspaceMember(state.config.apiUrl, state.content.workspace_id))
    const fetchAppList = handleFetchResult(await getAppList(state.config.apiUrl))

    const [resDetail, resMember, resAppList] = await Promise.all([fetchWorkspaceDetail, fetchWorkspaceMember, fetchAppList])

    if (resDetail.apiResponse.status !== 200) {
      this.sendGlobalFlashMessage(props.t('Error while loading shared space details', 'warning'))
      resDetail.body = {}
    }
    if (resMember.apiResponse.status !== 200) {
      this.sendGlobalFlashMessage(props.t('Error while loading members list', 'warning'))
      resMember.body = []
    }
    if (resAppList.apiResponse.status !== 200) {
      this.sendGlobalFlashMessage(props.t('Error while loading app list', 'warning'))
      resAppList.body = []
    }

    this.setState({
      content: {
        ...resDetail.body,
        memberList: resMember.body,
        appAgendaAvailable: resAppList.body.some(a => a.slug === 'agenda')
      }
    })
  }

  handleClickBtnCloseApp = () => {
    this.setState({ isVisible: false })
    GLOBAL_dispatchEvent({ type: CUSTOM_EVENT.APP_CLOSED, data: {} })
  }

  handleSaveEditLabel = async newLabel => {
    const { props, state } = this
    const fetchPutWorkspaceLabel = await handleFetchResult(await putLabel(state.config.apiUrl, state.content, newLabel))

    switch (fetchPutWorkspaceLabel.apiResponse.status) {
      case 200:
        this.setState(prev => ({ content: { ...prev.content, label: newLabel } }))
        GLOBAL_dispatchEvent({ type: CUSTOM_EVENT.REFRESH_WORKSPACE_LIST, data: {} })
        GLOBAL_dispatchEvent({ type: CUSTOM_EVENT.REFRESH_WORKSPACE_DETAIL, data: {} })
        break
      default: this.sendGlobalFlashMessage(props.t('Error while saving new shared space label', 'warning'))
    }
  }

  handleClickToggleFormNewMember = () => this.setState(prev => ({ displayFormNewMember: !prev.displayFormNewMember }))

  handleChangeDescription = e => {
    const newDescription = e.target.value
    this.setState(prev => ({ content: { ...prev.content, description: newDescription } }))
  }

  handleClickValidateNewDescription = async () => {
    const { props, state } = this
    const fetchPutDescription = await handleFetchResult(await putDescription(state.config.apiUrl, state.content, state.content.description))

    switch (fetchPutDescription.apiResponse.status) {
      case 200:
        this.sendGlobalFlashMessage(props.t('Save successful', 'info'))
        GLOBAL_dispatchEvent({ type: CUSTOM_EVENT.REFRESH_WORKSPACE_LIST, data: {} })
        break
      default: this.sendGlobalFlashMessage(props.t('Error while saving new description', 'warning'))
    }
  }

  handleClickNewRole = async (memberId, slugNewRole) => {
    const { props, state } = this
    const fetchPutUserRole = await handleFetchResult(await putMemberRole(state.config.apiUrl, state.content.workspace_id, memberId, slugNewRole))

    switch (fetchPutUserRole.apiResponse.status) {
      case 200:
        this.setState(prev => ({
          content: {
            ...prev.content,
            memberList: prev.content.memberList.map(m => m.user_id === memberId ? { ...m, role: slugNewRole } : m)
          }
        }))
        GLOBAL_dispatchEvent({ type: CUSTOM_EVENT.REFRESH_DASHBOARD_MEMBER_LIST, data: {} })
        break
      default: this.sendGlobalFlashMessage(props.t('Error while saving new role for member', 'warning'))
    }
  }

  handleToggleAgendaEnabled = async () => {
    const { props, state } = this
    const oldAgendaEnabledValue = state.content.agenda_enabled
    const newAgendaEnabledValue = !state.content.agenda_enabled

    this.setState(prev => ({ content: { ...prev.content, agenda_enabled: newAgendaEnabledValue } }))
    const fetchToggleAgendaEnabled = await handleFetchResult(await putAgendaEnabled(state.config.apiUrl, state.content, newAgendaEnabledValue))

    switch (fetchToggleAgendaEnabled.apiResponse.status) {
      case 200:
        this.sendGlobalFlashMessage(
          newAgendaEnabledValue ? props.t('Agenda activated') : props.t('Agenda deactivated'),
          'info'
        )
        GLOBAL_dispatchEvent({ type: CUSTOM_EVENT.REFRESH_WORKSPACE_LIST, data: {} })
        break
      default:
        this.setState(prev => ({ content: { ...prev.content, agenda_enabled: oldAgendaEnabledValue } }))
        this.sendGlobalFlashMessage(
          newAgendaEnabledValue
            ? props.t('Error while activating agenda')
            : props.t('Error while deactivating agenda'),
          'warning'
        )
    }
  }

<<<<<<< HEAD
  handleToggleUploadEnabled = () => {}
  // handleToggleUploadEnabled = async () => {
  //   const { props, state } = this
  //   const oldUploadEnabledValue = state.content.upload_enabled
  //   const newUploadEnabledValue = !state.content.upload_enabled

  //   this.setState(prev => ({content: {...prev.content, upload_enabled: newUploadEnabledValue}}))
  //   const fetchToggleUploadEnabled = await handleFetchResult(await putUploadEnabled(state.config.apiUrl, state.content, newUploadEnabledValue))

  //   switch (fetchToggleUploadEnabled.apiResponse.status) {
  //     case 200:
  //       this.sendGlobalFlashMessage(
  //         newUploadEnabledValue ? props.t('Upload activated') : props.t('Upload deactivated'),
  //         'info'
  //       )
  //       GLOBAL_dispatchEvent({ type: CUSTOM_EVENT.REFRESH_WORKSPACE_LIST, data: {} })
  //       break
  //     default:
  //       this.setState(prev => ({content: {...prev.content, upload_enabled: oldUploadEnabledValue}}))
  //       this.sendGlobalFlashMessage(
  //         newUploadEnabledValue
  //           ? props.t('Error while activating upload')
  //           : props.t('Error while deactivating upload'),
  //         'warning'
  //       )
  //   }
  // }

  handleToggleDownloadEnabled = () => {}
  // handleToggleDownloadEnabled = async () => {
  //   const { props, state } = this
  //   const oldDownloadEnabledValue = state.content.download_enabled
  //   const newDownloadEnabledValue = !state.content.download_enabled

  //   this.setState(prev => ({content: {...prev.content, download_enabled: newDownloadEnabledValue}}))
  //   const fetchToggleDownloadEnabled = await handleFetchResult(await putDownloadEnabled(state.config.apiUrl, state.content, newDownloadEnabledValue))

  //   switch (fetchToggleDownloadEnabled.apiResponse.status) {
  //     case 200:
  //       this.sendGlobalFlashMessage(
  //         newDownloadEnabledValue ? props.t('Download activated') : props.t('Download deactivated'),
  //         'info'
  //       )
  //       GLOBAL_dispatchEvent({ type: CUSTOM_EVENT.REFRESH_WORKSPACE_LIST, data: {} })
  //       break
  //     default:
  //       this.setState(prev => ({content: {...prev.content, download_enabled: oldDownloadEnabledValue}}))
  //       this.sendGlobalFlashMessage(
  //         newDownloadEnabledValue
  //           ? props.t('Error while activating download')
  //           : props.t('Error while deactivating download'),
  //         'warning'
  //       )
  //   }
  // }

  handleClickNewMemberRole = slugRole => this.setState(prev => ({newMember: {...prev.newMember, role: slugRole}}))
=======
  handleClickNewMemberRole = slugRole => this.setState(prev => ({ newMember: { ...prev.newMember, role: slugRole } }))
>>>>>>> c5bdc5e6

  isEmail = string => /\S*@\S*\.\S{2,}/.test(string)

  handleChangeNewMemberName = async newNameOrEmail => {
    this.setState(prev => ({
      newMember: {
        ...prev.newMember,
        nameOrEmail: newNameOrEmail,
        isEmail: this.isEmail(newNameOrEmail)
      },
      autoCompleteClicked: false
    }))

    if (newNameOrEmail.length >= 2) {
      await this.handleSearchUser(newNameOrEmail)
      this.setState({ autoCompleteFormNewMemberActive: true })
    }
  }

  handleClickKnownMember = knownMember => {
    this.setState(prev => ({
      newMember: {
        ...prev.newMember,
        id: knownMember.user_id,
        nameOrEmail: knownMember.public_name,
        avatarUrl: knownMember.avatar_url,
        isEmail: false
      },
      autoCompleteFormNewMemberActive: false,
      autoCompleteClicked: true
    }))
  }

  handleClickAutoComplete = () => this.setState({
    autoCompleteFormNewMemberActive: false,
    autoCompleteClicked: true
  })

  handleSearchUser = async userNameToSearch => {
    const { props, state } = this
    const fetchUserKnownMemberList = await handleFetchResult(await getMyselfKnownMember(state.config.apiUrl, userNameToSearch, state.content.workspace_id))
    switch (fetchUserKnownMemberList.apiResponse.status) {
      case 200: this.setState({ searchedKnownMemberList: fetchUserKnownMemberList.body }); break
      default: this.sendGlobalFlashMessage(props.t('Error while fetching known members list', 'warning'))
    }
  }

  handleClickDeleteMember = async userId => {
    const { props, state } = this
    const fetchDeleteMember = await deleteMember(state.config.apiUrl, state.content.workspace_id, userId)
    switch (fetchDeleteMember.status) {
      case 204:
        this.setState(prev => ({
          content: {
            ...prev.content,
            memberList: prev.content.memberList.filter(m => m.user_id !== userId)
          }
        }))
        this.sendGlobalFlashMessage(props.t('Member removed', 'info'))
        GLOBAL_dispatchEvent({ type: CUSTOM_EVENT.REFRESH_WORKSPACE_LIST, data: {} })
        break
      default: this.sendGlobalFlashMessage(props.t('Error while removing member', 'warning'))
    }
  }

  handleClickValidateNewMember = async () => {
    const { props, state } = this

    if (state.newMember.nameOrEmail === '') {
      this.sendGlobalFlashMessage(props.t('Please set a name or email'), 'warning')
      return
    }

    if (state.newMember.role === '') {
      this.sendGlobalFlashMessage(props.t('Please set a role'), 'warning')
      return
    }

    const newMemberInKnownMemberList = state.searchedKnownMemberList.find(u => u.public_name === state.newMember.nameOrEmail)

    if (
      state.config.system && state.config.system.config &&
      !state.config.system.config.email_notification_activated &&
      !newMemberInKnownMemberList
    ) {
      this.sendGlobalFlashMessage(props.t('Unknown user'), 'warning')
      return false
    }

    if (state.newMember.id === '' && newMemberInKnownMemberList) { // this is to force sending the id of the user to the api if he exists
      this.setState({ newMember: { ...state.newMember, id: newMemberInKnownMemberList.user_id } })
    }

    const fetchWorkspaceNewMember = await handleFetchResult(await postWorkspaceMember(state.config.apiUrl, state.content.workspace_id, {
      id: state.newMember.id || newMemberInKnownMemberList ? newMemberInKnownMemberList.user_id : null,
      publicName: state.newMember.isEmail ? '' : state.newMember.nameOrEmail,
      email: state.newMember.isEmail ? state.newMember.nameOrEmail : '',
      role: state.newMember.role
    }))

    switch (fetchWorkspaceNewMember.apiResponse.status) {
      case 200:
        this.loadContent()
        this.setState({
          newMember: {
            id: '',
            nameOrEmail: '',
            role: '',
            avatarUrl: '',
            isEmail: false
          },
          autoCompleteFormNewMemberActive: false,
          displayFormNewMember: false
        })
        this.sendGlobalFlashMessage(props.t('Member added', 'info'))
        GLOBAL_dispatchEvent({ type: CUSTOM_EVENT.REFRESH_WORKSPACE_LIST, data: {} })
        break
      case 400:
        switch (fetchWorkspaceNewMember.body.code) {
          case 2042: this.sendGlobalFlashMessage(props.t('This account is deactivated'), 'warning'); break
          case 1001:
            const ErrorMsg = () => (
              <div>
                {props.t('Unknown user')}<br />
                {props.t('Note, only administrators can send invitational email')}
              </div>
            )
            this.sendGlobalFlashMessage(<ErrorMsg />, 'warning')
            break
          case 3008: this.sendGlobalFlashMessage(props.t('This user already is in the shared space'), 'warning'); break
          default: this.sendGlobalFlashMessage(props.t('Error while adding the member to the shared space'), 'warning')
        }
        break
      default: this.sendGlobalFlashMessage(props.t('Error while adding the member to the shared space', 'warning'))
    }
  }

  handleClickDeleteWorkspaceBtn = () => this.setState({ displayPopupValidateDeleteWorkspace: true })

  handleClickClosePopupDeleteWorkspace = () => this.setState({ displayPopupValidateDeleteWorkspace: false })

  handleClickValidateDeleteWorkspace = async () => {
    const { props, state } = this

    const fetchDeleteWorkspace = await deleteWorkspace(state.config.apiUrl, state.content.workspace_id)
    switch (fetchDeleteWorkspace.status) {
      case 204:
        GLOBAL_dispatchEvent({ type: CUSTOM_EVENT.REFRESH_WORKSPACE_LIST_THEN_REDIRECT, data: { url: '/ui' } })
        // GLOBAL_dispatchEvent({type: 'refreshWorkspaceList', data: {}})
        this.handleClickBtnCloseApp()
        break
      default: this.sendGlobalFlashMessage(props.t('Error while deleting shared space', 'warning'))
    }
  }

  render () {
    const { state } = this

    if (!state.isVisible) return null

    return (
      <PopinFixed
        customClass={`${state.config.slug}`}
        customColor={state.config.hexcolor}
      >
        <PopinFixedHeader
          customClass={`${state.config.slug}`}
          customColor={state.config.hexcolor}
          faIcon={state.config.faIcon}
          rawTitle={state.content.label}
          componentTitle={<div>{state.content.label}</div>}
          userRoleIdInWorkspace={state.loggedUser.userRoleIdInWorkspace}
          onClickCloseBtn={this.handleClickBtnCloseApp}
          onValidateChangeTitle={this.handleSaveEditLabel}
        />

        <PopinFixedOption
          customColor={state.config.hexcolor}
          customClass={`${state.config.slug}`}
          i18n={i18n}
          display={false}
        />

        <PopinFixedContent
          customClass={`${state.config.slug}__contentpage`}
        >
          <WorkspaceAdvancedConfiguration
            customColor={state.config.hexcolor}
            description={state.content.description}
            displayPopupValidateDeleteWorkspace={state.displayPopupValidateDeleteWorkspace}
            onClickValidateNewDescription={this.handleClickValidateNewDescription}
            onClickClosePopupDeleteWorkspace={this.handleClickClosePopupDeleteWorkspace}
            onClickDeleteWorkspaceBtn={this.handleClickDeleteWorkspaceBtn}
            onClickValidatePopupDeleteWorkspace={this.handleClickValidateDeleteWorkspace}
            onChangeDescription={this.handleChangeDescription}
            key={'workspace_advanced'}
          />

          <PopinFixedRightPart
            customClass={`${state.config.slug}__contentpage`}
            customColor={state.config.hexcolor}
            menuItemList={[
              {
                id: 'members_list',
                label: this.props.t('Members List'),
                icon: 'fa-users',
                children: <WorkspaceMembersList
                  displayFormNewMember={state.displayFormNewMember}
                  memberList={state.content.memberList}
                  roleList={state.config.roleList}
                  onClickNewRole={this.handleClickNewRole}
                  loggedUser={state.loggedUser}
                  onClickDeleteMember={this.handleClickDeleteMember}
                  onClickToggleFormNewMember={this.handleClickToggleFormNewMember}
                  newMemberName={state.newMember.nameOrEmail}
                  isEmail={state.newMember.isEmail}
                  onChangeNewMemberName={this.handleChangeNewMemberName}
                  searchedKnownMemberList={state.searchedKnownMemberList}
                  onClickKnownMember={this.handleClickKnownMember}
                  newMemberRole={state.newMember.role}
                  onClickNewMemberRole={this.handleClickNewMemberRole}
                  onClickValidateNewMember={this.handleClickValidateNewMember}
                  autoCompleteFormNewMemberActive={state.autoCompleteFormNewMemberActive}
                  emailNotifActivated={state.config.system.config.email_notification_activated}
                  canSendInviteNewUser={
                    [state.config.profileObject.ADMINISTRATOR.slug, state.config.profileObject.MANAGER.slug].includes(state.loggedUser.profile)
                  }
                  userRoleIdInWorkspace={state.loggedUser.userRoleIdInWorkspace}
                  autoCompleteClicked={state.autoCompleteClicked}
                  onClickAutoComplete={this.handleClickAutoComplete}
                />
              },
              {
                id: 'optional_functionalities',
                label: this.props.t('Optional Functionalities'),
                icon: 'fa-cog',
                children: <OptionalFunctionalities
                  appAgendaAvailable={state.content.appAgendaAvailable}
                  agendaEnabled={state.content.agenda_enabled}
                  onToggleAgendaEnabled={this.handleToggleAgendaEnabled}
                  downloadEnabled // ={state.content.download_enabled}
                  onToggleDownloadEnabled={this.handleToggleDownloadEnabled}
                  uploadEnabled // ={state.content.upload_enabled}
                  onToggleUploadEnabled={this.handleToggleUploadEnabled}
                />
              }
            ]}
          />
        </PopinFixedContent>
      </PopinFixed>
    )
  }
}

export default withTranslation()(Radium(WorkspaceAdvanced))<|MERGE_RESOLUTION|>--- conflicted
+++ resolved
@@ -1,11 +1,6 @@
 import React from 'react'
-<<<<<<< HEAD
 import WorkspaceAdvancedConfiguration from '../component/WorkspaceAdvancedConfiguration.jsx'
-import { translate } from 'react-i18next'
-=======
-import WorkspaceAdvancedComponent from '../component/WorkspaceAdvancedComponent.jsx'
 import { withTranslation } from 'react-i18next'
->>>>>>> c5bdc5e6
 import i18n from '../i18n.js'
 import {
   addAllResourceI18n,
@@ -14,13 +9,9 @@
   PopinFixedHeader,
   PopinFixedOption,
   PopinFixedContent,
-<<<<<<< HEAD
   PopinFixedRightPart,
-  CUSTOM_EVENT
-=======
   CUSTOM_EVENT,
   appFeatureCustomEventHandlerShowApp
->>>>>>> c5bdc5e6
 } from 'tracim_frontend_lib'
 import { debug } from '../debug.js'
 import {
@@ -249,7 +240,6 @@
     }
   }
 
-<<<<<<< HEAD
   handleToggleUploadEnabled = () => {}
   // handleToggleUploadEnabled = async () => {
   //   const { props, state } = this
@@ -306,10 +296,7 @@
   //   }
   // }
 
-  handleClickNewMemberRole = slugRole => this.setState(prev => ({newMember: {...prev.newMember, role: slugRole}}))
-=======
-  handleClickNewMemberRole = slugRole => this.setState(prev => ({ newMember: { ...prev.newMember, role: slugRole } }))
->>>>>>> c5bdc5e6
+  handleClickNewMemberRole = slugRole => this.setState(prev => ({ newMember: {...prev.newMember, role: slugRole } }))
 
   isEmail = string => /\S*@\S*\.\S{2,}/.test(string)
 
