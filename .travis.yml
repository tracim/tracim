--- conflicted
+++ resolved
@@ -59,44 +59,8 @@
     - pip install -r "requirements.txt"
     - pip install -r "requirements-test.txt"
     - pip install -r "requirements-storage-s3.txt"
-<<<<<<< HEAD
-    # postgresql
-    - |
-      if [ "${DB}" == "postgres" ]; then
-        docker pull postgres:9.6
-        docker run -d -p 5432:5432 --name postgres -e POSTGRES_DB=tracim_test -e POSTGRES_USER=user -e POSTGRES_PASSWORD=secret postgres:9.6
-        pip install -r "requirements-db-postgres.txt"
-      fi
-    # mysql 8+
-    - |
-      if [ "${DB}" == "mysql" ]; then
-        docker pull mysql:8.0
-        docker run -d -p 3306:3306 --name mysqld -e MYSQL_DATABASE=tracim_test -e MYSQL_USER=user -e MYSQL_PASSWORD=secret -e MYSQL_RANDOM_ROOT_PASSWORD=true --tmpfs /var/lib/mysql mysql:8.0
-        pip install -r "requirements-db-mysql.txt"
-      fi
-    # mariadb 10.3
-    - |
-      if [ "${DB}" == "mariadb" ]; then
-        docker pull mariadb/server:10.3
-        docker run -d -p 3306:3306 --name mariadbd -e MARIADB_DATABASE=tracim_test -e MARIADB_USER=user -e MARIADB_PASSWORD=secret -e MARIADB_RANDOM_ROOT_PASSWORD=true mariadb/server:10.3
-        pip install -r "requirements-db-mysql.txt"
-      fi
-    # sqlite : do nothing
-    - pip install -e "."
-    - cd $TRAVIS_BUILD_DIR
-  before_script:
-    - docker pull mailhog/mailhog
-    - docker run -d -p 1025:1025 -p 8025:8025 mailhog/mailhog
-    - docker pull rroemhild/test-openldap:1.1
-    - docker run -d -p 3890:389 rroemhild/test-openldap:1.1
-    - cd $TRAVIS_BUILD_DIR/backend
-    - docker-compose pull
-    - docker-compose up -d minio elasticsearch
-    - cd $TRAVIS_BUILD_DIR
-=======
     - pip install -r "requirements-db-postgres.txt"
     - pip install -r "requirements-db-mysql.txt"
->>>>>>> 923aff13
     # using old version of pytest-cov to avoid
     # version conflict with python-coveralls
     # see https://github.com/z4r/python-coveralls/issues/66
