--- conflicted
+++ resolved
@@ -198,23 +198,6 @@
       env:
         - DB=mariadb
       if: commit_message !~ /(\[skip ci pytest\])/
-<<<<<<< HEAD
-
-=======
-    # INFO - C.H - 2019-07-03 - Stage: Frontend unit  tests ###
-    - stage: frontend
-      name: Frontend unit tests
-      # NOTE - S.G. - 2021-07-29 - By default travis provides node 10
-      before_install:
-        - nvm install 14
-      install:
-        - ./install_frontend_dependencies.sh
-        - ./build_full_frontend.sh
-      script:
-        - cd "$TRAVIS_BUILD_DIR"
-        - ./run_frontend_unit_test.sh
-      if: commit_message !~ /(\[skip ci unit_test\])/
->>>>>>> 56fc06a2
     # INFO - G.M - 2019-04-25 - Stage: Functional Test ###
     - stage: quick-tests/static-tests/backend/frontend
       name: Functional tests using Cypress
