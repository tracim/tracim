--- conflicted
+++ resolved
@@ -177,14 +177,11 @@
         - DB=sqlite
         - COVERAGE=1
         - TRACIM_SQLALCHEMY__URL=$DEFAULT_SQLITE_SQLALCHEMY__URL
-<<<<<<< HEAD
       after_success:
       - cd $TRAVIS_BUILD_DIR
       - cat .coverage
       - coveralls
-=======
-      if: commit_message !~ /(\[skip ci pytest\])/
->>>>>>> 23f768a1
+      if: commit_message !~ /(\[skip ci pytest\])/
     - stage: backend
       <<: *_backend_test
       env:
@@ -212,13 +209,10 @@
         - cd $TRAVIS_BUILD_DIR/functionnal_tests
         - npm run travis-cypress-run
         - cd $TRAVIS_BUILD_DIR
-<<<<<<< HEAD
       after_failure:
         - touch $PSERVE_LOG
         - cat $PSERVE_LOG
-=======
       if: commit_message !~ /(\[skip ci cypress\])/
->>>>>>> 23f768a1
 
 stages:
   - static-tests
