---
env:
  global:
    - DEFAULT_SQLITE_SQLALCHEMY__URL=sqlite:////tmp/tracim.sqlite
    - DEFAULT_MYSQL_SQLALCHEMY__URL=mysql+pymysql://user:secret@127.0.0.1:3306/tracim_test
    - DEFAULT_POSTGRES_SQLALCHEMY__URL=postgresql://user:secret@127.0.0.1:5432/tracim_test?client_encoding=utf8
    - DB=sqlite
    - COVERAGE=0
    - PSERVE_LOG=/tmp/pserve_log.log
    - TRACIM_SQLALCHEMY__URL=$DEFAULT_SQLITE_SQLALCHEMY__URL
    - TRACIM_DEPOT_STORAGE_NAME=test
    - TRACIM_DEPOT_STORAGE_DIR=/tmp/test/depot
    - TRACIM_PREVIEW_CACHE_DIR=/tmp/test/preview_cache
    - TRACIM_COLOR__CONFIG_FILE_PATH=$TRAVIS_BUILD_DIR/backend/color-test.json
    - TRACIM_SESSION__DATA_DIR=/tmp/test/sessions/data
    - TRACIM_SESSION__LOCK_DIR=/tmp/test/sessions/lock
    - TRACIM_COLLABORATIVE_DOCUMENT_EDITION__FILE_TEMPLATE_DIR=$TRAVIS_BUILD_DIR/backend/tracim_backend/templates/open_documents
    - TRACIM_CALDAV__RADICALE__STORAGE__FILESYSTEM_FOLDER=/tmp/test/radicale_storage
    - TEST_CONFIG_FILE_PATH=$TRAVIS_BUILD_DIR/backend/tests_configs.ini
    - TEST_PUSHPIN_FILE_PATH=$TRAVIS_BUILD_DIR/backend/pushpin_test.conf
    - TEST_MIGRATION_SCRIPT_LOCATION=$TRAVIS_BUILD_DIR/backend/tracim_backend/migration
    - TRACIM_SEARCH__ELASTICSEARCH__INDEX_ALIAS=tracim_content_travis_test
language: python
dist: bionic
python: "3.6"
os: linux

_install_backend: &_install_backend
  addons:
    apt:
      packages:
        - libreoffice
        - imagemagick
        - libmagickwand-dev
        - ghostscript
        - libfile-mimeinfo-perl
        - poppler-utils
        - qpdf
        - ffmpeg
        - ufraw-batch
        - libldap2-dev
        - libsasl2-dev
        - docker-ce
        - docker-compose
        - libimage-exiftool-perl
  services:
    - redis
  before_install:
    # INFO - G.M - 2019-05-02 - some useful debug information
    - echo "$TRACIM_COLOR__CONFIG_FILE_PATH"
    - cat "$TRACIM_COLOR__CONFIG_FILE_PATH"
    - echo "$TRACIM_SQLALCHEMY__URL"
    - mkdir -p $TRACIM_DEPOT_STORAGE_DIR
    - mkdir -p $TRACIM_PREVIEW_CACHE_DIR
    - mkdir -p $TRACIM_SESSION__DATA_DIR
    - mkdir -p $TRACIM_SESSION__LOCK_DIR
    - mkdir -p $TRACIM_CALDAV__RADICALE__STORAGE__FILESYSTEM_FOLDER
    - ls -R /tmp/test
  install:
    - cd $TRAVIS_BUILD_DIR/backend
    - pip install -r "requirements-build.txt"
    - pip install -r "requirements.txt"
    - pip install -r "requirements-test.txt"
    # postgresql
    - |
      if [ "${DB}" == "postgres" ]; then
<<<<<<< HEAD
        docker pull postgres:9.6
        docker run -d -p 5432:5432 --name postgres -e POSTGRES_DB=tracim_test -e POSTGRES_USER=user -e POSTGRES_PASSWORD=secret postgres:9.6
        pip install -e ".[postgresql,testing]"
=======
        docker pull postgres:9.3
        docker run -d -p 5432:5432 --name postgres -e POSTGRES_DB=tracim_test -e POSTGRES_USER=user -e POSTGRES_PASSWORD=secret postgres:9.3
        pip install -r "requirements-db-postgres.txt"
>>>>>>> 874e9739
      fi
    # mysql 8+
    - |
      if [ "${DB}" == "mysql" ]; then
        docker pull mysql:8.0
        docker run -d -p 3306:3306 --name mysqld -e MYSQL_DATABASE=tracim_test -e MYSQL_USER=user -e MYSQL_PASSWORD=secret -e MYSQL_RANDOM_ROOT_PASSWORD=true --tmpfs /var/lib/mysql mysql:8.0
        pip install -r "requirements-db-mysql.txt"
      fi
    # mariadb 10.3
    - |
      if [ "${DB}" == "mariadb" ]; then
        docker pull mariadb/server:10.3
        docker run -d -p 3306:3306 --name mariadbd -e MARIADB_DATABASE=tracim_test -e MARIADB_USER=user -e MARIADB_PASSWORD=secret -e MARIADB_RANDOM_ROOT_PASSWORD=true mariadb/server:10.3
        pip install -r "requirements-db-mysql.txt"
      fi
    # sqlite : do nothing
    - pip install -e "."
    - cd $TRAVIS_BUILD_DIR
  before_script:
    - docker pull mailhog/mailhog
    - docker run -d -p 1025:1025 -p 8025:8025 mailhog/mailhog
    - docker pull rroemhild/test-openldap
    - docker run -d -p 3890:389 rroemhild/test-openldap
    - docker pull elasticsearch:7.0.0
    - docker run -d -p 9200:9200 -p 9300:9300 -e "discovery.type=single-node" -e "cluster.routing.allocation.disk.threshold_enabled=false" elasticsearch:7.0.0
    # using old version of pytest-cov to avoid
    # version conflict with python-coveralls
    # see https://github.com/z4r/python-coveralls/issues/66
    - sh -c "if [ '$COVERAGE' = '1' ]; then pip install \"pytest-cov<2.6\" \"python-coveralls\"; fi"


_install_full_tracim: &_install_full_tracim
  <<: *_install_backend
  before_script:
    # setup backend for running
    - cd $TRAVIS_BUILD_DIR/backend
    - cp ../color.json.sample ../color.json
    - tracimcli db init -c $BACKEND_TEST_CONFIG_FILE -d
    - alembic -c $BACKEND_TEST_CONFIG_FILE stamp head
    # install frontend
    - cd $TRAVIS_BUILD_DIR
    - ./install_frontend_dependencies.sh
    - ./build_full_frontend.sh
    - IGNORE_APT_INSTALL=true ./setup_functionnal_tests.sh

_backend_quick_test: &_backend_quick_test
  <<: *_install_backend
  # INFO - G.M - 2019-04-25 - override docker usage by overriding
  addons:
    apt:
      packages:
        - libimage-exiftool-perl
  services:
    - redis-server
  before_script:
  script:
    - pytest backend --ignore "backend/tracim_backend/tests/functional" --ignore "backend/tracim_backend/tests/commands"

_backend_test: &_backend_test
  <<: *_install_backend
  script:
    - sh -c "if [ '$COVERAGE' = 1 ]; then pytest --cov backend; else pytest backend; fi"


jobs:
  include:
    # TODO BS 2018-10-12: Re-enable this test when setup.py list deps as strict
    #  - stage: quick-tests
    #    name: Check requirement.txt
    #    python: "3.5"
    #    addons:
    #    services:
    #    before_install:
    #      - cd backend
    #    install:
    #      - pip install -r "requirements-build.txt"
    #      - pip install pip-tools
    #    before_script:
    #      - mv requirements.txt requirements_from_source.txt
    #    script:
    #      - pip-compile
    #      - diff -u requirements.txt requirements_from_source.txt
    #    after_success: true

    # INFO - G.M - 2019-04-25 - Stage: Static tests ###
    - stage: static-tests
      name: black
      install:
        - pip install -r $TRAVIS_BUILD_DIR/backend/requirements-devtool.txt
      script:
        - black --version
        - black -l 100 --exclude '/(\..*)/' --diff --check $TRAVIS_BUILD_DIR/backend/tracim_backend
    - stage: static-tests
      name: isort
      install:
        - pip install -r $TRAVIS_BUILD_DIR/backend/requirements-devtool.txt
      script:
        - echo -n "isort " & isort --version-number
        - isort -df -c $TRAVIS_BUILD_DIR/backend/tracim_backend/**/*.py
    - stage: static-tests
      name: flake8
      install:
        - pip install -r $TRAVIS_BUILD_DIR/backend/requirements-devtool.txt
      script:
        - flake8 --version
        - flake8 $TRAVIS_BUILD_DIR/backend/tracim_backend

    # INFO - G.M - 2019-04-25 - Stage: Quick Tests ###
    - stage: quick-tests
      name: "Python: 3.6"
      <<: *_backend_quick_test
      python: "3.6"
      if: commit_message !~ /(\[skip ci pytest\])/
    - stage: quick-tests
      name: "Python: 3.5"
      <<: *_backend_quick_test
      python: "3.5"
      if: commit_message !~ /(\[skip ci pytest\])/
    - stage: quick-tests
      name: "Python: 3.7"
      dist: xenial
      <<: *_backend_quick_test
      python: "3.7"
      if: commit_message !~ /(\[skip ci pytest\])/

    # INFO - G.M - 2019-04-25 - Stage: Backend ###
    - stage: backend
      <<: *_backend_test
      env:
        - DB=sqlite
        - COVERAGE=1
        - TRACIM_SQLALCHEMY__URL=$DEFAULT_SQLITE_SQLALCHEMY__URL
      after_success:
        - cd $TRAVIS_BUILD_DIR
        - cat .coverage
        - coveralls
      if: commit_message !~ /(\[skip ci pytest\])/
    - stage: backend
      <<: *_backend_test
      env:
        - DB=postgres
        - TRACIM_SQLALCHEMY__URL=$DEFAULT_POSTGRES_SQLALCHEMY__URL
      if: commit_message !~ /(\[skip ci pytest\])/
    - stage: backend
      <<: *_backend_test
      env:
        - DB=mysql
        - TRACIM_SQLALCHEMY__URL=$DEFAULT_MYSQL_SQLALCHEMY__URL
      if: commit_message !~ /(\[skip ci pytest\])/
    - stage: backend
      <<: *_backend_test
      env:
        - DB=mariadb
        - TRACIM_SQLALCHEMY__URL=$DEFAULT_MYSQL_SQLALCHEMY__URL
      if: commit_message !~ /(\[skip ci pytest\])/
    # INFO - C.H - 2019-07-03 - Stage: Frontend unit  tests ###
    - stage: frontend
      name: Frontend unit tests
      install:
        - ./install_frontend_dependencies.sh
        - ./build_full_frontend.sh
      env:
        - TRAVIS_NODE_VERSION="10"
      script:
        - cd $TRAVIS_BUILD_DIR/frontend_lib
        - yarn run test
        - cd $TRAVIS_BUILD_DIR/frontend
        - yarn run test
        - cd $TRAVIS_BUILD_DIR/frontend_app_html-document
        - yarn run test
        - cd $TRAVIS_BUILD_DIR/frontend_app_file
        - yarn run test
        - cd $TRAVIS_BUILD_DIR/frontend_app_thread
        - yarn run test
        - cd $TRAVIS_BUILD_DIR/frontend_app_folder_advanced
        - yarn run test
        - cd $TRAVIS_BUILD_DIR/frontend_app_workspace
        - yarn run test
        - cd $TRAVIS_BUILD_DIR/frontend_app_workspace_advanced
        - yarn run test
        - cd $TRAVIS_BUILD_DIR/frontend_app_agenda
        - yarn run test
        - cd $TRAVIS_BUILD_DIR/frontend_app_admin_workspace_user
        - yarn run test
        - cd $TRAVIS_BUILD_DIR/frontend_app_gallery
        - yarn run test
        - cd $TRAVIS_BUILD_DIR
      if: commit_message !~ /(\[skip ci unit_test\])/
    # INFO - G.M - 2019-04-25 - Stage: Functional Test ###
    - stage: frontend
      name: Functional tests using Cypress
      <<: *_install_full_tracim
      env:
        - DB=sqlite;
        - TRACIM_SQLALCHEMY__URL=sqlite:////tmp/tracim_cypress.sqlite
        - BACKEND_TEST_CONFIG_FILE=cypress_test.ini
        - TRAVIS_NODE_VERSION="10"
      script:
        - cd $TRAVIS_BUILD_DIR/backend
        - PUSHPIN_CONFIG_DIR=./pushpin_cypress_config docker-compose up -d pushpin
        - nohup pserve $BACKEND_TEST_CONFIG_FILE > $PSERVE_LOG 2>&1 &
        - nohup tracimcli caldav start &
        - cd $TRAVIS_BUILD_DIR/functionnal_tests
        - yarn run travis-cypress-run
        - cd $TRAVIS_BUILD_DIR
      if: commit_message !~ /(\[skip ci cypress\])/

stages:
  - static-tests
  - quick-tests
  - backend
  - frontend
  - functional<|MERGE_RESOLUTION|>--- conflicted
+++ resolved
@@ -64,15 +64,9 @@
     # postgresql
     - |
       if [ "${DB}" == "postgres" ]; then
-<<<<<<< HEAD
         docker pull postgres:9.6
         docker run -d -p 5432:5432 --name postgres -e POSTGRES_DB=tracim_test -e POSTGRES_USER=user -e POSTGRES_PASSWORD=secret postgres:9.6
-        pip install -e ".[postgresql,testing]"
-=======
-        docker pull postgres:9.3
-        docker run -d -p 5432:5432 --name postgres -e POSTGRES_DB=tracim_test -e POSTGRES_USER=user -e POSTGRES_PASSWORD=secret postgres:9.3
         pip install -r "requirements-db-postgres.txt"
->>>>>>> 874e9739
       fi
     # mysql 8+
     - |
