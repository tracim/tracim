--- conflicted
+++ resolved
@@ -38,8 +38,4 @@
 script: "cd ${TRAVIS_BUILD_DIR}/tracim && nosetests -c ${TRAVIS_BUILD_DIR}/tracim/test.ini -v --with-coverage --cover-package=tracim --cover-erase"
 
 after_success:
-<<<<<<< HEAD
-  - coveralls
-=======
-- coveralls
->>>>>>> 8f2349e5
+  - coveralls