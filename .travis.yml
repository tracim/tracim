---
env:
  global:
    - BACKEND_TEST_CONFIG_FILE=tests_configs.ini
    - DEFAULT_SQLITE_SQLALCHEMY__URL=sqlite:////tmp/tracim.sqlite
    - DEFAULT_MYSQL_SQLALCHEMY__URL=mysql+pymysql://root@localhost/tracim_test
    - DEFAULT_POSTGRES_SQLALCHEMY__URL=postgresql://postgres:dummy@127.0.0.1:5432/tracim_test?client_encoding=utf8
    - DB=sqlite
    - TRACIM_SQLALCHEMY__URL=$DEFAULT_SQLITE_SQLALCHEMY__URL
    - TRACIM_DEPOT_STORAGE_NAME=test
    - TRACIM_DEPOT_STORAGE_DIR=/tmp/test/depot
    - TRACIM_PREVIEW_CACHE_DIR=/tmp/test/preview_cache
    - TRACIM_COLOR__CONFIG_FILE_PATH=$TRAVIS_BUILD_DIR/backend/color-test.json
sudo: false
language: python
dist: trusty
python:
  - "3.6"

_install_backend: &_install_backend
  addons:
    postgresql: "9.3"
    apt:
      packages:
        - libreoffice
        - imagemagick
        - libmagickwand-dev
        - ghostscript
        - libfile-mimeinfo-perl
        - poppler-utils
        - qpdf
        - libldap2-dev
        - libsasl2-dev
        - docker-ce
        - libimage-exiftool-perl
  services:
    - redis-server
    - mysql
  before_install:
    - docker pull mailhog/mailhog
    - docker run -d -p 1025:1025 -p 8025:8025 mailhog/mailhog
    - docker pull rroemhild/test-openldap
    - docker run -d -p 3890:389 rroemhild/test-openldap
    - docker pull elasticsearch:7.0.0
    - docker run -d -p 9200:9200 -p 9300:9300 -e "discovery.type=single-node" -e "cluster.routing.allocation.disk.threshold_enabled=false" elasticsearch:7.0.0
  install:
    - cd $TRAVIS_BUILD_DIR/backend
    - pip install --upgrade pip setuptools
    # using old version of pytest-cov to avoid
    # version conflict with python-coveralls
    # see https://github.com/z4r/python-coveralls/issues/66
    - pip install 'pytest-cov<2.6'
    - pip install python-coveralls
    - pip install -r "requirements.txt"
    # postgresql
    - sh -c "if [ '$DB' = 'postgres' ]; then psql -c 'create database tracim_test;' -U postgres; fi"
    - sh -c "if [ '$DB' = 'postgres' ]; then pip install -e \".[postgresql,testing]\"; fi"
    # mysql
    - sh -c "if [ '$DB' = 'mysql' ]; then mysql -e 'CREATE DATABASE tracim_test;'; fi"
    - sh -c "if [ '$DB' = 'mysql' ]; then pip install -e \".[mysql,testing]\"; fi"
    # sqlite
    - sh -c "if [ '$DB' = 'sqlite' ]; then pip install -e \".[testing]\"; fi"
    - cd $TRAVIS_BUILD_DIR
  before_script:
    # INFO - G.M - 2019-05-02 - some useful debug information
    - echo "$TRACIM_COLOR__CONFIG_FILE_PATH"
    - cat "$TRACIM_COLOR__CONFIG_FILE_PATH"
    - echo "$TRACIM_SQLALCHEMY__URL"
  after_success:
    - coveralls

_install_full_tracim: &_install_full_tracim
  <<: *_install_backend
  install:
    - cd $TRAVIS_BUILD_DIR/backend
    - pip install --upgrade pip setuptools
    # using old version of pytest-cov to avoid
    # version conflict with python-coveralls
    # see https://github.com/z4r/python-coveralls/issues/66
    - pip install 'pytest-cov<2.6'
    - pip install python-coveralls
    - pip install -r "requirements.txt"
    # postgresql
    - sh -c "if [ '$DB' = 'postgres' ]; then psql -c 'create database tracim_test;' -U postgres; fi"
    - sh -c "if [ '$DB' = 'postgres' ]; then pip install -e \".[postgresql,testing]\"; fi"
    # mysql
    - sh -c "if [ '$DB' = 'mysql' ]; then mysql -e 'CREATE DATABASE tracim_test;'; fi"
    - sh -c "if [ '$DB' = 'mysql' ]; then pip install -e \".[mysql,testing]\"; fi"
    # sqlite
    - sh -c "if [ '$DB' = 'sqlite' ]; then pip install -e \".[testing]\"; fi"
    # setup backend for running
    - cp ../color.json.sample ../color.json
    - tracimcli db init -c $BACKEND_TEST_CONFIG_FILE
    - alembic -c $BACKEND_TEST_CONFIG_FILE stamp head
    # install frontend
    - cd $TRAVIS_BUILD_DIR
    - ./install_frontend_dependencies.sh root
    - ./build_full_frontend.sh root
    - ./setup_functionnal_tests.sh root

_backend_quick_test: &_backend_quick_test
  <<: *_install_backend
  # INFO - G.M - 2019-04-25 - override docker usage by overriding
  addons:
    apt:
      packages:
        - libimage-exiftool-perl
  services:
  before_install:
  script:
    - cd $TRAVIS_BUILD_DIR/backend/
    - pytest tracim_backend --ignore "tracim_backend/tests/functional" --ignore "tracim_backend/tests/commands"
    - cd $TRAVIS_BUILD_DIR

_backend_test: &_backend_test
  <<: *_install_backend
  script:
    - cd $TRAVIS_BUILD_DIR/backend/
    - pytest --cov tracim_backend
    - cd $TRAVIS_BUILD_DIR


jobs:
  include:
    # TODO BS 2018-10-12: Re-enable this test when setup.py list deps as strict
    #  - stage: quick-tests
    #    name: Check requirement.txt
    #    python:
    #    - "3.5"
    #    addons:
    #    services:
    #    before_install:
    #      - cd backend
    #    install:
    #      - pip install --upgrade pip setuptools
    #      - pip install pip-tools
    #    before_script:
    #      - mv requirements.txt requirements_from_source.txt
    #    script:
    #      - pip-compile
    #      - diff -u requirements.txt requirements_from_source.txt
    #    after_success: true

    # INFO - G.M - 2019-04-25 - Stage: Static tests ###
    - stage: static-tests
      name: fmt
      install:
        - pip install black isort
      script:
        - black --version
        - echo -n "isort " & isort --version-number
        - black -l 100 --exclude '/(\..*)/' --diff --check $TRAVIS_BUILD_DIR/backend/tracim_backend
        - isort -df -c $TRAVIS_BUILD_DIR/backend/tracim_backend/**/*.py
    - stage: static-tests
      name: flake8
      install:
        - pip install flake8
      script:
        - flake8 --version
        - flake8 $TRAVIS_BUILD_DIR/backend/tracim_backend

    # INFO - G.M - 2019-04-25 - Stage: Quick Tests ###
    - stage: quick-tests
      name: "Python: 3.6"
      <<: *_backend_quick_test
      python:
        - "3.6"
      if: commit_message !~ /(\[skip ci pytest\])/
    - stage: quick-tests
      name: "Python: 3.5"
      <<: *_backend_quick_test
      python:
        - "3.5"
      if: commit_message !~ /(\[skip ci pytest\])/
    - stage: quick-tests
      name: "Python: 3.7"
      dist: xenial
      <<: *_backend_quick_test
      python:
        - "3.7"
      if: commit_message !~ /(\[skip ci pytest\])/

    # INFO - G.M - 2019-04-25 - Stage: Backend ###
    - stage: backend
      <<: *_backend_test
      env:
        - DB=postgres
        - TRACIM_SQLALCHEMY__URL=$DEFAULT_SQLITE_SQLALCHEMY__URL
      if: commit_message !~ /(\[skip ci pytest\])/
    - stage: backend
      <<: *_backend_test
      env:
        - DB=postgres
        - TRACIM_SQLALCHEMY__URL=$DEFAULT_POSTGRES_SQLALCHEMY__URL
      if: commit_message !~ /(\[skip ci pytest\])/
    - stage: backend
      <<: *_backend_test
      env:
        - DB=mysql
        - TRACIM_SQLALCHEMY__URL=$DEFAULT_MYSQL_SQLALCHEMY__URL
      if: commit_message !~ /(\[skip ci pytest\])/
    # INFO - G.M - 2019-04-25 - Stage: Functional Test ###
    - stage: functional
      name: Functional tests using Cypress
      <<: *_install_full_tracim
      env:
        - DB=sqlite;
        - TRACIM_SQLALCHEMY__URL=sqlite:////tmp/tracim_cypress.sqlite
        - BACKEND_TEST_CONFIG_FILE=cypress_test.ini
        - TRAVIS_NODE_VERSION="10"
      script:
        - cd $TRAVIS_BUILD_DIR/backend
        - nohup pserve $BACKEND_TEST_CONFIG_FILE >pserve.log 2>&1 &
        - cd $TRAVIS_BUILD_DIR/functionnal_tests
        - npm run travis-cypress-run
        - cd $TRAVIS_BUILD_DIR
<<<<<<< HEAD
      after_failure:
        - cat $TRAVIS_BUILD_DIR/backend/pserve.log
=======
      if: commit_message !~ /(\[skip ci cypress\])/
>>>>>>> 1c9e88a4

stages:
  - static-tests
  - quick-tests
  - backend
  - functional<|MERGE_RESOLUTION|>--- conflicted
+++ resolved
@@ -214,12 +214,9 @@
         - cd $TRAVIS_BUILD_DIR/functionnal_tests
         - npm run travis-cypress-run
         - cd $TRAVIS_BUILD_DIR
-<<<<<<< HEAD
+      if: commit_message !~ /(\[skip ci cypress\])/
       after_failure:
         - cat $TRAVIS_BUILD_DIR/backend/pserve.log
-=======
-      if: commit_message !~ /(\[skip ci cypress\])/
->>>>>>> 1c9e88a4
 
 stages:
   - static-tests
