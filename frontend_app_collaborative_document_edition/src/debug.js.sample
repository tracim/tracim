--- conflicted
+++ resolved
@@ -4,10 +4,6 @@
   ...defaultDebug,
   config: {
     ...defaultDebug.config,
-<<<<<<< HEAD
-    apiUrl: 'http://unit.test:6543/api',
-=======
->>>>>>> e0858f58
     slug: 'collaborative_document_edition',
     faIcon: 'paperclip',
     hexcolor: '#ffa500',
