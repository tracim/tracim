--- conflicted
+++ resolved
@@ -13,10 +13,7 @@
   "Error while loading Tracim's content type list": " \n",
   "Delete": "Slett",
   "The content has been modified by {{author}}": "Innholdet har blitt endret av {{author}}",
-<<<<<<< HEAD
   "The link has been copied to clipboard": "Lenke kopiert til utklippstavle",
-  "Copy content link": "Kopier innholdslenke"
-=======
+  "Copy content link": "Kopier innholdslenke",
   "Error while saving new available apps list": "Kunne ikke lagre liste over nye tilgjengelige programmer"
->>>>>>> 2f4896b1
 }