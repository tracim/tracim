--- conflicted
+++ resolved
@@ -13,12 +13,7 @@
   isRendered: false,
   renderAppFeature: data => {
     // if loggedUser isn't at least content manager, do not open the advanced folder app
-<<<<<<< HEAD
-    if (data && data.loggedUser && data.loggedUser.idRoleUserWorkspace < ROLE_OBJECT.contentManager.id) return
-=======
-    console.log(data)
-    if (data && data.loggedUser && data.loggedUser.userRoleIdInWorkspace < 4) return
->>>>>>> 87ef9b13
+    if (data && data.loggedUser && data.loggedUser.userRoleIdInWorkspace < ROLE_OBJECT.contentManager.id) return
 
     return ReactDOM.render(
       <FolderAdvanced data={data} />
