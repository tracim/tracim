import React from 'react'
import FolderAdvancedComponent from '../component/FolderAdvanced.jsx'
import i18n from '../i18n.js'
import { translate } from 'react-i18next'
import {
  appContentFactory,
  PopinFixed,
  PopinFixedHeader,
  PopinFixedOption,
  PopinFixedContent,
  handleFetchResult,
  addAllResourceI18n,
  ArchiveDeleteContent,
  CUSTOM_EVENT,
  ROLE,
  buildHeadTitle,
  BREADCRUMBS_TYPE,
  RefreshWarningMessage,
  TLM_ENTITY_TYPE as TLM_ET,
  TLM_CORE_EVENT_TYPE as TLM_CET,
  TLM_SUB_TYPE as TLM_ST,
  TracimComponent
} from 'tracim_frontend_lib'
import { debug } from '../debug.js'
import {
  getFolder,
  getContentTypeList,
  putFolder
} from '../action.async.js'

const filterSubContentTypes = (list) => {
  /* INFO - SG - 2020-06-18
   * Comments cannot be made on a folder, so remove them
   * from the possible content types
   */
  return list.filter(ct => ct.slug !== 'comment')
}

export class FolderAdvanced extends React.Component {
  constructor (props) {
    super(props)

    const param = props.data || debug
    props.setApiUrl(param.config.apiUrl)

    this.state = {
      appName: 'folder',
      editionAuthor: '',
      showRefreshWarning: false,
      isVisible: true,
      config: param.config,
      loggedUser: param.loggedUser,
      content: param.content,
      externalTranslationList: [
        props.t('Create a folder'),
        props.t('Folder')
      ],
      tracimContentTypeList: []
    }

    // i18n has been init, add resources from frontend
    addAllResourceI18n(i18n, this.state.config.translation, this.state.loggedUser.lang)
    i18n.changeLanguage(this.state.loggedUser.lang)

    props.registerCustomEventHandlerList([
      { name: CUSTOM_EVENT.ALL_APP_CHANGE_LANGUAGE, handler: this.handleAllAppChangeLanguage },
      { name: CUSTOM_EVENT.SHOW_APP(param.config.slug), handler: this.handleShowApp },
      { name: CUSTOM_EVENT.HIDE_APP(param.config.slug), handler: this.handleHideApp },
      { name: CUSTOM_EVENT.RELOAD_CONTENT(param.config.slug), handler: this.handleReloadContent },
      { name: CUSTOM_EVENT.RELOAD_APP_FEATURE_DATA(param.config.slug), handler: this.handleReloadAppFeatureData }
    ])

    props.registerLiveMessageHandlerList([
      { entityType: TLM_ET.CONTENT, coreEntityType: TLM_CET.MODIFIED, optionalSubType: TLM_ST.FOLDER, handler: this.handleFolderChanged },
      { entityType: TLM_ET.CONTENT, coreEntityType: TLM_CET.DELETED, optionalSubType: TLM_ST.FOLDER, handler: this.handleFolderChanged },
      { entityType: TLM_ET.CONTENT, coreEntityType: TLM_CET.UNDELETED, optionalSubType: TLM_ST.FOLDER, handler: this.handleFolderChanged }
    ])
  }

  handleAllAppChangeLanguage = async data => {
    const { props } = this
    console.log('%c<WorkspaceAdvanced> Custom event', 'color: #28a745', CUSTOM_EVENT.ALL_APP_CHANGE_LANGUAGE, data)
    props.appContentCustomEventHandlerAllAppChangeLanguage(data, this.setState.bind(this), i18n, false)
    await this.loadContent()
  }

  handleShowApp = data => {
    const { props, state } = this
    console.log('%c<FolderAdvanced> Custom event', 'color: #28a745', CUSTOM_EVENT.SHOW_APP(state.config.slug), data)
    props.appContentCustomEventHandlerShowApp(data.content, state.content, this.setState.bind(this), this.buildBreadcrumbs)
    if (data.content.content_id === state.content.content_id) this.setHeadTitle(state.content.label)
  }

  handleHideApp = data => {
    const { props, state } = this
    console.log('%c<FolderAdvanced> Custom event', 'color: #28a745', CUSTOM_EVENT.HIDE_APP(state.config.slug), data)
    props.appContentCustomEventHandlerHideApp(this.setState.bind(this))
  }

  handleReloadContent = data => {
    const { state } = this
    console.log('%c<FolderAdvanced> Custom event', 'color: #28a745', CUSTOM_EVENT.RELOAD_CONTENT(state.config.slug), data)
    this.setState(prev => ({ content: { ...prev.content, ...data }, isVisible: true }))
  }

  handleReloadAppFeatureData = data => {
    const { props, state } = this
    console.log('%c<FolderAdvanced> Custom event', 'color: #28a745', CUSTOM_EVENT.RELOAD_APP_FEATURE_DATA(state.config.slug), data)
    props.appContentCustomEventHandlerReloadAppFeatureData(this.loadContent, this.loadTimeline)
  }

  handleFolderChanged = data => {
    const { state } = this
    if (data.fields.content.content_id !== state.content.content_id) return

    const clientToken = state.config.apiHeader['X-Tracim-ClientToken']
    this.setState(prev => ({
      content: clientToken === data.fields.client_token ? { ...prev.content, ...data.fields.content } : prev.content,
      newContent: { ...prev.content, ...data.fields.content },
      editionAuthor: data.fields.author.public_name,
      showRefreshWarning: clientToken !== data.fields.client_token
    }))
<<<<<<< HEAD
    if (clientToken === data.fields.client_token) this.setHeadTitle(data.fields.content.label)
=======
    if (clientToken === data.client_token) {
      this.setHeadTitle(data.content.label)
      this.buildBreadcrumbs(data.content)
    }
>>>>>>> 1dc405f6
  }

  async componentDidMount () {
    await this.loadContent()
  }

  async componentDidUpdate (prevProps, prevState) {
    const { state } = this

    if (prevState.content.content_id !== state.content.content_id) {
      await this.loadContent()
    }
  }

  sendGlobalFlashMessage = (msg, type = 'info') => GLOBAL_dispatchEvent({
    type: CUSTOM_EVENT.ADD_FLASH_MSG,
    data: {
      msg: msg,
      type: type,
      delay: undefined
    }
  })

  setHeadTitle = (folderName) => {
    const { state } = this

    if (state.config && state.config.system && state.config.system.config && state.config.workspace && state.isVisible) {
      GLOBAL_dispatchEvent({
        type: CUSTOM_EVENT.SET_HEAD_TITLE,
        data: { title: buildHeadTitle([folderName, state.config.workspace.label, state.config.system.config.instance_name]) }
      })
    }
  }

  loadContent = async () => {
    const { props, state } = this
    const fetchFolder = await handleFetchResult(await getFolder(state.config.apiUrl, state.content.workspace_id, state.content.content_id))
    const fetchContentTypeList = await handleFetchResult(await getContentTypeList(state.config.apiUrl))

    switch (fetchFolder.apiResponse.status) {
      case 200:
        this.setState({ content: fetchFolder.body })
        this.setHeadTitle(fetchFolder.body.label)
        this.buildBreadcrumbs(fetchFolder.body)
        break
      default: this.sendGlobalFlashMessage(props.t('Error while loading folder details'), 'warning')
    }

    switch (fetchContentTypeList.apiResponse.status) {
      case 200: this.setState({ tracimContentTypeList: filterSubContentTypes(fetchContentTypeList.body) }); break
      default: this.sendGlobalFlashMessage(props.t("Error while loading Tracim's content type list"), 'warning')
    }
  }

  loadTimeline = () => {}

  buildBreadcrumbs = (content) => {
    const { state } = this

    GLOBAL_dispatchEvent({
      type: CUSTOM_EVENT.APPEND_BREADCRUMBS,
      data: {
        breadcrumbs: [{
          url: `/ui/workspaces/${content.workspace_id}/contents/${state.config.slug}/${content.content_id}`,
          label: content.label,
          link: null,
          type: BREADCRUMBS_TYPE.APP_FEATURE
        }]
      }
    })
  }

  handleClickBtnCloseApp = () => {
    this.setState({ isVisible: false })
    GLOBAL_dispatchEvent({ type: CUSTOM_EVENT.APP_CLOSED, data: {} })
  }

  handleSaveEditLabel = async newTitle => {
    const { props, state } = this
    await props.appContentChangeTitle(state.content, newTitle, state.config.slug, { sub_content_types: state.content.sub_content_types })
  }

  handleClickCheckbox = async appSlug => {
    const { props, state } = this

    // FIXME - G.B. - 2019-08-14 - We need a sub-app system so you don't have to put the hardcoded strings
    const APP_FILE_SLUG = 'file'
    const APP_COLLABORATIVE_DOCUMENT_SLUG = 'collaborative_document_edition'

    const oldAvailableAppList = state.content.sub_content_types

    let newAvailableAppList = []

    if (state.content.sub_content_types.find(c => c === appSlug)) {
      newAvailableAppList = state.content.sub_content_types.filter(c => c !== appSlug)
      if (appSlug === APP_FILE_SLUG) {
        newAvailableAppList = newAvailableAppList.filter(c => c !== APP_COLLABORATIVE_DOCUMENT_SLUG)
      }
    } else {
      newAvailableAppList = [...state.content.sub_content_types, appSlug]
      if (appSlug === APP_COLLABORATIVE_DOCUMENT_SLUG) {
        newAvailableAppList = [...newAvailableAppList, APP_FILE_SLUG]
      }
    }

    this.setState(prev => ({ content: { ...prev.content, sub_content_types: newAvailableAppList } }))

    const fetchPutWorkspaceLabel = await handleFetchResult(
      await putFolder(state.config.apiUrl, state.content.workspace_id, state.content.content_id, state.content.label, '', newAvailableAppList)
    )

    switch (fetchPutWorkspaceLabel.apiResponse.status) {
      case 200:
        GLOBAL_dispatchEvent({ type: CUSTOM_EVENT.REFRESH_CONTENT_LIST, data: {} })
        break
      default:
        this.sendGlobalFlashMessage(props.t('Error while saving new available apps list'), 'warning')
        this.setState(prev => ({ content: { ...prev.content, sub_content_types: oldAvailableAppList } }))
        break
    }
  }

  handleClickArchive = async () => {
    const { props, state } = this
    props.appContentArchive(state.content, this.setState.bind(this), state.config.slug)
  }

  handleClickDelete = async () => {
    const { props, state } = this
    props.appContentDelete(state.content, this.setState.bind(this), state.config.slug)
  }

  handleClickRestoreArchive = async () => {
    const { props, state } = this
    props.appContentRestoreArchive(state.content, this.setState.bind(this), state.config.slug)
  }

  handleClickRestoreDelete = async () => {
    const { props, state } = this
    props.appContentRestoreDelete(state.content, this.setState.bind(this), state.config.slug)
  }

  handleClickRefresh = () => {
    this.setState(prev => ({
      content: {
        ...prev.content,
        ...prev.newContent
      },
      showRefreshWarning: false
    }))
    this.setHeadTitle(this.state.newContent.label)
  }

  render () {
    const { props, state } = this

    if (!state.isVisible) return null

    return (
      <PopinFixed customClass='folder_advanced'>
        <PopinFixedHeader
          customClass='folderAdvanced'
          customColor={state.config.hexcolor}
          faIcon={state.config.faIcon}
          rawTitle={state.content.label}
          componentTitle={<div>{state.content.label}</div>}
          userRoleIdInWorkspace={state.loggedUser.userRoleIdInWorkspace}
          onClickCloseBtn={this.handleClickBtnCloseApp}
          onValidateChangeTitle={this.handleSaveEditLabel}
        />

        <PopinFixedOption>
          <div className='justify-content-end'>
            <div className='d-flex'>
              {state.showRefreshWarning && (
                <RefreshWarningMessage
                  tooltip={props.t('The content has been modified by {{author}}', { author: state.editionAuthor, interpolation: { escapeValue: false } })}
                  onClickRefresh={this.handleClickRefresh}
                />
              )}

              {/* state.loggedUser.userRoleIdInWorkspace >= 2 &&
                <SelectStatus
                  selectedStatus={state.config.availableStatuses.find(s => s.slug === state.content.status)}
                  availableStatus={state.config.availableStatuses}
                  onChangeStatus={this.handleChangeStatus}
                  disabled={state.content.is_archived || state.content.is_deleted}
                />
              */}

              {state.loggedUser.userRoleIdInWorkspace >= ROLE.contentManager.id && (
                <ArchiveDeleteContent
                  customColor={state.config.hexcolor}
                  onClickArchiveBtn={this.handleClickArchive}
                  onClickDeleteBtn={this.handleClickDelete}
                  disabled={state.content.is_archived || state.content.is_deleted}
                />
              )}
            </div>
          </div>
        </PopinFixedOption>

        <PopinFixedContent customClass={`${state.config.slug}__contentpage`}>
          <FolderAdvancedComponent
            folderSubContentType={state.content.sub_content_types || []}
            tracimContentTypeList={state.tracimContentTypeList}
            onClickApp={this.handleClickCheckbox}
            isArchived={state.content.is_archived}
            isDeleted={state.content.is_deleted}
            onClickRestoreArchived={this.handleClickRestoreArchive}
            onClickRestoreDeleted={this.handleClickRestoreDelete}
          />
        </PopinFixedContent>
      </PopinFixed>
    )
  }
}

export default translate()(appContentFactory(TracimComponent(FolderAdvanced)))<|MERGE_RESOLUTION|>--- conflicted
+++ resolved
@@ -120,14 +120,10 @@
       editionAuthor: data.fields.author.public_name,
       showRefreshWarning: clientToken !== data.fields.client_token
     }))
-<<<<<<< HEAD
-    if (clientToken === data.fields.client_token) this.setHeadTitle(data.fields.content.label)
-=======
-    if (clientToken === data.client_token) {
-      this.setHeadTitle(data.content.label)
-      this.buildBreadcrumbs(data.content)
-    }
->>>>>>> 1dc405f6
+    if (clientToken === data.fields.client_token) {
+      this.setHeadTitle(data.fields.content.label)
+      this.buildBreadcrumbs(data.fields.content)
+    }
   }
 
   async componentDidMount () {
