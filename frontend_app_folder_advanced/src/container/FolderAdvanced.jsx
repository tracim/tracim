--- conflicted
+++ resolved
@@ -12,11 +12,8 @@
   // SelectStatus,
   ArchiveDeleteContent,
   CUSTOM_EVENT,
-<<<<<<< HEAD
-  ROLE_OBJECT
-=======
+  ROLE_OBJECT,
   appFeatureCustomEventHandlerShowApp
->>>>>>> 87ef9b13
 } from 'tracim_frontend_lib'
 import { debug } from '../debug.js'
 import {
@@ -282,11 +279,7 @@
                 />
               */}
 
-<<<<<<< HEAD
-              {state.loggedUser.idRoleUserWorkspace >= ROLE_OBJECT.contentManager.id &&
-=======
-              {state.loggedUser.userRoleIdInWorkspace >= 4 &&
->>>>>>> 87ef9b13
+              {state.loggedUser.userRoleIdInWorkspace >= ROLE_OBJECT.contentManager.id &&
                 <ArchiveDeleteContent
                   customColor={state.config.hexcolor}
                   onClickArchiveBtn={this.handleClickArchive}
