--- conflicted
+++ resolved
@@ -40,7 +40,6 @@
     describe('eventType content folder', () => {
       describe('handleFolderChanged (same folder)', () => {
         const tlmData = {
-<<<<<<< HEAD
           fields: {
             author: {
               avatar_url: null,
@@ -50,28 +49,14 @@
             content: {
               ...debug.content,
               label: 'Hello, world'
-            }
+            },
+            client_token: wrapper.state('config').apiHeader['X-Tracim-ClientToken']
           }
-=======
-          author: {
-            avatar_url: null,
-            public_name: 'Global manager',
-            user_id: 1
-          },
-          content: {
-            ...debug.content,
-            label: 'Hello, world'
-          },
-          client_token: wrapper.state('config').apiHeader['X-Tracim-ClientToken']
->>>>>>> 1dc405f6
         }
 
         before(() => {
           resetSpiesHistory()
           wrapper.instance().handleFolderChanged(tlmData)
-<<<<<<< HEAD
-          expect(wrapper.state('newContent')).to.deep.equal(tlmData.fields.content)
-=======
         })
 
         after(() => {
@@ -79,14 +64,13 @@
         })
 
         it("should update the component's folder", () => {
-          expect(wrapper.state('newContent')).to.deep.equal(tlmData.content)
->>>>>>> 1dc405f6
+          expect(wrapper.state('newContent')).to.deep.equal(tlmData.fields.content)
         })
         it('should call buildBreadcrumbs()', () => {
           expect(buildBreadcrumbsSpy.called).to.equal(true)
         })
         it('should call setHeadTitle() with the right args', () => {
-          expect(setHeadTitleSpy.calledOnceWith(tlmData.content.label)).to.equal(true)
+          expect(setHeadTitleSpy.calledOnceWith(tlmData.fields.content.label)).to.equal(true)
         })
       })
 
