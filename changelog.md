## Next version x.x.x /xxxx-xx-xx

### Known issues

- If user does not manually change the language, email notifications will stay in English. In order to get notifications in French, change language to English, then back to French (issue #1374)

### REST API Changes

- Removing 'caldav_url' unused param from user returned by api(commit 3861a373e7b0039545ac65cfb7e51ca2c308f23c)
<<<<<<< HEAD
=======

### Others Changes

- rename 'user.reset_password.validity' to 'user.reset_password.token_lifetime' in config,
old parameter is now deprecated. (issue #970)

>>>>>>> 9e0c5332

## 2.1.0 / 2019-02-15

### New Features
- Folders
- Progressive web app support (possibility to "install" tracim on smartphone)
- Webdav + create/move operations
- Full database migration from tracim v1
- Authentication:
    - LDAP authentication
    - Web SSO Authentication - beta (based on HTTP Headers)
    - Authentication chaining - beta (internal, ldap, apache)

### Known issues

- Calendar support still missing (migration from tracim v1 will be available in tracim 2.2 - see #1181)
- Search & filtering not yet migrated from tracim v1
- Duplicated creation of content may appear on slow network (issue #1361)

### Fixed issues

- Documentation: #993, #1005, #1211, #1310, #1337
- Folders: #650, #1119, #1173, #1191, #1210, #1256, #1325, #1353
- Shared space management: #1069, #1072, #1100, #1113, #1174, #1175, #1194, #1195, #1197, #1216, #1243, #1248, #1252, #1257, #1358
- Webdav: #1166, #1187, #1312, #1362, #1376, #1399, #1419, #1427
- Users management: #1050, #1063, #1065, #1077, #1085, #1138, #1246, #1268, #1270, #1287, #1293, #1295, #1234, #1359, #1394
- Contents: #758, #1058, #1076, #1107, #1147, #1148, #1149, #1150, #1153, #1190, #1192, #1196, #1199, #1206, #1233, #1236, #1260, #1360, #1370, #1373
- Email notifications and answers: #1167, #1183, #1184, #1317, #1319
- Security related: #911, #1065, #1108, #1156
- Server side: #1140, #1142, #1217, #1249, #1299
- User interface: #765, #913, #1155, #1157, #1158, #1168, #1176, #1244, #1272, #1356, #1423
- Docker image: #1143, #1160, #1300, #1308, #1318, #1438
- Other: #1137, #1144, #1204, #1222<|MERGE_RESOLUTION|>--- conflicted
+++ resolved
@@ -7,15 +7,12 @@
 ### REST API Changes
 
 - Removing 'caldav_url' unused param from user returned by api(commit 3861a373e7b0039545ac65cfb7e51ca2c308f23c)
-<<<<<<< HEAD
-=======
 
 ### Others Changes
 
 - rename 'user.reset_password.validity' to 'user.reset_password.token_lifetime' in config,
 old parameter is now deprecated. (issue #970)
 
->>>>>>> 9e0c5332
 
 ## 2.1.0 / 2019-02-15
 
