--- conflicted
+++ resolved
@@ -18,13 +18,8 @@
 
 - This new version requires a special migration for mysql/mariadb (due to the reaction feature): [tracimcli command line](https://github.com/tracim/tracim/blob/2a6aae281046e7a10bf4c5b24dfc60f81214c709/backend/doc/cli.md#migrate-mysqlmariadb-database-to-utf8mb4-added-for-tracim-37) (issue [#4272](https://github.com/tracim/tracim/issues/4272)).
 - API: this API`/api/workspaces/<workspace_id>/contents` now returns an object containing the contents in "items" instead of a direct list and also contains pagination information when the count/page_token parameters are used (issue [#4264](https://github.com/tracim/tracim/issues/4264))
-<<<<<<< HEAD
-- Modification of a default value used in `development.ini`: default value for `web.notifications.excluded` has changed to a simple syntax for user and adds filtering of the new type `reaction` (issue [#4272](https://github.com/tracim/tracim/issues/4272))
-  - On existing Tracim installations, also if using the docker image: you can update your development.ini (use this file [development.ini.sample](backend/development.ini.sample) to compare).
-=======
 - Modification of default value used in development.ini: default value for `web.notifications.excluded`as changed to a reduced synonym for user and add filtering for new type `reaction` (issue [#4272](https://github.com/tracim/tracim/issues/4272))
   - On existing Tracim installations, also if using the docker image: you may want to update your development.ini configuration file (use this file [development.ini.sample](backend/development.ini.sample) to compare).
->>>>>>> 1bda6d66
 
 
 # 3.6.1 / 2021-03-26
