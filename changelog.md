

## 2.6.1 / 2020-02-21

### Fixed issues

- Frontend: #2665, #2676, #2680, #2683
- General UX: #1891
- File app: #2669, #2674, #2676
- Contents: #1342
- Sidebar: #2665
- Backend: #2592

## 2.6.0 / 2020-02-06

### New Features

<<<<<<< HEAD
### New Feature
=======
>>>>>>> df9e2f4e
- Multi-upload file available in Tracim frontend (not only in public upload)
- The titles of the pages show where you are in Tracim
- It is now possible to delete users and anonymise their data with the tracimcli command
- The preview generator now supports raw and 3D files (works with Xvfb in a Docker container)
- With Apache as a proxy, it is now possible to use the browser cache policy. If you used Tracim with Docker you need to backup and delete existing Apache configuration files in `~/tracim/etc/` (default path with Tracim Docker image). On the next startup, a new file will be created with the new parameters.
- All apps are now directly enabled/disabled with one parameter and it is now easier to develop new apps.

### Fixed issues

- Gallery: #2540, #2541, #2551, #2574, #2583 
- Frontend: #1396, #1560, #1656, #2607, #2608, #2611, #2641
- Backend: #2588, #2570, #2610, #2129, #1484, #2010

### Breaking/Important change

- `agenda`, `share_content`, `upload_permission` and `collaborative_document_edition` are now Tracim's applications (stand alone and optional), you can add/remove them from `app.enabled` list
  - `caldav.enabled` is now deprecated and agenda is enabled by default. To disable it, uncomment `app.enabled` parameter and put each enabled apps but agenda.
  - `upload_permission` and  `share_content` are enabled by default. Before 2.6.0 theses apps couldn't be disabled. To disable them, uncomment `app.enabled` parameter and put each enabled apps but `upload_permission` and/or  `share_content`.
  - `collaborative_document_edition.activated` is now deprecated and is disabled by default. To enable it, uncomment `app.enabled` parameter and put each enabled apps, including `collaborative_document_edition`
- If you use `collaborative_document_edition` with Tracim on Docker, you need to add `-e collaborative_document_edition=1` when you start docker with `docker run` command. You can also add `collaborative_document_edition=1` in your docker-compose.yml file

### Other Changes

- 2 deprecated ldap parameters: `ldap_base_url` and `ldap_base_dn` (they where not implemented in Tracim's backend code so using them had no impact)
- 2 deprecated app parameters: `caldav.enabled` and `collaborative_document_edition.activated`


## 2.5.1 / 2019-12-06

### New Features

- Custom_toolbox feature is now available - beta

### Fixed issues

- Email: #2565
- Frontend: #2345
- Backend: #2558


## 2.5.0 / 2019-11-29

### New Features

- Application gallery

### Fixed issues

- Preview-generator: #2532
- Backend: #2518, #2526

### Breaking change api

- remove "size" parameter from create/update/get/get all workspaces endpoint


## 2.4.5 / 2019-11-21

### New Features

- Creation of multiple shared spaces with same name
- Configure default profile of new users 
- Space Limitations (experimental) - allow some controls on users allowed space, etc

### Fixed issues

- General UX: #2494
- Timeline: #2455
- File App: #2501 
- Backend & system: #2392, #2474, #2475, #2476, #2477, #2489, #2500, #2511

## 2.4.4 / 2019-11-13

### New Features

- Preview of 3D files (*.stl), videos (10 image per each video) are now available

### Fixed issues

- Preview-generator: #2503, #2492

### Known issues

- Manual modification to install Tracim on Ubuntu Trusty (14.04) is necessary (#2514)


## 2.4.3 / 2019-09-26

### Fixed issues

- Docker: #2445
- Content Listing: extended action button not working correctly


## 2.4.2 / 2019-09-24

### Fixed issues
- Timeline: Missing css rule about word-break for comment


## 2.4.1 / 2019-09-20

### Fixed issues

- Migration issue introduced with 2.4.0

## 2.4.0 / 2019-09-19

### New Features

- Online document edition through CollaboraOnline/LibreofficeOnline integration
- Public file share in download (allow remote users to access to a file stored in Tracim, eventually through a password protected access)
- Public file upload (allow remote users to upload to Tracim their files, eventually through a password protected access)
- Content meta-information panel (timeline, info) UI rework
- Space Limitations (experimental) - allow some controls on file/workspace sizes, number of workspace per user, etc

### Fixed issues

- Content Listing: #1986, #2046, #2232, #2262, #2360
- File App: #2062, #2174, #2203, #2265, #2273, #2294
- Folder App: #1918, #2087, #2191, #2244
- Timeline: #2275, #2276, #2282, #2300, #2316
- Dashboard: #1774, #2038, #2242
- Search: #1928, #1973
- Backend & system: #619, #2105, #2132, #2154, #2177, #2224, #2314, #2354
- Documentation: #2117, #2155
- General: #1887, #1910, #1956, #1992, #2011, #2064, #2091, #2141, #2149
- General UX: #573, #1198, #2076, #2092, #2096, #2121, #2159, #2237, #2299, #2395

### Known issues

- Debian 9 is released with Firefox ESR v60.8.0. In this version, long title are not limited in upload file popup (issue #2062)
- Opening file with special characters in label on CollaboraOnline/LibreofficeOnline is not possible (issue #2219)
- Tracim not support lock mechanism in collaborative edition (issue #2073)

### Other changes

Archive button not more used in Tracim. All archive buttons is hide (#2347)


## 2.3.2 / 2019-08-01

### Fixed issues

- Email notifications: #2134


## 2.3.1 / 2019-07-05

### Fixed issues

- Search: #2001, #2016, #2025
- Docker: #2005, #2054
- Timeline: #2032
- Shared spaces: #2058
- User management: #1470, #2034
- Email: #2036
- Content preview: #2022
- Security: #2060


## 2.3.0 / 2019-06-21

### New Features

- Search:
  - lite search similar to Tracim v1
  - smart search base on ElasticSearch (full text) ([Documentation here](https://github.com/tracim/tracim/blob/develop/backend/doc/setting.md#search-method-using-elastic_search-tracim-23))
- Easy content move using Drag & Drop
- Lots of UX improvement

### New Features (technical)

- It's now possible to configure Tracim using environment variables ([Documentation here](https://github.com/tracim/tracim/blob/develop/backend/doc/setting.md#tracim-22-fully-supported-var))
- New licence: combination of MIT, LGPLv3 and AGPLv3
- Since 2.3 version, following services are automatically launched when Tracim start with docker:
  - Radicale (agenda)
  - WebDAV

### Migration from <= 2.2.0 to 2.3.0

- Only if you are using Docker: before starting Tracim, you need to delete files `tracim_web.ini`, `tracim_webdav.ini` and `tracim_caldav.ini` available in the default folder `~/tracim/etc` (all files are created on startup)

### Known issues

- Debian 9 is released with Firefox ESR v60.x.x. In this version, there is a known bug with the drag & drop feature: when hovering a content over a workspace in the sidebar, only the first one gets to have its icon updated (issue #1997)

### Fixed issues

- Search: #1667, #1668, #1671, #1904, #1914, #1923, #1955
- Drag & Drop: #789, #1669, #1958, #1974
- UX: #1512, #1521, #1743, #1757, #1758, #1776, #1781, #1802, #1843, #1844, #1845, #1926, #1939, #1943, #1962, #1964, #1970, #1972, #1981, #1983, #1990
- Agenda: #1663, #1811, #1819, #1847, #1852, #1929
- Shared space: #1770, #1977
- Content: #1154, #1553, #1815, #1818
- Backend config: #1525, #1835, #1888, #1896, #1902, #1930
- Backend: #1109, #1524, #1661, #1676, #1812, #1880, #1866, #1937
- WebDAV: #1734
- Docker: #1311, #1441, #1670, #1860, #1874, #1933, #1965
- Performance: #696, #1900
- Other: #1045, #1908

### Other Changes

website.server_name parameter is now deleted in config file and code. Not more used in Tracim.


## 2.2.0 / 2019-05-27

### New Features

- Agenda is available
- Migration of agenda from Tracim v1 to Tracim v2 is now available
- Breadcrumbs to know exactly where you are
- Links for webdav and agenda are visible in dashboard
- Link for personal agenda is visible in My account
- Timeline's revisions now shows its author

### Known issues

- Search & filters not yet migrated from Tracim v1
- Creating a content may appear duplicated on slow network (issue #1361)
- It's possible to rename a content or workspace with an already in use label in some special cases (issue #1770)
- If you create shared spaces while radicale server is not running (tracimcli caldav start), the agendas are not available (issue #1537)
- Changing parameter caldav.radicale.server.host in development.ini with specific IP address show wrong url after starting caldav (issue #1535)
- File extension is not visible in recent activity after click on See More (issue #1774)

### Fixed issues

- Documentation: #1493, #1612, #1672, #1751
- Agenda: #1181, #1250, #1486, #1498, #1527, #1532, #1533, #1536, #1539, #1540, #1545, #1556, #1573, #1575, #1577, #1584, #1600, #1605, #1608, #1631, #1644, #1700, #1723, #1730
- UX: #1374, #1414, #1516, #1602, #1718, #1726, #1731, #1736, #1746
- Timeline: #727, #869, #901, #1371, #1686, #1786
- Dashbord: #871, #1064, #1084, #1488, #1641, #1769
- Header: #681, #669, #860, #1074, #1309, #1621, #1688
- Contents: #818, #827, #943, #1067, #1097, #1105, #1507, #1509, #1563, #1624, #1648, #1693, #1712, #1745, #1788, #1804
- Sidebar: #1177, #1571
- Backend config file: #987, #1475, #1495, #1550, #1626, #1665, #1689, #1690, #1696, #1752
- Email: #1489, #1491, #1649
- Security related: #1617
- Preview-generator: #1126, #1472
- Webdav: #1335, #1499, #1652
- Docker image: #1387, #1565, #1567, #1681, #1763
- Other: #660, #819, #872, #1006, #1012, #1030, #1514, #1610, #1627, #1630, #1658, #1679, #1698, #1705, #1742, #1755

### Other Changes

- Rename 'user.reset_password.validity' to 'user.reset_password.token_lifetime' in config, old parameter is now deprecated. (issue #970)

### REST API Changes

- Removing 'caldav_url' unused param from user returned by api(commit 3861a373e7b0039545ac65cfb7e51ca2c308f23c)


## 2.1.0 / 2019-02-15

### New Features
- Folders
- Progressive web app support (possibility to "install" Tracim on smartphone)
- Webdav + create/move operations
- Full database migration from Tracim v1
- Authentication:
    - LDAP authentication
    - Web SSO Authentication - beta (based on HTTP Headers)
    - Authentication chaining - beta (internal, ldap, apache)

### Known issues

- Calendar support still missing (migration from Tracim v1 will be available in Tracim 2.2 - see #1181)
- Search & filtering not yet migrated from Tracim v1
- Duplicated creation of content may appear on slow network (issue #1361)

### Fixed issues

- Documentation: #993, #1005, #1211, #1310, #1337
- Folders: #650, #1119, #1173, #1191, #1210, #1256, #1325, #1353
- Shared space management: #1069, #1072, #1100, #1113, #1174, #1175, #1194, #1195, #1197, #1216, #1243, #1248, #1252, #1257, #1358
- Webdav: #1166, #1187, #1312, #1362, #1376, #1399, #1419, #1427
- Users management: #1050, #1063, #1065, #1077, #1085, #1138, #1246, #1268, #1270, #1287, #1293, #1295, #1234, #1359, #1394
- Contents: #758, #1058, #1076, #1107, #1147, #1148, #1149, #1150, #1153, #1190, #1192, #1196, #1199, #1206, #1233, #1236, #1260, #1360, #1370, #1373
- Email notifications and answers: #1167, #1183, #1184, #1317, #1319
- Security related: #911, #1065, #1108, #1156
- Server side: #1140, #1142, #1217, #1249, #1299
- User interface: #765, #913, #1155, #1157, #1158, #1168, #1176, #1244, #1272, #1356, #1423
- Docker image: #1143, #1160, #1300, #1308, #1318, #1438
- Other: #1137, #1144, #1204, #1222<|MERGE_RESOLUTION|>--- conflicted
+++ resolved
@@ -15,10 +15,6 @@
 
 ### New Features
 
-<<<<<<< HEAD
-### New Feature
-=======
->>>>>>> df9e2f4e
 - Multi-upload file available in Tracim frontend (not only in public upload)
 - The titles of the pages show where you are in Tracim
 - It is now possible to delete users and anonymise their data with the tracimcli command
