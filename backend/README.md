--- conflicted
+++ resolved
@@ -233,8 +233,6 @@
 
     flake8
 
-<<<<<<< HEAD
-=======
 ## Run Tests
 
 First setup the needed tools and directories (only needed once):
@@ -295,7 +293,6 @@
 - default env var setting in .test.env
 - env var set by user
 
->>>>>>> b2fb8100
 ## The Tracim API
 
 Tracim_backend gives access to a REST API in */api*.
