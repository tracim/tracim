[metadata]
name = tracim_backend
<<<<<<< HEAD
version = 4.0.3 build 062
=======
version = 4.0.4
>>>>>>> 7917b92b
author = Algoo
author-email = contact@tracim.fr
url = https://www.algoo.fr/fr/tracim
project_urls =
    Source=https://github.com/tracim/tracim
    Tracker=https://github.com/tracim/tracim/issues
description = Rest API (Back-end) of Tracim v2
long_description = file: README.md, CHANGES.txt
license = MIT
keywords = web, pyramid, tracim
classifiers =
    Development Status :: 5 - Production/Stable
    Programming Language :: Python :: 3 :: Only
    Programming Language :: Python :: 3.5
    Programming Language :: Python :: 3.6
    Programming Language :: Python :: 3.7
    Framework :: Pyramid
    Topic :: Internet :: WWW/HTTP
    Topic :: Internet :: WWW/HTTP :: WSGI :: Application
    Topic :: Communications :: File Sharing
    Topic :: Communications
    License :: OSI Approved :: MIT License

[extract_messages]
output_file = tracim_backend/locale/backend.pot
width = 80

[init_catalog]
domain = tracim_backend
input_file = tracim_backend/locale/backend.pot
output_dir = tracim_backend/locale

[update_catalog]
domain = tracim_backend
input_file = tracim_backend/locale/backend.pot
output_dir = tracim_backend/locale
previous = true

[isort]
multi_line_output = 3
line_length = 100
force_single_line = true
force_sort_within_sections = true
combine_as_imports = true
include_trailing_comma = true
force_grid_wrap = 0
use_parentheses = true
skip_glob = .eggs*,.venv
known_standard_library = contextvars,dataclasses,urllib
known_third_party = PIL,alembic,babel,beaker,bs4,caldav,cliff,colorlog,colour,dateutil,defusedxml,depot,dotenv,elasticsearch,elasticsearch_dsl,email_reply_parser,filelock,freezegun,git,gripcontrol,hapic,html2text,imapclient,importlib_metadata,jsonschema,ldap3,mako,markdown,marshmallow,mock,paste,plaster,pluggy,preview_generator,pyramid,pyramid_beaker,pyramid_ldap3,pyramid_multiauth,pytest,pytz,radicale,redis,requests,responses,rq,setuptools,slugify,sqlakeyset,sqlalchemy,sseclient,testinfra,tnetstring,transaction,waitress,webob,webpreview,webtest,wsgidav,yaml,zmq,zope
known_first_party = tracim_backend

[flake8]
max-line-length = 100
show-source = True
max-complexity = 10
ignore = C901,E501,I801,W503
exclude = .venv,.eggs,tools,env
doctest = True<|MERGE_RESOLUTION|>--- conflicted
+++ resolved
@@ -1,10 +1,6 @@
 [metadata]
 name = tracim_backend
-<<<<<<< HEAD
-version = 4.0.3 build 062
-=======
 version = 4.0.4
->>>>>>> 7917b92b
 author = Algoo
 author-email = contact@tracim.fr
 url = https://www.algoo.fr/fr/tracim
