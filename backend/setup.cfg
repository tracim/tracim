[metadata]
name = tracim_backend
<<<<<<< HEAD
version = 3.7.0_build_041
=======
version = 3.7.1
>>>>>>> 42b49222
author = Algoo
author-email = contact@tracim.fr
url = https://www.algoo.fr/fr/tracim
project_urls =
    Source=https://github.com/tracim/tracim
    Tracker=https://github.com/tracim/tracim/issues
description = Rest API (Back-end) of Tracim v2
long_description = file: README.md, CHANGES.txt
license = MIT
keywords = web, pyramid, tracim
classifiers =
    Development Status :: 5 - Production/Stable
    Programming Language :: Python :: 3 :: Only
    Programming Language :: Python :: 3.5
    Programming Language :: Python :: 3.6
    Programming Language :: Python :: 3.7
    Framework :: Pyramid
    Topic :: Internet :: WWW/HTTP
    Topic :: Internet :: WWW/HTTP :: WSGI :: Application
    Topic :: Communications :: File Sharing
    Topic :: Communications
    License :: OSI Approved :: MIT License

[extract_messages]
output_file = tracim_backend/locale/backend.pot
width = 80

[init_catalog]
domain = tracim_backend
input_file = tracim_backend/locale/backend.pot
output_dir = tracim_backend/locale

[update_catalog]
domain = tracim_backend
input_file = tracim_backend/locale/backend.pot
output_dir = tracim_backend/locale
previous = true

[isort]
multi_line_output = 3
line_length = 100
force_single_line = true
force_sort_within_sections = true
combine_as_imports = true
include_trailing_comma = true
force_grid_wrap = 0
use_parentheses = true
skip_glob = .eggs*,.venv
known_standard_library = contextvars,dataclasses,urllib
known_third_party = PIL,alembic,babel,beaker,bs4,caldav,cliff,colorlog,colour,dateutil,defusedxml,depot,dotenv,elasticsearch,elasticsearch_dsl,email_reply_parser,filelock,freezegun,git,gripcontrol,hapic,html2text,imapclient,importlib_metadata,jsonschema,ldap3,mako,markdown,marshmallow,mock,paste,plaster,pluggy,preview_generator,pyramid,pyramid_beaker,pyramid_ldap3,pyramid_multiauth,pytest,pytest_pyramid_server,pytz,radicale,redis,requests,responses,rq,setuptools,slugify,sqlakeyset,sqlalchemy,sseclient,testinfra,transaction,waitress,webob,webpreview,webtest,wsgidav,yaml,zope
known_first_party = tracim_backend

[flake8]
max-line-length = 100
show-source = True
max-complexity = 10
ignore = C901,E501,I801,W503
exclude = .venv,.eggs,tools
doctest = True<|MERGE_RESOLUTION|>--- conflicted
+++ resolved
@@ -1,10 +1,6 @@
 [metadata]
 name = tracim_backend
-<<<<<<< HEAD
-version = 3.7.0_build_041
-=======
 version = 3.7.1
->>>>>>> 42b49222
 author = Algoo
 author-email = contact@tracim.fr
 url = https://www.algoo.fr/fr/tracim
