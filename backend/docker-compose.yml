# Easy startup of Tracim backend services needed for testing with pytest.
# Also useful for local development.
# By default the mysql & mariadb databases will be lost when the container is exited (see TMPFS_DIR).
# WARNING: This file is meant for testing only and mustn't be used as-is for production environments.
# Production-ready docker-compose examples are available in the "tools_docker" directory of the Tracim repository.
version: '3'
services:
  pushpin:
    build: ../tools_docker/pushpin
    network_mode: host
    volumes:
      - ${PUSHPIN_CONFIG_DIR}:/etc/pushpin
  minio:
    image: minio/minio:RELEASE.2020-12-16T05-05-17Z
    ports:
      - "9000:9000"
    environment:
      MINIO_ACCESS_KEY: minioadmin
      MINIO_SECRET_KEY: minioadmin
    command: server /data
  elasticsearch:
    build: ../tools_docker/elasticsearch_ingest
    ports:
      - "9200:9200"
      - "9300:9300"
    environment:
      discovery.type: single-node
      cluster.routing.allocation.disk.threshold_enabled: "false"
  mailhog:
    image: mailhog/mailhog:v1.0.1
    ports:
      - "1025:1025"
      - "8025:8025"
  openldap:
    image: rroemhild/test-openldap:1.1
    ports:
      - "3890:389"
  postgresql:
    image: postgres:9.6
    ports:
      - "5432:5432"
    environment:
      POSTGRES_DB: ${DATABASE_NAME}
      POSTGRES_USER: user
      POSTGRES_PASSWORD: secret
<<<<<<< HEAD
    command: postgres -c fsync=off -c shared_preload_libraries=pg_stat_statements
=======
    command: postgres -c fsync=off -c full_page_writes=off -c synchronous_commit=OFF -c shared_preload_libraries=pg_stat_statements
>>>>>>> 741fcf1a
  mysql:
    image: mysql:8.0
    ports:
      - "3306:3306"
    environment:
      MYSQL_DATABASE: ${DATABASE_NAME}
      MYSQL_USER: user
      MYSQL_PASSWORD: secret
      MYSQL_RANDOM_ROOT_PASSWORD: "true"
    tmpfs:
      - ${TMPFS_DIR}
    command:
      - "--character-set-server=utf8mb4"
      - "--collation-server=utf8mb4_0900_ai_ci"
  mariadb:
    image: mariadb/server:10.3
    ports:
      - "3307:3306"
    environment:
      MARIADB_DATABASE: ${DATABASE_NAME}
      MARIADB_USER: user
      MARIADB_PASSWORD: secret
      MARIADB_RANDOM_ROOT_PASSWORD: "true"
    command:
      - "--character-set-server=utf8mb4"
      - "--collation-server=utf8mb4_unicode_520_ci"
    tmpfs:
      - ${TMPFS_DIR}
  redis:
    image: redis:alpine3.12
    ports:
      - "6379:6379"<|MERGE_RESOLUTION|>--- conflicted
+++ resolved
@@ -43,11 +43,7 @@
       POSTGRES_DB: ${DATABASE_NAME}
       POSTGRES_USER: user
       POSTGRES_PASSWORD: secret
-<<<<<<< HEAD
-    command: postgres -c fsync=off -c shared_preload_libraries=pg_stat_statements
-=======
     command: postgres -c fsync=off -c full_page_writes=off -c synchronous_commit=OFF -c shared_preload_libraries=pg_stat_statements
->>>>>>> 741fcf1a
   mysql:
     image: mysql:8.0
     ports:
