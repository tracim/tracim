from pluggy import PluginManager

from tracim_backend.exceptions import RoleAlreadyExistError
from tracim_backend.lib.core.plugins import hookimpl
from tracim_backend.lib.core.userworkspace import RoleApi
from tracim_backend.lib.utils.request import TracimContext
from tracim_backend.models.data import UserRoleInWorkspace
from tracim_backend.models.tracim_session import TracimSession


class ParentAccessPlugin:
    """Needs a registration using 'register_tracim_plugin' function."""

    def _is_role_in_session(self, session: TracimSession, user_id: int, workspace_id: int) -> bool:
        for obj in session.new:
            if (
                isinstance(obj, UserRoleInWorkspace)
                and obj.user.user_id == user_id
                and obj.workspace.workspace_id == workspace_id
            ):
                return True
        return False

    @hookimpl
    def on_user_role_in_workspace_created(
        self, role: UserRoleInWorkspace, context: TracimContext
    ) -> None:
        """
        Set user as members of all parent of this workspace with default workspace default_user_role
        """
        user = role.user
        current_workspace = role.workspace.parent
        rapi = RoleApi(session=context.dbsession, config=context.app_config, current_user=None)
        while current_workspace:
<<<<<<< HEAD
            if not current_workspace.is_deleted and not self._is_role_in_session(
                context.dbsession, user.user_id, current_workspace.workspace_id
            ):
                try:
                    rapi.create_one(
                        user=user,
                        workspace=current_workspace,
                        role_level=current_workspace.default_user_role.level,
                        with_notif=True,
                        flush=False,
                    )
                except RoleAlreadyExistError:
                    break
=======
            try:
                rapi.create_one(
                    user=user,
                    workspace=current_workspace,
                    role_level=current_workspace.default_user_role.level,
                    with_notif=True,
                    flush=False,
                )
            except RoleAlreadyExistError:
                pass
>>>>>>> 9f638d61
            current_workspace = current_workspace.parent


def register_tracim_plugin(plugin_manager: PluginManager):
    plugin_manager.register(ParentAccessPlugin())<|MERGE_RESOLUTION|>--- conflicted
+++ resolved
@@ -32,7 +32,6 @@
         current_workspace = role.workspace.parent
         rapi = RoleApi(session=context.dbsession, config=context.app_config, current_user=None)
         while current_workspace:
-<<<<<<< HEAD
             if not current_workspace.is_deleted and not self._is_role_in_session(
                 context.dbsession, user.user_id, current_workspace.workspace_id
             ):
@@ -45,19 +44,7 @@
                         flush=False,
                     )
                 except RoleAlreadyExistError:
-                    break
-=======
-            try:
-                rapi.create_one(
-                    user=user,
-                    workspace=current_workspace,
-                    role_level=current_workspace.default_user_role.level,
-                    with_notif=True,
-                    flush=False,
-                )
-            except RoleAlreadyExistError:
-                pass
->>>>>>> 9f638d61
+                    pass
             current_workspace = current_workspace.parent
 
 
