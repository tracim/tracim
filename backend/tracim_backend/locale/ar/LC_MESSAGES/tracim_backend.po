# Arabic translations for tracim_backend.
# Copyright (C) 2022 ORGANIZATION
# This file is distributed under the same license as the tracim_backend
# project.
# FIRST AUTHOR <EMAIL@ADDRESS>, 2022.
#
msgid ""
msgstr ""
"Project-Id-Version: tracim_backend 4.1.0\n"
"Report-Msgid-Bugs-To: EMAIL@ADDRESS\n"
"POT-Creation-Date: 2023-03-14 16:36+0100\n"
"PO-Revision-Date: 2022-06-25 11:18+0000\n"
"Last-Translator: Yassine Mouhli <ymouhli@asf.be>\n"
"Language: ar\n"
"Language-Team: Arabic "
"<https://hosted.weblate.org/projects/tracim/backend/ar/>\n"
"Plural-Forms: nplurals=6; plural=n==0 ? 0 : n==1 ? 1 : n==2 ? 2 : "
"n%100>=3 && n%100<=10 ? 3 : n%100>=11 ? 4 : 5\n"
"MIME-Version: 1.0\n"
"Content-Type: text/plain; charset=utf-8\n"
"Content-Transfer-Encoding: 8bit\n"
"Generated-By: Babel 2.9.1\n"

#: tracim_backend/config.py:768
msgid ""
"[{website_title}] [{workspace_label}] {content_label} "
"({content_status_label})"
msgstr ""
"[{website_title}] [{workspace_label}] {content_label} "
"({content_status_label})"

#: tracim_backend/config.py:777
msgid "[{website_title}] Someone created an account for you"
msgstr "[{website_title}] أحدهم أنشأ لك حسابا"

#: tracim_backend/config.py:787
msgid "[{website_title}] A password reset has been requested"
msgstr "[{website_title}] لقد تم طلب تغيير كلمة المرور"

#: tracim_backend/app_models/contents.py:47
msgid "Opened"
msgstr "مفتوح"

#: tracim_backend/app_models/contents.py:55
msgid "Validated"
msgstr "معتمد"

#: tracim_backend/app_models/contents.py:63
msgid "Cancelled"
msgstr "ألغي"

#: tracim_backend/app_models/contents.py:71
msgid "Deprecated"
msgstr "مُهمَل"

#: tracim_backend/applications/share/application.py:25
msgid ""
"[{website_title}] {emitter_name} shared the file \"{content_filename}\" "
"with you"
msgstr "[{website_title}] {emitter_name} شارك الملف \"{content_filename}\" معك"

#: tracim_backend/applications/share/application.py:33
#, fuzzy
msgid ""
"[{website_title}] You shared \"{content_filename}\" with {nb_receivers} "
"people"
msgid_plural ""
"[{website_title}] You shared \"{content_filename}\" with {nb_receivers} "
"people"
msgstr[0] "[{website_title}] لقد شاركت\"{content_filename}\" مع {nb_receivers} شخص"
msgstr[1] "[{website_title}] لقد شاركت\"{content_filename}\" مع {nb_receivers} شخص"
msgstr[2] ""
"[{website_title}] لقد شاركت\"{content_filename}\" مع {nb_receivers} شخصين"
msgstr[3] ""
"[{website_title}] لقد شاركت\"{content_filename}\" مع {nb_receivers} أشخاص"
msgstr[4] ""
"[{website_title}] لقد شاركت\"{content_filename}\" مع {nb_receivers} شخصا"
msgstr[5] ""
"[{website_title}] لقد شاركت\"{content_filename}\" مع {nb_receivers} شخص آخر"

#: tracim_backend/applications/upload_permissions/application.py:24
msgid "{emitter_name} invited you to upload files on \"{website_title}\""
msgstr "{emitter_name} دعاك لتحميل ملفات على \"{website_title}\""

#: tracim_backend/applications/upload_permissions/application.py:32
#, fuzzy
msgid ""
"[{website_title}] You invited {nb_receivers} people to upload files on "
"\"{workspace_name}\""
msgid_plural ""
"[{website_title}] You invited {nb_receivers} people to upload files on "
"\"{workspace_name}\""
msgstr[0] ""
"[{website_title}] لقد دعوت {nb_receivers} شخص لتحميل ملفات على \""
"{workspace_name}\""
msgstr[1] ""
"[{website_title}] لقد دعوت {nb_receivers} شخصا لتحميل ملفات على \""
"{workspace_name}\""
msgstr[2] ""
"[{website_title}] لقد دعوت {nb_receivers} شخصين لتحميل ملفات على \""
"{workspace_name}\""
msgstr[3] ""
"[{website_title}] لقد دعوت {nb_receivers} أشخاص لتحميل ملفات على \""
"{workspace_name}\""
msgstr[4] ""
"[{website_title}] لقد دعوت {nb_receivers} شخصا لتحميل ملفات على \""
"{workspace_name}\""
msgstr[5] ""
"[{website_title}] لقد دعوت {nb_receivers} شخصا آخر لتحميل ملفات على \""
"{workspace_name}\""

#: tracim_backend/applications/upload_permissions/application.py:42
#, fuzzy
msgid ""
"[{website_title}] {uploader_username} shared {nb_uploaded_contents} files"
" in \"{workspace_name}\""
msgid_plural ""
"[{website_title}] {uploader_username} shared {nb_uploaded_contents} files in "
"\"{workspace_name}\""
msgstr[0] ""
"[{website_title}] {uploader_username} شارك{nb_uploaded_contents} ملف في \""
"{workspace_name}\""
msgstr[1] ""
"[{website_title}] {uploader_username} شارك{nb_uploaded_contents} ملفا في \""
"{workspace_name}\""
msgstr[2] ""
"[{website_title}] {uploader_username} شارك{nb_uploaded_contents} ملفّين في \""
"{workspace_name}\""
msgstr[3] ""
"[{website_title}] {uploader_username} شارك{nb_uploaded_contents} ملفّات في \""
"{workspace_name}\""
msgstr[4] ""
"[{website_title}] {uploader_username} شارك{nb_uploaded_contents} ملفا في \""
"{workspace_name}\""
msgstr[5] ""
"[{website_title}] {uploader_username} شارك{nb_uploaded_contents} ملفا آخرا "
"في \"{workspace_name}\""

#: tracim_backend/applications/upload_permissions/lib.py:259
msgid "Files uploaded by {username} on {date} at {time}"
msgstr "ملفات تم تحميلها بواسطة {username} بتاريخ {date} على الساعة {time}"

#: tracim_backend/applications/upload_permissions/lib.py:281
msgid "Message from {username}: {message}"
msgstr "رسالة من {username}: {message}"

#: tracim_backend/applications/upload_permissions/lib.py:285
msgid "Uploaded by {username}."
msgstr "تم التحميل بواسطة {username}."

#: tracim_backend/command/periodic.py:60
msgid "[{website_title}] Your daily summary"
msgstr ""

<<<<<<< HEAD
#: tracim_backend/command/periodic.py:62 tracim_backend/command/periodic.py:69
msgid "Administrator (through {website_title})"
msgstr ""

#: tracim_backend/lib/core/content.py:753
=======
#: tracim_backend/lib/core/content.py:752
>>>>>>> 2d1b857f
msgid "Space {workspace_name}"
msgstr "فضاء {اسم_الفضاء}"

#: tracim_backend/lib/core/content.py:766
msgid "version {} (revision {}) on {}"
msgstr "صياغة{}(مراجعة {})على {}"

#: tracim_backend/lib/core/content.py:792
msgid "Generated by Tracim, on {}"
msgstr "يتم تشغيله بواسطة برنامج Tracim"

#: tracim_backend/lib/core/content.py:793
msgid "Summary"
msgstr "موجز"

#: tracim_backend/lib/core/content.py:2108
msgid "New folder"
msgstr "مجلد جديد"

#: tracim_backend/lib/core/content.py:2113
msgid "New folder {0}"
msgstr "مجلّد جديد {0}"

#: tracim_backend/lib/core/workspace.py:495
msgid "Space"
msgstr "فضاء"

#: tracim_backend/lib/core/workspace.py:498
msgid "Space {}"
msgstr "فضاء {}"

#: tracim_backend/lib/mail_notifier/notifier.py:281
msgid "{username} & all members of {workspace}"
msgstr "{username} و كل أعضاء {workspace}"

#: tracim_backend/models/mention.py:5
msgid "all"
msgstr ""

#: tracim_backend/models/mention.py:6
msgid "reader"
msgstr ""

#: tracim_backend/models/mention.py:7
msgid "contributor"
msgstr ""

#: tracim_backend/models/mention.py:8
msgid "content-manager"
msgstr ""

#: tracim_backend/models/mention.py:9
msgid "space-manager"
msgstr ""

#: tracim_backend/templates/mail/content_update_body_html.mak:31
msgid ""
"I modified the status of {content_name}. The new status is "
"<i>{new_status}</i>"
msgstr "لقد عدلت حالة {content_name}. الحالة الجديدة هي <i>{new_status}</i>"

#: tracim_backend/templates/mail/content_update_body_html.mak:35
msgid "I added an item entitled {content_name}."
msgstr "لقد أضفت عنصرا بعنوان {content_name}."

#: tracim_backend/templates/mail/content_update_body_html.mak:41
msgid "I updated {content_name}."
msgstr "لقد حدّثتُ {content_name}."

#: tracim_backend/templates/mail/content_update_body_html.mak:48
msgid "Here is an overview of the changes:"
msgstr "هاهي لمحة على التغييرات:"

#: tracim_backend/templates/mail/content_update_body_html.mak:61
msgid ""
"Reply to this email directly or <a href=\"{call_to_action_url}\">view it "
"on tracim</a>"
msgstr ""
"أجب على هذا البريد الإلكتروني مباشرة أو <a href=\"{call_to_action_url}\">"
" اطّلع عليه في Tracim</a>"

#: tracim_backend/templates/mail/content_update_body_html.mak:63
msgid "<a href=\"{call_to_action_url}\">view it on tracim</a>"
msgstr "<a href=\"{call_to_action_url}\"> اطّلع عليه في Tracim</a>"

#: tracim_backend/templates/mail/content_update_body_html.mak:65
msgid "You're receiving this email because of your account on {website_title}."
msgstr "يصلك هذا البريد الإلكتروني نظرا لإمتلاكك حسابا في {website_title}."

#: tracim_backend/templates/mail/content_update_body_html.mak:66
msgid ""
"If you'd like to receive fewer emails, you can <a "
"href=\"{website_title}/ui/account\">unsubscribe from notifications</a>."
msgstr ""
"اذا أردت أن يصلك عدد أقل من الرسائل البريدية الإلكترونية، بإمكانك <a "
"href=\"{website_title}/ui/account\"> أن تلغي خدمة الإشعارات</a>."

#: tracim_backend/templates/mail/created_account_body_html.mak:5
#: tracim_backend/templates/mail/new_upload_event_body_html.mak:4
#: tracim_backend/templates/mail/reset_password_body_html.mak:4
#: tracim_backend/templates/mail/shared_content_to_emitter_body_html.mak:4
#: tracim_backend/templates/mail/shared_content_to_receiver_body_html.mak:5
#: tracim_backend/templates/mail/summary_body_html.mak:4
#: tracim_backend/templates/mail/upload_permission_to_emitter_body_html.mak:4
#: tracim_backend/templates/mail/upload_permission_to_receiver_body_html.mak:5
msgid "Hello {username},"
msgstr "مرحبا {username}،"

#: tracim_backend/templates/mail/created_account_body_html.mak:8
msgid "{origin_user_name} invited you to join <i>{website_title}</i>."
msgstr "{origin_user_name} دعاك لتنضم إلى<i>{website_title}</i>."

#: tracim_backend/templates/mail/created_account_body_html.mak:10
msgid "Someone invited you to join <i>{website_title}</i>."
msgstr "أحدهم دعاك لتنضم إلى<i>{website_title}</i>."

#: tracim_backend/templates/mail/created_account_body_html.mak:13
msgid "Your credentials are:"
msgstr "بياناتك:"

#: tracim_backend/templates/mail/created_account_body_html.mak:16
msgid "login: {email_address}"
msgstr "المعرّف: {email_address}"

#: tracim_backend/templates/mail/created_account_body_html.mak:17
msgid "password: {password}"
msgstr "كلمة المرور: {password}"

#: tracim_backend/templates/mail/created_account_body_html.mak:21
msgid ""
"Let start to discuss, share files, agenda and documentation with "
"collaborators by logging into your space: {a_link}"
msgstr ""
"بإمكانك أن تتفاعل، تشارك ملفات، مفكرة و وثائق مع المتعاونين معك عبر "
"الولوج إلى فضائك: {a_link}"

#: tracim_backend/templates/mail/created_account_body_html.mak:23
msgid ""
"note: as soon as you are connected, we strongly recommend that you change"
" your password and delete this email."
msgstr ""
"ملاحظة: بمجرد دخولك، نوصيك بشدة أن تغير كلمة المرور و أن تمحو هذا البريد "
"الإلكتروني."

#: tracim_backend/templates/mail/created_account_body_html.mak:24
#: tracim_backend/templates/mail/new_upload_event_body_html.mak:16
#: tracim_backend/templates/mail/shared_content_to_emitter_body_html.mak:16
#: tracim_backend/templates/mail/upload_permission_to_emitter_body_html.mak:16
msgid "Enjoy your day :)"
msgstr "يوما طيبا :)"

#: tracim_backend/templates/mail/created_account_body_html.mak:25
#: tracim_backend/templates/mail/new_upload_event_body_html.mak:17
#: tracim_backend/templates/mail/reset_password_body_html.mak:21
#: tracim_backend/templates/mail/shared_content_to_emitter_body_html.mak:17
#: tracim_backend/templates/mail/summary_body_html.mak:44
#: tracim_backend/templates/mail/upload_permission_to_emitter_body_html.mak:17
msgid "Suricat', your digital assistant"
msgstr "سوريكات، مساعدك الرقمي"

#: tracim_backend/templates/mail/created_account_body_html.mak:29
#: tracim_backend/templates/mail/new_upload_event_body_html.mak:21
#: tracim_backend/templates/mail/reset_password_body_html.mak:25
#: tracim_backend/templates/mail/shared_content_to_emitter_body_html.mak:21
#: tracim_backend/templates/mail/summary_body_html.mak:57
#: tracim_backend/templates/mail/upload_permission_to_emitter_body_html.mak:21
msgid "Suricat', the bot"
msgstr "سوريكات، البوت"

#: tracim_backend/templates/mail/created_account_body_html.mak:32
#: tracim_backend/templates/mail/new_upload_event_body_html.mak:24
#: tracim_backend/templates/mail/reset_password_body_html.mak:28
#: tracim_backend/templates/mail/shared_content_to_emitter_body_html.mak:24
#: tracim_backend/templates/mail/shared_content_to_receiver_body_html.mak:32
#: tracim_backend/templates/mail/summary_body_html.mak:60
#: tracim_backend/templates/mail/upload_permission_to_emitter_body_html.mak:24
#: tracim_backend/templates/mail/upload_permission_to_receiver_body_html.mak:26
msgid "powered by tracim software"
msgstr "يتم تشغيله بواسطة برنامج Tracim"

#: tracim_backend/templates/mail/new_upload_event_body_html.mak:5
msgid ""
"{username} (<a href=\"{email_link}\">{email}</a>) shared one or several "
"files with you in this space: <a "
"href={sharedspace_url}>{sharedspace_name}</a>"
msgstr ""
"{username} (<a href=\"{email_link}\">{email}</a>)شارك ملفا أو عدّة ملفات "
"معك في هذا الفضاء: <a href={sharedspace_url}>{sharedspace_name}</a>"

#: tracim_backend/templates/mail/new_upload_event_body_html.mak:12
msgid "Message:"
msgstr "رسالة:"

#: tracim_backend/templates/mail/reset_password_body_html.mak:6
msgid ""
"Someone has requested to reset the password for your account on "
"<i>{website_title}</i>."
msgstr "أحدهم طلب إعادة ضبط كلمة المرور لحسابك على <i>{website_title}</i>."

#: tracim_backend/templates/mail/reset_password_body_html.mak:8
msgid "If you did not perform this request, you can safely ignore this email."
msgstr ""
"إن لم تكن أنت من قدم هذا الطلب، بإمكانك أن تتجاهل هذه الرسالة الإلكترونية"
" بأمان."

#: tracim_backend/templates/mail/reset_password_body_html.mak:11
msgid "In order to reset your password, please click on following link :"
msgstr "لإعادة ضبط كلمة المرور الخاصة بك، انقر على الرابط التالي من فضلك:"

#: tracim_backend/templates/mail/reset_password_body_html.mak:12
msgid "Reset my password"
msgstr "إعادة ضبط كلمة المرور الخاصة بي"

#: tracim_backend/templates/mail/reset_password_body_html.mak:14
msgid "If the link is not working, I suggest to copy/paste the full url: "
msgstr "إن كان الرابط لا يعمل، أقترح أن تنسخ/تلصق الurl كاملا: "

#: tracim_backend/templates/mail/reset_password_body_html.mak:19
#, fuzzy
msgid "The link is valid for {} minutes."
msgid_plural "The link is valid for {} minutes."
msgstr[0] "الرابط صالح للإستعمال لمدة {} دقائق."
msgstr[1] "الرابط صالح للإستعمال لمدة {} دقائق."
msgstr[2] "الرابط صالح للإستعمال لمدة {} دقائق."
msgstr[3] "الرابط صالح للإستعمال لمدة {} دقائق."
msgstr[4] "الرابط صالح للإستعمال لمدة {} دقائق."
msgstr[5] "الرابط صالح للإستعمال لمدة {} دقائق."

#: tracim_backend/templates/mail/shared_content_to_emitter_body_html.mak:5
msgid "You shared the file <i>{content_filename}</i> with:"
msgstr "لقد شاركت الملف <i>{content_filename}</i> مع:"

#: tracim_backend/templates/mail/shared_content_to_emitter_body_html.mak:8
#: tracim_backend/templates/mail/upload_permission_to_emitter_body_html.mak:8
msgid ""
"<i><a href=\"{email_link}\">{email}</a></i> at this link: <a "
"href=\"{url}\">{url}</a>"
msgstr ""
"<i><a href=\"{email_link}\">{email}</a></i> على هذا الرابط: <a "
"href=\"{url}\">{url}</a>"

#: tracim_backend/templates/mail/shared_content_to_emitter_body_html.mak:13
msgid "This file is protected by this password: \"{share_password}\""
msgstr "هذا الملف محمي بكلمة المرور التالية: \"{share_password}\""

#: tracim_backend/templates/mail/shared_content_to_receiver_body_html.mak:7
#: tracim_backend/templates/mail/upload_permission_to_receiver_body_html.mak:7
msgid "Hello,"
msgstr "مرحبا،"

#: tracim_backend/templates/mail/shared_content_to_receiver_body_html.mak:9
msgid "I share a file with you, download it here:"
msgstr "لقد شاركتُ ملفا معك، بإمكانك تنزيله هنا:"

#: tracim_backend/templates/mail/shared_content_to_receiver_body_html.mak:11
msgid ""
"<a href=\"{url}\" id=\"call-to-action-button\">{filename}</a> "
"({file_size})"
msgstr "<a href=\"{url}\" id=\"call-to-action-button\">{filename}</a>({file_size})"

#: tracim_backend/templates/mail/shared_content_to_receiver_body_html.mak:18
msgid ""
"This file is protected by a password, please contact me (<a "
"href=\"mailto:{emitter_email}\">{username}</a>) to get the password."
msgstr ""
"هذا الملف محمي بواسطة كلمة مرور، اتصل بي من فضلك على (<a "
"href=\"mailto:{emitter_email}\">{username}</a>) للحصول على كلمة المرور."

#: tracim_backend/templates/mail/shared_content_to_receiver_body_html.mak:19
#: tracim_backend/templates/mail/upload_permission_to_receiver_body_html.mak:16
msgid "Note: You can also use this link: {url}"
msgstr "ملاحظة: بإمكانك أيضا استعمال هذا الرابط: {url}"

#: tracim_backend/templates/mail/shared_content_to_receiver_body_html.mak:21
msgid "Note: You can also use this direct link: {direct_url}"
msgstr "ملاحظة: يمكنك أيضا استعمال هذا الرابط المباشر: {direct_url}"

#: tracim_backend/templates/mail/shared_content_to_receiver_body_html.mak:24
#: tracim_backend/templates/mail/upload_permission_to_receiver_body_html.mak:18
msgid "Thanks a lot"
msgstr "شكرا جزيلا"

#: tracim_backend/templates/mail/shared_content_to_receiver_body_html.mak:25
#: tracim_backend/templates/mail/upload_permission_to_receiver_body_html.mak:19
msgid "{username} (through tracim)"
msgstr "{username} (عبر Tracim)"

#: tracim_backend/templates/mail/summary_body_html.mak:7
msgid "Here is the list of your unread mentions in the last 24h:"
msgstr ""

#: tracim_backend/templates/mail/summary_body_html.mak:24
msgid "{author} mentioned you in"
msgstr ""

#: tracim_backend/templates/mail/summary_body_html.mak:32
msgid "Here is the summary of your unread notifications in the last 24h:"
msgstr ""

#: tracim_backend/templates/mail/summary_body_html.mak:36
msgid "{event_count} activity in the space"
msgstr ""

# | msgid "You're receiving this email because of your account on
# | {website_title}."
#: tracim_backend/templates/mail/summary_body_html.mak:47
#, fuzzy
msgid ""
"You are receiving this email because you have at least one space set with"
" the daily email."
msgstr "يصلك هذا البريد الإلكتروني نظرا لإمتلاكك حسابا في {website_title}."

#: tracim_backend/templates/mail/summary_body_html.mak:48
msgid ""
"You can change this setting by going to the \"My Spaces\" menu through "
"this link:"
msgstr ""

#: tracim_backend/templates/mail/summary_body_html.mak:53
msgid "This email is automatically created, please do not reply."
msgstr ""

#: tracim_backend/templates/mail/upload_permission_to_emitter_body_html.mak:5
#, fuzzy
msgid ""
"You have invited {nb_receivers} people to upload files in this space <a "
"href={sharedspace_url}>{sharedspace_name}</a>:"
msgid_plural ""
"You have invited {nb_receivers} people to upload files in this space <a "
"href={sharedspace_url}>{sharedspace_name}</a>:"
msgstr[0] ""
"لقد دعوت {nb_receivers} 0 شخص لتحميل الملفات في هذا الفضاء <a "
"href={sharedspace_url}>{sharedspace_name}</a>:"
msgstr[1] ""
"لقد دعوت {nb_receivers} شخصا لتحميل الملفات في هذا الفضاء <a "
"href={sharedspace_url}>{sharedspace_name}</a>:"
msgstr[2] ""
"لقد دعوت {nb_receivers} شخصين لتحميل الملفات في هذا الفضاء <a "
"href={sharedspace_url}>{sharedspace_name}</a>:"
msgstr[3] ""
"لقد دعوت {nb_receivers} أشخاص لتحميل الملفات في هذا الفضاء <a "
"href={sharedspace_url}>{sharedspace_name}</a>:"
msgstr[4] ""
"لقد دعوت {nb_receivers} شخصا لتحميل الملفات في هذا الفضاء <a "
"href={sharedspace_url}>{sharedspace_name}</a>:"
msgstr[5] ""
"لقد دعوت {nb_receivers} شخصا آخرا لتحميل الملفات في هذا الفضاء <a "
"href={sharedspace_url}>{sharedspace_name}</a>:"

#: tracim_backend/templates/mail/upload_permission_to_emitter_body_html.mak:13
msgid ""
"This upload is protected by this password: "
"\"{upload_permission_password}\""
msgstr "هذا التحميل محمي بكلمة المرور التالية: \"{upload_permission_password}\""

#: tracim_backend/templates/mail/upload_permission_to_receiver_body_html.mak:9
msgid "I invited you to upload files here:"
msgstr "لقد دعوتك لتحميل الملفات هنا:"

#: tracim_backend/templates/mail/upload_permission_to_receiver_body_html.mak:10
msgid "Upload files"
msgstr "تحميل ملفات"

#: tracim_backend/templates/mail/upload_permission_to_receiver_body_html.mak:13
msgid ""
"This upload is protected by a password, please contact me (<a "
"href=\"mailto:{emitter_email}\">{username}</a>) to get the password."
msgstr ""
"هذا التحميل محمي بكلمة مرور، اتصل بي من فضلك على (<a "
"href=\"mailto:{emitter_email}\">{username}</a>) للحصول على كلمة المرور."

#~ msgid "Administrator (through {website_title})"
#~ msgstr ""

#~ msgid "{event_count} events in the space"
#~ msgstr ""

#~ msgid ""
#~ "You can change this setting by "
#~ "going to the \"My Spaces\" menu "
#~ "through this <a "
#~ "href=\"https://algoo.tracim.fr/ui/account\">link</a>"
#~ msgstr ""
<|MERGE_RESOLUTION|>--- conflicted
+++ resolved
@@ -152,15 +152,7 @@
 msgid "[{website_title}] Your daily summary"
 msgstr ""
 
-<<<<<<< HEAD
-#: tracim_backend/command/periodic.py:62 tracim_backend/command/periodic.py:69
-msgid "Administrator (through {website_title})"
-msgstr ""
-
 #: tracim_backend/lib/core/content.py:753
-=======
-#: tracim_backend/lib/core/content.py:752
->>>>>>> 2d1b857f
 msgid "Space {workspace_name}"
 msgstr "فضاء {اسم_الفضاء}"
 
@@ -543,4 +535,4 @@
 #~ "going to the \"My Spaces\" menu "
 #~ "through this <a "
 #~ "href=\"https://algoo.tracim.fr/ui/account\">link</a>"
-#~ msgstr ""
+#~ msgstr ""