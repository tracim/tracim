# French translations for tracim
# Copyright (C) 2019 Algoo
# This file is distributed under the same license as the tracim
# project.
#
msgid ""
msgstr ""
"Project-Id-Version: tracim_backend 1.9.1\n"
"Report-Msgid-Bugs-To: EMAIL@ADDRESS\n"
"POT-Creation-Date: 2019-09-06 10:05+0200\n"
"PO-Revision-Date: 2018-08-21 15:04+0200\n"
"Last-Translator: FULL NAME <EMAIL@ADDRESS>\n"
"Language: fr\n"
"Language-Team: fr <LL@li.org>\n"
"Plural-Forms: nplurals=2; plural=(n > 1)\n"
"MIME-Version: 1.0\n"
"Content-Type: text/plain; charset=utf-8\n"
"Content-Transfer-Encoding: 8bit\n"
"Generated-By: Babel 2.6.0\n"

#: tracim_backend/config.py:346
msgid ""
"[{website_title}] [{workspace_label}] {content_label} "
"({content_status_label})"
msgstr ""

#: tracim_backend/config.py:354
msgid "[{website_title}] Someone created an account for you"
msgstr "[{website_title}] Quelqu'un vous a créé un compte"

#: tracim_backend/config.py:363
msgid "[{website_title}] A password reset has been requested"
msgstr "[{website_title}] Demande de réinitialisation de mot de passe"

#: tracim_backend/app_models/contents.py:45
msgid "Opened"
msgstr "Ouvert"

#: tracim_backend/app_models/contents.py:53
msgid "Validated"
msgstr "Validé"

#: tracim_backend/app_models/contents.py:61
msgid "Cancelled"
msgstr "Annulé"

#: tracim_backend/app_models/contents.py:69
msgid "Deprecated"
msgstr "Obsolète"

#: tracim_backend/applications/share/config.py:15
msgid ""
"[{website_title}] {emitter_name} shared the file \"{content_filename}\" "
"with you"
msgstr ""
"[{website_title}] {emitter_name} à partagé le fichier "
"\"{content_filename}\" avec vous"

#: tracim_backend/applications/share/config.py:22
msgid ""
"[{website_title}] You shared \"{content_filename}\" with {nb_receivers} "
"people"
msgstr ""
"[{website_title}] Vous avez partagé  \"{content_filename}\" avec "
"{nb_receivers} personne(s)"

#: tracim_backend/applications/upload_permissions/config.py:14
msgid "{emitter_name} invited you to upload files on \"{website_title}\""
msgstr "{emitter_name} vous a invité à téléverser des fichiers sur \"{website_title}\""

#: tracim_backend/applications/upload_permissions/config.py:21
msgid ""
"[{website_title}] You invited {nb_receivers} people to upload files on "
"\"{workspace_name}\""
msgstr ""
"[{website_title}] Vous avez invité {nb_receivers} personne(s) à téléverser "
"des fichiers dans \"{workspace_name}\""

#: tracim_backend/applications/upload_permissions/config.py:30
msgid ""
"[{website_title}] {uploader_username} shared {nb_uploaded_contents} files"
" in \"{workspace_name}\""
msgstr ""
"[{website_title}] {uploader_username} a partagé {nb_uploaded_contents} "
"fichiers dans \"{workspace_name}\""

#: tracim_backend/applications/upload_permissions/lib.py:247
msgid "Files uploaded by {username} on {date}"
msgstr "Fichiers téléchargés par {username} le {date}"

#: tracim_backend/applications/upload_permissions/lib.py:260
msgid "Message from {username}: {message}"
msgstr "Message de {username}: {message}"

#: tracim_backend/applications/upload_permissions/lib.py:264
msgid "Uploaded by {username}."
msgstr "Téléversé par {username}."

#: tracim_backend/lib/core/content.py:2241
msgid "New folder"
msgstr "Nouveau dossier"

#: tracim_backend/lib/core/content.py:2246
msgid "New folder {0}"
msgstr "Nouveau dossier {0}"

#: tracim_backend/lib/core/workspace.py:334
msgid "Workspace"
msgstr "Espace partagé"

#: tracim_backend/lib/core/workspace.py:337
msgid "Workspace {}"
msgstr "Espace partagé {0}"

#: tracim_backend/lib/mail_notifier/notifier.py:289
msgid "{username} & all members of {workspace}"
msgstr "{username} & tous les membres de {workspace}"

#: tracim_backend/templates/mail/content_update_body_html.mak:28
msgid ""
"I modified the status of {content_name}. The new status is "
"<i>{new_status}</i>"
msgstr ""
"J'ai modifié le statut de {content_name}. Le nouveau statut est "
"<i>{new_status}</i>"

#: tracim_backend/templates/mail/content_update_body_html.mak:32
msgid "I added an item entitled {content_name}."
msgstr "J'ai ajouté un élément nommé {content_name}."

#: tracim_backend/templates/mail/content_update_body_html.mak:38
msgid "I updated {content_name}."
msgstr "J'ai mis à jour {content_name}"

#: tracim_backend/templates/mail/content_update_body_html.mak:45
msgid "Here is an overview of the changes:"
msgstr "Voici une vue d'ensemble des changements :"

#: tracim_backend/templates/mail/content_update_body_html.mak:58
msgid ""
"Reply to this email directly or <a href=\"{call_to_action_url}\">view it "
"on tracim</a>"
msgstr ""
"Répondez directement à cet email ou <a "
"href=\"{call_to_action_url}\">allez voir sur tracim</a>"

#: tracim_backend/templates/mail/content_update_body_html.mak:60
msgid "<a href=\"{call_to_action_url}\">view it on tracim</a>"
msgstr "<a href=\"{call_to_action_url}\">aller voir sur tracim</a>"

#: tracim_backend/templates/mail/content_update_body_html.mak:62
msgid "You're receiving this email because of your account on {website_title}."
msgstr "Vous recevez cet email du fait de votre compte sur {website_title}."

#: tracim_backend/templates/mail/content_update_body_html.mak:63
msgid ""
"If you'd like to receive fewer emails, you can <a "
"href=\"{website_title}/ui/account\">unsubscribe from notifications</a>."
msgstr ""
"Si vous voulez recevoir moins de mails, vous pouvez vous <a "
"href=\"{website_title}/ui/account\">désinscrire des notifications</a>."

#: tracim_backend/templates/mail/created_account_body_html.mak:3
#: tracim_backend/templates/mail/new_upload_event_body_html.mak:1
#: tracim_backend/templates/mail/reset_password_body_html.mak:2
#: tracim_backend/templates/mail/shared_content_to_emitter_body_html.mak:1
#: tracim_backend/templates/mail/shared_content_to_receiver_body_html.mak:2
#: tracim_backend/templates/mail/upload_permission_to_emitter_body_html.mak:1
#: tracim_backend/templates/mail/upload_permission_to_receiver_body_html.mak:2
msgid "Hello {username},"
msgstr "Bonjour {username},"

#: tracim_backend/templates/mail/created_account_body_html.mak:5
msgid "Someone invited you to join <i>{website_title}</i>."
msgstr "Quelqu'un vous a invité à rejoindre <i>{website_title}<i>."

#: tracim_backend/templates/mail/created_account_body_html.mak:7
msgid "Your credentials are:"
msgstr "Vos identifiants sont :"

#: tracim_backend/templates/mail/created_account_body_html.mak:10
msgid "login: {email_address}"
msgstr "login : {email_address}"

#: tracim_backend/templates/mail/created_account_body_html.mak:11
msgid "password: {password}"
msgstr "mot de passe : {password}"

#: tracim_backend/templates/mail/created_account_body_html.mak:15
msgid ""
"Let start to discuss, share files, agenda and documentation with "
"collaborators by logging into your shared space: {a_link}"
msgstr ""
"Commencez à discuter, partager des fichiers, agendas et documentations "
"avec vos collaborateurs en vous connectant dans votre espace partagé : "
"{a_link}"

#: tracim_backend/templates/mail/created_account_body_html.mak:17
msgid ""
"note: as soon as you are connected, we strongly recommend that you change"
" your password and delete this email."
msgstr ""
"note : nous vous recommandons fortement de changer votre mot de passe et "
"de supprimer cet email dès que vous êtes connecté."

#: tracim_backend/templates/mail/created_account_body_html.mak:18
#: tracim_backend/templates/mail/new_upload_event_body_html.mak:9
#: tracim_backend/templates/mail/shared_content_to_emitter_body_html.mak:13
#: tracim_backend/templates/mail/upload_permission_to_emitter_body_html.mak:13
msgid "Enjoy your day :)"
msgstr "Bonne journée :)"

#: tracim_backend/templates/mail/created_account_body_html.mak:19
#: tracim_backend/templates/mail/new_upload_event_body_html.mak:10
#: tracim_backend/templates/mail/reset_password_body_html.mak:16
#: tracim_backend/templates/mail/shared_content_to_emitter_body_html.mak:14
#: tracim_backend/templates/mail/upload_permission_to_emitter_body_html.mak:14
msgid "Suricat', your digital assistant"
msgstr "Suricate, votre assistant numérique"

#: tracim_backend/templates/mail/created_account_body_html.mak:23
#: tracim_backend/templates/mail/new_upload_event_body_html.mak:14
#: tracim_backend/templates/mail/reset_password_body_html.mak:20
#: tracim_backend/templates/mail/shared_content_to_emitter_body_html.mak:18
#: tracim_backend/templates/mail/upload_permission_to_emitter_body_html.mak:18
msgid "Suricat', the bot"
msgstr "Suricate, le robot"

#: tracim_backend/templates/mail/created_account_body_html.mak:26
#: tracim_backend/templates/mail/new_upload_event_body_html.mak:17
#: tracim_backend/templates/mail/reset_password_body_html.mak:23
#: tracim_backend/templates/mail/shared_content_to_emitter_body_html.mak:21
#: tracim_backend/templates/mail/shared_content_to_receiver_body_html.mak:29
#: tracim_backend/templates/mail/upload_permission_to_emitter_body_html.mak:21
#: tracim_backend/templates/mail/upload_permission_to_receiver_body_html.mak:23
msgid "powered by tracim software"
msgstr "généré par le logiciel tracim"

#: tracim_backend/templates/mail/new_upload_event_body_html.mak:2
msgid ""
"{username}(<a href=\"{email_link}\">{email}</a>) shared one or several "
"files with you in this shared space: <a "
"href={sharedspace_url}>{sharedspace_name}</a>"
msgstr ""
"{username}(<a href=\"{email_link}\">{email}</a>) a partagé un ou "
"plusieurs fichiers avec vous dans cet espace partagé : <a "
"href={sharedspace_url}>{sharedspace_name}</a>"

#: tracim_backend/templates/mail/reset_password_body_html.mak:4
msgid ""
"Someone has requested to reset the password for your account on "
"<i>{website_title}</i>."
msgstr ""
"Quelqu'un a demandé la réinitialisation du mot de passe de votre compte "
"sur <i>{website_title}</i>"

#: tracim_backend/templates/mail/reset_password_body_html.mak:6
msgid "If you did not perform this request, you can safely ignore this email."
msgstr ""
"Si vous n'êtes pas à l'origine de cette demande, vous pouvez ignorer cet "
"email en toute sécurité."

#: tracim_backend/templates/mail/reset_password_body_html.mak:9
msgid "In order to reset your password, please click on following link :"
msgstr ""
"Afin de réinitialiser votre mot de passe, merci de cliquer sur le lien "
"suivant :"

#: tracim_backend/templates/mail/reset_password_body_html.mak:10
msgid "Reset my password"
msgstr "Réinitialiser mon mot de passe"

#: tracim_backend/templates/mail/reset_password_body_html.mak:12
msgid "If the link is not working, I suggest to copy/paste the full url: "
msgstr ""
"Si le lien ne fonctionne pas, Je vous suggère de copier/coller l'url "
"entière :"

#: tracim_backend/templates/mail/shared_content_to_emitter_body_html.mak:2
msgid "You shared the file <i>{content_filename}</i> with:"
msgstr "Vous avez partagé le fichier <i>{content_filename}</i> avec :"

#: tracim_backend/templates/mail/shared_content_to_emitter_body_html.mak:5
#: tracim_backend/templates/mail/upload_permission_to_emitter_body_html.mak:5
msgid ""
"<i><a href=\"{email_link}\">{email}</a></i> at this link: <a "
"href=\"{url}\">{url}</a>"
msgstr ""
"<i><a href=\"{email_link}\">{email}</a></i> via ce lien : <a "
"href=\"{url}\">{url}</a>"

#: tracim_backend/templates/mail/shared_content_to_emitter_body_html.mak:10
msgid "This file is protected by this password: \"{share_password}\""
msgstr "Le fichier est protégé par ce mot de passe : \"{share_password}\""

#: tracim_backend/templates/mail/shared_content_to_receiver_body_html.mak:4
#: tracim_backend/templates/mail/upload_permission_to_receiver_body_html.mak:4
msgid "Hello,"
msgstr "Bonjour,"

#: tracim_backend/templates/mail/shared_content_to_receiver_body_html.mak:6
msgid "I share a file with you, download it here:"
<<<<<<< HEAD
msgstr "J'ai partagé un fichier avec vous, télécharger le ici :"
=======
msgstr "J'ai partagé un fichier avec vous, téléchargez le ici:"
>>>>>>> 3abadf49

#: tracim_backend/templates/mail/shared_content_to_receiver_body_html.mak:8
msgid ""
"<a href=\"{url}\" id=\"call-to-action-button\">{filename}</a> "
"({file_size})"
msgstr ""

#: tracim_backend/templates/mail/shared_content_to_receiver_body_html.mak:15
msgid ""
"This file is protected by a password, please contact me (<a "
"href=\"mailto:{emitter_email}\">{username}</a>) to get the password."
msgstr ""
"Le fichier est protégé par un mot de passe, merci de me contacter (<a "
"href=\"mailto:{emitter_email}\">{username}</a>) pour avoir le mot de "
"passe."

#: tracim_backend/templates/mail/shared_content_to_receiver_body_html.mak:16
#: tracim_backend/templates/mail/upload_permission_to_receiver_body_html.mak:13
msgid "Note: You can also use this link: {url}"
msgstr "Note : vous pouvez aussi utiliser le lien suivant : {url}"

#: tracim_backend/templates/mail/shared_content_to_receiver_body_html.mak:18
msgid "Note: You can also use this direct link: {direct_url}"
msgstr "Note : vous pouvez aussi utiliser le lien direct suivant : {direct_url}"

#: tracim_backend/templates/mail/shared_content_to_receiver_body_html.mak:21
#: tracim_backend/templates/mail/upload_permission_to_receiver_body_html.mak:15
msgid "Thanks a lot"
msgstr "Merci beaucoup"

#: tracim_backend/templates/mail/shared_content_to_receiver_body_html.mak:22
#: tracim_backend/templates/mail/upload_permission_to_receiver_body_html.mak:16
msgid "{username} (through tracim)"
msgstr "{username} (via Tracim)"

#: tracim_backend/templates/mail/upload_permission_to_emitter_body_html.mak:2
msgid ""
"You have invited {nb_receivers} people to upload files in this shared "
"space <a href={sharedspace_url}>{sharedspace_name}</a>:"
msgstr ""
"Vous avez invité {nb_receivers} personne(s) à téléverser des fichiers dans "
"cet espace partagé <a href={sharedspace_url}>{sharedspace_name}</a> :"

#: tracim_backend/templates/mail/upload_permission_to_emitter_body_html.mak:10
msgid ""
"This upload is protected by this password: "
"\"{upload_permission_password}\""
msgstr ""
"Le fichier est protégé par ce mot de passe : "
"\"{upload_permission_password}\""

#: tracim_backend/templates/mail/upload_permission_to_receiver_body_html.mak:6
msgid "I invited you to upload files here:"
msgstr "Je vous ai invité à téléverser des fichiers ici :"

#: tracim_backend/templates/mail/upload_permission_to_receiver_body_html.mak:7
msgid "Upload files"
msgstr "Téléverser des fichiers"

#: tracim_backend/templates/mail/upload_permission_to_receiver_body_html.mak:10
msgid ""
"This upload is protected by a password, please contact me (<a "
"href=\"mailto:{emitter_email}\">{username}</a>) to get the password."
msgstr ""
"Le téléversement est protégé par un mot de passe, merci de me contacter "
"(<a href=\"mailto:{emitter_email}\">{username}</a>) pour avoir le mot de "
"passe."<|MERGE_RESOLUTION|>--- conflicted
+++ resolved
@@ -300,11 +300,7 @@
 
 #: tracim_backend/templates/mail/shared_content_to_receiver_body_html.mak:6
 msgid "I share a file with you, download it here:"
-<<<<<<< HEAD
-msgstr "J'ai partagé un fichier avec vous, télécharger le ici :"
-=======
-msgstr "J'ai partagé un fichier avec vous, téléchargez le ici:"
->>>>>>> 3abadf49
+msgstr "J'ai partagé un fichier avec vous, téléchargez le ici :"
 
 #: tracim_backend/templates/mail/shared_content_to_receiver_body_html.mak:8
 msgid ""
