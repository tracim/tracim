# French translations for tracim
# Copyright (C) 2019 Algoo
# This file is distributed under the same license as the tracim
# project.
#
msgid ""
msgstr ""
"Project-Id-Version: tracim_backend 1.9.1\n"
"Report-Msgid-Bugs-To: EMAIL@ADDRESS\n"
<<<<<<< HEAD
"POT-Creation-Date: 2019-09-06 13:53+0200\n"
=======
"POT-Creation-Date: 2019-09-06 10:05+0200\n"
>>>>>>> c3252d93
"PO-Revision-Date: 2018-08-21 15:04+0200\n"
"Last-Translator: FULL NAME <EMAIL@ADDRESS>\n"
"Language: fr\n"
"Language-Team: fr <LL@li.org>\n"
"Plural-Forms: nplurals=2; plural=(n > 1)\n"
"MIME-Version: 1.0\n"
"Content-Type: text/plain; charset=utf-8\n"
"Content-Transfer-Encoding: 8bit\n"
"Generated-By: Babel 2.6.0\n"

#: tracim_backend/config.py:356
msgid ""
"[{website_title}] [{workspace_label}] {content_label} "
"({content_status_label})"
msgstr ""

#: tracim_backend/config.py:364
msgid "[{website_title}] Someone created an account for you"
msgstr "[{website_title}] Quelqu'un vous a créé un compte"

#: tracim_backend/config.py:373
msgid "[{website_title}] A password reset has been requested"
msgstr "[{website_title}] Demande de réinitialisation de mot de passe"

#: tracim_backend/app_models/contents.py:45
msgid "Opened"
msgstr "Ouvert"

#: tracim_backend/app_models/contents.py:53
msgid "Validated"
msgstr "Validé"

#: tracim_backend/app_models/contents.py:61
msgid "Cancelled"
msgstr "Annulé"

#: tracim_backend/app_models/contents.py:69
msgid "Deprecated"
msgstr "Obsolète"

#: tracim_backend/applications/share/config.py:15
msgid ""
"[{website_title}] {emitter_name} shared the file \"{content_filename}\" "
"with you"
msgstr ""
"[{website_title}] {emitter_name} à partagé le fichier "
"\"{content_filename}\" avec vous"

#: tracim_backend/applications/share/config.py:22
msgid ""
"[{website_title}] You shared \"{content_filename}\" with {nb_receivers} "
"people"
msgstr ""
"[{website_title}] Vous avez partagé  \"{content_filename}\" avec "
"{nb_receivers} personne(s)"

#: tracim_backend/applications/upload_permissions/config.py:14
msgid "{emitter_name} invited you to upload files on \"{website_title}\""
<<<<<<< HEAD
msgstr ""
"{emitter_name} vous a invité à téléverser des fichiers sur "
"\"{website_title}\""
=======
msgstr "{emitter_name} vous a invité à téléverser des fichiers sur \"{website_title}\""
>>>>>>> c3252d93

#: tracim_backend/applications/upload_permissions/config.py:21
msgid ""
"[{website_title}] You invited {nb_receivers} people to upload files on "
"\"{workspace_name}\""
msgstr ""
<<<<<<< HEAD
"[{website_title}] Vous avez invité {nb_receivers} personne(s) à "
"téléverser des fichiers dans \"{workspace_name}\""
=======
"[{website_title}] Vous avez invité {nb_receivers} personne(s) à téléverser "
"des fichiers dans \"{workspace_name}\""
>>>>>>> c3252d93

#: tracim_backend/applications/upload_permissions/config.py:30
msgid ""
"[{website_title}] {uploader_username} shared {nb_uploaded_contents} files"
" in \"{workspace_name}\""
msgstr ""
"[{website_title}] {uploader_username} a partagé {nb_uploaded_contents} "
"fichiers dans \"{workspace_name}\""

#: tracim_backend/applications/upload_permissions/lib.py:249
msgid "Files uploaded by {username} on {date}"
msgstr "Fichiers téléchargés par {username} le {date}"

#: tracim_backend/applications/upload_permissions/lib.py:262
msgid "Message from {username}: {message}"
msgstr "Message de {username} : {message}"

#: tracim_backend/applications/upload_permissions/lib.py:266
msgid "Uploaded by {username}."
msgstr "Téléversé par {username}."

#: tracim_backend/lib/core/content.py:2270
msgid "New folder"
msgstr "Nouveau dossier"

#: tracim_backend/lib/core/content.py:2275
msgid "New folder {0}"
msgstr "Nouveau dossier {0}"

#: tracim_backend/lib/core/workspace.py:357
msgid "Workspace"
msgstr "Espace partagé"

#: tracim_backend/lib/core/workspace.py:360
msgid "Workspace {}"
msgstr "Espace partagé {0}"

#: tracim_backend/lib/mail_notifier/notifier.py:289
msgid "{username} & all members of {workspace}"
msgstr "{username} & tous les membres de {workspace}"

#: tracim_backend/templates/mail/content_update_body_html.mak:28
msgid ""
"I modified the status of {content_name}. The new status is "
"<i>{new_status}</i>"
msgstr ""
"J'ai modifié le statut de {content_name}. Le nouveau statut est "
"<i>{new_status}</i>"

#: tracim_backend/templates/mail/content_update_body_html.mak:32
msgid "I added an item entitled {content_name}."
msgstr "J'ai ajouté un élément nommé {content_name}."

#: tracim_backend/templates/mail/content_update_body_html.mak:38
msgid "I updated {content_name}."
msgstr "J'ai mis à jour {content_name}"

#: tracim_backend/templates/mail/content_update_body_html.mak:45
msgid "Here is an overview of the changes:"
msgstr "Voici une vue d'ensemble des changements :"

#: tracim_backend/templates/mail/content_update_body_html.mak:58
msgid ""
"Reply to this email directly or <a href=\"{call_to_action_url}\">view it "
"on tracim</a>"
msgstr ""
"Répondez directement à cet email ou <a "
"href=\"{call_to_action_url}\">allez voir sur tracim</a>"

#: tracim_backend/templates/mail/content_update_body_html.mak:60
msgid "<a href=\"{call_to_action_url}\">view it on tracim</a>"
msgstr "<a href=\"{call_to_action_url}\">aller voir sur tracim</a>"

#: tracim_backend/templates/mail/content_update_body_html.mak:62
msgid "You're receiving this email because of your account on {website_title}."
msgstr "Vous recevez cet email du fait de votre compte sur {website_title}."

#: tracim_backend/templates/mail/content_update_body_html.mak:63
msgid ""
"If you'd like to receive fewer emails, you can <a "
"href=\"{website_title}/ui/account\">unsubscribe from notifications</a>."
msgstr ""
"Si vous voulez recevoir moins de mails, vous pouvez vous <a "
"href=\"{website_title}/ui/account\">désinscrire des notifications</a>."

#: tracim_backend/templates/mail/created_account_body_html.mak:3
#: tracim_backend/templates/mail/new_upload_event_body_html.mak:1
#: tracim_backend/templates/mail/reset_password_body_html.mak:2
#: tracim_backend/templates/mail/shared_content_to_emitter_body_html.mak:1
#: tracim_backend/templates/mail/shared_content_to_receiver_body_html.mak:2
#: tracim_backend/templates/mail/upload_permission_to_emitter_body_html.mak:1
#: tracim_backend/templates/mail/upload_permission_to_receiver_body_html.mak:2
msgid "Hello {username},"
msgstr "Bonjour {username},"

#: tracim_backend/templates/mail/created_account_body_html.mak:5
msgid "Someone invited you to join <i>{website_title}</i>."
msgstr "Quelqu'un vous a invité à rejoindre <i>{website_title}<i>."

#: tracim_backend/templates/mail/created_account_body_html.mak:7
msgid "Your credentials are:"
msgstr "Vos identifiants sont :"

#: tracim_backend/templates/mail/created_account_body_html.mak:10
msgid "login: {email_address}"
msgstr "login : {email_address}"

#: tracim_backend/templates/mail/created_account_body_html.mak:11
msgid "password: {password}"
msgstr "mot de passe : {password}"

#: tracim_backend/templates/mail/created_account_body_html.mak:15
msgid ""
"Let start to discuss, share files, agenda and documentation with "
"collaborators by logging into your shared space: {a_link}"
msgstr ""
"Commencez à discuter, partager des fichiers, agendas et documentations "
"avec vos collaborateurs en vous connectant dans votre espace partagé : "
"{a_link}"

#: tracim_backend/templates/mail/created_account_body_html.mak:17
msgid ""
"note: as soon as you are connected, we strongly recommend that you change"
" your password and delete this email."
msgstr ""
"note : nous vous recommandons fortement de changer votre mot de passe et "
"de supprimer cet email dès que vous êtes connecté."

#: tracim_backend/templates/mail/created_account_body_html.mak:18
#: tracim_backend/templates/mail/new_upload_event_body_html.mak:13
#: tracim_backend/templates/mail/shared_content_to_emitter_body_html.mak:13
#: tracim_backend/templates/mail/upload_permission_to_emitter_body_html.mak:13
msgid "Enjoy your day :)"
msgstr "Bonne journée :)"

#: tracim_backend/templates/mail/created_account_body_html.mak:19
#: tracim_backend/templates/mail/new_upload_event_body_html.mak:14
#: tracim_backend/templates/mail/reset_password_body_html.mak:16
#: tracim_backend/templates/mail/shared_content_to_emitter_body_html.mak:14
#: tracim_backend/templates/mail/upload_permission_to_emitter_body_html.mak:14
msgid "Suricat', your digital assistant"
msgstr "Suricate, votre assistant numérique"

#: tracim_backend/templates/mail/created_account_body_html.mak:23
#: tracim_backend/templates/mail/new_upload_event_body_html.mak:18
#: tracim_backend/templates/mail/reset_password_body_html.mak:20
#: tracim_backend/templates/mail/shared_content_to_emitter_body_html.mak:18
#: tracim_backend/templates/mail/upload_permission_to_emitter_body_html.mak:18
msgid "Suricat', the bot"
msgstr "Suricate, le robot"

#: tracim_backend/templates/mail/created_account_body_html.mak:26
#: tracim_backend/templates/mail/new_upload_event_body_html.mak:21
#: tracim_backend/templates/mail/reset_password_body_html.mak:23
#: tracim_backend/templates/mail/shared_content_to_emitter_body_html.mak:21
#: tracim_backend/templates/mail/shared_content_to_receiver_body_html.mak:29
#: tracim_backend/templates/mail/upload_permission_to_emitter_body_html.mak:21
#: tracim_backend/templates/mail/upload_permission_to_receiver_body_html.mak:23
msgid "powered by tracim software"
msgstr "généré par le logiciel tracim"

#: tracim_backend/templates/mail/new_upload_event_body_html.mak:2
msgid ""
"{username}(<a href=\"{email_link}\">{email}</a>) shared one or several "
"files with you in this shared space: <a "
"href={sharedspace_url}>{sharedspace_name}</a>"
msgstr ""
"{username}(<a href=\"{email_link}\">{email}</a>) a partagé un ou "
"plusieurs fichiers avec vous dans cet espace partagé : <a "
"href={sharedspace_url}>{sharedspace_name}</a>"

#: tracim_backend/templates/mail/new_upload_event_body_html.mak:9
msgid "Message:"
msgstr "Message :"

#: tracim_backend/templates/mail/reset_password_body_html.mak:4
msgid ""
"Someone has requested to reset the password for your account on "
"<i>{website_title}</i>."
msgstr ""
"Quelqu'un a demandé la réinitialisation du mot de passe de votre compte "
"sur <i>{website_title}</i>"

#: tracim_backend/templates/mail/reset_password_body_html.mak:6
msgid "If you did not perform this request, you can safely ignore this email."
msgstr ""
"Si vous n'êtes pas à l'origine de cette demande, vous pouvez ignorer cet "
"email en toute sécurité."

#: tracim_backend/templates/mail/reset_password_body_html.mak:9
msgid "In order to reset your password, please click on following link :"
msgstr ""
"Afin de réinitialiser votre mot de passe, merci de cliquer sur le lien "
"suivant :"

#: tracim_backend/templates/mail/reset_password_body_html.mak:10
msgid "Reset my password"
msgstr "Réinitialiser mon mot de passe"

#: tracim_backend/templates/mail/reset_password_body_html.mak:12
msgid "If the link is not working, I suggest to copy/paste the full url: "
msgstr ""
"Si le lien ne fonctionne pas, Je vous suggère de copier/coller l'url "
"entière :"

#: tracim_backend/templates/mail/shared_content_to_emitter_body_html.mak:2
msgid "You shared the file <i>{content_filename}</i> with:"
msgstr "Vous avez partagé le fichier <i>{content_filename}</i> avec :"

#: tracim_backend/templates/mail/shared_content_to_emitter_body_html.mak:5
#: tracim_backend/templates/mail/upload_permission_to_emitter_body_html.mak:5
msgid ""
"<i><a href=\"{email_link}\">{email}</a></i> at this link: <a "
"href=\"{url}\">{url}</a>"
msgstr ""
"<i><a href=\"{email_link}\">{email}</a></i> via ce lien : <a "
"href=\"{url}\">{url}</a>"

#: tracim_backend/templates/mail/shared_content_to_emitter_body_html.mak:10
msgid "This file is protected by this password: \"{share_password}\""
msgstr "Le fichier est protégé par ce mot de passe : \"{share_password}\""

#: tracim_backend/templates/mail/shared_content_to_receiver_body_html.mak:4
#: tracim_backend/templates/mail/upload_permission_to_receiver_body_html.mak:4
msgid "Hello,"
msgstr "Bonjour,"

#: tracim_backend/templates/mail/shared_content_to_receiver_body_html.mak:6
msgid "I share a file with you, download it here:"
msgstr "J'ai partagé un fichier avec vous, téléchargez le ici :"

#: tracim_backend/templates/mail/shared_content_to_receiver_body_html.mak:8
msgid ""
"<a href=\"{url}\" id=\"call-to-action-button\">{filename}</a> "
"({file_size})"
msgstr ""

#: tracim_backend/templates/mail/shared_content_to_receiver_body_html.mak:15
msgid ""
"This file is protected by a password, please contact me (<a "
"href=\"mailto:{emitter_email}\">{username}</a>) to get the password."
msgstr ""
"Le fichier est protégé par un mot de passe, merci de me contacter (<a "
"href=\"mailto:{emitter_email}\">{username}</a>) pour avoir le mot de "
"passe."

#: tracim_backend/templates/mail/shared_content_to_receiver_body_html.mak:16
#: tracim_backend/templates/mail/upload_permission_to_receiver_body_html.mak:13
msgid "Note: You can also use this link: {url}"
msgstr "Note : vous pouvez aussi utiliser le lien suivant : {url}"

#: tracim_backend/templates/mail/shared_content_to_receiver_body_html.mak:18
msgid "Note: You can also use this direct link: {direct_url}"
msgstr "Note : vous pouvez aussi utiliser le lien direct suivant : {direct_url}"

#: tracim_backend/templates/mail/shared_content_to_receiver_body_html.mak:21
#: tracim_backend/templates/mail/upload_permission_to_receiver_body_html.mak:15
msgid "Thanks a lot"
msgstr "Merci beaucoup"

#: tracim_backend/templates/mail/shared_content_to_receiver_body_html.mak:22
#: tracim_backend/templates/mail/upload_permission_to_receiver_body_html.mak:16
msgid "{username} (through tracim)"
msgstr "{username} (via Tracim)"

#: tracim_backend/templates/mail/upload_permission_to_emitter_body_html.mak:2
msgid ""
"You have invited {nb_receivers} people to upload files in this shared "
"space <a href={sharedspace_url}>{sharedspace_name}</a>:"
msgstr ""
<<<<<<< HEAD
"Vous avez invité {nb_receivers} personne(s) à téléverser des fichiers "
"dans cet espace partagé <a href={sharedspace_url}>{sharedspace_name}</a> "
":"
=======
"Vous avez invité {nb_receivers} personne(s) à téléverser des fichiers dans "
"cet espace partagé <a href={sharedspace_url}>{sharedspace_name}</a> :"
>>>>>>> c3252d93

#: tracim_backend/templates/mail/upload_permission_to_emitter_body_html.mak:10
msgid ""
"This upload is protected by this password: "
"\"{upload_permission_password}\""
msgstr ""
"Le fichier est protégé par ce mot de passe : "
"\"{upload_permission_password}\""

#: tracim_backend/templates/mail/upload_permission_to_receiver_body_html.mak:6
msgid "I invited you to upload files here:"
msgstr "Je vous ai invité à téléverser des fichiers ici :"

#: tracim_backend/templates/mail/upload_permission_to_receiver_body_html.mak:7
msgid "Upload files"
msgstr "Téléverser des fichiers"

#: tracim_backend/templates/mail/upload_permission_to_receiver_body_html.mak:10
msgid ""
"This upload is protected by a password, please contact me (<a "
"href=\"mailto:{emitter_email}\">{username}</a>) to get the password."
msgstr ""
"Le téléversement est protégé par un mot de passe, merci de me contacter "
"(<a href=\"mailto:{emitter_email}\">{username}</a>) pour avoir le mot de "
"passe."<|MERGE_RESOLUTION|>--- conflicted
+++ resolved
@@ -7,11 +7,7 @@
 msgstr ""
 "Project-Id-Version: tracim_backend 1.9.1\n"
 "Report-Msgid-Bugs-To: EMAIL@ADDRESS\n"
-<<<<<<< HEAD
-"POT-Creation-Date: 2019-09-06 13:53+0200\n"
-=======
 "POT-Creation-Date: 2019-09-06 10:05+0200\n"
->>>>>>> c3252d93
 "PO-Revision-Date: 2018-08-21 15:04+0200\n"
 "Last-Translator: FULL NAME <EMAIL@ADDRESS>\n"
 "Language: fr\n"
@@ -22,17 +18,17 @@
 "Content-Transfer-Encoding: 8bit\n"
 "Generated-By: Babel 2.6.0\n"
 
-#: tracim_backend/config.py:356
+#: tracim_backend/config.py:346
 msgid ""
 "[{website_title}] [{workspace_label}] {content_label} "
 "({content_status_label})"
 msgstr ""
 
-#: tracim_backend/config.py:364
+#: tracim_backend/config.py:354
 msgid "[{website_title}] Someone created an account for you"
 msgstr "[{website_title}] Quelqu'un vous a créé un compte"
 
-#: tracim_backend/config.py:373
+#: tracim_backend/config.py:363
 msgid "[{website_title}] A password reset has been requested"
 msgstr "[{website_title}] Demande de réinitialisation de mot de passe"
 
@@ -70,26 +66,15 @@
 
 #: tracim_backend/applications/upload_permissions/config.py:14
 msgid "{emitter_name} invited you to upload files on \"{website_title}\""
-<<<<<<< HEAD
-msgstr ""
-"{emitter_name} vous a invité à téléverser des fichiers sur "
-"\"{website_title}\""
-=======
 msgstr "{emitter_name} vous a invité à téléverser des fichiers sur \"{website_title}\""
->>>>>>> c3252d93
 
 #: tracim_backend/applications/upload_permissions/config.py:21
 msgid ""
 "[{website_title}] You invited {nb_receivers} people to upload files on "
 "\"{workspace_name}\""
 msgstr ""
-<<<<<<< HEAD
 "[{website_title}] Vous avez invité {nb_receivers} personne(s) à "
 "téléverser des fichiers dans \"{workspace_name}\""
-=======
-"[{website_title}] Vous avez invité {nb_receivers} personne(s) à téléverser "
-"des fichiers dans \"{workspace_name}\""
->>>>>>> c3252d93
 
 #: tracim_backend/applications/upload_permissions/config.py:30
 msgid ""
@@ -360,14 +345,9 @@
 "You have invited {nb_receivers} people to upload files in this shared "
 "space <a href={sharedspace_url}>{sharedspace_name}</a>:"
 msgstr ""
-<<<<<<< HEAD
 "Vous avez invité {nb_receivers} personne(s) à téléverser des fichiers "
 "dans cet espace partagé <a href={sharedspace_url}>{sharedspace_name}</a> "
 ":"
-=======
-"Vous avez invité {nb_receivers} personne(s) à téléverser des fichiers dans "
-"cet espace partagé <a href={sharedspace_url}>{sharedspace_name}</a> :"
->>>>>>> c3252d93
 
 #: tracim_backend/templates/mail/upload_permission_to_emitter_body_html.mak:10
 msgid ""
