# -*- coding: utf-8 -*-
from depot.io.utils import FileIntent
import transaction

from tracim_backend.app_models.contents import content_type_list
from tracim_backend.fixtures import Fixture
from tracim_backend.fixtures.users_and_groups import Test
from tracim_backend.lib.core.content import ContentApi
from tracim_backend.lib.core.userworkspace import RoleApi
from tracim_backend.lib.core.workspace import WorkspaceApi
from tracim_backend.models.auth import User
from tracim_backend.models.data import UserRoleInWorkspace
from tracim_backend.models.revision_protection import new_revision


class Content(Fixture):
    require = [Test]

    def insert(self):
        admin = self._session.query(User).filter(User.email == "admin@admin.admin").one()
        bob = self._session.query(User).filter(User.email == "bob@fsf.local").one()
        john_the_reader = (
            self._session.query(User).filter(User.email == "john-the-reader@reader.local").one()
        )

        admin_workspace_api = WorkspaceApi(
            current_user=admin, session=self._session, config=self._config
        )
        bob_workspace_api = WorkspaceApi(
            current_user=bob, session=self._session, config=self._config
        )
        content_api = ContentApi(current_user=admin, session=self._session, config=self._config)
        bob_content_api = ContentApi(current_user=bob, session=self._session, config=self._config)
        reader_content_api = ContentApi(
            current_user=john_the_reader, session=self._session, config=self._config
        )
        role_api = RoleApi(current_user=admin, session=self._session, config=self._config)

        # Workspaces
        business_workspace = admin_workspace_api.create_workspace(
            "Business", description="All importants documents", save_now=True
        )
        recipe_workspace = admin_workspace_api.create_workspace(
            "Recipes", description="Our best recipes", save_now=True
        )
        other_workspace = bob_workspace_api.create_workspace(
            "Others", description="Other Workspace", save_now=True
        )

        # Workspaces roles
        role_api.create_one(
            user=bob,
            workspace=recipe_workspace,
            role_level=UserRoleInWorkspace.CONTENT_MANAGER,
            with_notif=False,
        )
        role_api.create_one(
            user=john_the_reader,
            workspace=recipe_workspace,
            role_level=UserRoleInWorkspace.READER,
            with_notif=False,
        )
        # Folders

        content_api.create(
            content_type_slug=content_type_list.Folder.slug,
            workspace=business_workspace,
            label="Tools",
            do_save=True,
            do_notify=False,
        )
        menu_workspace = content_api.create(
            content_type_slug=content_type_list.Folder.slug,
            workspace=business_workspace,
            label="Menus",
            do_save=True,
            do_notify=False,
        )

        dessert_folder = content_api.create(
            content_type_slug=content_type_list.Folder.slug,
            workspace=recipe_workspace,
            label="Desserts",
            do_save=True,
            do_notify=False,
        )
        content_api.create(
            content_type_slug=content_type_list.Folder.slug,
            workspace=recipe_workspace,
            label="Salads",
            do_save=True,
            do_notify=False,
        )
        content_api.create(
            content_type_slug=content_type_list.Folder.slug,
            workspace=other_workspace,
            label="Infos",
            do_save=True,
            do_notify=False,
        )

        # Pages, threads, ..
        tiramisu_page = content_api.create(
            content_type_slug=content_type_list.Page.slug,
            workspace=recipe_workspace,
            parent=dessert_folder,
            label="Tiramisu Recipes!!!",
            do_save=True,
            do_notify=False,
        )
        with new_revision(session=self._session, tm=transaction.manager, content=tiramisu_page):
            content_api.update_content(
                item=tiramisu_page,
                new_content="<p>To cook a greet Tiramisu, you need many ingredients.</p>",
                new_label="Tiramisu Recipes!!!",
            )
            content_api.save(tiramisu_page, do_notify=False)

        best_cake_thread = content_api.create(
            content_type_slug=content_type_list.Thread.slug,
            workspace=recipe_workspace,
            parent=dessert_folder,
            label="Best Cake",
            do_save=False,
            do_notify=False,
        )
        best_cake_thread.description = "Which is the best cake?"
        self._session.add(best_cake_thread)
        apple_pie_recipe = content_api.create(
            content_type_slug=content_type_list.File.slug,
            workspace=recipe_workspace,
            parent=dessert_folder,
            label="Apple_Pie",
            do_save=False,
            do_notify=False,
        )
        apple_pie_recipe.file_extension = ".txt"
        apple_pie_recipe.depot_file = FileIntent(b"Apple pie Recipe", "apple_Pie.txt", "text/plain")
        self._session.add(apple_pie_recipe)
        brownie_recipe = content_api.create(
            content_type_slug=content_type_list.File.slug,
            workspace=recipe_workspace,
            parent=dessert_folder,
            label="Brownie Recipe",
            do_save=False,
            do_notify=False,
        )
        brownie_recipe.file_extension = ".html"
        brownie_recipe.depot_file = FileIntent(
            b"<p>Brownie Recipe</p>", "brownie_recipe.html", "text/html"
        )
        self._session.add(brownie_recipe)
        fruits_desserts_folder = content_api.create(
            content_type_slug=content_type_list.Folder.slug,
            workspace=recipe_workspace,
            label="Fruits Desserts",
            parent=dessert_folder,
            do_save=True,
            do_notify=False,
        )

        content_api.create(
            content_type_slug=content_type_list.Page.slug,
            workspace=business_workspace,
            parent=menu_workspace,
            label="Current Menu",
            do_save=True,
            do_notify=False,
        )

        content_api.create(
            content_type_slug=content_type_list.Page.slug,
            workspace=recipe_workspace,
            parent=fruits_desserts_folder,
            label="New Fruit Salad",
            do_save=True,
            do_notify=False,
        )
        old_fruit_salad = content_api.create(
            content_type_slug=content_type_list.Page.slug,
            workspace=recipe_workspace,
            parent=fruits_desserts_folder,
            label="Fruit Salad",
            do_save=True,
            do_notify=False,
        )
        with new_revision(session=self._session, tm=transaction.manager, content=old_fruit_salad):
            content_api.archive(old_fruit_salad)
        content_api.save(old_fruit_salad, do_notify=False)

        bad_fruit_salad = content_api.create(
            content_type_slug=content_type_list.Page.slug,
            workspace=recipe_workspace,
            parent=fruits_desserts_folder,
            label="Bad Fruit Salad",
            do_save=True,
            do_notify=False,
        )
        with new_revision(session=self._session, tm=transaction.manager, content=bad_fruit_salad):
            content_api.delete(bad_fruit_salad)
        content_api.save(bad_fruit_salad, do_notify=False)

        # File at the root for test
        content_api.create(
            content_type_slug=content_type_list.Page.slug,
            workspace=other_workspace,
            label="New Fruit Salad",
            do_save=True,
            do_notify=False,
        )
        old_fruit_salad = content_api.create(
            content_type_slug=content_type_list.Page.slug,
            workspace=other_workspace,
            label="Fruit Salad",
            do_save=True,
            do_notify=False,
        )
        with new_revision(session=self._session, tm=transaction.manager, content=old_fruit_salad):
            content_api.archive(old_fruit_salad)
        content_api.save(old_fruit_salad, do_notify=False)

        bad_fruit_salad = content_api.create(
            content_type_slug=content_type_list.Page.slug,
            workspace=other_workspace,
            label="Bad Fruit Salad",
            do_save=True,
            do_notify=False,
        )
        with new_revision(session=self._session, tm=transaction.manager, content=bad_fruit_salad):
            content_api.delete(bad_fruit_salad)
        content_api.save(bad_fruit_salad, do_notify=False)

        content_api.create_comment(
            parent=best_cake_thread,
<<<<<<< HEAD
            content='<p>What is for you the best cake ever? <br/> I personnally vote for Chocolate cupcake!</p>',  # nopep8
=======
            content="<p>What is for you the best cake ever? </br> I personnally vote for Chocolate cupcake!</p>",
>>>>>>> 56eb9e01
            do_save=True,
            do_notify=False,
        )
        bob_content_api.create_comment(
            parent=best_cake_thread,
            content="<p>What about Apple Pie? There are Awesome!</p>",
            do_save=True,
            do_notify=False,
        )
        reader_content_api.create_comment(
            parent=best_cake_thread,
            content="<p>You are right, but Kouign-amann are clearly better.</p>",
            do_save=True,
            do_notify=False,
        )
        with new_revision(session=self._session, tm=transaction.manager, content=best_cake_thread):
            bob_content_api.update_content(
                item=best_cake_thread, new_content="What is the best cake?", new_label="Best Cakes?"
            )
            bob_content_api.save(best_cake_thread, do_notify=False)

        with new_revision(session=self._session, tm=transaction.manager, content=tiramisu_page):
            bob_content_api.update_content(
                item=tiramisu_page,
                new_content="<p>To cook a great Tiramisu, you need many ingredients.</p>",
                new_label="Tiramisu Recipe",
            )
            bob_content_api.save(tiramisu_page, do_notify=False)
        self._session.flush()<|MERGE_RESOLUTION|>--- conflicted
+++ resolved
@@ -232,11 +232,7 @@
 
         content_api.create_comment(
             parent=best_cake_thread,
-<<<<<<< HEAD
-            content='<p>What is for you the best cake ever? <br/> I personnally vote for Chocolate cupcake!</p>',  # nopep8
-=======
-            content="<p>What is for you the best cake ever? </br> I personnally vote for Chocolate cupcake!</p>",
->>>>>>> 56eb9e01
+            content="<p>What is for you the best cake ever? <br/> I personnally vote for Chocolate cupcake!</p>",
             do_save=True,
             do_notify=False,
         )
