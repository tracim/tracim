from enum import IntEnum

# Error code format
# 1xxx: not found error
# 2xxx: validation error
# 3xxx: conflict error
# 4xxx: authentication and authorization
# 9xxx: core errors(family of error code reserved
# for unclassable errors or very low level errors)


class ErrorCode(IntEnum):
    # Tracim Not found Error
    USER_NOT_FOUND = 1001
    WORKSPACE_NOT_FOUND = 1002
    CONTENT_NOT_FOUND = 1003
    PARENT_NOT_FOUND = 1004
    USER_ROLE_NOT_FOUND = 1005
    CONTENT_TYPE_NOT_EXIST = 1006
    CONTENT_SHARE_NOT_FOUND = 1007
    UPLOAD_PERMISSION_NOT_FOUND = 1008
    # Preview Based
    UNAVAILABLE_PREVIEW_TYPE = 1011
    PAGE_OF_PREVIEW_NOT_FOUND = 1012
    UNAIVALABLE_PREVIEW = 1013

    # Validation Error
    GENERIC_SCHEMA_VALIDATION_ERROR = 2001
    INTERNAL_TRACIM_VALIDATION_ERROR = 2002
    EMPTY_COMMENT_NOT_ALLOWED = 2003
    INVALID_STATUS_CHANGE = 2004
    # Not in Tracim Request #
    USER_NOT_IN_TRACIM_REQUEST = 2011
    WORKSPACE_NOT_IN_TRACIM_REQUEST = 2012
    CONTENT_NOT_IN_TRACIM_REQUEST = 2013
    CONTENT_TYPE_NOT_IN_TRACIM_REQUEST = 2014
    # Invalid ID #
    USER_INVALID_USER_ID = 2021
    WORKSPACE_INVALID_ID = 2022
    CONTENT_INVALID_ID = 2023
    COMMENT_INVALID_ID = 2024

    # Other #
    CONTENT_TYPE_NOT_ALLOWED = 2031
    WORKSPACE_DO_NOT_MATCH = 2032
    PREVIEW_DIM_NOT_ALLOWED = 2033
    WRONG_USER_PASSWORD = 2034
    PASSWORD_DO_NOT_MATCH = 2035
    EMAIL_ALREADY_EXIST_IN_DB = 2036
    # deprecated params
    EMAIL_VALIDATION_FAILED = 2037

    UNALLOWED_SUBCONTENT = 2038
    INVALID_RESET_PASSWORD_TOKEN = 2039
    EXPIRED_RESET_PASSWORD_TOKEN = 2040
    SAME_VALUE_ERROR = 2041
    USER_NOT_ACTIVE = 2042
    USER_DELETED = 2043
    CONTENT_IN_NOT_EDITABLE_STATE = 2044
    NOTIFICATION_SENDING_FAILED = 2045
    NOTIFICATION_DISABLED_CANT_RESET_PASSWORD = 2046
    NOTIFICATION_DISABLED_CANT_NOTIFY_NEW_USER = 2047
    EXTERNAL_AUTH_USER_EMAIL_MODIFICATION_UNALLOWED = 2048
    EXTERNAL_AUTH_USER_PASSWORD_MODIFICATION_UNALLOWED = 2049
    USER_AUTH_TYPE_DISABLED = 2050
    WORKSPACE_AGENDA_DISABLED = 2051
    FILE_TEMPLATE_NOT_AVAILABLE = 2052
    WRONG_SHARE_PASSWORD = 2053
    CONTENT_NAMESPACE_DO_NOT_MATCH = 2060
    # Conflict Error
    USER_ALREADY_EXIST = 3001
    CONTENT_FILENAME_ALREADY_USED_IN_FOLDER = 3002
    USER_CANT_DISABLE_HIMSELF = 3003
    USER_CANT_DELETE_HIMSELF = 3004
    USER_CANT_REMOVE_IS_OWN_ROLE_IN_WORKSPACE = 3005
    USER_CANT_CHANGE_IS_OWN_PROFILE = 3006
    WORKSPACE_LABEL_ALREADY_USED = 3007
    USER_ROLE_ALREADY_EXIST = 3008
    CONFLICTING_MOVE_IN_ITSELF = 3009
    CONFLICTING_MOVE_IN_CHILD = 3010

    # Auth Error
    AUTHENTICATION_FAILED = 4001
    # Right Error
    INSUFFICIENT_USER_PROFILE = 4002
    INSUFFICIENT_USER_ROLE_IN_WORKSPACE = 4003

    # Caldav
    CALDAV_NOT_AUTHORIZED = 5001
    CALDAV_NOT_AUTHENTICATED = 5002
<<<<<<< HEAD

    FILE_SIZE_OVER_MAX_LIMITATION = 6002
=======
    # Quota limit
    USER_NOT_ALLOWED_TO_CREATE_MORE_WORKSPACES = 6001
>>>>>>> bfd3dbaf
<|MERGE_RESOLUTION|>--- conflicted
+++ resolved
@@ -88,10 +88,6 @@
     # Caldav
     CALDAV_NOT_AUTHORIZED = 5001
     CALDAV_NOT_AUTHENTICATED = 5002
-<<<<<<< HEAD
-
-    FILE_SIZE_OVER_MAX_LIMITATION = 6002
-=======
     # Quota limit
     USER_NOT_ALLOWED_TO_CREATE_MORE_WORKSPACES = 6001
->>>>>>> bfd3dbaf
+    FILE_SIZE_OVER_MAX_LIMITATION = 6002