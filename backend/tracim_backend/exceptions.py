# -*- coding: utf-8 -*-
from tracim_backend.error import ErrorCode


class TracimError(Exception):
    pass


class NoValidCollaborativeDocumentEditionSoftware(TracimError):
    pass


class TracimException(Exception):
    pass


class RunTimeError(TracimError):
    pass


class NotAFileError(Exception):
    pass


class NotWritableDirectory(Exception):
    pass


class NotReadableFile(Exception):
    pass


class NotReadableDirectory(Exception):
    pass


class ContentRevisionUpdateError(RuntimeError):
    pass


class ContentRevisionDeleteError(ContentRevisionUpdateError):
    pass


class ConfigurationError(TracimError):
    pass


class ConfigCodeError(TracimError):
    pass


class EmailTemplateError(TracimException):
    pass


class UserAlreadyExistError(TracimError):
    error_code = ErrorCode.USER_ALREADY_EXIST


class RoleAlreadyExistError(TracimError):
    error_code = ErrorCode.USER_ROLE_ALREADY_EXIST


class ForceArgumentNeeded(TracimException):
    pass


class InvalidSettingFile(TracimException):
    pass


class DatabaseInitializationFailed(TracimException):
    pass


class BadCommandError(TracimError):
    pass


class DaemonException(TracimException):
    pass


class AlreadyRunningDaemon(DaemonException):
    pass


class WorkspaceAgendaDisabledException(TracimException):
    error_code = ErrorCode.WORKSPACE_AGENDA_DISABLED


class AgendaServerConnectionError(TracimException):
    pass


class CannotCreateAgenda(TracimException):
    pass


class AgendaPropsUpdateFailed(TracimException):
    pass


class AgendaException(TracimException):
    pass


class UnknownAgendaType(AgendaException):
    pass


class NotFound(TracimException):
    pass


class NoValidSearchEngine(TracimException):
    pass


class SameValueError(ValueError):
    error_code = ErrorCode.SAME_VALUE_ERROR


class NotAuthenticated(TracimException):
    pass


class FileTemplateNotAvailable(TracimException):
    error_code = ErrorCode.FILE_TEMPLATE_NOT_AVAILABLE


class CaldavNotAuthenticated(NotAuthenticated):
    error_code = ErrorCode.CALDAV_NOT_AUTHENTICATED


class CaldavNotAuthorized(TracimException):
    error_code = ErrorCode.CALDAV_NOT_AUTHORIZED


class WorkspaceNotFound(NotFound):
    error_code = ErrorCode.WORKSPACE_NOT_FOUND


<<<<<<< HEAD
class UploadPermissionNotFound(NotFound):
    error_code = ErrorCode.UPLOAD_PERMISSION_NOT_FOUND
=======
class ContentShareNotFound(NotFound):
    error_code = ErrorCode.CONTENT_SHARE_NOT_FOUND
>>>>>>> bd417edb


class WorkspaceNotFoundInTracimRequest(NotFound):
    error_code = ErrorCode.WORKSPACE_NOT_IN_TRACIM_REQUEST


class ContentTypeNotInTracimRequest(NotFound):
    error_code = ErrorCode.CONTENT_TYPE_NOT_IN_TRACIM_REQUEST


class InsufficientUserRoleInWorkspace(TracimException):
    error_code = ErrorCode.INSUFFICIENT_USER_ROLE_IN_WORKSPACE


class InsufficientUserProfile(TracimException):
    error_code = ErrorCode.INSUFFICIENT_USER_PROFILE


class ImmutableAttribute(TracimException):
    pass


class DigestAuthNotImplemented(Exception):
    pass


class AuthenticationFailed(TracimException):
    error_code = ErrorCode.AUTHENTICATION_FAILED


class WrongUserPassword(TracimException):
    error_code = ErrorCode.WRONG_USER_PASSWORD


class WrongSharePassword(TracimException):
    error_code = ErrorCode.WRONG_SHARE_PASSWORD


class UnvalidResetPasswordToken(TracimException):
    error_code = ErrorCode.INVALID_RESET_PASSWORD_TOKEN
    pass


class ExpiredResetPasswordToken(TracimException):
    error_code = ErrorCode.EXPIRED_RESET_PASSWORD_TOKEN


class NotificationSendingFailed(TracimException):
    error_code = ErrorCode.NOTIFICATION_SENDING_FAILED


class NotificationDisabledCantCreateUserWithInvitation(TracimException):
    error_code = ErrorCode.NOTIFICATION_DISABLED_CANT_NOTIFY_NEW_USER


class NotificationDisabledCantResetPassword(TracimException):
    error_code = ErrorCode.NOTIFICATION_DISABLED_CANT_RESET_PASSWORD


class GroupDoesNotExist(TracimError):
    pass


class ContentStatusNotExist(TracimError):
    pass


class ContentTypeNotExist(TracimError):
    error_code = ErrorCode.CONTENT_TYPE_NOT_EXIST


class UserDoesNotExist(TracimException):
    error_code = ErrorCode.USER_NOT_FOUND


class UserNotFoundInTracimRequest(TracimException):
    error_code = ErrorCode.USER_NOT_IN_TRACIM_REQUEST


class ContentNotFoundInTracimRequest(TracimException):
    error_code = ErrorCode.CONTENT_NOT_IN_TRACIM_REQUEST


class InvalidId(TracimException):
    pass


class InvalidContentId(InvalidId):
    error_code = ErrorCode.CONTENT_INVALID_ID


class InvalidCommentId(InvalidId):
    error_code = ErrorCode.COMMENT_INVALID_ID


class InvalidWorkspaceId(InvalidId):
    error_code = ErrorCode.WORKSPACE_INVALID_ID


class InvalidUserId(InvalidId):
    error_code = ErrorCode.USER_INVALID_USER_ID


class ContentNotFound(TracimException):
    error_code = ErrorCode.CONTENT_NOT_FOUND


class ContentTypeNotAllowed(TracimException):
    error_code = ErrorCode.CONTENT_TYPE_NOT_ALLOWED


class WorkspacesDoNotMatch(TracimException):
    error_code = ErrorCode.WORKSPACE_DO_NOT_MATCH


class ContentNamespaceDoNotMatch(TracimException):
    error_code = ErrorCode.CONTENT_NAMESPACE_DO_NOT_MATCH


class PasswordDoNotMatch(TracimException):
    error_code = ErrorCode.PASSWORD_DO_NOT_MATCH


class EmptyValueNotAllowed(TracimException):
    pass


class TracimUnavailablePreviewType(TracimException):
    error_code = ErrorCode.UNAVAILABLE_PREVIEW_TYPE


class EmptyLabelNotAllowed(EmptyValueNotAllowed):
    pass


class EmptyCommentContentNotAllowed(EmptyValueNotAllowed):
    error_code = ErrorCode.EMPTY_COMMENT_NOT_ALLOWED


class EmptyEmailBody(EmptyValueNotAllowed):
    pass


class AutoReplyEmailNotAllowed(TracimException):
    pass


class NoSpecialKeyFound(EmptyValueNotAllowed):
    pass


class UnsupportedRequestMethod(TracimException):
    pass


class CommentRequestCreationFailed(TracimException):
    pass


class BadStatusCode(TracimException):
    pass


class WrongLDAPCredentials(TracimException):
    pass


class RemoteUserAuthDisabled(TracimException):
    pass


class UserAuthenticatedIsDeleted(TracimException):
    error_code = ErrorCode.AUTHENTICATION_FAILED


class UserAuthenticatedIsNotActive(TracimException):
    error_code = ErrorCode.AUTHENTICATION_FAILED


class UserIsNotActive(TracimException):
    error_code = ErrorCode.USER_NOT_ACTIVE


class UserIsDeleted(TracimException):
    error_code = ErrorCode.USER_DELETED


class UserCantDisableHimself(TracimException):
    error_code = ErrorCode.USER_CANT_DISABLE_HIMSELF


class UserCantDeleteHimself(TracimException):
    error_code = ErrorCode.USER_CANT_DELETE_HIMSELF


class UserCantRemoveHisOwnRoleInWorkspace(TracimException):
    error_code = ErrorCode.USER_CANT_REMOVE_IS_OWN_ROLE_IN_WORKSPACE


class UserCantChangeIsOwnProfile(TracimException):
    error_code = ErrorCode.USER_CANT_CHANGE_IS_OWN_PROFILE


class UserIsNotContentOwner(TracimException):
    pass


class UserGivenIsNotTheSameAsAuthenticated(TracimException):
    pass


class NoUserSetted(TracimException):
    pass


class RoleDoesNotExist(TracimException):
    pass


class UserRoleNotFound(TracimException):
    error_code = ErrorCode.USER_ROLE_NOT_FOUND


class TracimValidationFailed(TracimException):
    error_code = ErrorCode.INTERNAL_TRACIM_VALIDATION_ERROR


class EmailValidationFailed(TracimValidationFailed):
    error_code = ErrorCode.INTERNAL_TRACIM_VALIDATION_ERROR


class InconsistentDatabase(TracimException):
    pass


class ContentFilenameAlreadyUsedInFolder(TracimException):
    error_code = ErrorCode.CONTENT_FILENAME_ALREADY_USED_IN_FOLDER


class WorkspaceLabelAlreadyUsed(TracimException):
    error_code = ErrorCode.WORKSPACE_LABEL_ALREADY_USED


class ParentNotFound(NotFound):
    error_code = ErrorCode.PARENT_NOT_FOUND


class RevisionDoesNotMatchThisContent(TracimException):
    pass


class PageOfPreviewNotFound(NotFound):
    error_code = ErrorCode.PAGE_OF_PREVIEW_NOT_FOUND


class PreviewDimNotAllowed(TracimException):
    error_code = ErrorCode.PREVIEW_DIM_NOT_ALLOWED


class UnallowedSubContent(TracimException):
    error_code = ErrorCode.UNALLOWED_SUBCONTENT


class TooShortAutocompleteString(TracimException):
    pass


class PageNotFound(TracimException):
    pass


class AppDoesNotExist(TracimException):
    pass


class EmailAlreadyExistInDb(TracimException):
    error_code = ErrorCode.EMAIL_ALREADY_EXIST_IN_DB


class UnavailablePreview(TracimException):
    error_code = ErrorCode.UNAIVALABLE_PREVIEW


class EmptyNotificationError(TracimException):
    pass


class ContentInNotEditableState(TracimException):
    error_code = ErrorCode.CONTENT_IN_NOT_EDITABLE_STATE


class UnknownAuthType(TracimException):
    pass


class MissingLDAPConnector(TracimException):
    pass


class WrongAuthTypeForUser(TracimException):
    pass


class UserAuthTypeDisabled(TracimException):
    error_code = ErrorCode.USER_AUTH_TYPE_DISABLED


class DisabledFeatureForExternalAuth(TracimException):
    pass


class ExternalAuthUserEmailModificationDisallowed(DisabledFeatureForExternalAuth):
    error_code = ErrorCode.EXTERNAL_AUTH_USER_EMAIL_MODIFICATION_UNALLOWED


class ExternalAuthUserPasswordModificationDisallowed(DisabledFeatureForExternalAuth):
    error_code = ErrorCode.EXTERNAL_AUTH_USER_PASSWORD_MODIFICATION_UNALLOWED


class DepotCorrupted(TracimException):
    pass


class RevisionFilePathSearchFailedDepotCorrupted(DepotCorrupted):
    pass


class NewRevisionAbortedDepotCorrupted(DepotCorrupted):
    pass


class CopyRevisionAbortedDepotCorrupted(DepotCorrupted):
    pass


class TracimFileNotFound(FileNotFoundError, DepotCorrupted):
    pass


class ContentStatusException(TracimError):
    error_code = ErrorCode.INVALID_STATUS_CHANGE


class ConflictingMoveInItself(TracimException):
    error_code = ErrorCode.CONFLICTING_MOVE_IN_ITSELF


class ConflictingMoveInChild(TracimException):
    error_code = ErrorCode.CONFLICTING_MOVE_IN_CHILD<|MERGE_RESOLUTION|>--- conflicted
+++ resolved
@@ -142,13 +142,12 @@
     error_code = ErrorCode.WORKSPACE_NOT_FOUND
 
 
-<<<<<<< HEAD
 class UploadPermissionNotFound(NotFound):
     error_code = ErrorCode.UPLOAD_PERMISSION_NOT_FOUND
-=======
+
+
 class ContentShareNotFound(NotFound):
     error_code = ErrorCode.CONTENT_SHARE_NOT_FOUND
->>>>>>> bd417edb
 
 
 class WorkspaceNotFoundInTracimRequest(NotFound):
