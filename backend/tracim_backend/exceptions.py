# -*- coding: utf-8 -*-
from tracim_backend.error_code import *


class TracimError(Exception):
    pass


class TracimException(Exception):
    pass


class RunTimeError(TracimError):
    pass


class ContentRevisionUpdateError(RuntimeError):
    pass


class ContentRevisionDeleteError(ContentRevisionUpdateError):
    pass


class ConfigurationError(TracimError):
    pass


class UserAlreadyExistError(TracimError):
    error_code = ERROR_CODE_USER_ALREADY_EXIST


class ForceArgumentNeeded(TracimException):
    pass


class InvalidSettingFile(TracimException):
    pass


class DatabaseInitializationFailed(TracimException):
    pass


class BadCommandError(TracimError):
    pass


class DaemonException(TracimException):
    pass


class AlreadyRunningDaemon(DaemonException):
    pass


class CalendarException(TracimException):
    pass


class UnknownCalendarType(CalendarException):
    pass


class NotFound(TracimException):
    pass


class SameValueError(ValueError):
    pass


class NotAuthenticated(TracimException):
    error_code = ERROR_CODE_NOT_AUTHENTICATED


class WorkspaceNotFound(NotFound):
    error_code = ERROR_CODE_WORKSPACE_NOT_FOUND


class WorkspaceNotFoundInTracimRequest(NotFound):
    error_code = ERROR_CODE_WORKSPACE_NOT_IN_TRACIM_REQUEST


class InsufficientUserRoleInWorkspace(TracimException):
    error_code = ERROR_CODE_INSUFFICIENT_USER_ROLE_IN_WORKSPACE


class InsufficientUserProfile(TracimException):
    error_code = ERROR_CODE_INSUFFICIENT_USER_PROFILE


class ImmutableAttribute(TracimException):
    pass


class DigestAuthNotImplemented(Exception):
    pass


class AuthenticationFailed(TracimException):
    error_code = ERROR_CODE_AUTHENTICATION_FAILED


class WrongUserPassword(TracimException):
    error_code = ERROR_CODE_WRONG_USER_PASSWORD


class UnvalidResetPasswordToken(TracimException):
    pass


class ExpiredResetPasswordToken(TracimException):
    pass


class NotificationNotSend(TracimException):
    pass


class GroupDoesNotExist(TracimError):
    pass


class ContentStatusNotExist(TracimError):
    pass


class ContentTypeNotExist(TracimError):
    pass


class UserDoesNotExist(TracimException):
    error_code = ERROR_CODE_USER_NOT_FOUND


class UserNotFoundInTracimRequest(TracimException):
    error_code = ERROR_CODE_USER_NOT_IN_TRACIM_REQUEST


class ContentNotFoundInTracimRequest(TracimException):
    error = ERROR_CODE_CONTENT_NOT_IN_TRACIM_REQUEST


class InvalidId(TracimException):
    pass


class InvalidContentId(InvalidId):
    error_code = ERROR_CODE_CONTENT_INVALID_ID


class InvalidCommentId(InvalidId):
    error_code = ERROR_CODE_COMMENT_INVALID_ID


class InvalidWorkspaceId(InvalidId):
    error_code = ERROR_CODE_WORKSPACE_INVALID_ID


class InvalidUserId(InvalidId):
    error_code = ERROR_CODE_USER_INVALID_USER_ID


class ContentNotFound(TracimException):
    error_code = ERROR_CODE_CONTENT_NOT_FOUND


class ContentTypeNotAllowed(TracimException):
    error_code = ERROR_CODE_CONTENT_TYPE_NOT_ALLOWED


class WorkspacesDoNotMatch(TracimException):
    error_code = ERROR_CODE_WORKSPACE_DO_NOT_MATCH


class PasswordDoNotMatch(TracimException):
    error_code = ERROR_CODE_PASSWORD_DO_NOT_MATCH


class EmptyValueNotAllowed(TracimException):
    pass


class TracimUnavailablePreviewType(TracimException):
    error_code = ERROR_CODE_UNAIVALABLE_PREVIEW_TYPE


class EmptyLabelNotAllowed(EmptyValueNotAllowed):
    pass


class EmptyCommentContentNotAllowed(EmptyValueNotAllowed):
    pass


class UserNotActive(TracimException):
    error_code = ERROR_CODE_USER_NOT_ACTIVE


class NoUserSetted(TracimException):
    pass


class RoleDoesNotExist(TracimException):
    pass


class EmailValidationFailed(TracimException):
    error_code = ERROR_CODE_EMAIL_VALIDATION_FAILED


class UserCreationFailed(TracimException):
    pass


class InconsistentDatabase(TracimException):
    pass


class ContentLabelAlreadyUsedHere(TracimException):
    pass


class ParentNotFound(NotFound):
    pass


class RevisionDoesNotMatchThisContent(TracimException):
    pass


class PageOfPreviewNotFound(NotFound):
    error_code = ERROR_CODE_PAGE_OF_PREVIEW_NOT_FOUND


class PreviewDimNotAllowed(TracimException):
    error_code = ERROR_CODE_PREVIEW_DIM_NOT_ALLOWED


class UnallowedSubContent(TracimException):
    error_code = ERROR_CODE_EMAIL_UNALLOWED_SUBCONTENT


class TooShortAutocompleteString(TracimException):
    pass


class PageNotFound(TracimException):
    pass


class AppDoesNotExist(TracimException):
    pass


class EmailAlreadyExistInDb(TracimException):
<<<<<<< HEAD
    error_code = ERROR_CODE_EMAIL_ALREADY_EXIST_IN_DB
=======
    pass


class UnavailablePreview(TracimException):
    pass
>>>>>>> f48032d4
<|MERGE_RESOLUTION|>--- conflicted
+++ resolved
@@ -255,12 +255,8 @@
 
 
 class EmailAlreadyExistInDb(TracimException):
-<<<<<<< HEAD
     error_code = ERROR_CODE_EMAIL_ALREADY_EXIST_IN_DB
-=======
-    pass
 
 
 class UnavailablePreview(TracimException):
-    pass
->>>>>>> f48032d4
+    pass