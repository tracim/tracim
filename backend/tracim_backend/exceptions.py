# -*- coding: utf-8 -*-
from tracim_backend.error import ErrorCode


class TracimError(Exception):
    pass


class NoValidCollaborativeDocumentEditionSoftware(TracimError):
    pass


class TracimException(Exception):
    pass


class RunTimeError(TracimError):
    pass


class NotAFileError(Exception):
    pass


class NotWritableDirectory(Exception):
    pass


class NotReadableFile(Exception):
    pass


class NotReadableDirectory(Exception):
    pass


class ContentRevisionUpdateError(RuntimeError):
    pass


class ContentRevisionDeleteError(ContentRevisionUpdateError):
    pass


class ConfigurationError(TracimError):
    pass


class ConfigCodeError(TracimError):
    pass


class EmailTemplateError(TracimException):
    pass


class UserAlreadyExistError(TracimError):
    error_code = ErrorCode.USER_ALREADY_EXIST


class RoleAlreadyExistError(TracimError):
    error_code = ErrorCode.USER_ROLE_ALREADY_EXIST


class ForceArgumentNeeded(TracimException):
    pass


class InvalidSettingFile(TracimException):
    pass


class DatabaseInitializationFailed(TracimException):
    pass


class BadCommandError(TracimError):
    pass


class DaemonException(TracimException):
    pass


class AlreadyRunningDaemon(DaemonException):
    pass


class WorkspaceAgendaDisabledException(TracimException):
    error_code = ErrorCode.WORKSPACE_AGENDA_DISABLED


class WorkspacePublicUploadDisabledException(TracimException):
    error_code = ErrorCode.WORKSPACE_PUBLIC_UPLOAD_DISABLED


class WorkspacePublicDownloadDisabledException(TracimException):
    error_code = ErrorCode.WORKSPACE_PUBLIC_DOWNLOAD_DISABLED


class AgendaServerConnectionError(TracimException):
    pass


class CannotCreateAgenda(TracimException):
    pass


class AgendaNotFoundError(TracimException):
    pass


class UserCannotBeDeleted(TracimException):
    pass


class AgendaPropsUpdateFailed(TracimException):
    pass


class AgendaException(TracimException):
    pass


class UnknownAgendaType(AgendaException):
    pass


class NotFound(TracimException):
    pass


class NoFileValidationError(TracimException):
    error_code = ErrorCode.NO_FILE_VALIDATION_ERROR


class NoValidSearchEngine(TracimException):
    pass


class SameValueError(ValueError):
    error_code = ErrorCode.SAME_VALUE_ERROR


class NotAuthenticated(TracimException):
    pass


class FileTemplateNotAvailable(TracimException):
    error_code = ErrorCode.FILE_TEMPLATE_NOT_AVAILABLE


class CaldavNotAuthenticated(NotAuthenticated):
    error_code = ErrorCode.CALDAV_NOT_AUTHENTICATED


class CaldavNotAuthorized(TracimException):
    error_code = ErrorCode.CALDAV_NOT_AUTHORIZED


class WorkspaceNotFound(NotFound):
    error_code = ErrorCode.WORKSPACE_NOT_FOUND


class UploadPermissionNotFound(NotFound):
    error_code = ErrorCode.UPLOAD_PERMISSION_NOT_FOUND


class ContentShareNotFound(NotFound):
    error_code = ErrorCode.CONTENT_SHARE_NOT_FOUND


class WorkspaceNotFoundInTracimRequest(NotFound):
    error_code = ErrorCode.WORKSPACE_NOT_IN_TRACIM_REQUEST


class ContentTypeNotInTracimRequest(NotFound):
    error_code = ErrorCode.CONTENT_TYPE_NOT_IN_TRACIM_REQUEST


class InsufficientUserRoleInWorkspace(TracimException):
    error_code = ErrorCode.INSUFFICIENT_USER_ROLE_IN_WORKSPACE


class InsufficientUserProfile(TracimException):
    error_code = ErrorCode.INSUFFICIENT_USER_PROFILE


class ImmutableAttribute(TracimException):
    pass


class DigestAuthNotImplemented(Exception):
    pass


class AuthenticationFailed(TracimException):
    error_code = ErrorCode.AUTHENTICATION_FAILED


class WrongUserPassword(TracimException):
    error_code = ErrorCode.WRONG_USER_PASSWORD


class WrongSharePassword(TracimException):
    error_code = ErrorCode.WRONG_SHARE_PASSWORD


class UnvalidResetPasswordToken(TracimException):
    error_code = ErrorCode.INVALID_RESET_PASSWORD_TOKEN
    pass


class ExpiredResetPasswordToken(TracimException):
    error_code = ErrorCode.EXPIRED_RESET_PASSWORD_TOKEN


class NotificationSendingFailed(TracimException):
    error_code = ErrorCode.NOTIFICATION_SENDING_FAILED


class NotificationDisabledCantCreateUserWithInvitation(TracimException):
    error_code = ErrorCode.NOTIFICATION_DISABLED_CANT_NOTIFY_NEW_USER


class MissingEmailCantResetPassword(TracimException):
    error_code = ErrorCode.MISSING_EMAIL_CANT_RESET_PASSWORD


class NotificationDisabledCantResetPassword(TracimException):
    error_code = ErrorCode.NOTIFICATION_DISABLED_CANT_RESET_PASSWORD


class ContentStatusNotExist(TracimError):
    pass


class ContentTypeNotExist(TracimError):
    error_code = ErrorCode.CONTENT_TYPE_NOT_EXIST


class UserDoesNotExist(TracimException):
    error_code = ErrorCode.USER_NOT_FOUND


class UserNotFoundInTracimRequest(TracimException):
    error_code = ErrorCode.USER_NOT_IN_TRACIM_REQUEST


class ContentNotFoundInTracimRequest(TracimException):
    error_code = ErrorCode.CONTENT_NOT_IN_TRACIM_REQUEST


class InvalidId(TracimException):
    pass


class InvalidContentId(InvalidId):
    error_code = ErrorCode.CONTENT_INVALID_ID


class InvalidCommentId(InvalidId):
    error_code = ErrorCode.COMMENT_INVALID_ID


class InvalidWorkspaceId(InvalidId):
    error_code = ErrorCode.WORKSPACE_INVALID_ID


class InvalidUserId(InvalidId):
    error_code = ErrorCode.USER_INVALID_USER_ID


class ContentNotFound(TracimException):
    error_code = ErrorCode.CONTENT_NOT_FOUND


class ContentTypeNotAllowed(TracimException):
    error_code = ErrorCode.CONTENT_TYPE_NOT_ALLOWED


class WorkspacesDoNotMatch(TracimException):
    error_code = ErrorCode.WORKSPACE_DO_NOT_MATCH


class ContentNamespaceDoNotMatch(TracimException):
    error_code = ErrorCode.CONTENT_NAMESPACE_DO_NOT_MATCH


class PasswordDoNotMatch(TracimException):
    error_code = ErrorCode.PASSWORD_DO_NOT_MATCH


class EmptyValueNotAllowed(TracimException):
    pass


class FileSizeOverMaxLimitation(TracimException):
    error_code = ErrorCode.FILE_SIZE_OVER_MAX_LIMITATION


class FileSizeOverWorkspaceEmptySpace(TracimException):
    error_code = ErrorCode.FILE_SIZE_OVER_WORKSPACE_EMPTY_SPACE


class FileSizeOverOwnerEmptySpace(TracimException):
    error_code = ErrorCode.FILE_SIZE_OVER_OWNER_EMPTY_SPACE


class TracimUnavailablePreviewType(TracimException):
    error_code = ErrorCode.UNAVAILABLE_PREVIEW_TYPE


class EmptyLabelNotAllowed(EmptyValueNotAllowed):
    pass


class UserNotAllowedToCreateMoreWorkspace(TracimException):
    error_code = ErrorCode.USER_NOT_ALLOWED_TO_CREATE_MORE_WORKSPACES


class EmptyCommentContentNotAllowed(EmptyValueNotAllowed):
    error_code = ErrorCode.EMPTY_COMMENT_NOT_ALLOWED


class EmptyEmailBody(EmptyValueNotAllowed):
    pass


class AutoReplyEmailNotAllowed(TracimException):
    pass


class NoKeyFound(EmptyValueNotAllowed):
    pass


class UnsupportedRequestMethod(TracimException):
    pass


class CommentRequestCreationFailed(TracimException):
    pass


class BadStatusCode(TracimException):
    pass


class WrongLDAPCredentials(TracimException):
    pass


class RemoteUserAuthDisabled(TracimException):
    pass


class UserAuthenticatedIsDeleted(TracimException):
    error_code = ErrorCode.AUTHENTICATION_FAILED


class UserAuthenticatedIsNotActive(TracimException):
    error_code = ErrorCode.AUTHENTICATION_FAILED


class UserIsNotActive(TracimException):
    error_code = ErrorCode.USER_NOT_ACTIVE


class UserIsDeleted(TracimException):
    error_code = ErrorCode.USER_DELETED


class UserCantDisableHimself(TracimException):
    error_code = ErrorCode.USER_CANT_DISABLE_HIMSELF


class UserCantDeleteHimself(TracimException):
    error_code = ErrorCode.USER_CANT_DELETE_HIMSELF


class UserCantRemoveHisOwnRoleInWorkspace(TracimException):
    error_code = ErrorCode.USER_CANT_REMOVE_IS_OWN_ROLE_IN_WORKSPACE


class UserCantChangeIsOwnProfile(TracimException):
    error_code = ErrorCode.USER_CANT_CHANGE_IS_OWN_PROFILE


class UserIsNotContentOwner(TracimException):
    pass


class UserGivenIsNotTheSameAsAuthenticated(TracimException):
    pass


class NoUserSetted(TracimException):
    pass


class RoleDoesNotExist(TracimException):
    pass


class ProfileDoesNotExist(TracimException):
    pass


class UserRoleNotFound(TracimException):
    error_code = ErrorCode.USER_ROLE_NOT_FOUND


class TracimValidationFailed(TracimException):
    error_code = ErrorCode.INTERNAL_TRACIM_VALIDATION_ERROR


class EmailValidationFailed(TracimValidationFailed):
    error_code = ErrorCode.INTERNAL_TRACIM_VALIDATION_ERROR


class EmailOrUsernameRequired(TracimValidationFailed):
    error_code = ErrorCode.EMAIL_OR_USERNAME_REQUIRED


<<<<<<< HEAD
=======
class EmailRequired(TracimValidationFailed):
    error_code = ErrorCode.EMAIL_REQUIRED


>>>>>>> 39c031f2
class InvalidUsernameFormat(TracimValidationFailed):
    error_code = ErrorCode.INVALID_USERNAME_FORMAT


class InconsistentDatabase(TracimException):
    pass


class ContentFilenameAlreadyUsedInFolder(TracimException):
    error_code = ErrorCode.CONTENT_FILENAME_ALREADY_USED_IN_FOLDER


class ParentNotFound(NotFound):
    error_code = ErrorCode.PARENT_NOT_FOUND


class RevisionDoesNotMatchThisContent(TracimException):
    pass


class PageOfPreviewNotFound(NotFound):
    error_code = ErrorCode.PAGE_OF_PREVIEW_NOT_FOUND


class PreviewDimNotAllowed(TracimException):
    error_code = ErrorCode.PREVIEW_DIM_NOT_ALLOWED


class UnallowedSubContent(TracimException):
    error_code = ErrorCode.UNALLOWED_SUBCONTENT


class TooShortAutocompleteString(TracimException):
    pass


class PageNotFound(TracimException):
    pass


class AppDoesNotExist(TracimException):
    pass


class EmailAlreadyExistInDb(TracimException):
    error_code = ErrorCode.EMAIL_ALREADY_EXIST_IN_DB


class UsernameAlreadyExistInDb(TracimException):
    error_code = ErrorCode.USERNAME_ALREADY_EXIST_IN_DB


class UnavailablePreview(TracimException):
    error_code = ErrorCode.UNAIVALABLE_PREVIEW


class EmptyNotificationError(TracimException):
    pass


class ContentInNotEditableState(TracimException):
    error_code = ErrorCode.CONTENT_IN_NOT_EDITABLE_STATE


class UnknownAuthType(TracimException):
    pass


class MissingLDAPConnector(TracimException):
    pass


class WrongAuthTypeForUser(TracimException):
    pass


class UserAuthTypeDisabled(TracimException):
    error_code = ErrorCode.USER_AUTH_TYPE_DISABLED


class DisabledFeatureForExternalAuth(TracimException):
    pass


class ExternalAuthUserEmailModificationDisallowed(DisabledFeatureForExternalAuth):
    error_code = ErrorCode.EXTERNAL_AUTH_USER_EMAIL_MODIFICATION_UNALLOWED


class ExternalAuthUserPasswordModificationDisallowed(DisabledFeatureForExternalAuth):
    error_code = ErrorCode.EXTERNAL_AUTH_USER_PASSWORD_MODIFICATION_UNALLOWED


class DepotCorrupted(TracimException):
    pass


class RevisionFilePathSearchFailedDepotCorrupted(DepotCorrupted):
    pass


class NewRevisionAbortedDepotCorrupted(DepotCorrupted):
    pass


class CopyRevisionAbortedDepotCorrupted(DepotCorrupted):
    pass


class TracimFileNotFound(FileNotFoundError, DepotCorrupted):
    pass


class ContentStatusException(TracimError):
    error_code = ErrorCode.INVALID_STATUS_CHANGE


class ConflictingMoveInItself(TracimException):
    error_code = ErrorCode.CONFLICTING_MOVE_IN_ITSELF


class ConflictingMoveInChild(TracimException):
    error_code = ErrorCode.CONFLICTING_MOVE_IN_CHILD


class CannotDeleteUniqueRevisionWithoutDeletingContent(Exception):
    pass<|MERGE_RESOLUTION|>--- conflicted
+++ resolved
@@ -423,13 +423,10 @@
     error_code = ErrorCode.EMAIL_OR_USERNAME_REQUIRED
 
 
-<<<<<<< HEAD
-=======
 class EmailRequired(TracimValidationFailed):
     error_code = ErrorCode.EMAIL_REQUIRED
 
 
->>>>>>> 39c031f2
 class InvalidUsernameFormat(TracimValidationFailed):
     error_code = ErrorCode.INVALID_USERNAME_FORMAT
 
