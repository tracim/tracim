--- conflicted
+++ resolved
@@ -338,7 +338,7 @@
 class ContentInNotEditableState(TracimException):
     error_code = error.CONTENT_IN_NOT_EDITABLE_STATE
 
-<<<<<<< HEAD
+
 class UnknownAuthType(TracimException):
     pass
 
@@ -359,7 +359,6 @@
 
 class ExternalAuthUserPasswordModificationDisallowed(DisabledFeatureForExternalAuth):
     error_code = error.EXTERNAL_AUTH_USER_PASSWORD_MODIFICATION_UNALLOWED
-=======
 
 class DepotCorrupted(TracimException):
     pass
@@ -376,4 +375,3 @@
 
 class TracimFileNotFound(FileNotFoundError, DepotCorrupted):
     pass
->>>>>>> 08d4a0bb
