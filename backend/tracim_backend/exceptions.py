--- conflicted
+++ resolved
@@ -204,10 +204,8 @@
 class PreviewDimNotAllowed(TracimException):
     pass
 
-
-<<<<<<< HEAD
 class UnallowedSubContent(TracimException):
-=======
+    pass
+
 class TooShortAutocompleteString(TracimException):
->>>>>>> 39ad49b7
     pass