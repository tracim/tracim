from datetime import datetime
from typing import List
from typing import Optional


class FacetCount:
    def __init__(self, key: str, count: int) -> None:
        self.key = key
        self.count = count


class SimpleFacets:
    def __init__(
        self,
        workspace_names: Optional[List[str]],
        author__public_names: Optional[List[str]],
        last_modifier__public_names: Optional[List[str]],
        file_extensions: Optional[List[str]],
        statuses: Optional[List[str]],
        content_types: Optional[List[FacetCount]],
        created_from: Optional[datetime],
        created_to: Optional[datetime],
        modified_from: Optional[datetime],
        modified_to: Optional[datetime],
    ) -> None:
        self.workspace_names = workspace_names
        self.author__public_names = author__public_names
        self.last_modifier__public_names = last_modifier__public_names
        self.file_extensions = file_extensions
        self.statuses = statuses
        self.content_types = content_types
        self.created_from = created_from
        self.created_to = created_to
        self.modified_from = modified_from
        self.modified_to = modified_to


<<<<<<< HEAD
=======
class ContentSearchResponse(ABC):
    def __init__(
        self,
        contents: List["SearchedContent"],
        total_hits: int = 0,
        is_total_hits_accurate: bool = True,
        simple_facets: Optional[List[str]] = None,
        search_fields: Optional[List[str]] = None,
    ):
        self.contents = contents
        self.total_hits = total_hits
        self.is_total_hits_accurate = is_total_hits_accurate
        self.simple_facets = simple_facets
        self.search_fields = search_fields


class EmptyContentSearchResponse(ContentSearchResponse):
    def __init__(self):
        super().__init__(contents=[], total_hits=0)


>>>>>>> 8831ca54
class SearchedDigestUser(object):
    def __init__(self, user_id: int, public_name: str, has_avatar: bool, has_cover: bool) -> None:
        self.user_id = user_id
        self.public_name = public_name
        self.has_avatar = has_avatar
        self.has_cover = has_cover


class SearchedDigestWorkspace(object):
    def __init__(self, workspace_id: int, label: str) -> None:
        self.workspace_id = workspace_id
        self.label = label


class SearchedDigestContent(object):
    def __init__(self, content_id: int, label: str, slug: str, content_type: str) -> None:
        self.content_id = content_id
        self.label = label
        self.slug = slug
        self.content_type = content_type


class SearchedDigestComment(object):
    def __init__(self, content_id: int, parent_id: int) -> None:
        self.content_id = content_id
        self.parent_id = parent_id


class SearchedContent(object):
    """
    Content-Like object return by LibSearch.
    This class does not contain any logic, it's just needed to
    store data.
    """

    def __init__(
        self,
        content_namespace: str,
        content_id: int,
        label: str,
        slug: str,
        status: str,
        content_type: str,
<<<<<<< HEAD
        workspace: SearchedDigestWorkspace,
        path: typing.List[SearchedDigestContent],
        comments: typing.List[SearchedDigestComment],
        comments_count: int,
=======
        workspace: SearchedWorkspace,
        path: List[SearchedDigestContent],
        comments: List[SearchedDigestComment],
        comment_count: int,
>>>>>>> 8831ca54
        author: SearchedDigestUser,
        last_modifier: SearchedDigestUser,
        sub_content_types: List[str],
        is_archived: bool,
        is_deleted: bool,
        is_editable: bool,
        show_in_ui: bool,
        file_extension: str,
        filename: str,
        modified: datetime,
        created: datetime,
        score: float,
        current_revision_id: int,
        current_revision_type: str,
        workspace_id: int,
        active_shares: int,
        content_size: int,
        parent_id: Optional[int] = None,
    ) -> None:
        self.current_revision_id = current_revision_id
        self.current_revision_type = current_revision_type
        self.content_namespace = content_namespace
        self.content_id = content_id
        self.label = label
        self.slug = slug
        self.status = status
        self.content_type = content_type
        self.workspace = workspace
        self.parent_id = parent_id
        self.workspace_id = workspace_id
        self.path = path
        self.comments = comments
        self.comment_count = comment_count
        self.author = author
        self.last_modifier = last_modifier
        self.sub_content_types = sub_content_types
        self.is_archived = is_archived
        self.is_deleted = is_deleted
        self.is_editable = is_editable
        self.show_in_ui = show_in_ui
        self.file_extension = file_extension
        self.filename = filename
        self.modified = modified
        self.created = created
        self.score = score
        self.active_shares = active_shares
        self.content_size = content_size


class ContentSearchResponse:
    def __init__(
        self,
        contents: typing.Optional[typing.List[SearchedContent]] = None,
        total_hits: int = 0,
        is_total_hits_accurate=True,
    ):
        self.contents = contents or []
        self.total_hits = total_hits
        self.is_total_hits_accurate = is_total_hits_accurate


class EmptyContentSearchResponse(ContentSearchResponse):
    def __init__(self):
        super().__init__(contents=[], total_hits=0)


class SearchedUser:
    def __init__(
        self,
        user_id: int,
        public_name: str,
        is_deleted: bool,
        is_archived: bool,
        has_avatar: bool,
        has_cover: bool,
    ) -> None:
        self.user_id = user_id
        self.public_name = public_name
        self.is_deleted = is_deleted
        self.is_archived = is_archived
        self.has_avatar = has_avatar
        self.has_cover = has_cover<|MERGE_RESOLUTION|>--- conflicted
+++ resolved
@@ -4,8 +4,8 @@
 
 
 class FacetCount:
-    def __init__(self, key: str, count: int) -> None:
-        self.key = key
+    def __init__(self, value, count: int) -> None:
+        self.value = value
         self.count = count
 
 
@@ -35,30 +35,6 @@
         self.modified_to = modified_to
 
 
-<<<<<<< HEAD
-=======
-class ContentSearchResponse(ABC):
-    def __init__(
-        self,
-        contents: List["SearchedContent"],
-        total_hits: int = 0,
-        is_total_hits_accurate: bool = True,
-        simple_facets: Optional[List[str]] = None,
-        search_fields: Optional[List[str]] = None,
-    ):
-        self.contents = contents
-        self.total_hits = total_hits
-        self.is_total_hits_accurate = is_total_hits_accurate
-        self.simple_facets = simple_facets
-        self.search_fields = search_fields
-
-
-class EmptyContentSearchResponse(ContentSearchResponse):
-    def __init__(self):
-        super().__init__(contents=[], total_hits=0)
-
-
->>>>>>> 8831ca54
 class SearchedDigestUser(object):
     def __init__(self, user_id: int, public_name: str, has_avatar: bool, has_cover: bool) -> None:
         self.user_id = user_id
@@ -102,17 +78,10 @@
         slug: str,
         status: str,
         content_type: str,
-<<<<<<< HEAD
         workspace: SearchedDigestWorkspace,
-        path: typing.List[SearchedDigestContent],
-        comments: typing.List[SearchedDigestComment],
-        comments_count: int,
-=======
-        workspace: SearchedWorkspace,
         path: List[SearchedDigestContent],
         comments: List[SearchedDigestComment],
         comment_count: int,
->>>>>>> 8831ca54
         author: SearchedDigestUser,
         last_modifier: SearchedDigestUser,
         sub_content_types: List[str],
@@ -165,18 +134,17 @@
 class ContentSearchResponse:
     def __init__(
         self,
-        contents: typing.Optional[typing.List[SearchedContent]] = None,
+        contents: Optional[List["SearchedContent"]] = None,
         total_hits: int = 0,
-        is_total_hits_accurate=True,
+        is_total_hits_accurate: bool = True,
+        simple_facets: Optional[List[str]] = None,
+        search_fields: Optional[List[str]] = None,
     ):
         self.contents = contents or []
         self.total_hits = total_hits
         self.is_total_hits_accurate = is_total_hits_accurate
-
-
-class EmptyContentSearchResponse(ContentSearchResponse):
-    def __init__(self):
-        super().__init__(contents=[], total_hits=0)
+        self.simple_facets = simple_facets or []
+        self.search_fields = search_fields or []
 
 
 class SearchedUser:
