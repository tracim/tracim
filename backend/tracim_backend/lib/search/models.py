--- conflicted
+++ resolved
@@ -3,72 +3,12 @@
 from typing import Optional
 
 
-<<<<<<< HEAD
-class FacetCount:
-    def __init__(self, value, count: int) -> None:
-        self.value = value
-        self.count = count
-
-
-class SimpleFacets:
-    def __init__(
-        self,
-        workspace_names: Optional[List[str]],
-        author__public_names: Optional[List[str]],
-        last_modifier__public_names: Optional[List[str]],
-        file_extensions: Optional[List[str]],
-        statuses: Optional[List[str]],
-        content_types: Optional[List[FacetCount]],
-        created_from: Optional[datetime],
-        created_to: Optional[datetime],
-        modified_from: Optional[datetime],
-        modified_to: Optional[datetime],
-    ) -> None:
-        self.workspace_names = workspace_names
-        self.author__public_names = author__public_names
-        self.last_modifier__public_names = last_modifier__public_names
-        self.file_extensions = file_extensions
-        self.statuses = statuses
-        self.content_types = content_types
-        self.created_from = created_from
-        self.created_to = created_to
-        self.modified_from = modified_from
-        self.modified_to = modified_to
-
-
-=======
 class DateRange:
     def __init__(self, date_from: str, date_to: str):
         self.date_from = date_from
         self.date_to = date_to
 
 
-class ContentSearchResponse(ABC):
-    def __init__(
-        self,
-        contents: List["SearchedContent"],
-        total_hits: int = 0,
-        is_total_hits_accurate: bool = True,
-        facets: Optional[List[str]] = None,
-        search_fields: Optional[List[str]] = None,
-        created_range: Optional[DateRange] = None,
-        modified_range: Optional[DateRange] = None,
-    ):
-        self.contents = contents
-        self.total_hits = total_hits
-        self.is_total_hits_accurate = is_total_hits_accurate
-        self.facets = facets
-        self.search_fields = search_fields
-        self.created_range = created_range
-        self.modified_range = modified_range
-
-
-class EmptyContentSearchResponse(ContentSearchResponse):
-    def __init__(self):
-        super().__init__(contents=[], total_hits=0)
-
-
->>>>>>> cb7381d5
 class SearchedDigestUser(object):
     def __init__(self, user_id: int, public_name: str, has_avatar: bool, has_cover: bool) -> None:
         self.user_id = user_id
@@ -171,14 +111,18 @@
         contents: Optional[List["SearchedContent"]] = None,
         total_hits: int = 0,
         is_total_hits_accurate: bool = True,
-        simple_facets: Optional[List[str]] = None,
+        facets: Optional[List[str]] = None,
         search_fields: Optional[List[str]] = None,
+        created_range: Optional[DateRange] = None,
+        modified_range: Optional[DateRange] = None,
     ):
         self.contents = contents or []
         self.total_hits = total_hits
         self.is_total_hits_accurate = is_total_hits_accurate
-        self.simple_facets = simple_facets or []
-        self.search_fields = search_fields or []
+        self.facets = facets
+        self.search_fields = search_fields
+        self.created_range = created_range
+        self.modified_range = modified_range
 
 
 class SearchedUser:
