from abc import ABC
from abc import abstractmethod
from datetime import datetime
import typing

from elasticsearch import Elasticsearch
from elasticsearch.client import IngestClient
from elasticsearch_dsl import Index
from elasticsearch_dsl import Search
from sqlalchemy.orm import Session

from tracim_backend.app_models.contents import content_type_list
from tracim_backend.config import CFG
from tracim_backend.lib.core.content import SEARCH_DEFAULT_RESULT_NB
from tracim_backend.lib.core.content import ContentApi
from tracim_backend.lib.core.userworkspace import RoleApi
from tracim_backend.lib.search.models import ContentSearchResponse
from tracim_backend.lib.search.models import EmptyContentSearchResponse
from tracim_backend.lib.search.models import ESContentSearchResponse
from tracim_backend.lib.search.models import SimpleContentSearchResponse
from tracim_backend.lib.search.search_factory import ELASTICSEARCH__SEARCH_ENGINE_SLUG
from tracim_backend.lib.utils.logger import logger
from tracim_backend.models.auth import User
from tracim_backend.models.context_models import ContentInContext
from tracim_backend.models.data import UserRoleInWorkspace


class SearchApi(ABC):
    def __init__(self, session: Session, current_user: typing.Optional[User], config: CFG) -> None:
        self._user = current_user
        self._session = session
        self._config = config

    @abstractmethod
    def create_index(self) -> None:
        pass

    @abstractmethod
    def migrate_index(self, move_data=True, update_alias=True) -> None:
        pass

    @abstractmethod
    def delete_index(self) -> None:
        pass

    @abstractmethod
    def index_content(self, content: ContentInContext):
        pass

    def index_all_content(self) -> int:
        """
        Index/update all content in current index of ElasticSearch
        """
        nb_indexation_errors = 0
        content_api = ContentApi(
            session=self._session,
            config=self._config,
            current_user=self._user,
            show_archived=True,
            show_active=True,
            show_deleted=True,
        )
        contents = content_api.get_all()
        for content in contents:
            content_in_context = ContentInContext(
                content, config=self._config, dbsession=self._session
            )
            try:
                self.index_content(content_in_context)
            except ConnectionError as exc:
                logger.error(
                    self,
                    "connexion error issue with elasticsearch during indexing of content {}".format(
                        content_in_context.content_id
                    ),
                )
                logger.exception(self, exc)
                nb_indexation_errors += 1
            except Exception as exc:
                logger.error(
                    self,
                    "something goes wrong during indexing of content {}".format(
                        content_in_context.content_id
                    ),
                )
                logger.exception(self, exc)
                nb_indexation_errors += 1
        return nb_indexation_errors

    def _get_user_workspaces_id(self, min_role: int) -> typing.Optional[typing.List[int]]:
        """
        Get user workspace list or None if no user set
        """
        if self._user:
            rapi = RoleApi(config=self._config, session=self._session, current_user=self._user)
            return rapi.get_user_workspaces_ids(self._user.user_id, min_role)
        return None

    def offset_from_pagination(self, size: int, page_nb: int) -> int:
        """
        Simple method to get an offset value from size and page_nb value
        """
        assert page_nb > 0
        return (page_nb - 1) * size


class SimpleSearchApi(SearchApi):
    """
    Simple search using sql:
    - Do not index anything.
    - allow pagination and filtering by content_type, deleted, archived
    - limited feature (no ranking, no search into content, etc...)
    """

    def create_index(self):
        pass

    def migrate_index(self, move_data=True, update_alias=True):
        pass

    def delete_index(self):
        pass

    def index_content(self, content: ContentInContext):
        pass

    def search_content(
        self,
        search_string: str,
        size: typing.Optional[int] = SEARCH_DEFAULT_RESULT_NB,
        page_nb: typing.Optional[int] = 1,
        content_types: typing.Optional[typing.List[str]] = None,
        show_deleted: bool = False,
        show_archived: bool = False,
        show_active: bool = True,
    ) -> ContentSearchResponse:
        """
        Search content with sql
        - do no show archived/deleted content by default
        - filter content found according to workspace of current_user
        """
        if not search_string:
            return EmptyContentSearchResponse()
        content_api = ContentApi(
            session=self._session,
            current_user=self._user,
            config=self._config,
            show_deleted=show_deleted,
            show_archived=show_archived,
            show_active=show_active,
        )
        total_hits = 0
        keywords = content_api.get_keywords(search_string)
        offset = self.offset_from_pagination(size, page_nb)
        content_list, total_hits = content_api.search(
            keywords=keywords, size=size, offset=offset, content_types=content_types
        )
        content_in_context_list = []
        for content in content_list:
            content_in_context_list.append(content_api.get_content_in_context(content))
        return SimpleContentSearchResponse(content_in_context_list, total_hits)


class ESSearchApi(SearchApi):
    """
    Search using ElasticSearch :
    - need indexing content first
    - allow pagination and filtering by content_type, deleted, archived
    - support ranking
    - search in content file for html-doc and thread
    - search in content file for file if ingest mode activated
    """

    def __init__(self, session: Session, current_user: typing.Optional[User], config: CFG) -> None:
        super().__init__(session, current_user, config)
        assert config.SEARCH__ENGINE == ELASTICSEARCH__SEARCH_ENGINE_SLUG
        # TODO - G.M - 2019-05-31 - we do support only "one elasticsearch server case here in config,
        # check how to support more complex case.
        self.es = Elasticsearch(
            hosts=[
                (
                    {
                        "host": self._config.SEARCH__ELASTICSEARCH__HOST,
                        "port": self._config.SEARCH__ELASTICSEARCH__PORT,
                    }
                )
            ]
        )
        self.index_document_pattern = config.SEARCH__ELASTICSEARCH__INDEX_PATTERN_TEMPLATE.format(
            date="*", index_alias=config.SEARCH__ELASTICSEARCH__INDEX_ALIAS
        )
        self.index_document_pattern_template = config.SEARCH__ELASTICSEARCH__INDEX_PATTERN_TEMPLATE
        self.index_document_alias = config.SEARCH__ELASTICSEARCH__INDEX_ALIAS

    def create_index(self) -> None:
        """
        Create the index template in elasticsearch specifying the mappings and any
        settings to be used. This can be run at any time, ideally at every new code
        deploy
        """
        # FIXME BS 2019-06-10: Load ES model only when ES search (see #1892)
        from tracim_backend.lib.search.es_models import IndexedContent

        # INFO - G.M - 2019-05-15 - alias migration mecanism to allow easily updatable index.
        # from https://github.com/elastic/elasticsearch-dsl-py/blob/master/examples/alias_migration.py
        # Configure index with our indexing preferences
        logger.info(self, "Create index settings ...")
        if self._config.SEARCH__ELASTICSEARCH__USE_INGEST:
            self._create_ingest_pipeline()
        # create an index template
        index_template = IndexedContent._index.as_template(
            self.index_document_alias, self.index_document_pattern
        )
        # upload the template into elasticsearch
        # potentially overriding the one already there
        index_template.save(using=self.es)

        # create the first index if it doesn't exist
        current_index = Index(self.index_document_alias)
        if not current_index.exists(using=self.es):
            self.migrate_index(move_data=False)

        logger.info(self, "ES index is ready")

    def refresh_index(self) -> None:
        """
        refresh index to obtain up to odate information instead of relying on
        periodically refresh, usefull for automated tests
        see https://www.elastic.co/guide/en/elasticsearch/reference/current/indices-refresh.html
        """

        self.es.indices.refresh(self.index_document_alias)

    def delete_index(self) -> None:

        # TODO - G.M - 2019-05-31 - This code delete all index related to pattern, check if possible
        # to be more specific here.
        logger.info(self, "delete index with pattern {}".format(self.index_document_pattern))
        self.es.indices.delete(self.index_document_pattern, allow_no_indices=True)
        self.es.indices.delete_template(self.index_document_alias)

    def migrate_index(self, move_data=True, update_alias=True) -> None:
        """
        Upgrade function that creates a new index for the data. Optionally it also can
        (and by default will) reindex previous copy of the data into the new index
        (specify ``move_data=False`` to skip this step) and update the alias to
        point to the latest index (set ``update_alias=False`` to skip).
        Note that while this function is running the application can still perform
        any and all searches without any loss of functionality. It should, however,
        not perform any writes at this time as those might be lost.
        """
        # INFO - G.M - 2019-05-15 - alias migration mecanism to allow easily updatable index.
        # from https://github.com/elastic/elasticsearch-dsl-py/blob/master/examples/alias_migration.py
        # construct a new index name by appending current timestamp
        next_index = self.index_document_pattern_template.replace(
            "{index_alias}", self.index_document_alias
        ).replace("{date}", datetime.now().strftime("%Y%m%d%H%M%S%f"))

        logger.info(self, 'create new index "{}"'.format(next_index))
        # create new index, it will use the settings from the template
        self.es.indices.create(index=next_index)

        if move_data:
            logger.info(
                self, 'reindex data from "{}" to "{}"'.format(self.index_document_alias, next_index)
            )
            # move data from current alias to the new index
            self.es.reindex(
                body={
                    "source": {"index": self.index_document_alias},
                    "dest": {"index": next_index},
                },
                request_timeout=3600,
            )
            # refresh the index to make the changes visible
            self.es.indices.refresh(index=next_index)

        if update_alias:
            logger.info(
                self,
                'set alias "{}" to point on index "{}"'.format(
                    self.index_document_alias, next_index
                ),
            )
            # repoint the alias to point to the newly created index
            self.es.indices.update_aliases(
                body={
                    "actions": [
                        {
                            "remove": {
                                "alias": self.index_document_alias,
                                "index": self.index_document_pattern,
                            }
                        },
                        {"add": {"alias": self.index_document_alias, "index": next_index}},
                    ]
                }
            )

    def index_content(self, content: ContentInContext) -> None:
        """
        Index/update a content into elastic_search engine
        """
        # FIXME BS 2019-06-10: Load ES model only when ES search (see #1892)
        from tracim_backend.lib.search.es_models import DigestComments
        from tracim_backend.lib.search.es_models import DigestContent
        from tracim_backend.lib.search.es_models import DigestUser
        from tracim_backend.lib.search.es_models import DigestWorkspace
        from tracim_backend.lib.search.es_models import IndexedContent

        if content.content_type == content_type_list.Comment.slug:
            content = content.parent
            # INFO - G.M - 2019-05-20 - we currently do not support comment without parent
            assert content
        logger.info(self, "Indexing content {}".format(content.content_id))
        author = DigestUser(user_id=content.author.user_id, public_name=content.author.public_name)
        last_modifier = DigestUser(
            user_id=content.last_modifier.user_id, public_name=content.last_modifier.public_name
        )
        workspace = DigestWorkspace(
            workspace_id=content.workspace.workspace_id, label=content.workspace.label
        )
        parents = []
        parent = None
        if content.parent:
            parent = DigestContent(
                content_id=content.parent.content_id,
                parent_id=content.parent.parent_id,
                label=content.parent.label,
                slug=content.parent.slug,
                content_type=content.parent.content_type,
            )
            for parent_ in content.parents:
                digest_parent = DigestContent(
                    content_id=parent_.content_id,
                    parent_id=parent_.parent_id,
                    label=parent_.label,
                    slug=parent_.slug,
                    content_type=parent_.content_type,
                )
                parents.append(digest_parent)
        comments = []
        for comment in content.comments:
            digest_comment = DigestComments(
                content_id=comment.content_id,
                parent_id=comment.parent_id,
                content_type=comment.content_type,
                raw_content=comment.raw_content,
            )
            comments.append(digest_comment)
        indexed_content = IndexedContent(
            content_id=content.content_id,
            label=content.label,
            slug=content.slug,
            status=content.status,
            workspace_id=content.workspace_id,
            workspace=workspace,
            parent_id=content.parent_id or None,
            parent=parent,
            parents=parents or None,
            author=author,
            comments=comments or None,
            last_modifier=last_modifier,
            content_type=content.content_type,
            sub_content_types=content.sub_content_types,
            is_deleted=content.is_deleted,
            deleted_through_parent_id=content.deleted_through_parent_id,
            is_archived=content.is_archived,
            archived_through_parent_id=content.archived_through_parent_id,
            is_editable=content.is_editable,
            is_active=content.is_active,
            show_in_ui=content.show_in_ui,
            file_extension=content.file_extension,
            filename=content.filename,
            modified=content.modified,
            created=content.created,
            raw_content=content.raw_content,
            current_revision_id=content.current_revision_id,
        )
        indexed_content.meta.id = content.content_id
<<<<<<< HEAD
        if self._can_index_content(content):
            file_ = content.get_b64_file()
            if file_:
                indexed_content.file = file_
                indexed_content.save(
                    using=self.es, pipeline="attachment", index=self.index_document_alias
                )
                return
            logger.debug(
                self,
                'Content file of content "{}" will be not indexed: no content'.format(
                    content.content_id
                ),
            )
        indexed_content.save(using=self.es, index=self.index_document_alias)
=======
        if self._config.SEARCH__ELASTICSEARCH__USE_INGEST:
            if (
                not self._config.SEARCH__ELASTICSEARCH__INGEST__MIMETYPE_WHITELIST
                or content.mimetype
                in self._config.SEARCH__ELASTICSEARCH__INGEST__MIMETYPE_WHITELIST
            ):
                file_ = content.get_b64_file()
                if file_:
                    indexed_content.file = file_
                    indexed_content.save(
                        using=self.es,
                        pipeline="attachment",
                        index=self.index_document_alias,
                        request_timeout=self._config.SEARCH__ELASTICSEARCH__REQUEST_TIMEOUT,
                    )
                    return
        indexed_content.save(
            using=self.es,
            index=self.index_document_alias,
            request_timeout=self._config.SEARCH__ELASTICSEARCH__REQUEST_TIMEOUT,
        )
>>>>>>> e037fc1f

    def _can_index_content(self, content: ContentInContext) -> bool:
        if not self._config.SEARCH__ELASTICSEARCH__USE_INGEST:
            logger.debug(
                self,
                'Content file of content "{}" will be not indexed: ingest mode disabled'.format(
                    content.content_id
                ),
            )
            return False

        if not content.content.depot_file or content.size is None:
            logger.debug(
                self,
                'Content file of content "{}" will be not indexed:  not a correct file format'.format(
                    content.content_id
                ),
            )
            return False

        # INFO - G.M - 2019-06-24 - check mimetype validity
        if (
            self._config.SEARCH__ELASTICSEARCH__INGEST__MIMETYPE_WHITELIST
            and content.mimetype
            not in self._config.SEARCH__ELASTICSEARCH__INGEST__MIMETYPE_WHITELIST
        ):
            logger.debug(
                self,
                'Content file of content "{}" will be not indexed: mimetype "{}" not allowed to be indexed (whitelist rule)'.format(
                    content.content_id, content.mimetype
                ),
            )
            return False

        # INFO - G.M - 2019-06-24 - check mimetype validity
        if (
            self._config.SEARCH__ELASTICSEARCH__INGEST__MIMETYPE_BLACKLIST
            and content.mimetype in self._config.SEARCH__ELASTICSEARCH__INGEST__MIMETYPE_BLACKLIST
        ):
            logger.debug(
                self,
                'Content file of content "{}" will be not indexed: mimetype "{}" not allowed to be indexed (blacklist rule)'.format(
                    content.content_id, content.mimetype
                ),
            )
            return False

        if content.size == 0:
            logger.debug(
                self,
                'Content file of content "{}" will be not indexed:  empty'.format(
                    content.content_id
                ),
            )
            return False

        # INFO - G.M - 2019-06-24 - check content size
        if content.size > self._config.SEARCH__ELASTICSEARCH__INGEST__SIZE_LIMIT:
            logger.debug(
                self,
                'Content file of content "{}" will be not indexed: size "{}" is  bigger than size limit ({})'.format(
                    content.content_id,
                    content.size,
                    self._config.SEARCH__ELASTICSEARCH__INGEST__SIZE_LIMIT,
                ),
            )
            return False

        return True

    def search_content(
        self,
        search_string: str,
        size: typing.Optional[int],
        page_nb: typing.Optional[int],
        content_types: typing.Optional[typing.List[str]] = None,
        show_deleted: bool = False,
        show_archived: bool = False,
        show_active: bool = True,
    ) -> ContentSearchResponse:
        """
        Search content into elastic search server:
        - do no show archived/deleted content by default
        - filter content found according to workspace of current_user
        """
        # FIXME BS 2019-06-10: Load ES model only when ES search (see #1892)
        from tracim_backend.lib.search.es_models import IndexedContent

        if not search_string:
            return EmptyContentSearchResponse()
        filtered_workspace_ids = self._get_user_workspaces_id(min_role=UserRoleInWorkspace.READER)
        # INFO - G.M - 2019-05-31 - search using simple_query_string, which mean user-friendly
        # syntax to match complex case,
        # see https://www.elastic.co/guide/en/elasticsearch/reference/current/query-dsl-simple-query-string-query.html
        search = Search(
            using=self.es, doc_type=IndexedContent, index=self.index_document_alias
        ).query(
            "simple_query_string",
            query=search_string,
            # INFO - G.M - 2019-05-31 - "^5" means x5 boost on field, this will reorder result and
            # change score according to this boost. label is the most important, content is
            # important too, content of comment is less important. filename and file_extension is
            # only useful to allow matching "png" or "nameofmycontent.png".
            fields=[
                "label^5",
                "filename",
                "file_extension",
                "raw_content^3",
                "comments.raw_content",
                "attachment.content^3",
            ],
        )
        # INFO - G.M - 2019-05-14 - do not show deleted or archived content by default
        if not show_active:
            search = search.exclude("term", is_active=True)
        if not show_deleted:
            search = search.exclude("term", is_deleted=True)
            search = search.filter("term", deleted_through_parent_id=0)
        if not show_archived:
            search = search.exclude("term", is_archived=True)
            search = search.filter("term", archived_through_parent_id=0)
        search = search.response_class(ESContentSearchResponse)
        # INFO - G.M - 2019-05-21 - remove raw content of content of result in elasticsearch
        # result, because we do not need them and for performance reasons.
        search = search.source(exclude=["raw_content", "*.raw_content", "attachment.*", "file"])
        # INFO - G.M - 2019-05-16 - None is different than empty list here, None mean we can
        # return all workspaces content, empty list mean return nothing.
        if size:
            search = search.extra(size=size)
        if page_nb:
            search = search.extra(from_=self.offset_from_pagination(size, page_nb))
        if filtered_workspace_ids is not None:
            search = search.filter("terms", workspace_id=filtered_workspace_ids)
        if content_types:
            search = search.filter("terms", content_type=content_types)
        res = search.execute()
        return res

    def _create_ingest_pipeline(self) -> None:
        """
        Create ingest pipeline to allow extract file content and use them for search.
        """
        p = IngestClient(self.es)
        # TODO - G.M - 2019-05-31 - check if possible to set specific analyzer for
        # attachment content parameters. Goal :
        # allow ngram or lang specific indexing for "in file search"
        p.put_pipeline(
            id="attachment",
            body={
                "description": "Extract attachment information",
                "processors": [{"attachment": {"field": "file"}}],
            },
        )<|MERGE_RESOLUTION|>--- conflicted
+++ resolved
@@ -378,13 +378,15 @@
             current_revision_id=content.current_revision_id,
         )
         indexed_content.meta.id = content.content_id
-<<<<<<< HEAD
         if self._can_index_content(content):
             file_ = content.get_b64_file()
             if file_:
                 indexed_content.file = file_
                 indexed_content.save(
-                    using=self.es, pipeline="attachment", index=self.index_document_alias
+                    using=self.es,
+                    pipeline="attachment",
+                    index=self.index_document_alias,
+                    request_timeout=self._config.SEARCH__ELASTICSEARCH__REQUEST_TIMEOUT,
                 )
                 return
             logger.debug(
@@ -393,30 +395,11 @@
                     content.content_id
                 ),
             )
-        indexed_content.save(using=self.es, index=self.index_document_alias)
-=======
-        if self._config.SEARCH__ELASTICSEARCH__USE_INGEST:
-            if (
-                not self._config.SEARCH__ELASTICSEARCH__INGEST__MIMETYPE_WHITELIST
-                or content.mimetype
-                in self._config.SEARCH__ELASTICSEARCH__INGEST__MIMETYPE_WHITELIST
-            ):
-                file_ = content.get_b64_file()
-                if file_:
-                    indexed_content.file = file_
-                    indexed_content.save(
-                        using=self.es,
-                        pipeline="attachment",
-                        index=self.index_document_alias,
-                        request_timeout=self._config.SEARCH__ELASTICSEARCH__REQUEST_TIMEOUT,
-                    )
-                    return
         indexed_content.save(
             using=self.es,
             index=self.index_document_alias,
             request_timeout=self._config.SEARCH__ELASTICSEARCH__REQUEST_TIMEOUT,
         )
->>>>>>> e037fc1f
 
     def _can_index_content(self, content: ContentInContext) -> bool:
         if not self._config.SEARCH__ELASTICSEARCH__USE_INGEST:
