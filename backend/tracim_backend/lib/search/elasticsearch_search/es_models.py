from elasticsearch_dsl import Boolean
from elasticsearch_dsl import Date
from elasticsearch_dsl import Document
from elasticsearch_dsl import InnerDoc
from elasticsearch_dsl import Integer
from elasticsearch_dsl import Keyword
from elasticsearch_dsl import Nested
from elasticsearch_dsl import Object
from elasticsearch_dsl import Text
from elasticsearch_dsl import analysis
from elasticsearch_dsl import analyzer

# INFO - G.M - 2019-05-31 - Analyzer/indexing explained:
# Instead of relying of wildcard for autocompletion which is costly and make some feature doesn't
# work correctly, for example ranking, We use ngram mechanism.
# This means that for word "elephant", we will index thing like "ele", "elep", "lepha", etc...
# As we don't want to have a *text* matching but only an autocomplete matching like text*, we use
# edge_ngram, we will only index for "elephant": "ele" , "elep" , "eleph" , etc..
# We want that ele match elephant result, but we do not want that elephant match ele result,
# that's why we set different analyzer for search (we search word given) and indexing (we index ngram
# of label of content to allow autocompletion)

# INFO - G.M - 2019-05-23 - search_analyser: do search for content given an some similar word
folding = analyzer("folding", tokenizer="standard", filter=["lowercase", "asciifolding"])
# INFO - G.M - 2019-05-23 -  index_analysers, index edge ngram for autocompletion and strip html for indexing
edge_ngram_token_filter = analysis.token_filter(
    "edge_ngram_filter", type="edge_ngram", min_ngram=2, max_gram=20
)
edge_ngram_folding = analyzer(
    "edge_ngram_folding",
    tokenizer="standard",
    filter=["lowercase", "asciifolding", edge_ngram_token_filter],
)
html_folding = analyzer(
    "html_folding",
    tokenizer="standard",
    filter=["lowercase", "asciifolding", edge_ngram_token_filter],
    char_filter="html_strip",
)
html_exact_folding = analyzer("html_exact_folding", tokenizer="standard", char_filter="html_strip",)


class DigestUser(InnerDoc):
    user_id = Integer()
    public_name = Text(fields={"exact": Keyword()})


class DigestWorkspace(InnerDoc):
    workspace_id = Integer()
    label = Text(fields={"exact": Keyword()})


class DigestContent(InnerDoc):
    content_id = Integer()
    parent_id = Integer()
<<<<<<< HEAD
    label = Text(fields={"exact": Keyword()}, analyzer=edge_ngram_folding, search_analyzer=folding)
=======
    label = Text(
        fields={"keyword": Keyword()}, analyzer=edge_ngram_folding, search_analyzer=folding
    )
>>>>>>> f15ea6c7
    slug = Keyword()
    content_type = Keyword()


class DigestComments(InnerDoc):
    content_id = Integer()
    parent_id = Integer()
    raw_content = Text(
        fields={"exact": Text(analyzer=html_exact_folding)},
        analyzer=html_folding,
        search_analyzer=folding,
    )


class FileData(InnerDoc):
    content = Text(analyzer=folding)
    content_fr = Text(analyzer="french")
    content_en = Text(analyzer="english")
    title = Text()
    name = Text()
    author = Text()
    keywords = Keyword(multi=True)
    date = Date()
    content_type = Keyword()
    content_length = Integer()
    language = Keyword()


class IndexedContent(Document):
    """
    ElasticSearch Content Models.
    Used for index creation.
    """

    content_id = Integer()
<<<<<<< HEAD
    # INFO - G.M - 2019-07-17 - as label store ngram of limited size, we do need
    # to store both label and label.exact to handle autocomplete up to max_gram of label analyzer
    # but also support for exact naming for any size of label.
    label = Text(fields={"exact": Keyword()}, analyzer=edge_ngram_folding, search_analyzer=folding)
=======
    # INFO - G.M - 2019-07-17 - as label.acp store ngram of limited size, we do need
    # to store both label.acp and label.keyword to handle autocomplete up to max_gram of label.acp analyzer
    # but also support for exact naming for any size of label.
    label = Text(
        fields={"keyword": Keyword()}, analyzer=edge_ngram_folding, search_analyzer=folding
    )
>>>>>>> f15ea6c7
    slug = Keyword()
    content_type = Keyword()

    workspace_id = Integer()
    workspace = Object(DigestWorkspace)
    parent_id = Integer()
    parent = Object(DigestContent)
    parents = Nested(DigestContent)
    # INFO - G.M - 2019-05-31 - we need to include in parent here, because we need
    # to search into comments content.
    comments = Nested(DigestComments, include_in_parent=True)
    author = Object(DigestUser)
    last_modifier = Object(DigestUser)

    sub_content_types = Keyword(multi=True)
    status = Keyword()
    is_archived = Boolean()
    archived_through_parent_id = Integer()
    is_deleted = Boolean()
    deleted_through_parent_id = Integer()
    is_editable = Boolean()
    is_active = Boolean()
    show_in_ui = Boolean()
    file_extension = Text(
<<<<<<< HEAD
        fields={"exact": Keyword()}, analyzer=edge_ngram_folding, search_analyzer=folding
    )
    filename = Text(
        fields={"exact": Keyword()}, analyzer=edge_ngram_folding, search_analyzer=folding
=======
        fields={"keyword": Keyword()}, analyzer=edge_ngram_folding, search_analyzer=folding
    )
    filename = Text(
        fields={"keyword": Keyword()}, analyzer=edge_ngram_folding, search_analyzer=folding
>>>>>>> f15ea6c7
    )
    modified = Date()
    created = Date()
    current_revision_id = Integer()
    raw_content = Text(
        fields={"exact": Text(analyzer=html_exact_folding)},
        analyzer=html_folding,
        search_analyzer=folding,
    )
    # INFO - G.M - 2019-05-31 - file is needed to store file content b64 value,
    # information about content are stored in the "file_data" fields not defined
    # in this mapping
    b64_file = Text()
<<<<<<< HEAD


class IndexedUser(Document):
    # TODO - S.G. - 2021-02-05 - placeholder to test multi-index creation,
    # will be completed during https://github.com/tracim/tracim/issues/4095
    pass


class IndexedWorkspace(Document):
    # TODO - S.G. - 2021-02-05 - placeholder to test multi-index creation,
    # will be completed during https://github.com/tracim/tracim/issues/4134
    pass
=======
    file_data = Object(FileData)
>>>>>>> f15ea6c7
<|MERGE_RESOLUTION|>--- conflicted
+++ resolved
@@ -53,13 +53,9 @@
 class DigestContent(InnerDoc):
     content_id = Integer()
     parent_id = Integer()
-<<<<<<< HEAD
-    label = Text(fields={"exact": Keyword()}, analyzer=edge_ngram_folding, search_analyzer=folding)
-=======
     label = Text(
         fields={"keyword": Keyword()}, analyzer=edge_ngram_folding, search_analyzer=folding
     )
->>>>>>> f15ea6c7
     slug = Keyword()
     content_type = Keyword()
 
@@ -95,19 +91,12 @@
     """
 
     content_id = Integer()
-<<<<<<< HEAD
-    # INFO - G.M - 2019-07-17 - as label store ngram of limited size, we do need
-    # to store both label and label.exact to handle autocomplete up to max_gram of label analyzer
-    # but also support for exact naming for any size of label.
-    label = Text(fields={"exact": Keyword()}, analyzer=edge_ngram_folding, search_analyzer=folding)
-=======
     # INFO - G.M - 2019-07-17 - as label.acp store ngram of limited size, we do need
     # to store both label.acp and label.keyword to handle autocomplete up to max_gram of label.acp analyzer
     # but also support for exact naming for any size of label.
     label = Text(
         fields={"keyword": Keyword()}, analyzer=edge_ngram_folding, search_analyzer=folding
     )
->>>>>>> f15ea6c7
     slug = Keyword()
     content_type = Keyword()
 
@@ -132,17 +121,10 @@
     is_active = Boolean()
     show_in_ui = Boolean()
     file_extension = Text(
-<<<<<<< HEAD
-        fields={"exact": Keyword()}, analyzer=edge_ngram_folding, search_analyzer=folding
-    )
-    filename = Text(
-        fields={"exact": Keyword()}, analyzer=edge_ngram_folding, search_analyzer=folding
-=======
         fields={"keyword": Keyword()}, analyzer=edge_ngram_folding, search_analyzer=folding
     )
     filename = Text(
         fields={"keyword": Keyword()}, analyzer=edge_ngram_folding, search_analyzer=folding
->>>>>>> f15ea6c7
     )
     modified = Date()
     created = Date()
@@ -156,7 +138,7 @@
     # information about content are stored in the "file_data" fields not defined
     # in this mapping
     b64_file = Text()
-<<<<<<< HEAD
+    file_data = Object(FileData)
 
 
 class IndexedUser(Document):
@@ -168,7 +150,4 @@
 class IndexedWorkspace(Document):
     # TODO - S.G. - 2021-02-05 - placeholder to test multi-index creation,
     # will be completed during https://github.com/tracim/tracim/issues/4134
-    pass
-=======
-    file_data = Object(FileData)
->>>>>>> f15ea6c7
+    pass