from datetime import datetime
import typing

from dateutil.parser import parse
from elasticsearch_dsl import Search
from elasticsearch_dsl.response import Response

from tracim_backend.lib.search.models import ContentSearchResponse
from tracim_backend.lib.search.models import DateRange
from tracim_backend.lib.search.models import SearchedContent
from tracim_backend.lib.search.models import SearchedDigestComment
from tracim_backend.lib.search.models import SearchedDigestContent
from tracim_backend.lib.search.models import SearchedDigestUser
<<<<<<< HEAD
from tracim_backend.lib.search.models import SearchedDigestWorkspace
from tracim_backend.lib.search.models import SimpleFacets
=======
from tracim_backend.lib.search.models import SearchedWorkspace


class FacetCount:
    def __init__(self, value: str, count: int) -> None:
        self.value = value
        self.count = count


class ContentFacets:
    def __init__(
        self,
        workspace_names: typing.Optional[typing.List[str]],
        author__public_names: typing.Optional[typing.List[str]],
        last_modifier__public_names: typing.Optional[typing.List[str]],
        file_extensions: typing.Optional[typing.List[str]],
        statuses: typing.Optional[typing.List[str]],
        content_types: typing.Optional[typing.List[FacetCount]],
    ) -> None:
        self.workspace_names = workspace_names
        self.author__public_names = author__public_names
        self.last_modifier__public_names = last_modifier__public_names
        self.file_extensions = file_extensions
        self.statuses = statuses
        self.content_types = content_types
>>>>>>> cb7381d5


def facet_count(aggregations: dict, field: str) -> typing.List[FacetCount]:
    """
    Builds a FacetCount object from an elasticsearch bucket aggregation result
    """

    facet = []
    for bucket in aggregations[field]["buckets"]:
        facet.append(FacetCount(value=bucket["key"], count=bucket["doc_count"]))
    return facet


<<<<<<< HEAD
def date_from_aggregation(aggregations: typing.Dict[str, typing.Any], field: str) -> datetime:
=======
def date_range_from_aggregation(aggregations: dict, field: str):
>>>>>>> cb7381d5
    try:
        return DateRange(
            date_from=parse(aggregations[field + "_from"]["value_as_string"]),
            date_to=parse(aggregations[field + "_to"]["value_as_string"]),
        )
    except KeyError:
        return None


class ESContentSearchResponse(ContentSearchResponse):
    """
    Response of search using LibSearch
    This is both an seriable content and a Custom Response object
    for elasticsearch search
    """

    def __init__(self, search: Search, response: Response) -> None:
        self._response = response
        self._search = search
        total_hits = self._response["hits"]["total"]["value"]
        is_total_hit_accurate = self._response["hits"]["total"]["relation"] == "eq"
        contents = []
        for hit in response["hits"]["hits"]:
            source = hit["_source"]
            try:
                comments = [
                    SearchedDigestComment(
                        content_id=comment["content_id"], parent_id=comment.get("parent_id")
                    )
                    for comment in source["comments"]
                ]
            except KeyError:
                comments = []
            path = [SearchedDigestContent(**component) for component in source["path"]]

            dict_workspace = source["workspace"]
            workspace = SearchedDigestWorkspace(
                workspace_id=dict_workspace["workspace_id"], label=dict_workspace["label"]
            )
            dict_last_modifier = source["last_modifier"]
            last_modifier = SearchedDigestUser(**dict_last_modifier)
            dict_author = source["author"]
            author = SearchedDigestUser(**dict_author)
            source.update(
                dict(
                    workspace=workspace,
                    author=author,
                    last_modifier=last_modifier,
                    comments=comments,
                    modified=parse(source["modified"]),
                    created=parse(source["created"]),
                    score=hit["_score"],
                    path=path,
                )
            )
            content = SearchedContent(**source)
            contents.append(content)

        aggregations = response["aggregations"]

        facets = ContentFacets(
            workspace_names=facet_count(aggregations, "workspace_names"),
            author__public_names=facet_count(aggregations, "author__public_names"),
            last_modifier__public_names=facet_count(aggregations, "last_modifier__public_names"),
            file_extensions=facet_count(aggregations, "file_extensions"),
            statuses=facet_count(aggregations, "statuses"),
            content_types=facet_count(aggregations, "content_types"),
        )

        super().__init__(
            contents=contents,
            total_hits=total_hits,
            is_total_hits_accurate=is_total_hit_accurate,
<<<<<<< HEAD
            simple_facets=simple_facets,
        )


class SearchedUser:
    def __init__(
        self,
        user_id: int,
        public_name: str,
        username: str,
        has_avatar: bool,
        has_cover: bool,
        newest_authored_content_date: datetime,
    ) -> None:
        self.user_id = user_id
        self.public_name = public_name
        self.username = username
        self.has_avatar = has_avatar
        self.has_cover = has_cover
        self.newest_authored_content_date = newest_authored_content_date


class DateRange:
    def __init__(self, from_: datetime, to: datetime) -> None:
        self.from_ = from_
        self.to = to


class UserSearchResponse:
    def __init__(
        self,
        hits: typing.Dict[str, typing.Any],
        facets: typing.Dict[str, typing.List[FacetCount]],
        search_fields: typing.List[str],
        newest_authored_content_date_from: datetime,
        newest_authored_content_date_to: datetime,
    ) -> None:
        self.users = [self._create_searched_user(hit) for hit in hits["hits"]]
        self.total_hits = hits["total"]["value"]
        self.is_total_hits_accurate = hits["total"]["relation"] == "eq"
        self.facets = facets
        self.newest_authored_content_range = DateRange(
            newest_authored_content_date_from, newest_authored_content_date_to
        )
        self.search_fields = search_fields

    @staticmethod
    def _create_searched_user(hit) -> SearchedUser:
        source = hit["_source"]
        try:
            username = source["username"]
        except KeyError:
            username = None
        try:
            newest_authored_content_date = source["newest_authored_content_date"]
        except KeyError:
            newest_authored_content_date = None
        return SearchedUser(
            user_id=source["user_id"],
            public_name=source["public_name"],
            username=username,
            has_avatar=source["has_avatar"],
            has_cover=source["has_cover"],
            newest_authored_content_date=newest_authored_content_date,
        )


class SearchedWorkspace:
    def __init__(
        self, workspace_id: int, label: str, access_type: str, member_count: int, content_count: int
    ) -> None:
        self.workspace_id = workspace_id
        self.label = label
        self.access_type = access_type
        self.member_count = member_count
        self.content_count = content_count


class WorkspaceSearchResponse:
    def __init__(
        self,
        hits: typing.Dict[str, typing.Any],
        facets: typing.Dict[str, typing.List[FacetCount]],
        search_fields: typing.List[str],
    ) -> None:
        self.workspaces = [
            SearchedWorkspace(
                workspace_id=hit["_source"]["workspace_id"],
                label=hit["_source"]["label"],
                access_type=hit["_source"]["access_type"],
                member_count=hit["_source"]["member_count"],
                content_count=hit["_source"]["content_count"],
            )
            for hit in hits["hits"]
        ]
        self.total_hits = hits["total"]["value"]
        self.is_total_hits_accurate = hits["total"]["relation"] == "eq"
        self.facets = facets
        self.search_fields = search_fields
=======
            facets=facets,
            created_range=date_range_from_aggregation(aggregations, "created"),
            modified_range=date_range_from_aggregation(aggregations, "modified"),
        )
>>>>>>> cb7381d5
<|MERGE_RESOLUTION|>--- conflicted
+++ resolved
@@ -11,11 +11,7 @@
 from tracim_backend.lib.search.models import SearchedDigestComment
 from tracim_backend.lib.search.models import SearchedDigestContent
 from tracim_backend.lib.search.models import SearchedDigestUser
-<<<<<<< HEAD
 from tracim_backend.lib.search.models import SearchedDigestWorkspace
-from tracim_backend.lib.search.models import SimpleFacets
-=======
-from tracim_backend.lib.search.models import SearchedWorkspace
 
 
 class FacetCount:
@@ -40,7 +36,6 @@
         self.file_extensions = file_extensions
         self.statuses = statuses
         self.content_types = content_types
->>>>>>> cb7381d5
 
 
 def facet_count(aggregations: dict, field: str) -> typing.List[FacetCount]:
@@ -54,11 +49,9 @@
     return facet
 
 
-<<<<<<< HEAD
-def date_from_aggregation(aggregations: typing.Dict[str, typing.Any], field: str) -> datetime:
-=======
-def date_range_from_aggregation(aggregations: dict, field: str):
->>>>>>> cb7381d5
+def date_range_from_aggregation(
+    aggregations: typing.Dict[str, typing.Any], field: str
+) -> DateRange:
     try:
         return DateRange(
             date_from=parse(aggregations[field + "_from"]["value_as_string"]),
@@ -132,8 +125,9 @@
             contents=contents,
             total_hits=total_hits,
             is_total_hits_accurate=is_total_hit_accurate,
-<<<<<<< HEAD
-            simple_facets=simple_facets,
+            facets=facets,
+            created_range=date_range_from_aggregation(aggregations, "created"),
+            modified_range=date_range_from_aggregation(aggregations, "modified"),
         )
 
 
@@ -153,12 +147,6 @@
         self.has_avatar = has_avatar
         self.has_cover = has_cover
         self.newest_authored_content_date = newest_authored_content_date
-
-
-class DateRange:
-    def __init__(self, from_: datetime, to: datetime) -> None:
-        self.from_ = from_
-        self.to = to
 
 
 class UserSearchResponse:
@@ -231,10 +219,4 @@
         self.total_hits = hits["total"]["value"]
         self.is_total_hits_accurate = hits["total"]["relation"] == "eq"
         self.facets = facets
-        self.search_fields = search_fields
-=======
-            facets=facets,
-            created_range=date_range_from_aggregation(aggregations, "created"),
-            modified_range=date_range_from_aggregation(aggregations, "modified"),
-        )
->>>>>>> cb7381d5
+        self.search_fields = search_fields