--- conflicted
+++ resolved
@@ -33,8 +33,12 @@
 from tracim_backend.models.data import Content
 from tracim_backend.models.data import ContentRevisionRO
 from tracim_backend.models.data import UserRoleInWorkspace
-<<<<<<< HEAD
+from tracim_backend.models.data import Workspace
 from tracim_backend.views.search_api.schemas import SearchFilterQuerySchema
+
+FILE_PIPELINE_ID = "attachment"
+FILE_PIPELINE_SOURCE_FIELD = "b64_file"
+FILE_PIPELINE_DESTINATION_FIELD = "file_data"
 
 
 class AdvancedSearchParameters:
@@ -66,13 +70,6 @@
         self.created_to = created_to
         self.updated_from = updated_from
         self.updated_to = updated_to
-=======
-from tracim_backend.models.data import Workspace
-
-FILE_PIPELINE_ID = "attachment"
-FILE_PIPELINE_SOURCE_FIELD = "b64_file"
-FILE_PIPELINE_DESTINATION_FIELD = "file_data"
->>>>>>> cb3a5ed0
 
 
 class IndexParameters:
@@ -433,10 +430,10 @@
                 [
                     "raw_content.exact^3",
                     "raw_content^3",
-                    "file_data.content^3",
-                    "file_data.title^4",
-                    "file_data.author",
-                    "file_data.keywords",
+                    "{}.content^3".format(FILE_PIPELINE_DESTINATION_FIELD),
+                    "{}.title^4".format(FILE_PIPELINE_DESTINATION_FIELD),
+                    "{}.author".format(FILE_PIPELINE_DESTINATION_FIELD),
+                    "{}.keywords".format(FILE_PIPELINE_DESTINATION_FIELD),
                 ]
             )
 
@@ -454,26 +451,8 @@
             # change score according to this boost. label is the most important, content is
             # important too, content of comment is less important. filename and file_extension is
             # only useful to allow matching "png" or "nameofmycontent.png".
-<<<<<<< HEAD
             fields=es_search_fields,
             quote_field_suffix=".keyword",
-=======
-            fields=[
-                "label.exact^8",
-                "label^5",
-                "{}.title^4".format(FILE_PIPELINE_DESTINATION_FIELD),
-                "{}.content^3".format(FILE_PIPELINE_DESTINATION_FIELD),
-                "raw_content.exact^3",
-                "raw_content^3",
-                "filename.exact",
-                "filename",
-                "file_extension",
-                "comments.raw_content.exact",
-                "comments.raw_content",
-                "{}.author".format(FILE_PIPELINE_DESTINATION_FIELD),
-                "{}.keywords".format(FILE_PIPELINE_DESTINATION_FIELD),
-            ],
->>>>>>> cb3a5ed0
         )
 
         # INFO - G.M - 2019-05-14 - do not show deleted or archived content by default
@@ -628,9 +607,13 @@
             body={
                 "description": "Extract attachment information",
                 "processors": [
-<<<<<<< HEAD
-                    {"attachment": {"field": "b64_file", "target_field": "file_data"}},
-                    {"remove": {"field": "b64_file"}},
+                    {"remove": {"field": FILE_PIPELINE_SOURCE_FIELD}},
+                    {
+                        "attachment": {
+                            "field": FILE_PIPELINE_SOURCE_FIELD,
+                            "target_field": FILE_PIPELINE_DESTINATION_FIELD,
+                        }
+                    },
                     {
                         "set": {
                             "if": "ctx.file_data.language == 'fr'",
@@ -651,15 +634,6 @@
                             "field": "file_data.content",
                         }
                     },
-=======
-                    {
-                        "attachment": {
-                            "field": FILE_PIPELINE_SOURCE_FIELD,
-                            "target_field": FILE_PIPELINE_DESTINATION_FIELD,
-                        }
-                    },
-                    {"remove": {"field": FILE_PIPELINE_SOURCE_FIELD}},
->>>>>>> cb3a5ed0
                 ],
             },
         )
