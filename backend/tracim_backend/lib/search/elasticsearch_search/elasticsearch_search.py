from datetime import datetime
import typing

from elasticsearch import Elasticsearch
from elasticsearch import RequestError
from elasticsearch.client import IngestClient
from elasticsearch_dsl import Document
from elasticsearch_dsl import Search
from sqlalchemy.orm import Session

from tracim_backend import CFG
from tracim_backend.app_models.contents import content_type_list
from tracim_backend.lib.search.elasticsearch_search.es_models import DigestComments
from tracim_backend.lib.search.elasticsearch_search.es_models import DigestContent
from tracim_backend.lib.search.elasticsearch_search.es_models import DigestUser
from tracim_backend.lib.search.elasticsearch_search.es_models import DigestWorkspace
from tracim_backend.lib.search.elasticsearch_search.es_models import IndexedContent
from tracim_backend.lib.search.elasticsearch_search.es_models import IndexedUser
from tracim_backend.lib.search.elasticsearch_search.es_models import IndexedWorkspace
from tracim_backend.lib.search.elasticsearch_search.models import ESContentSearchResponse
from tracim_backend.lib.search.models import ContentSearchResponse
from tracim_backend.lib.search.models import EmptyContentSearchResponse
from tracim_backend.lib.search.search import SearchApi
from tracim_backend.lib.search.search_factory import ELASTICSEARCH__SEARCH_ENGINE_SLUG
from tracim_backend.lib.utils.logger import logger
from tracim_backend.models.auth import User
from tracim_backend.models.context_models import ContentInContext
from tracim_backend.models.data import UserRoleInWorkspace
from tracim_backend.views.search_api.schema import SearchFilterQuerySchema


class AdvancedSearchParameters:
    def __init__(
        self,
        workspace_names: typing.Optional[typing.List[str]] = None,
        author_public_names: typing.Optional[typing.List[str]] = None,
        last_modifier_public_names: typing.Optional[typing.List[str]] = None,
        file_extensions: typing.Optional[typing.List[str]] = None,
        search_fields: typing.Optional[typing.List[str]] = (
            "label",
            "raw_content",
            "comments",
            "description",
        ),
        statuses: typing.Optional[typing.List[str]] = None,
        created_from: typing.Optional[datetime] = None,
        created_to: typing.Optional[datetime] = None,
        updated_from: typing.Optional[datetime] = None,
        updated_to: typing.Optional[datetime] = None,
    ):
        self.workspace_names = workspace_names
        self.author_public_names = author_public_names
        self.last_modifier_public_names = last_modifier_public_names
        self.file_extensions = file_extensions
        self.search_fields = search_fields
        self.statuses = statuses
        self.created_from = created_from
        self.created_to = created_to
        self.updated_from = updated_from
        self.updated_to = updated_to


class IndexParameters:
    def __init__(
        self, alias: str, document_class: typing.Type[Document], index_name_template: str
    ) -> None:
        self.alias = alias
        self.document_class = document_class
        self.index_name_template = index_name_template


class ESSearchApi(SearchApi):
    """
    Search using ElasticSearch:
    - need indexing content first
    - allow pagination and filtering by content_type, deleted, archived
    - support ranking
    - search in content file for html-doc and thread
    - search in content file for file if ingest mode activated
    """

    def __init__(self, session: Session, current_user: typing.Optional[User], config: CFG) -> None:
        super().__init__(session, current_user, config)
        assert config.SEARCH__ENGINE == ELASTICSEARCH__SEARCH_ENGINE_SLUG
        # TODO - G.M - 2019-05-31 - we support only one elasticsearch server case here in config,
        # check how to support more complex case.
        self.es = Elasticsearch(
            hosts=[
                (
                    {
                        "host": self._config.SEARCH__ELASTICSEARCH__HOST,
                        "port": self._config.SEARCH__ELASTICSEARCH__PORT,
                    }
                )
            ]
        )

    def create_indices(self) -> None:
        # INFO - G.M - 2019-05-15 - alias migration mechanism to allow easily updateable index.
        # from https://github.com/elastic/elasticsearch-dsl-py/blob/master/examples/alias_migration.py
        # Configure index with our indexing preferences
        logger.info(self, "Creating ES indices...")
        if self._config.SEARCH__ELASTICSEARCH__USE_INGEST:
            self._create_ingest_pipeline()

        indices_parameters = self._get_indices_parameters()
        for parameters in indices_parameters:
            self.create_template(parameters)
            index_name = self._get_index_name(parameters)
            try:
                self.es.indices.create(index=index_name)
            except RequestError:
                # Ignoring error if the index already exists
                pass
            else:
                self.set_alias(parameters, index_name)

        logger.info(self, "ES indices are ready")

    def create_template(self, parameters: IndexParameters) -> None:
        """Create an index template based on the given model."""
        index_template = parameters.document_class._index.as_template(
            parameters.alias, self._get_index_pattern(parameters)
        )
        # upload the template into elasticsearch
        # potentially overriding the one already there
        index_template.save(using=self.es)

    def set_alias(self, parameters: IndexParameters, index_name: str) -> None:
        """Ensure that the alias of the given parameters does point to the given index."""
        self.es.indices.update_aliases(
            body={
                "actions": [
                    {
                        "remove": {
                            "alias": parameters.alias,
                            "index": self._get_index_pattern(parameters),
                        }
                    },
                    {"add": {"alias": parameters.alias, "index": index_name}},
                ]
            }
        )

    def refresh_indices(self) -> None:
        """
        refresh index to obtain up to date information instead of relying on
        periodical refresh, useful for automated tests.
        see https://www.elastic.co/guide/en/elasticsearch/reference/current/indices-refresh.html
        """
        for parameters in self._get_indices_parameters():
            self.es.indices.refresh(parameters.alias)

    def delete_indices(self) -> None:

        # TODO - G.M - 2019-05-31 - This code delete all index related to pattern, check if possible
        # to be more specific here.
        for parameters in self._get_indices_parameters():
            index_pattern = self._get_index_pattern(parameters)
            logger.info(self, "deleting indices whose name matches {}".format(index_pattern))
            self.es.indices.delete(index_pattern, allow_no_indices=True)
            self.es.indices.delete_template(parameters.alias)

    def migrate_indices(self) -> None:
        """
        Upgrade function that creates a new index for the data and re-index
        the previous copy of the data into the new index.

        Note that while this function is running the application can still perform
        any and all searches without any loss of functionality. It should, however,
        not perform any writes at this time as those might be lost.
        """
        # INFO - G.M - 2019-05-15 - alias migration mechanism to allow easily updatable index.
        # from https://github.com/elastic/elasticsearch-dsl-py/blob/master/examples/alias_migration.py
        # construct a new index name by appending current timestamp
        for parameters in self._get_indices_parameters():
            new_index_name = self._get_index_name(parameters)

            logger.info(self, 'Creating new index "{}"'.format(new_index_name))
            # create new index, it will use the settings from the template
            self.es.indices.create(index=new_index_name)

            logger.info(
                self, 'reindex data from "{}" to "{}"'.format(parameters.alias, new_index_name)
            )
            # move data from current alias to the new index
            self.es.reindex(
                body={"source": {"index": parameters.alias}, "dest": {"index": new_index_name}},
                request_timeout=3600,
            )
            # refresh the index to make the changes visible
            self.es.indices.refresh(index=new_index_name)

            logger.info(
                self,
                'Setting alias "{}" to point on index "{}"'.format(
                    parameters.alias, new_index_name
                ),
            )
            # move the alias to point to the newly created index
            self.set_alias(parameters, new_index_name)

    def index_content(self, content: ContentInContext) -> None:
        """
        Index/update a content into elastic_search engine
        """
        if content.content_type == content_type_list.Comment.slug:
            content = content.parent
            # INFO - G.M - 2019-05-20 - we currently do not support comment without parent
            assert content
        logger.info(self, "Indexing content {}".format(content.content_id))
        author = DigestUser(user_id=content.author.user_id, public_name=content.author.public_name)
        last_modifier = DigestUser(
            user_id=content.last_modifier.user_id, public_name=content.last_modifier.public_name
        )
        workspace = DigestWorkspace(
            workspace_id=content.workspace.workspace_id, label=content.workspace.label
        )
        parents = []
        parent = None
        if content.parent:
            parent = DigestContent(
                content_id=content.parent.content_id,
                parent_id=content.parent.parent_id,
                label=content.parent.label,
                slug=content.parent.slug,
                content_type=content.parent.content_type,
            )
            for parent_ in content.parents:
                digest_parent = DigestContent(
                    content_id=parent_.content_id,
                    parent_id=parent_.parent_id,
                    label=parent_.label,
                    slug=parent_.slug,
                    content_type=parent_.content_type,
                )
                parents.append(digest_parent)
        comments = []
        for comment in content.comments:
            digest_comment = DigestComments(
                content_id=comment.content_id,
                parent_id=comment.parent_id,
                content_type=comment.content_type,
                raw_content=comment.raw_content,
            )
            comments.append(digest_comment)
        indexed_content = IndexedContent(
            content_id=content.content_id,
            label=content.label,
            slug=content.slug,
            status=content.status,
            workspace_id=content.workspace_id,
            workspace=workspace,
            parent_id=content.parent_id or None,
            parent=parent,
            parents=parents or None,
            author=author,
            comments=comments or None,
            last_modifier=last_modifier,
            content_type=content.content_type,
            sub_content_types=content.sub_content_types,
            is_deleted=content.is_deleted,
            deleted_through_parent_id=content.deleted_through_parent_id,
            is_archived=content.is_archived,
            archived_through_parent_id=content.archived_through_parent_id,
            is_editable=content.is_editable,
            is_active=content.is_active,
            show_in_ui=content.show_in_ui,
            file_extension=content.file_extension,
            filename=content.filename,
            modified=content.modified,
            created=content.created,
            raw_content=content.raw_content,
            current_revision_id=content.current_revision_id,
        )
        indexed_content.meta.id = content.content_id
        content_index_alias = self._get_index_parameters(IndexedContent).alias
        if self._can_index_content(content):
            file_ = content.get_b64_file()
            if file_:
                indexed_content.b64_file = file_
                indexed_content.save(
                    using=self.es,
                    pipeline="attachment",
                    index=content_index_alias,
                    request_timeout=self._config.SEARCH__ELASTICSEARCH__REQUEST_TIMEOUT,
                )
                return
            logger.debug(
                self,
                'Skip binary content file of content "{}": no binary content'.format(
                    content.content_id
                ),
            )
        indexed_content.save(
            using=self.es,
            index=content_index_alias,
            request_timeout=self._config.SEARCH__ELASTICSEARCH__REQUEST_TIMEOUT,
        )

    def _can_index_content(self, content: ContentInContext) -> bool:
        if not self._config.SEARCH__ELASTICSEARCH__USE_INGEST:
            logger.debug(
                self,
                'Skip binary indexation of content "{}" will be not indexed: ingest mode disabled'.format(
                    content.content_id
                ),
            )
            return False

        if not content.content.depot_file or content.size is None:
            logger.debug(
                self,
                'Skip binary indexation of content "{}":  invalid file format'.format(
                    content.content_id
                ),
            )
            return False

        # INFO - G.M - 2019-06-24 - check mimetype validity
        if (
            self._config.SEARCH__ELASTICSEARCH__INGEST__MIMETYPE_WHITELIST
            and content.mimetype
            not in self._config.SEARCH__ELASTICSEARCH__INGEST__MIMETYPE_WHITELIST
        ):
            logger.debug(
                self,
                'Skip binary indexation of content "{}": mimetype "{}" not whitelisted'.format(
                    content.content_id, content.mimetype
                ),
            )
            return False

        # INFO - G.M - 2019-06-24 - check mimetype validity
        if (
            self._config.SEARCH__ELASTICSEARCH__INGEST__MIMETYPE_BLACKLIST
            and content.mimetype in self._config.SEARCH__ELASTICSEARCH__INGEST__MIMETYPE_BLACKLIST
        ):
            logger.debug(
                self,
                'Skip binary indexation of content "{}": mimetype "{}" blacklisted'.format(
                    content.content_id, content.mimetype
                ),
            )
            return False

        if content.size == 0:
            logger.debug(
                self,
                'Skip binary indexation of content "{}":  empty file'.format(content.content_id),
            )
            return False

        # INFO - G.M - 2019-06-24 - check content size
        if content.size > self._config.SEARCH__ELASTICSEARCH__INGEST__SIZE_LIMIT:
            logger.debug(
                self,
                'Skip binary indexation of content "{}": binary is "{}" bytes, max allowed size for indexation is ({})'.format(
                    content.content_id,
                    content.size,
                    self._config.SEARCH__ELASTICSEARCH__INGEST__SIZE_LIMIT,
                ),
            )
            return False

        return True

    @classmethod
    def create_es_range(cls, range_from, range_to):
        # simple date/number facet (no histogram)
        if range_from and range_to:
            return {"gte": range_from, "lte": range_to}

        if range_from:
            return {"gte", range_from}

        if range_to:
            return {"lte", range_to}

        return None

    def search_content(
        self,
        simple_parameters: SearchFilterQuerySchema,
        advanced_parameters: typing.Optional[AdvancedSearchParameters] = None,
    ) -> ContentSearchResponse:
        """
        Search content into elastic search server:
        - do no show archived/deleted content by default
        - filter content found according to workspace of current_user
        """
        if not simple_parameters.search_string:
            return EmptyContentSearchResponse()
        filtered_workspace_ids = self._get_user_workspaces_id(min_role=UserRoleInWorkspace.READER)
        # INFO - G.M - 2019-05-31 - search using simple_query_string, which means user-friendly
        # syntax to match complex case,
        # see https://www.elastic.co/guide/en/elasticsearch/reference/current/query-dsl-simple-query-string-query.html
        es_search_fields = []

        if advanced_parameters:
            if "label" in advanced_parameters.search_fields:
                # TODO : we may want to split exact and not exact search to allow doing exact search efficiently.
                es_search_fields.extend(
                    ["label.exact^8", "label^5", "filename.exact", "filename", "file_extension"]
                )
            if "raw_content" in advanced_parameters.search_fields:
                es_search_fields.extend(
                    [
                        "raw_content.exact^3",
                        "raw_content^3",
                        "file_data.content^3",
                        "file_data.title^4",
                        "file_data.author",
                        "file_data.keywords",
                    ]
                )
            if "comments" in advanced_parameters.search_fields:
                es_search_fields.extend(["comments.raw_content.exact", "comments.raw_content"])

        search = Search(
            using=self.es,
            doc_type=IndexedContent,
            index=self._get_index_parameters(IndexedContent).alias,
        ).query(
            "simple_query_string",
            query=simple_parameters.search_string,
            # INFO - G.M - 2019-05-31 - "^5" means x5 boost on field, this will reorder result and
            # change score according to this boost. label is the most important, content is
            # important too, content of comment is less important. filename and file_extension is
            # only useful to allow matching "png" or "nameofmycontent.png".
<<<<<<< HEAD
            fields=es_search_fields,
=======
            fields=[
                "label.keyword^8",
                "label^5",
                "filename",
                "file_extension",
                "raw_content^3",
                "comments.raw_content",
                "file_data.content^3",
                "file_data.content_fr^3",
                "file_data.content_en^3",
                "file_data.title^4",
                "file_data.author",
                "file_data.keywords",
            ],
            quote_field_suffix=".keyword",
>>>>>>> f15ea6c7
        )

        # INFO - G.M - 2019-05-14 - do not show deleted or archived content by default
        if not simple_parameters.show_active:
            search = search.exclude("term", is_active=True)

        if not simple_parameters.show_deleted:
            search = search.exclude("term", is_deleted=True)
            search = search.filter("term", deleted_through_parent_id=0)

        if not simple_parameters.show_archived:
            search = search.exclude("term", is_archived=True)
            search = search.filter("term", archived_through_parent_id=0)

        search = search.response_class(ESContentSearchResponse)
        # INFO - G.M - 2019-05-21 - remove raw content of content of result in elasticsearch
        # result, because we do not need them and for performance reasons.
        search = search.source(exclude=["raw_content", "*.raw_content", "file_data.*", "file"])
        # INFO - G.M - 2019-05-16 - None is different than empty list here, None mean we can
        # return all workspaces content, empty list mean return nothing.

        if simple_parameters.size:
            search = search.extra(size=simple_parameters.size)

        if simple_parameters.page_nb:
            search = search.extra(
                from_=self.offset_from_pagination(simple_parameters.size, simple_parameters.page_nb)
            )

        if filtered_workspace_ids is not None:
            search = search.filter("terms", workspace_id=filtered_workspace_ids)

        # Simple Facets:
        # TODO: do refactor to simplify the code
        if simple_parameters.content_types:
            search = search.filter("terms", content_type=simple_parameters.content_types)
        search.aggs.bucket("content_types", "terms", field="content_type")

        if advanced_parameters:
            if advanced_parameters.workspace_names:
                search = search.filter(
                    "terms", workspace__label__exact=advanced_parameters.workspace_names
                )
            search.aggs.bucket("workspace_names", "terms", field="workspace.label.exact")

            if advanced_parameters.author_public_names:
                search = search.filter(
                    "terms", author__public_name__exact=advanced_parameters.author_public_names
                )

            search.aggs.bucket("author__public_names", "terms", field="author.public_name.exact")
            if advanced_parameters.last_modifier_public_names:
                search = search.filter(
                    "terms",
                    last_modifier_public_names__exact=advanced_parameters.last_modifier_public_names,
                )
            search.aggs.bucket(
                "last_modifier__public_names", "terms", field="last_modifier.public_name.exact"
            )

            if advanced_parameters.file_extensions:
                search = search.filter("terms", file_extension=advanced_parameters.file_extensions)
            search.aggs.bucket("file_extensions", "terms", field="file_extension.exact")

            if advanced_parameters.statuses:
                search = search.filter("terms", status=advanced_parameters.statuses)
            search.aggs.bucket("statuses", "terms", field="status")

            created_range = self.create_es_range(
                advanced_parameters.created_from, advanced_parameters.created_to
            )

            if created_range:
                search = search.filter("range", created=created_range)

            modified_range = self.create_es_range(
                advanced_parameters.modified_from, advanced_parameters.modified_to
            )

            if modified_range:
                search = search.filter("range", modified=modified_range)

        # possible to use aggregate histogram with just one bucket here?
        search.aggs.metric("created_from", "min", field="created")
        search.aggs.metric("created_to", "max", field="created")
        search.aggs.metric("modified_from", "min", field="modified")
        search.aggs.metric("modified_to", "max", field="modified")

        res = search.execute()
        return res

    @staticmethod
    def _get_index_name(parameters: IndexParameters) -> str:
        return parameters.index_name_template.format(
            date=datetime.utcnow().strftime("%Y%m%d%H%M%S%f")
        )

    @staticmethod
    def _get_index_pattern(parameters: IndexParameters) -> str:
        return parameters.index_name_template.format(date="*")

    def _get_indices_parameters(self) -> typing.List[IndexParameters]:
        prefix = self._config.SEARCH__ELASTICSEARCH__INDEX_ALIAS_PREFIX
        template = self._config.SEARCH__ELASTICSEARCH__INDEX_PATTERN_TEMPLATE

        return [
            IndexParameters(
                alias=prefix + "-content",
                index_name_template=template.format(index_alias=prefix + "-content", date="{date}"),
                document_class=IndexedContent,
            ),
            IndexParameters(
                alias=prefix + "-user",
                index_name_template=template.format(index_alias=prefix + "-user", date="{date}"),
                document_class=IndexedUser,
            ),
            IndexParameters(
                alias=prefix + "-workspace",
                index_name_template=template.format(
                    index_alias=prefix + "-workspace", date="{date}"
                ),
                document_class=IndexedWorkspace,
            ),
        ]

    def _get_index_parameters(self, document_class: typing.Type[Document]) -> IndexParameters:
        return next(
            parameters
            for parameters in self._get_indices_parameters()
            if parameters.document_class == document_class
        )

    def _create_ingest_pipeline(self) -> None:
        """
        Create ingest pipeline to allow extract file content and use them for search.
        """
        p = IngestClient(self.es)
        # TODO - G.M - 2019-05-31 - check if possible to set specific analyzer for
        # attachment content parameters. Goal :
        # allow ngram or lang specific indexing for "in file search"
        p.put_pipeline(
            id="attachment",
            body={
                "description": "Extract attachment information",
                "processors": [
                    {"attachment": {"field": "b64_file", "target_field": "file_data"}},
                    {"remove": {"field": "b64_file"}},
                    {
                        "set": {
                            "if": "ctx.file_data.language == 'fr'",
                            "field": "file_data.content_fr",
                            "value": "{{file_data.content}}",
                        }
                    },
                    {
                        "set": {
                            "if": "ctx.file_data.language == 'en'",
                            "field": "file_data.content_en",
                            "value": "{{file_data.content}}",
                        }
                    },
                    {
                        "remove": {
                            "if": "ctx.file_data.language == 'en' || ctx.file_data.language == 'fr'",
                            "field": "file_data.content",
                        }
                    },
                ],
            },
        )<|MERGE_RESOLUTION|>--- conflicted
+++ resolved
@@ -428,25 +428,8 @@
             # change score according to this boost. label is the most important, content is
             # important too, content of comment is less important. filename and file_extension is
             # only useful to allow matching "png" or "nameofmycontent.png".
-<<<<<<< HEAD
             fields=es_search_fields,
-=======
-            fields=[
-                "label.keyword^8",
-                "label^5",
-                "filename",
-                "file_extension",
-                "raw_content^3",
-                "comments.raw_content",
-                "file_data.content^3",
-                "file_data.content_fr^3",
-                "file_data.content_en^3",
-                "file_data.title^4",
-                "file_data.author",
-                "file_data.keywords",
-            ],
             quote_field_suffix=".keyword",
->>>>>>> f15ea6c7
         )
 
         # INFO - G.M - 2019-05-14 - do not show deleted or archived content by default
