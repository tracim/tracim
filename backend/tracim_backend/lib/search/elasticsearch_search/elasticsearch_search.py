from datetime import datetime
import typing

from elasticsearch import Elasticsearch
from elasticsearch import NotFoundError
from elasticsearch import RequestError
from elasticsearch.client import IngestClient
from elasticsearch_dsl import Document
from elasticsearch_dsl import Search
from elasticsearch_dsl.response.aggs import Bucket
import pluggy
from sqlalchemy import inspect
from sqlalchemy.orm import Session

# from tracim_backend.lib.search.models import UserSearchResponse
from tracim_backend import CFG
from tracim_backend.app_models.contents import content_type_list
from tracim_backend.exceptions import ContentNotFound
from tracim_backend.lib.core.content import ContentApi
from tracim_backend.lib.core.plugins import hookimpl
from tracim_backend.lib.core.user import UserApi
from tracim_backend.lib.core.userworkspace import RoleApi
from tracim_backend.lib.core.workspace import WorkspaceApi
from tracim_backend.lib.search.elasticsearch_search.es_models import EXACT_FIELD
from tracim_backend.lib.search.elasticsearch_search.es_models import DigestComments
from tracim_backend.lib.search.elasticsearch_search.es_models import DigestContent
from tracim_backend.lib.search.elasticsearch_search.es_models import DigestUser
from tracim_backend.lib.search.elasticsearch_search.es_models import DigestWorkspace
from tracim_backend.lib.search.elasticsearch_search.es_models import IndexedContent
from tracim_backend.lib.search.elasticsearch_search.es_models import IndexedWorkspace
from tracim_backend.lib.search.elasticsearch_search.es_models import create_indexed_user_class
from tracim_backend.lib.search.elasticsearch_search.models import ESContentSearchResponse
from tracim_backend.lib.search.elasticsearch_search.models import UserSearchResponse
from tracim_backend.lib.search.elasticsearch_search.models import WorkspaceSearchResponse
from tracim_backend.lib.search.models import ContentSearchResponse
from tracim_backend.lib.search.models import FacetCount
from tracim_backend.lib.search.search import SearchApi
from tracim_backend.lib.search.search_factory import ELASTICSEARCH__SEARCH_ENGINE_SLUG
from tracim_backend.lib.utils.logger import logger
from tracim_backend.lib.utils.request import TracimContext
from tracim_backend.models.auth import User
from tracim_backend.models.context_models import ContentInContext
from tracim_backend.models.context_models import UserInContext
from tracim_backend.models.data import Content
from tracim_backend.models.data import ContentRevisionRO
from tracim_backend.models.data import UserRoleInWorkspace
from tracim_backend.models.data import Workspace
from tracim_backend.views.search_api.schemas import AdvancedContentSearchQuery

FILE_PIPELINE_ID = "attachment"
FILE_PIPELINE_SOURCE_FIELD = "b64_file"
FILE_PIPELINE_DESTINATION_FIELD = "file_data"
FILE_PIPELINE_LANGS = ["en", "fr", "pt", "de"]

DEFAULT_USER_SEARCH_FIELDS = ["public_name", "username", "custom_properties"]
DEFAULT_WORKSPACE_SEARCH_FIELDS = ["label", "description"]

T = typing.TypeVar("T")


def name_starts_with_any_prefix(name: str, name_prefixes: typing.Iterable[str]) -> bool:
    return any(name.startswith(n) for n in name_prefixes)


class IndexParameters:
    def __init__(
        self,
        alias: str,
        document_class: typing.Type[Document],
        index_name_template: str,
        indexer: object,
    ) -> None:
        self.alias = alias
        self.document_class = document_class
        self.index_name_template = index_name_template
        self.indexer = indexer


class ESSearchApi(SearchApi):
    """
    Search using ElasticSearch:
    - need indexing content first
    - allow pagination and filtering by content_type, deleted, archived
    - support ranking
    - search in content file for html-doc and thread
    - search in content file for file if ingest mode activated
    """

    def __init__(self, session: Session, current_user: typing.Optional[User], config: CFG) -> None:
        super().__init__(session, current_user, config)
        assert config.SEARCH__ENGINE == ELASTICSEARCH__SEARCH_ENGINE_SLUG
        # TODO - G.M - 2019-05-31 - we support only one elasticsearch server case here in config,
        # check how to support more complex case.
        self.es = Elasticsearch(
            hosts=[
                (
                    {
                        "host": self._config.SEARCH__ELASTICSEARCH__HOST,
                        "port": self._config.SEARCH__ELASTICSEARCH__PORT,
                    }
                )
            ]
        )
        self.IndexedUser = create_indexed_user_class(config)

    def create_indices(self) -> None:
        # INFO - G.M - 2019-05-15 - alias migration mechanism to allow easily updateable index.
        # from https://github.com/elastic/elasticsearch-dsl-py/blob/master/examples/alias_migration.py
        # Configure index with our indexing preferences
        logger.info(self, "Creating ES indices...")
        if self._config.SEARCH__ELASTICSEARCH__USE_INGEST:
            self._create_ingest_pipeline()

        indices_parameters = self._get_indices_parameters()
        for parameters in indices_parameters:
            self.create_template(parameters)
            index_name = self._get_index_name(parameters)
            try:
                self.es.indices.create(index=index_name)
            except RequestError:
                # Ignoring error if the index already exists
                pass
            else:
                self.set_alias(parameters, index_name)

        logger.info(self, "ES indices are ready")

    def create_template(self, parameters: IndexParameters) -> None:
        """Create an index template based on the given model."""
        index_template = parameters.document_class._index.as_template(
            parameters.alias, self._get_index_pattern(parameters)
        )
        # upload the template into elasticsearch
        # potentially overriding the one already there
        index_template.save(using=self.es)

    def set_alias(self, parameters: IndexParameters, index_name: str) -> None:
        """Ensure that the alias of the given parameters does point to the given index."""
        self.es.indices.update_aliases(
            body={
                "actions": [
                    {
                        "remove": {
                            "alias": parameters.alias,
                            "index": self._get_index_pattern(parameters),
                        }
                    },
                    {"add": {"alias": parameters.alias, "index": index_name}},
                ]
            }
        )

    def refresh_indices(self) -> None:
        """
        refresh indices to obtain up to date information instead of relying on
        periodical refresh, useful for automated tests.
        see https://www.elastic.co/guide/en/elasticsearch/reference/current/indices-refresh.html
        """
        for parameters in self._get_indices_parameters():
            self.es.indices.refresh(parameters.alias)

    def delete_indices(self) -> None:

        # TODO - G.M - 2019-05-31 - This code delete all index related to pattern, check if possible
        # to be more specific here.
        for parameters in self._get_indices_parameters():
            index_pattern = self._get_index_pattern(parameters)
            logger.info(self, "deleting indices whose name matches {}".format(index_pattern))
            self.es.indices.delete(index_pattern, allow_no_indices=True)
            self.es.indices.delete(parameters.alias, ignore_unavailable=True)
            try:
                self.es.indices.delete_template(parameters.alias)
            except NotFoundError:
                # Ignore error when no matching alias exists
                pass

    def migrate_indices(self) -> None:
        """
        Upgrade function that creates new indices for the data and re-index
        the previous copy of the data into the new indices.

        Note that while this function is running the application can still perform
        any and all searches without any loss of functionality. It should, however,
        not perform any writes at this time as those might be lost.
        """
        # INFO - G.M - 2019-05-15 - alias migration mechanism to allow easily updatable index.
        # from https://github.com/elastic/elasticsearch-dsl-py/blob/master/examples/alias_migration.py
        # construct a new index name by appending current timestamp
        for parameters in self._get_indices_parameters():
            new_index_name = self._get_index_name(parameters)

            logger.info(self, 'Creating new index "{}"'.format(new_index_name))
            # create new index, it will use the settings from the template
            self.es.indices.create(index=new_index_name)

            logger.info(
                self, 'reindex data from "{}" to "{}"'.format(parameters.alias, new_index_name)
            )
            # move data from current alias to the new index
            self.es.reindex(
                body={"source": {"index": parameters.alias}, "dest": {"index": new_index_name}},
                request_timeout=3600,
            )
            # refresh the index to make the changes visible
            self.es.indices.refresh(index=new_index_name)

            logger.info(
                self,
                'Setting alias "{}" to point on index "{}"'.format(
                    parameters.alias, new_index_name
                ),
            )
            # move the alias to point to the newly created index
            self.set_alias(parameters, new_index_name)

    def index_content(self, content: Content) -> None:
        """
        Index/update a content into elastic_search engine
        """
        content_in_context = ContentInContext(content, config=self._config, dbsession=self._session)
        logger.info(self, "Indexing content {}".format(content_in_context.content_id))
        author = DigestUser(
            user_id=content_in_context.author.user_id,
            public_name=content_in_context.author.public_name,
            has_avatar=content_in_context.author.has_avatar,
            has_cover=content_in_context.author.has_cover,
        )
        last_modifier = DigestUser(
            user_id=content_in_context.last_modifier.user_id,
            public_name=content_in_context.last_modifier.public_name,
            has_avatar=content_in_context.last_modifier.has_avatar,
            has_cover=content_in_context.last_modifier.has_cover,
        )
        workspace = DigestWorkspace(
            workspace_id=content_in_context.workspace.workspace_id,
            label=content_in_context.workspace.label,
        )
        path = [
            DigestContent(
                content_id=component.content_id,
                label=component.label,
                slug=component.slug,
                content_type=component.content_type,
            )
            for component in content_in_context.content_path
        ]
        comments = [
            DigestComments(
                content_id=comment.content_id,
                parent_id=comment.parent_id,
                content_type=comment.content_type,
                raw_content=comment.raw_content,
            )
            for comment in content_in_context.comments
        ]

        indexed_content = IndexedContent(
            content_namespace=content_in_context.content_namespace,
            content_id=content_in_context.content_id,
            current_revision_id=content_in_context.current_revision_id,
            current_revision_type=content_in_context.current_revision_type,
            slug=content_in_context.slug,
            parent_id=content_in_context.parent_id,
            workspace_id=content_in_context.workspace_id,
            workspace=workspace,
            label=content_in_context.label,
            content_type=content_in_context.content_type,
            sub_content_types=content_in_context.sub_content_types,
            status=content_in_context.status,
            is_archived=content_in_context.is_archived,
            is_deleted=content_in_context.is_deleted,
            is_editable=content_in_context.is_editable,
            is_active=content_in_context.is_active,
            show_in_ui=content_in_context.show_in_ui,
            file_extension=content_in_context.file_extension,
            filename=content_in_context.filename,
            modified=content_in_context.modified,
            created=content_in_context.created,
            active_shares=content_in_context.actives_shares,
            path=path,
            comments=comments,
            comment_count=len(comments),
            author=author,
            last_modifier=last_modifier,
            archived_through_parent_id=content_in_context.archived_through_parent_id,
            deleted_through_parent_id=content_in_context.deleted_through_parent_id,
            raw_content=content_in_context.raw_content,
            content_size=content_in_context.size,
        )
        indexed_content.meta.id = content_in_context.content_id
        content_index_alias = self._get_index_parameters(IndexedContent).alias
        pipeline_id = None  # type: typing.Optional[str]
        if self._should_index_depot_file(content_in_context):
            indexed_content.b64_file = content_in_context.get_b64_file()
            pipeline_id = FILE_PIPELINE_ID
        indexed_content.save(
            using=self.es,
            pipeline=pipeline_id,
            index=content_index_alias,
            request_timeout=self._config.SEARCH__ELASTICSEARCH__REQUEST_TIMEOUT,
        )

    def index_contents(self, contents: typing.Iterable[Content]) -> None:
        """Index the given contents."""
        for content in contents:
            self.index_content(content)

    def index_user(self, user: User) -> None:
        """Index the given user in the appropriate index."""
        user_in_context = UserInContext(user, dbsession=self._session, config=self._config)

        rapi = RoleApi(config=self._config, session=self._session, current_user=None)
        workspace_ids = rapi.get_user_workspaces_ids(user.user_id)
        capi = ContentApi(config=self._config, session=self._session, current_user=None)
        try:
            newest_authored_content_date = capi.get_newest_authored_content(
                user_in_context.user_id
            ).created
        except ContentNotFound:
            newest_authored_content_date = None

        indexed_user = self.IndexedUser(
            user_id=user_in_context.user_id,
            public_name=user_in_context.public_name,
            username=user_in_context.username,
            is_deleted=user_in_context.is_deleted,
            is_active=user_in_context.is_active,
            has_avatar=user_in_context.has_avatar,
            has_cover=user_in_context.has_cover,
            workspace_ids=workspace_ids,
            custom_properties=user.custom_properties.fields,
            newest_authored_content_date=newest_authored_content_date,
        )
        indexed_user.meta.id = user.user_id
        user_index_alias = self._get_index_parameters(self.IndexedUser).alias
        indexed_user.save(
            using=self.es,
            index=user_index_alias,
            request_timeout=self._config.SEARCH__ELASTICSEARCH__REQUEST_TIMEOUT,
        )

    def delete_user(self, user: User) -> None:
        """Delete the given user from the corresponding ES index."""
        user_index_alias = self._get_index_parameters(self.IndexedUser).alias
        self.es.delete(user_index_alias, user.user_id)

    def index_workspace(self, workspace: Workspace) -> None:
        """Index the given worspace in the appropriate ES index."""
        rapi = RoleApi(config=self._config, session=self._session, current_user=None)
        capi = ContentApi(config=self._config, session=self._session, current_user=None)
        member_ids = rapi.get_workspace_member_ids(workspace.workspace_id)
        indexed_workspace = IndexedWorkspace(
            access_type=workspace.access_type.value,
            workspace_id=workspace.workspace_id,
            label=workspace.label,
            description=workspace.description,
            owner_id=workspace.owner_id,
            member_ids=member_ids,
            member_count=len(member_ids),
            content_count=capi.get_all_query(workspace=workspace).count(),
        )
        indexed_workspace.meta.id = workspace.workspace_id
        workspace_index_alias = self._get_index_parameters(IndexedWorkspace).alias
        indexed_workspace.save(
            using=self.es,
            index=workspace_index_alias,
            request_timeout=self._config.SEARCH__ELASTICSEARCH__REQUEST_TIMEOUT,
        )

    def delete_workspace(self, workspace: Workspace) -> None:
        """Delete the given workspace from the corresponding ES index."""
        workspace_index_alias = self._get_index_parameters(IndexedWorkspace).alias
        self.es.delete(workspace_index_alias, workspace.workspace_id)

    def register_plugins(self, plugin_manager: pluggy.PluginManager) -> None:
        for parameters in self._get_indices_parameters():
            plugin_manager.register(parameters.indexer)

    def _should_index_depot_file(self, content: ContentInContext) -> bool:
        if not self._config.SEARCH__ELASTICSEARCH__USE_INGEST:
            logger.debug(
                self,
                'Skip binary indexation of content "{}" will be not indexed: ingest mode disabled'.format(
                    content.content_id
                ),
            )
            return False

        if not content.content.depot_file or content.size is None:
            logger.debug(
                self,
                'Skip binary indexation of content "{}":  invalid file format'.format(
                    content.content_id
                ),
            )
            return False

        # INFO - G.M - 2019-06-24 - check mimetype validity
        if (
            self._config.SEARCH__ELASTICSEARCH__INGEST__MIMETYPE_WHITELIST
            and content.mimetype
            not in self._config.SEARCH__ELASTICSEARCH__INGEST__MIMETYPE_WHITELIST
        ):
            logger.debug(
                self,
                'Skip binary indexation of content "{}": mimetype "{}" not whitelisted'.format(
                    content.content_id, content.mimetype
                ),
            )
            return False

        # INFO - G.M - 2019-06-24 - check mimetype validity
        if (
            self._config.SEARCH__ELASTICSEARCH__INGEST__MIMETYPE_BLACKLIST
            and content.mimetype in self._config.SEARCH__ELASTICSEARCH__INGEST__MIMETYPE_BLACKLIST
        ):
            logger.debug(
                self,
                'Skip binary indexation of content "{}": mimetype "{}" blacklisted'.format(
                    content.content_id, content.mimetype
                ),
            )
            return False

        if content.size == 0:
            logger.debug(
                self,
                'Skip binary indexation of content "{}":  empty file'.format(content.content_id),
            )
            return False

        # INFO - G.M - 2019-06-24 - check content size
        if content.size > self._config.SEARCH__ELASTICSEARCH__INGEST__SIZE_LIMIT:
            logger.debug(
                self,
                'Skip binary indexation of content "{}": binary is "{}" bytes, max allowed size for indexation is ({})'.format(
                    content.content_id,
                    content.size,
                    self._config.SEARCH__ELASTICSEARCH__INGEST__SIZE_LIMIT,
                ),
            )
            return False

        return True

    @classmethod
<<<<<<< HEAD
    def create_es_datetime_range(
        cls, range_from: typing.Optional[datetime], range_to: typing.Optional[datetime]
    ) -> typing.Dict[str, str]:
        range_ = {}

        if range_from:
            range_.update({"gte": range_from.isoformat()})

        if range_to:
            range_.update({"lte": range_to.isoformat()})
=======
    def create_es_range(
        cls, range_from: typing.Optional[datetime], range_to: typing.Optional[datetime]
    ) -> dict:
        # simple date/number facet (no histogram)
        if range_from and range_to:
            return {"gte": range_from, "lte": range_to}

        if range_from:
            return {"gte": range_from}

        if range_to:
            return {"lte": range_to}
>>>>>>> cb7381d5

        return range_

    def search_content(
        self, search_parameters: AdvancedContentSearchQuery
    ) -> ContentSearchResponse:
        """
        Search content into elastic search server:
        - do no show archived/deleted content by default
        - filter content found according to workspace of current_user
        """

        if not search_parameters.search_string:
            return ContentSearchResponse()
        filtered_workspace_ids = self._get_user_workspaces_id(min_role=UserRoleInWorkspace.READER)
        es_search_fields = []

        search_fields = (
            search_parameters.search_fields
            if search_parameters.search_fields
            else ["label", "raw_content", "comments"]
        )

        # INFO - G.M - 2019-05-31 - "^5" means x5 boost on field, this will reorder result and
        # change score according to this boost. label is the most important, content is
        # important too, content of comment is less important. filename and file_extension is
        # only useful to allow matching "png" or "nameofmycontent.png".

        if "label" in search_fields:
            # TODO - G.M - 2021-02-08 -  we may want to split exact and not exact search to allow
            # doing exact search efficiently.
            es_search_fields.extend(
                [
                    "label.{}^8".format(EXACT_FIELD),
                    "label^5",
                    "filename.{}".format(EXACT_FIELD),
                    "filename",
                    "file_extension",
                ]
            )

        if "raw_content" in search_fields:
            es_search_fields.extend(
                [
                    "raw_content.{}^3".format(EXACT_FIELD),
                    "raw_content^3",
                    "{}.content^3".format(FILE_PIPELINE_DESTINATION_FIELD),
                    "{}.title^4".format(FILE_PIPELINE_DESTINATION_FIELD),
                    "{}.author".format(FILE_PIPELINE_DESTINATION_FIELD),
                    "{}.keywords".format(FILE_PIPELINE_DESTINATION_FIELD),
                ]
            )

            for lang in FILE_PIPELINE_LANGS:
                es_search_fields.append(
                    "{}.content_{}^3".format(FILE_PIPELINE_DESTINATION_FIELD, lang)
                )

        if "comments" in search_fields:
            es_search_fields.extend(
                ["comments.raw_content.{}".format(EXACT_FIELD), "comments.raw_content"]
            )

        search = Search(
            using=self.es,
            doc_type=IndexedContent,
            index=self._get_index_parameters(IndexedContent).alias,
        ).query(
            "simple_query_string", query=search_parameters.search_string, fields=es_search_fields,
        )

        # INFO - G.M - 2019-05-14 - do not show deleted or archived content by default
        if not search_parameters.show_active:
            search = search.exclude("term", is_active=True)

        if not search_parameters.show_deleted:
            search = search.exclude("term", is_deleted=True)
            search = search.filter("term", deleted_through_parent_id=0)

        if not search_parameters.show_archived:
            search = search.exclude("term", is_archived=True)
            search = search.filter("term", archived_through_parent_id=0)

        search = search.response_class(ESContentSearchResponse)
        # INFO - G.M - 2019-05-21 - remove some unneeded fields from results.
        # As they are useful only for searching.
        search = search.source(
            exclude=[
                "raw_content",
                FILE_PIPELINE_DESTINATION_FIELD,
                "{}.*".format(FILE_PIPELINE_DESTINATION_FIELD),
                "deleted_through_parent_id",
                "archived_through_parent_id",
                "is_active",
            ]
        )
        # INFO - G.M - 2019-05-16 - None is different than empty list here, None mean we can
        # return all workspaces content, empty list mean return nothing.

        if search_parameters.size:
            search = search.extra(size=search_parameters.size)

        if search_parameters.page_nb:
            search = search.extra(
                from_=self.offset_from_pagination(search_parameters.size, search_parameters.page_nb)
            )

        if filtered_workspace_ids is not None:
            search = search.filter("terms", workspace_id=filtered_workspace_ids)

        if search_parameters.content_types:
            search = search.filter("terms", content_type=search_parameters.content_types)

        if search_parameters.workspace_names:
            search = search.filter(
                "terms", workspace__label__exact=search_parameters.workspace_names
            )

        if search_parameters.author__public_names:
            search = search.filter(
                "terms", author__public_names__exact=search_parameters.author__public_names
            )

        if search_parameters.last_modifier__public_names:
            search = search.filter(
                "terms",
                last_modifier__public_names__exact=search_parameters.last_modifier__public_names,
            )

        if search_parameters.file_extensions:
            search = search.filter("terms", file_extension=search_parameters.file_extensions)

        if search_parameters.statuses:
            search = search.filter("terms", status=search_parameters.statuses)

        created_range = self.create_es_datetime_range(
            search_parameters.created_from, search_parameters.created_to
        )

        if created_range:
            search = search.filter("range", created=created_range)

        modified_range = self.create_es_datetime_range(
            search_parameters.modified_from, search_parameters.modified_to
        )

        if modified_range:
            search = search.filter("range", modified=modified_range)

<<<<<<< HEAD
        search.aggs.bucket("content_types", "terms", field="content_type.{}".format(EXACT_FIELD))
=======
        search.aggs.bucket("content_types", "terms", field="content_type")
>>>>>>> cb7381d5
        search.aggs.bucket(
            "workspace_names", "terms", field="workspace.label.{}".format(EXACT_FIELD)
        )
        search.aggs.bucket(
            "author__public_names", "terms", field="author.public_name.{}".format(EXACT_FIELD)
        )
        search.aggs.bucket(
            "last_modifier__public_names",
            "terms",
            field="last_modifier.public_name.{}".format(EXACT_FIELD),
        )
        search.aggs.bucket(
            "file_extensions", "terms", field="file_extension.{}".format(EXACT_FIELD)
        )
<<<<<<< HEAD
        search.aggs.bucket("statuses", "terms", field="status.{}".format(EXACT_FIELD))
=======
        search.aggs.bucket("statuses", "terms", field="status")
>>>>>>> cb7381d5
        search.aggs.metric("created_from", "min", field="created")
        search.aggs.metric("created_to", "max", field="created")
        search.aggs.metric("modified_from", "min", field="modified")
        search.aggs.metric("modified_to", "max", field="modified")

        res = search.execute()
        res.search_fields = search_fields
        return res

    def search_user(
        self,
        search_string: str,
        search_fields: typing.List[str] = DEFAULT_USER_SEARCH_FIELDS,
        workspace_ids: typing.Optional[typing.List[int]] = None,
        newest_authored_content_date_from: typing.Optional[datetime] = None,
        newest_authored_content_date_to: typing.Optional[datetime] = None,
        show_deleted: bool = False,
        show_active: bool = True,
        page_nb: int = 0,
        size: int = 10,
    ) -> UserSearchResponse:
        search = Search(
            using=self.es,
            doc_type=self.IndexedUser,
            index=self._get_index_parameters(self.IndexedUser).alias,
        )
        fields = [
            "public_name.exact^5",
            "username.exact^5",
            "public_name^3",
            "username^3",
            "custom_properties",
        ]

        search_fields = search_fields or DEFAULT_USER_SEARCH_FIELDS
        fields = [field for field in fields if name_starts_with_any_prefix(field, search_fields)]
        search = search.query("simple_query_string", query=search_string, fields=fields)
        known_user_ids = UserApi(
            current_user=None, session=self._session, config=self._config
        ).get_known_user_ids(self._user.user_id)
        search = search.filter("terms", user_id=known_user_ids)
        if not show_active:
            search = search.exclude("term", is_active=True)
        if not show_deleted:
            search = search.exclude("term", is_deleted=True)
        if workspace_ids:
            search = search.filter("terms", workspace_ids=workspace_ids)
        newest_authored_content_date_range = self.create_es_datetime_range(
            newest_authored_content_date_from, newest_authored_content_date_to
        )
        if newest_authored_content_date_range:
            search = search.filter(
                "range", newest_authored_content_date=newest_authored_content_date_range
            )

        if size:
            search = search.extra(size=size)
        if page_nb:
            search = search.extra(from_=self.offset_from_pagination(size, page_nb))

        search.aggs.bucket("workspace_ids", "terms", field="workspace_ids")
        search.aggs.metric(
            "newest_authored_content_date_from", "min", field="newest_authored_content_date",
        )
        search.aggs.metric(
            "newest_authored_content_date_to", "max", field="newest_authored_content_date",
        )
        response = search.execute()
        known_workspaces = self._get_workspaces_known_to_user()
        facets = {
            "workspaces": self._create_filtered_facets(
                "workspace_id", response.aggregations.workspace_ids.buckets, known_workspaces
            )
        }
        return UserSearchResponse(
            hits=response["hits"],
            facets=facets,
            search_fields=search_fields,
            newest_authored_content_date_from=response.aggregations.newest_authored_content_date_from,
            newest_authored_content_date_to=response.aggregations.newest_authored_content_date_to,
        )

    def search_workspace(
        self,
        search_string: str,
        search_fields: typing.Optional[typing.List[str]] = DEFAULT_WORKSPACE_SEARCH_FIELDS,
        member_ids: typing.Optional[typing.List[int]] = None,
        show_deleted: bool = False,
        page_nb: int = 0,
        size: int = 10,
    ) -> WorkspaceSearchResponse:
        search = Search(
            using=self.es,
            doc_type=IndexedWorkspace,
            index=self._get_index_parameters(IndexedWorkspace).alias,
        )

        fields = [
            "label.exact^5",
            "label^3",
            "description^3",
        ]
        search_fields = search_fields or DEFAULT_WORKSPACE_SEARCH_FIELDS
        fields = [field for field in fields if name_starts_with_any_prefix(field, search_fields)]

        known_workspace_ids = [ws.workspace_id for ws in self._get_workspaces_known_to_user()]
        search = search.query("simple_query_string", query=search_string, fields=fields)
        search = search.filter("terms", workspace_id=known_workspace_ids)
        if member_ids:
            search = search.filter("terms", member_ids=member_ids)
        if not show_deleted:
            search = search.exclude("term", is_deleted=True)
        if size:
            search = search.extra(size=size)
        if page_nb:
            search = search.extra(from_=self.offset_from_pagination(size, page_nb))
        search.aggs.bucket("member_ids", "terms", field="member_ids")
        response = search.execute()
        known_users = UserApi(
            current_user=None, session=self._session, config=self._config
        ).get_all_known_users(self._user.user_id)
        facets = {
            "members": self._create_filtered_facets(
                "user_id", response.aggregations.member_ids.buckets, known_users
            )
        }

        return WorkspaceSearchResponse(response["hits"], facets, search_fields)

    @staticmethod
    def _create_filtered_facets(
        attr_name: str, buckets: typing.List[Bucket], items: typing.List[T]
    ) -> typing.List[FacetCount]:
        """Filter the given ES aggregation buckets and create facets from the result.

        Only keep buckets whose key equals an item's attr_name.
        """
        facets = []
        for bucket in buckets:
            try:
                item = next(i for i in items if getattr(i, attr_name) == bucket.key)
                facets.append(FacetCount(value=item, count=bucket.doc_count))
            except StopIteration:
                pass
        return facets

    @staticmethod
    def _get_index_name(parameters: IndexParameters) -> str:
        return parameters.index_name_template.format(
            date=datetime.utcnow().strftime("%Y%m%d%H%M%S%f")
        )

    @staticmethod
    def _get_index_pattern(parameters: IndexParameters) -> str:
        return parameters.index_name_template.format(date="*")

    def _get_indices_parameters(self) -> typing.List[IndexParameters]:
        prefix = self._config.SEARCH__ELASTICSEARCH__INDEX_ALIAS_PREFIX
        template = self._config.SEARCH__ELASTICSEARCH__INDEX_PATTERN_TEMPLATE

        return [
            IndexParameters(
                alias=prefix + "-content",
                index_name_template=template.format(index_alias=prefix + "-content", date="{date}"),
                document_class=IndexedContent,
                indexer=ESContentIndexer(),
            ),
            IndexParameters(
                alias=prefix + "-user",
                index_name_template=template.format(index_alias=prefix + "-user", date="{date}"),
                document_class=self.IndexedUser,
                indexer=ESUserIndexer(),
            ),
            IndexParameters(
                alias=prefix + "-workspace",
                index_name_template=template.format(
                    index_alias=prefix + "-workspace", date="{date}"
                ),
                document_class=IndexedWorkspace,
                indexer=ESWorkspaceIndexer(),
            ),
        ]

    def _get_index_parameters(self, document_class: typing.Type[Document]) -> IndexParameters:
        return next(
            parameters
            for parameters in self._get_indices_parameters()
            if parameters.document_class == document_class
        )

    @classmethod
    def test_lang(cls, lang):
        return "ctx.{source}.language == '{lang}'".format(
            source=FILE_PIPELINE_DESTINATION_FIELD, lang=lang
        )

    def _create_ingest_pipeline(self) -> None:
        """
        Create ingest pipeline to allow extract file content and use them for search.
        """
        p = IngestClient(self.es)

        processors = [
            {
                "attachment": {
                    "field": FILE_PIPELINE_SOURCE_FIELD,
                    "target_field": FILE_PIPELINE_DESTINATION_FIELD,
                }
            },
            {"remove": {"field": FILE_PIPELINE_SOURCE_FIELD}},
        ]

        for lang in FILE_PIPELINE_LANGS:
            processors.append(
                {
                    "set": {
                        "if": self.test_lang(lang),
                        "field": "{source}.content_{lang}".format(
                            source=FILE_PIPELINE_DESTINATION_FIELD, lang=lang
                        ),
                        "value": "{{" + "{}.content".format(FILE_PIPELINE_DESTINATION_FIELD) + "}}",
                    }
                }
            )

        processors.append(
            {
                "remove": {
                    "if": " || ".join(self.test_lang(lang) for lang in FILE_PIPELINE_LANGS),
                    "field": "{}.content".format(FILE_PIPELINE_DESTINATION_FIELD),
                }
            }
        )

        p.put_pipeline(
            id=FILE_PIPELINE_ID,
            body={"description": "Extract attachment information", "processors": processors},
        )

    def _get_workspaces_known_to_user(self) -> typing.List[Workspace]:
        wapi = WorkspaceApi(current_user=None, session=self._session, config=self._config)
        return wapi.get_all_accessible_by_user(self._user) + wapi.get_all_for_user(self._user)


class ESContentIndexer:
    """Listen for events from database and trigger re-indexing of contents when needed."""

    # content types which won't be indexed directly. Instead their main content will be indexed
    # when they are created/modified.
    EXCLUDED_CONTENT_TYPES = (content_type_list.Comment.slug,)

    @hookimpl
    def on_content_created(self, content: Content, context: TracimContext) -> None:
        """Index the given content"""
        content = self._get_main_content(content)
        try:
            search_api = ESSearchApi(
                session=context.dbsession, config=context.app_config, current_user=None
            )
            search_api.index_content(content)
        except Exception:
            logger.exception(
                self, "Exception while indexing created content {}".format(content.content_id)
            )

    @hookimpl
    def on_content_modified(self, content: Content, context: TracimContext) -> None:
        """Index the given content and its children.

        Children are indexed only if the content has changes influencing their index."""
        content = self._get_main_content(content)
        search_api = ESSearchApi(
            session=context.dbsession, config=context.app_config, current_user=None
        )
        try:
            search_api.index_content(content)
            if self._should_reindex_children(content.current_revision):
                search_api.index_contents(
                    self._filter_excluded_content_types(content.recursive_children)
                )

        except Exception:
            logger.exception(
                self, "Exception while indexing modified content {}".format(content.content_id)
            )

    @hookimpl
    def on_workspace_modified(self, workspace: Workspace, context: TracimContext) -> None:
        """Index the contents of the given workspace

        Contents are indexed only if the workspace has changes influencing their index."""
        if not self._should_reindex_children(workspace):
            return
        search_api = ESSearchApi(
            session=context.dbsession, config=context.app_config, current_user=None
        )
        content_api = ContentApi(
            session=context.dbsession,
            current_user=None,
            config=context.app_config,
            show_deleted=True,
            show_archived=True,
        )
        try:
            search_api.index_contents(
                self._filter_excluded_content_types(content_api.get_all_query(workspace=workspace))
            )
        except Exception:
            logger.exception(
                self,
                "Exception while indexing modified contents of workspace {}".format(
                    workspace.workspace_id
                ),
            )

    @hookimpl
    def on_user_modified(self, user: User, context: TracimContext) -> None:
        """Index contents whose author/last_modifier is the given user.

        'author' is the author/owner of a content's first revision.
        """
        if not inspect(user).attrs.display_name.history.has_changes():
            return
        search_api = ESSearchApi(
            session=context.dbsession, config=context.app_config, current_user=None
        )
        content_api = ContentApi(
            session=context.dbsession,
            current_user=None,
            config=context.app_config,
            show_deleted=True,
            show_archived=True,
        )
        try:
            search_api.index_contents(content_api.get_all_query(user=user))
        except Exception:
            logger.exception(
                self,
                "Exception while indexing contents authored/modified by user {}".format(
                    user.user_id
                ),
            )

    @classmethod
    def _get_main_content(cls, content: Content) -> Content:
        """Find the first ancestor which has a type to be indexed."""
        while content and content.type in cls.EXCLUDED_CONTENT_TYPES:
            content = content.parent
        assert content, "Got a sub-content without main content!"
        return content

    @classmethod
    def _should_reindex_children(cls, obj: typing.Union[ContentRevisionRO, Workspace]) -> bool:
        """Changes on a content/workspace only have effect on their children if:
        - their 'label' has changed
        - their 'is_deleted' state has changed
        - (for contents) their 'is_archived' state has changed
        """
        attribute_state = inspect(obj).attrs
        return (
            attribute_state.label.history.has_changes()
            or attribute_state.is_deleted.history.has_changes()
            or (isinstance(obj, Content) and attribute_state.is_archived.history.has_changes())
        )

    @classmethod
    def _filter_excluded_content_types(
        cls, contents: typing.Iterable[Content]
    ) -> typing.Generator[Content, None, None]:
        """Generate the contents which should be indexed directly."""
        for content in contents:
            if content.type not in cls.EXCLUDED_CONTENT_TYPES:
                yield content


class ESUserIndexer:
    """Listen for events from database and trigger re-indexing of users when needed."""

    @hookimpl
    def on_user_created(self, user: User, context: TracimContext) -> None:
        self._index_user(user, context)

    @hookimpl
    def on_user_modified(self, user: User, context: TracimContext) -> None:
        self._index_user(user, context)

    @hookimpl
    def on_user_deleted(self, user: User, context: TracimContext) -> None:
        search_api = ESSearchApi(
            session=context.dbsession, config=context.app_config, current_user=None
        )
        try:
            search_api.delete_user(user)
        except Exception:
            logger.exception(self, "Exception while deleting indexed user {}".format(user.user_id))

    @hookimpl
    def on_content_created(self, content: Content, context: TracimContext) -> None:
        self._index_user(content.current_revision.owner, context)

    @hookimpl
    def on_content_modified(self, content: Content, context: TracimContext) -> None:
        self._index_user(content.current_revision.owner, context)

    @hookimpl
    def on_user_role_in_workspace_created(
        self, role: UserRoleInWorkspace, context: TracimContext,
    ) -> None:
        self._index_user(role.user, context)

    @hookimpl
    def on_user_role_in_workspace_modified(
        self, role: UserRoleInWorkspace, context: TracimContext,
    ) -> None:
        self._index_user(role.user, context)

    @hookimpl
    def on_user_role_in_workspace_deleted(
        self, role: UserRoleInWorkspace, context: TracimContext,
    ) -> None:
        self._index_user(role.user, context)

    def _index_user(self, user: User, context: TracimContext) -> None:
        search_api = ESSearchApi(
            session=context.dbsession, config=context.app_config, current_user=None
        )
        try:
            search_api.index_user(user)
        except Exception:
            logger.exception(self, "Exception while indexing user {}".format(user.user_id))


class ESWorkspaceIndexer:
    """Listen for events from database and trigger re-indexing of workspaces when needed."""

    @hookimpl
    def on_workspace_created(self, workspace: Workspace, context: TracimContext) -> None:
        self._index_workspace(workspace, context)

    @hookimpl
    def on_workspace_modified(self, workspace: Workspace, context: TracimContext) -> None:
        self._index_workspace(workspace, context)

    @hookimpl
    def on_workspace_deleted(self, workspace: Workspace, context: TracimContext) -> None:
        search_api = ESSearchApi(
            session=context.dbsession, config=context.app_config, current_user=None
        )
        try:
            search_api.delete_workspace(workspace)
        except Exception:
            msg = "Exception while deleting indexed workspace {}".format(workspace.workspace_id)
            logger.exception(self, msg)

    @hookimpl
    def on_user_role_in_workspace_created(
        self, role: UserRoleInWorkspace, context: TracimContext
    ) -> None:
        self._index_workspace(role.workspace, context)

    @hookimpl
    def on_user_role_in_workspace_modified(
        self, role: UserRoleInWorkspace, context: TracimContext
    ) -> None:
        self._index_workspace(role.workspace, context)

    @hookimpl
    def on_user_role_in_workspace_deleted(
        self, role: UserRoleInWorkspace, context: TracimContext
    ) -> None:
        self._index_workspace(role.workspace, context)

    def _index_workspace(self, workspace: Workspace, context: TracimContext) -> None:
        search_api = ESSearchApi(
            session=context.dbsession, config=context.app_config, current_user=None
        )
        try:
            search_api.index_workspace(workspace)
        except Exception:
            msg = "Exception while indexing workspace {}".format(workspace.workspace_id)
            logger.exception(self, msg)<|MERGE_RESOLUTION|>--- conflicted
+++ resolved
@@ -30,10 +30,10 @@
 from tracim_backend.lib.search.elasticsearch_search.es_models import IndexedWorkspace
 from tracim_backend.lib.search.elasticsearch_search.es_models import create_indexed_user_class
 from tracim_backend.lib.search.elasticsearch_search.models import ESContentSearchResponse
+from tracim_backend.lib.search.elasticsearch_search.models import FacetCount
 from tracim_backend.lib.search.elasticsearch_search.models import UserSearchResponse
 from tracim_backend.lib.search.elasticsearch_search.models import WorkspaceSearchResponse
 from tracim_backend.lib.search.models import ContentSearchResponse
-from tracim_backend.lib.search.models import FacetCount
 from tracim_backend.lib.search.search import SearchApi
 from tracim_backend.lib.search.search_factory import ELASTICSEARCH__SEARCH_ENGINE_SLUG
 from tracim_backend.lib.utils.logger import logger
@@ -444,7 +444,6 @@
         return True
 
     @classmethod
-<<<<<<< HEAD
     def create_es_datetime_range(
         cls, range_from: typing.Optional[datetime], range_to: typing.Optional[datetime]
     ) -> typing.Dict[str, str]:
@@ -455,20 +454,6 @@
 
         if range_to:
             range_.update({"lte": range_to.isoformat()})
-=======
-    def create_es_range(
-        cls, range_from: typing.Optional[datetime], range_to: typing.Optional[datetime]
-    ) -> dict:
-        # simple date/number facet (no histogram)
-        if range_from and range_to:
-            return {"gte": range_from, "lte": range_to}
-
-        if range_from:
-            return {"gte": range_from}
-
-        if range_to:
-            return {"lte": range_to}
->>>>>>> cb7381d5
 
         return range_
 
@@ -618,11 +603,7 @@
         if modified_range:
             search = search.filter("range", modified=modified_range)
 
-<<<<<<< HEAD
-        search.aggs.bucket("content_types", "terms", field="content_type.{}".format(EXACT_FIELD))
-=======
         search.aggs.bucket("content_types", "terms", field="content_type")
->>>>>>> cb7381d5
         search.aggs.bucket(
             "workspace_names", "terms", field="workspace.label.{}".format(EXACT_FIELD)
         )
@@ -637,11 +618,7 @@
         search.aggs.bucket(
             "file_extensions", "terms", field="file_extension.{}".format(EXACT_FIELD)
         )
-<<<<<<< HEAD
-        search.aggs.bucket("statuses", "terms", field="status.{}".format(EXACT_FIELD))
-=======
         search.aggs.bucket("statuses", "terms", field="status")
->>>>>>> cb7381d5
         search.aggs.metric("created_from", "min", field="created")
         search.aggs.metric("created_to", "max", field="created")
         search.aggs.metric("modified_from", "min", field="modified")
