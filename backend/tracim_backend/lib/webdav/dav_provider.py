# coding: utf8
import functools
import re
import typing
from os.path import basename
from os.path import dirname

from sqlalchemy.orm import Session
from sqlalchemy.orm.exc import NoResultFound
<<<<<<< HEAD

from tracim_backend.config import CFG
from tracim_backend.lib.webdav.utils import transform_to_bdd, HistoryType, \
    SpecialFolderExtension
from tracim_backend.app_models.contents import content_type_list

=======
from wsgidav.dav_error import HTTP_FORBIDDEN
from wsgidav.dav_error import DAVError
>>>>>>> ce28dd90
from wsgidav.dav_provider import DAVProvider
from wsgidav.lock_manager import LockManager

from tracim_backend.app_models.contents import content_type_list
from tracim_backend.config import CFG
from tracim_backend.exceptions import ContentNotFound
from tracim_backend.exceptions import NotAuthenticated
from tracim_backend.exceptions import TracimException
from tracim_backend.exceptions import UserNotFoundInTracimRequest
from tracim_backend.exceptions import WorkspaceNotFound
from tracim_backend.lib.core.content import ContentApi
from tracim_backend.lib.core.content import ContentRevisionRO
from tracim_backend.lib.core.user import UserApi
from tracim_backend.lib.core.workspace import WorkspaceApi
from tracim_backend.lib.utils.request import TracimContext
from tracim_backend.lib.webdav import resources
from tracim_backend.lib.webdav.lock_storage import LockStorage
from tracim_backend.lib.webdav.utils import HistoryType
from tracim_backend.lib.webdav.utils import SpecialFolderExtension
from tracim_backend.lib.webdav.utils import normpath
from tracim_backend.lib.webdav.utils import transform_to_bdd
from tracim_backend.models.data import Content
from tracim_backend.models.data import Workspace


class WebdavTracimContext(TracimContext):

    def __init__(self, path: str, environ: typing.Dict[str, typing.Any], provider: 'Provider'):
        super().__init__()
        self.path = path
        self.environ = environ
        self.provider = provider
        self._candidate_parent_content = None

    @property
    def root_path(self) -> str:
        return self.environ['http_authenticator.realm']

    @property
    def dbsession(self) -> Session:
        return self.environ['tracim_dbsession']

    @property
    def app_config(self) -> CFG:
       return self.environ['tracim_cfg']

    @property
    def current_user(self):
        """
        Current authenticated user if exist
        """
        return self._generate_if_none(
            self._current_user,
            self._get_user,
            self._get_current_user_email
        )

    def _get_user(self, user_email: typing.Callable):
        user_email = user_email()
        uapi = UserApi(
            None,
            show_deleted=True,
            session=self.dbsession,
            config=self.app_config
        )
        return uapi.get_one_by_email(user_email)

    def _get_current_user_email(self) -> str:
        try:
            if not self.environ['http_authenticator.username']:
                raise UserNotFoundInTracimRequest(
                    'You request a current user '
                    'but the context not permit to found one'
                )
        except UserNotFoundInTracimRequest as exc:
            raise NotAuthenticated('User not found') from exc
        return self.environ['http_authenticator.username']


    @property
    def current_workspace(self):
        """
        Workspace of current ressources used if exist, for example,
        if you are editing content 21 in workspace 3,
        current_workspace will be 3.
        """
        return self._generate_if_none(
            self._current_workspace,
            self._get_workspace,
            self._get_current_workspace_label
        )

    def _get_workspace(self, workspace_id_fetcher):
        workspace_id = workspace_id_fetcher()
        wapi = WorkspaceApi(
            current_user=self.current_user,
            session=self.dbsession,
            config=self.app_config,
            show_deleted=True,
        )
        return wapi.get_one_by_label(workspace_id)

    def _get_current_workspace_label(self) -> str:
        return transform_to_bdd(self.path.split('/')[1])

    @property
    def current_content(self):
        """
        Current content if exist, if you are editing content 21, current content
        will be content 21.
        """
        return self._generate_if_none(
            self._current_content,
            self._get_content,
            self._get_content_path
        )

    def _get_content(self, content_path_fetcher):
        path = content_path_fetcher()
        content_path = self.provider.reduce_path(path)
        splited_local_path = content_path.strip('/').split('/')
        workspace_name = transform_to_bdd(splited_local_path[0])
        wapi = WorkspaceApi(
            current_user=self.current_user,
            session=self.dbsession,
            config=self.app_config,
        )
        workspace = wapi.get_one_by_label(workspace_name)
        parents = []
        if len(splited_local_path) > 2:
            parent_string = splited_local_path[1:-1]
            parents = [transform_to_bdd(x) for x in parent_string]

        content_api = ContentApi(
            config=self.app_config,
            current_user=self.current_user,
            session=self.dbsession
        )
        return content_api.get_one_by_filename_and_parent_labels(
            content_label=transform_to_bdd(basename(path)),
            content_parent_labels=parents,
            workspace=workspace,
        )

    def _get_content_path(self):
        return normpath(self.path)

    def _get_candidate_parent_content_path(self):
        return normpath(dirname(self._destpath))

    def set_destpath(self, destpath: str):
        self._destpath = destpath

    def _get_candidate_workspace_path(self):
        return transform_to_bdd(self._destpath.split('/')[1])

    @property
    def candidate_parent_content(self) -> Content:
        return self._generate_if_none(
            self._candidate_parent_content,
            self._get_content,
            self._get_candidate_parent_content_path
        )

    @property
    def candidate_workspace(self) -> Workspace:
        return self._generate_if_none(
            self._candidate_workspace,
            self._get_workspace,
            self._get_candidate_workspace_path
        )


def use_tracim_context():
    def decorator(func: typing.Callable) -> typing.Callable:
        @functools.wraps(func)
        def wrapper(self: 'Provider',
                    path:str,
                    environ: typing.Dict[str, typing.Any]
                    ) -> typing.Callable:
            tracim_context = WebdavTracimContext(path, environ, self)
            return func(self, path, environ, tracim_context)
        return wrapper
    return decorator

class Provider(DAVProvider):
    """
    This class' role is to provide to wsgidav _DAVResource. Wsgidav will then use them to execute action and send
    informations to the client
    """

    def __init__(
            self,
            app_config: CFG,
            show_history=True,
            show_deleted=True,
            show_archived=True,
            manage_locks=True,
    ):
        super(Provider, self).__init__()

        if manage_locks:
            self.lockManager = LockManager(LockStorage())

        self.app_config = app_config
        self._show_archive = show_archived
        self._show_delete = show_deleted
        self._show_history = show_history

    def show_history(self):
        return self._show_history

    def show_delete(self):
        return self._show_delete

    def show_archive(self):
        return self._show_archive

    #########################################################
    # Everything override from DAVProvider
    @use_tracim_context()
    def getResourceInst(self, path: str, environ: dict, tracim_context: WebdavTracimContext):
        """
        Called by wsgidav whenever a request is called to get the _DAVResource corresponding to the path
        """
        user = tracim_context.current_user
        session = tracim_context.dbsession
        if not self.exists(path, environ):
            return None
        path = normpath(path)
        root_path = tracim_context.root_path

        # If the requested path is the root, then we return a RootResource resource
        if path == root_path:
            return resources.RootResource(
                path=path,
                environ=environ,
                tracim_context=tracim_context
            )

        try:
            workspace = tracim_context.current_workspace
        except WorkspaceNotFound:
            workspace = None

        # If the request path is in the form root/name, then we return a WorkspaceResource resource
        parent_path = dirname(path)
        if parent_path == root_path:
            if not workspace:
                return None
            return resources.WorkspaceResource(
                path=path,
                environ=environ,
                workspace=workspace,
                tracim_context=tracim_context
            )

        # And now we'll work on the path to establish which type or resource is requested

        content_api = ContentApi(
            current_user=user,
            session=session,
            config=self.app_config,
            show_archived=False,  # self._show_archive,
            show_deleted=False,  # self._show_delete
        )

        try:
            content = tracim_context.current_content
        except ContentNotFound:
            content = None

        # And if we're still going, the client is asking for a standard Folder/File/Page/Thread so we check the type7
        # and return the corresponding resource

        if content is None:
            return None
        if content.type == content_type_list.Folder.slug:
            return resources.FolderResource(
                path=path,
                environ=environ,
                workspace=content.workspace,
                content=content,
                tracim_context=tracim_context,
            )
        elif content.type == content_type_list.File.slug:
            return resources.FileResource(
                path=path,
                environ=environ,
                content=content,
                tracim_context=tracim_context,
            )
        else:
            return resources.OtherFileResource(
                path=path,
                environ=environ,
                content=content,
                tracim_context=tracim_context,
            )

    @use_tracim_context()
    def exists(self, path, environ, tracim_context: WebdavTracimContext) -> bool:
        """
        Called by wsgidav to check if a certain path is linked to a _DAVResource
        """

        path = normpath(path)
        working_path = self.reduce_path(path)
        root_path = environ['http_authenticator.realm']
        parent_path = dirname(working_path)
        user = tracim_context.current_user
        session = tracim_context.dbsession
        if path == root_path:
            return True

        try:
            workspace = tracim_context.current_workspace
        except WorkspaceNotFound:
            workspace = None

        if parent_path == root_path or workspace is None:
            return workspace is not None

        # TODO bastien: Arnaud avait mis a True, verif le comportement
        # lorsque l'on explore les dossiers archive et deleted
        content_api = ContentApi(
            current_user=user,
            session=session,
            config=self.app_config,
            show_archived=False,
            show_deleted=False
        )

        revision_id = re.search(r'/\.history/[^/]+/\((\d+) - [a-zA-Z]+\) ([^/].+)$', path)

        is_archived = self.is_path_archive(path)

        is_deleted = self.is_path_delete(path)

        if revision_id:
            revision_id = revision_id.group(1)
            content = content_api.get_one_revision(revision_id)
        else:
            try:
                content = tracim_context.current_content
            except ContentNotFound:
                content = None

        return content is not None \
            and content.is_deleted == is_deleted \
            and content.is_archived == is_archived

    def is_path_archive(self, path):
        """
        This function will check if a given path is linked to a file that's archived or not. We're checking if the
        given path end with one of these string :

        ex:
            - /a/b/.archived/my_file
            - /a/b/.archived/.history/my_file
            - /a/b/.archived/.history/my_file/(3615 - edition) my_file
        """

        return re.search(
            r'/\.archived/(\.history/)?(?!\.history)[^/]*(/\.)?(history|deleted|archived)?$',
            path
        ) is not None

    def is_path_delete(self, path):
        """
        This function will check if a given path is linked to a file that's deleted or not. We're checking if the
        given path end with one of these string :

        ex:
            - /a/b/.deleted/my_file
            - /a/b/.deleted/.history/my_file
            - /a/b/.deleted/.history/my_file/(3615 - edition) my_file
        """

        return re.search(
            r'/\.deleted/(\.history/)?(?!\.history)[^/]*(/\.)?(history|deleted|archived)?$',
            path
        ) is not None

    def reduce_path(self, path: str) -> str:
        """
        As we use the given path to request the database

        ex: if the path is /a/b/.deleted/c/.archived, we're trying to get the archived content of the 'c' resource,
        we need to keep the path /a/b/c

        ex: if the path is /a/b/.history/my_file, we're trying to get the history of the file my_file, thus we need
        the path /a/b/my_file

        ex: if the path is /a/b/.history/my_file/(1985 - edition) my_old_name, we're looking for,
        thus we remove all useless information
        """
        path = re.sub(r'/\.archived', r'', path)
        path = re.sub(r'/\.deleted', r'', path)
        path = re.sub(r'/\.history/[^/]+/(\d+)-.+', r'/\1', path)
        path = re.sub(r'/\.history/([^/]+)', r'/\1', path)
        path = re.sub(r'/\.history', r'', path)

        return path

    def get_content_from_revision(self, revision: ContentRevisionRO, api: ContentApi) -> Content:
        try:
            return api.get_one(revision.content_id, content_type_list.Any_SLUG)
        except NoResultFound:
            return None<|MERGE_RESOLUTION|>--- conflicted
+++ resolved
@@ -7,17 +7,14 @@
 
 from sqlalchemy.orm import Session
 from sqlalchemy.orm.exc import NoResultFound
-<<<<<<< HEAD
 
 from tracim_backend.config import CFG
 from tracim_backend.lib.webdav.utils import transform_to_bdd, HistoryType, \
     SpecialFolderExtension
 from tracim_backend.app_models.contents import content_type_list
 
-=======
 from wsgidav.dav_error import HTTP_FORBIDDEN
 from wsgidav.dav_error import DAVError
->>>>>>> ce28dd90
 from wsgidav.dav_provider import DAVProvider
 from wsgidav.lock_manager import LockManager
 
