# -*- coding: utf-8 -*-

import transaction
from os.path import normpath as base_normpath

from sqlalchemy.orm import Session
from tracim_backend.app_models.contents import content_type_list
from wsgidav import util
from wsgidav import compat

from tracim_backend.lib.core.content import ContentApi
from tracim_backend.models.data import Workspace
from tracim_backend.models.data import Content
from tracim_backend.models.data import ActionDescription
from tracim_backend.models.revision_protection import new_revision


def transform_to_display(string: str) -> str:
    """
    As characters that Windows does not support may have been inserted
    through Tracim in names, before displaying information we update path
    so that all these forbidden characters are replaced with similar
    shape character that are allowed so that the user isn't trouble and
    isn't limited in his naming choice
    """
    _TO_DISPLAY = {
        '/': '⧸',
        '\\': '⧹',
        ':': '∶',
        '*': '∗',
        '?': 'ʔ',
        '"': 'ʺ',
        '<': '❮',
        '>': '❯',
        '|': '∣'
    }

    for key, value in _TO_DISPLAY.items():
        string = string.replace(key, value)

    return string


def transform_to_bdd(string: str) -> str:
    """
    Called before sending request to the database to recover the right names
    """
    _TO_BDD = {
        '⧸': '/',
        '⧹': '\\',
        '∶': ':',
        '∗': '*',
        'ʔ': '?',
        'ʺ': '"',
        '❮': '<',
        '❯': '>',
        '∣': '|'
    }

    for key, value in _TO_BDD.items():
        string = string.replace(key, value)

    return string


def normpath(path):
    if path == b'':
        path = b'/'
    elif path == '':
        path = '/'
    return base_normpath(path)


class HistoryType(object):
    Deleted = 'deleted'
    Archived = 'archived'
    Standard = 'standard'
    All = 'all'


class SpecialFolderExtension(object):
    Deleted = '/.deleted'
    Archived = '/.archived'
    History = '/.history'


class FakeFileStream(object):
    """
    Fake a FileStream that we're giving to wsgidav to receive data and create files / new revisions

    There's two scenarios :
    - when a new file is created, wsgidav will call the method createEmptyResource and except to get a _DAVResource
    which should have both 'beginWrite' and 'endWrite' method implemented
    - when a file which already exists is updated, he's going to call the 'beginWrite' function of the _DAVResource
    to get a filestream and write content in it

    In the first case scenario, the transfer takes two part : it first create the resource (createEmptyResource)
    then add its content (beginWrite, write, close..). If we went without this class, we would create two revision
    of the file upon creating a new file, which is not what we want.
    """

    def __init__(
            self,
            session: Session,
            content_api: ContentApi,
            workspace: Workspace,
            path: str,
            file_name: str='',
            content: Content=None,
            parent: Content=None
    ):
        """

        :param content_api:
        :param workspace:
        :param path:
        :param file_name:
        :param content:
        :param parent:
        """
        self._file_stream = compat.BytesIO()
        self._session = session
        self._file_name = file_name if file_name != '' else self._content.file_name
        self._content = content
        self._api = content_api
        self._workspace = workspace
        self._parent = parent
        self._path = path

    def getRefUrl(self) -> str:
        """
        As wsgidav expect to receive a _DAVResource upon creating a new resource, this method's result is used
        by Windows client to establish both file's path and file's name
        """
        return self._path

    def beginWrite(self, contentType) -> 'FakeFileStream':
        """
        Called by wsgidav, it expect a filestream which possess both 'write' and 'close' operation to write
        the file content.
        """
        return self

    def endWrite(self, withErrors: bool):
        """
        Called by request_server when finished writing everything.
        As we call operation to create new content or revision in the close operation, called before endWrite, there
        is nothing to do here.
        """
        pass

    def write(self, s: str):
        """
        Called by request_server when writing content to files, we put it inside a filestream
        """
        self._file_stream.write(s)

    def close(self):
        """
        Called by request_server when the file content has been written. We either add a new content or create
        a new revision
        """

        self._file_stream.seek(0)

        if self._content is None:
            self.create_file()
        else:
            self.update_file()

        transaction.commit()

    def create_file(self):
        """
        Called when this is a new file; will create a new Content initialized with the correct content
        """

        is_temporary = self._file_name.startswith('.~') or self._file_name.startswith('~')
<<<<<<< HEAD

        file = self._api.create(
            filename=self._file_name,
            content_type_slug=content_type_list.File.slug,
            workspace=self._workspace,
            parent=self._parent,
            is_temporary=is_temporary
        )

        self._api.update_file_data(
            file,
            self._file_name,
            util.guessMimeType(self._file_name),
            self._file_stream.read()
        )

        self._api.save(file, ActionDescription.CREATION)
=======
        with self._session.no_autoflush:
            file = self._api.create(
                filename=self._file_name,
                content_type_slug=CONTENT_TYPES.File.slug,
                workspace=self._workspace,
                parent=self._parent,
                is_temporary=is_temporary,
                do_save=False,
            )
            self._api.update_file_data(
                file,
                self._file_name,
                util.guessMimeType(self._file_name),
                self._file_stream.read()
            )
        self._api.save(file)
>>>>>>> 877f7eb1

    def update_file(self):
        """
        Called when we're updating an existing content; we create a new revision and update the file content
        """

        with new_revision(
                session=self._session,
                content=self._content,
                tm=transaction.manager,
        ):
            self._api.update_file_data(
                self._content,
                self._file_name,
                util.guessMimeType(self._content.file_name),
                self._file_stream.read()
            )

            self._api.save(self._content, ActionDescription.REVISION)<|MERGE_RESOLUTION|>--- conflicted
+++ resolved
@@ -176,29 +176,10 @@
         """
 
         is_temporary = self._file_name.startswith('.~') or self._file_name.startswith('~')
-<<<<<<< HEAD
-
-        file = self._api.create(
-            filename=self._file_name,
-            content_type_slug=content_type_list.File.slug,
-            workspace=self._workspace,
-            parent=self._parent,
-            is_temporary=is_temporary
-        )
-
-        self._api.update_file_data(
-            file,
-            self._file_name,
-            util.guessMimeType(self._file_name),
-            self._file_stream.read()
-        )
-
-        self._api.save(file, ActionDescription.CREATION)
-=======
         with self._session.no_autoflush:
             file = self._api.create(
                 filename=self._file_name,
-                content_type_slug=CONTENT_TYPES.File.slug,
+                content_type_slug=content_type_list.File.slug,
                 workspace=self._workspace,
                 parent=self._parent,
                 is_temporary=is_temporary,
@@ -210,8 +191,7 @@
                 util.guessMimeType(self._file_name),
                 self._file_stream.read()
             )
-        self._api.save(file)
->>>>>>> 877f7eb1
+        self._api.save(file, ActionDescription.CREATION)
 
     def update_file(self):
         """
