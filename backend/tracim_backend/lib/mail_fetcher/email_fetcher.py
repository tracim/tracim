# -*- coding: utf-8 -*-

from email import message_from_bytes
from email.header import decode_header
from email.header import make_header
from email.message import Message
from email.utils import parseaddr
import socket
import ssl
import time
import typing

from email_reply_parser import EmailReplyParser
import filelock
import imapclient
import markdown
import requests

from tracim_backend.exceptions import AutoReplyEmailNotAllowed
from tracim_backend.exceptions import BadStatusCode
from tracim_backend.exceptions import EmptyEmailBody
from tracim_backend.exceptions import NoKeyFound
from tracim_backend.exceptions import UnsupportedRequestMethod
from tracim_backend.lib.mail_fetcher.email_processing.parser import ParsedHTMLMail
from tracim_backend.lib.utils.authentification import TRACIM_API_KEY_HEADER
from tracim_backend.lib.utils.authentification import TRACIM_API_USER_EMAIL_LOGIN_HEADER
from tracim_backend.lib.utils.logger import logger
from tracim_backend.lib.utils.sanitizer import HtmlSanitizer  # nopep8

TRACIM_SPECIAL_KEY_HEADER = "X-Tracim-Key"
CONTENT_TYPE_TEXT_PLAIN = "text/plain"
CONTENT_TYPE_TEXT_HTML = "text/html"

IMAP_CHECKED_FLAG = imapclient.FLAGGED
IMAP_SEEN_FLAG = imapclient.SEEN

MAIL_FETCHER_FILELOCK_TIMEOUT = 10
MAIL_FETCHER_CONNECTION_TIMEOUT = 60 * 3
MAIL_FETCHER_IDLE_RESPONSE_TIMEOUT = 60 * 9  # this should be not more
# that 29 minutes according to rfc2177.(server wait 30min by default)


class MessageContainer(object):
    def __init__(self, message: Message, uid: int) -> None:
        self.message = message
        self.uid = uid


class DecodedMail(object):
    def __init__(
        self,
        message: Message,
        uid: int = None,
        reply_to_pattern: str = "",
        references_pattern: str = "",
    ) -> None:
        self._message = message
        self.uid = uid
        self.reply_to_pattern = reply_to_pattern
        self.references_pattern = references_pattern

    def _decode_header(self, header_title: str) -> typing.Optional[str]:
        # FIXME : Handle exception
        if header_title in self._message:
            return str(make_header(decode_header(self._message[header_title])))
        else:
            return None

    def get_subject(self) -> typing.Optional[str]:
        return self._decode_header("subject")

    def get_from_address(self) -> str:
        return parseaddr(self._message["From"])[1]

    def get_to_address(self) -> str:
        return parseaddr(self._message["To"])[1]

    def get_first_ref(self) -> str:
        return parseaddr(self._message["References"])[1]

    def get_special_key(self) -> typing.Optional[str]:
        return self._decode_header(TRACIM_SPECIAL_KEY_HEADER)

    def get_body(self, use_html_parsing=True, use_txt_parsing=True) -> typing.Optional[str]:
        body_part = self._get_mime_body_message()
        body = None
        if body_part:
            charset = body_part.get_content_charset("iso-8859-1")
            content_type = body_part.get_content_type()
            if content_type == CONTENT_TYPE_TEXT_PLAIN:
                txt_body = body_part.get_payload(decode=True).decode(charset)
                if use_txt_parsing:
                    txt_body = EmailReplyParser.parse_reply(txt_body)
                html_body = markdown.markdown(txt_body)
                body = HtmlSanitizer(html_body).sanitize()

            elif content_type == CONTENT_TYPE_TEXT_HTML:
                html_body = body_part.get_payload(decode=True).decode(charset)
                if use_html_parsing:
                    html_body = str(ParsedHTMLMail(html_body))
                body = HtmlSanitizer(html_body).sanitize()
            if not body:
                raise EmptyEmailBody()
        return body

    def _get_mime_body_message(self) -> typing.Optional[Message]:
        # TODO - G.M - 2017-11-16 - Use stdlib msg.get_body feature for py3.6+
        part = None
        # Check for html
        for part in self._message.walk():
            content_type = part.get_content_type()
            content_dispo = str(part.get("Content-Disposition"))
            if content_type == CONTENT_TYPE_TEXT_HTML and "attachment" not in content_dispo:
                return part
        # check for plain text
        for part in self._message.walk():
            content_type = part.get_content_type()
            content_dispo = str(part.get("Content-Disposition"))
            if content_type == CONTENT_TYPE_TEXT_PLAIN and "attachment" not in content_dispo:
                return part
        return part

    def get_key(self) -> typing.Optional[str]:

        """
        key is the string contain in some mail header we need to retrieve.
        First try checking special header, them check 'to' header
        and finally check first(oldest) mail-id of 'references' header
        """
        first_ref = self.get_first_ref()
        to_address = self.get_to_address()
        special_key = self.get_special_key()

        if special_key:
            return special_key
        if to_address:
            key = DecodedMail.find_key_from_mail_address(
                to_address, self.reply_to_pattern, "{content_id}"
            )
        if not key and first_ref:
            key = DecodedMail.find_key_from_mail_address(
                first_ref, self.references_pattern, "{content_id}"
            )
        if key:
            return key
        raise NoKeyFound("Can't find key of item in this email")

    @classmethod
    def find_key_from_mail_address(
        cls, mail_address: str, pattern: str, marker_str: str
    ) -> typing.Optional[str]:
        """ Parse mail_adress-like string
        to retrieve key.
        :param mail_address: mail_adress like user+key@something / key@something
        :param pattern: pattern like user+{marker_str}@something
        :param marker_str: marker_name with bracket like {content_id}
        :return: key
        """
        # splitting pattern with marker_str,
        # ex with {content_id} as marker_str
        # noreply+{content_id}@website.tld -> ['noreply+','@website.tld']
        static_parts = pattern.split(marker_str)
        if len(static_parts) == 2:
            before, after = static_parts
            if mail_address.startswith(before) and mail_address.endswith(after):
                key = mail_address.replace(before, "").replace(after, "")
                assert key.isalnum()
                return key
            logger.warning(
                cls, "pattern {} does not match email address {} ".format(pattern, mail_address)
            )
            return None
        else:
            return None

    def check_validity_for_comment_content(self) -> None:
        """
        Check if DecodedMail is valid for comment content
        :return: None or raise Error
        """
        if self._check_if_auto_reply_mail():
            raise AutoReplyEmailNotAllowed("Mail seems to be an auto-reply mail, skip it")

    def _check_if_auto_reply_mail(self) -> bool:
        """
        Check if email seems to be an autoreply
        see https://arp242.net/autoreply.html for more info
        """
        # INFO - G.M - 2019-06-28 - RFC 3834, https://tools.ietf.org/html/rfc3834
        # standard mechanism
        auto_submitted_header = self._decode_header("Auto-submitted")
        if auto_submitted_header and auto_submitted_header.lower().strip().startswith(
            "auto-replied"
        ):
            return True

        # INFO - G.M - 2019-06-28 - somes not standard check for autoreply
        x_auto_response_suppress_raw_value = self._decode_header("X-Auto-Response-Suppress")
        if x_auto_response_suppress_raw_value:
            x_auto_response_suppress_values = []
            for value in x_auto_response_suppress_raw_value.split(","):
                value = value.strip().lower()
                x_auto_response_suppress_values.append(value)
            if (
                "dr" in x_auto_response_suppress_values
                or "autoreply" in x_auto_response_suppress_values
                or "all" in x_auto_response_suppress_values
            ):
                return True

        precedence_header = self._decode_header("Precedence")
        if precedence_header and precedence_header.lower() == "auto_reply":
            return True

        x_auto_reply_header = self._decode_header("X-Autoreply")
        if x_auto_reply_header and x_auto_reply_header.lower() == "yes":
            return True
        return False


class BadIMAPFetchResponse(Exception):
    pass


class MailFetcher(object):
    def __init__(
        self,
        host: str,
        port: str,
        user: str,
        password: str,
        use_ssl: bool,
        folder: str,
        use_idle: bool,
        connection_max_lifetime: int,
        heartbeat: int,
        api_base_url: str,
        api_key: str,
        reply_to_pattern: str,
        references_pattern: str,
        use_html_parsing: bool,
        use_txt_parsing: bool,
        lockfile_path: str,
        burst: bool,
    ) -> None:
        """
        Fetch mail from a mailbox folder through IMAP and add their content to
        Tracim through http according to mail Headers.
        Fetch is regular.
        :param host: imap server hostname
        :param port: imap connection port
        :param user: user login of mailbox
        :param password: user password of mailbox
        :param use_ssl: use imap over ssl connection
        :param folder: mail folder where new mail are fetched
        :param use_idle: use IMAP IDLE(server notification) when available
        :param heartbeat: seconds to wait before fetching new mail again
        :param connection_max_lifetime: maximum duration allowed for a
             connection . connection are automatically renew when their
             lifetime excess this duration.
        :param api_base_url: url to get access to tracim api
        :param api_key: tracim api key
        :param reply_to_pattern: pattern used in tracim reply_to
        :param references_pattern: pattern used in tracim references
        :param use_html_parsing: parse html mail
        :param use_txt_parsing: parse txt mail
        :param burst: if true, run only one time,
        if false run as continous daemon.
        """
        self.host = host
        self.port = port
        self.user = user
        self.password = password
        self.use_ssl = use_ssl
        self.folder = folder
        self.heartbeat = heartbeat
        self.use_idle = use_idle
        self.connection_max_lifetime = connection_max_lifetime
        self.api_base_url = api_base_url
        self.reply_to_pattern = reply_to_pattern
        self.references_pattern = references_pattern
        self.api_key = api_key
        self.use_html_parsing = use_html_parsing
        self.use_txt_parsing = use_txt_parsing
        self.lock = filelock.FileLock(lockfile_path)
        self._is_active = True
        self.burst = burst

    def run(self) -> None:
        logger.info(self, "Starting MailFetcher")
        while self._is_active:
            imapc = None
            sleep_after_connection = True
            try:
                imapc = imapclient.IMAPClient(
                    self.host, self.port, ssl=self.use_ssl, timeout=MAIL_FETCHER_CONNECTION_TIMEOUT
                )
                imapc.login(self.user, self.password)

                logger.debug(self, "Select folder {}".format(self.folder))
                imapc.select_folder(self.folder)

                # force renew connection when deadline is reached
                deadline = time.time() + self.connection_max_lifetime
                while True:
                    if not self._is_active:
                        logger.warning(self, "Mail Fetcher process aborted")
                        sleep_after_connection = False
                        break

                    if time.time() > deadline:
                        logger.debug(
                            self,
                            "MailFetcher Connection Lifetime limit excess"
                            ", Try Re-new connection",
                        )
                        sleep_after_connection = False
                        break

                    # check for new mails
                    self._check_mail(imapc)

                    if self.use_idle and imapc.has_capability("IDLE"):
                        # IDLE_mode wait until event from server
                        logger.debug(self, "wait for event(IDLE)")
                        imapc.idle()
                        imapc.idle_check(timeout=MAIL_FETCHER_IDLE_RESPONSE_TIMEOUT)
                        imapc.idle_done()
                    else:
                        if self.use_idle and not imapc.has_capability("IDLE"):
                            log = (
                                "IDLE mode activated but server do not"
                                "support it, use polling instead."
                            )
                            logger.warning(self, log)

                        if self.burst:
                            self.stop()
                            break
                        # normal polling mode : sleep a define duration
                        logger.debug(self, "sleep for {}".format(self.heartbeat))
                        time.sleep(self.heartbeat)

                    if self.burst:
                        self.stop()
                        break
            # Socket
            except (socket.error, socket.gaierror, socket.herror):
                log = "Socket fail with IMAP connection"
                logger.exception(self, log)
            except socket.timeout:
                log = "Socket timeout on IMAP connection"
                logger.exception(self, log)
            # SSL
            except ssl.SSLError:
                log = "SSL error on IMAP connection"
                logger.exception(self, log)
            except ssl.CertificateError:
                log = "SSL Certificate verification failed on IMAP connection"
                logger.exception(self, log)
            # Filelock
            except filelock.Timeout:
                log = "Mail Fetcher Lock Timeout"
                logger.warning(self, log, exc_info=True)

            # IMAP
            # TODO - G.M - 10-01-2017 - Support imapclient exceptions
            # when Imapclient stable will be 2.0+

            except BadIMAPFetchResponse:
                log = (
                    "Imap Fetch command return bad response."
                    "Is someone else connected to the mailbox ?"
                )
                logger.exception(self, log)
            # Others
            except Exception:
                log = "Mail Fetcher error"
                logger.exception(self, log)

            finally:
                # INFO - G.M - 2018-01-09 - Connection closing
                # Properly close connection according to
                # https://github.com/mjs/imapclient/pull/279/commits/043e4bd0c5c775c5a08cb5f1baa93876a46732ee
                # TODO : Use __exit__ method instead when imapclient stable will
                # be 2.0+ .
                if imapc:
                    logger.debug(self, "Try logout")
                    try:
                        imapc.logout()
                    except Exception:
                        try:
                            imapc.shutdown()
                        except Exception:
                            log = "Can't logout, connection broken ?"
                            logger.exception(self, log)

            if self.burst:
                self.stop()
                break

            if sleep_after_connection:
                logger.debug(self, "sleep for {}".format(self.heartbeat))
                time.sleep(self.heartbeat)

        log = "Mail Fetcher stopped"
        logger.debug(self, log)

    def _check_mail(self, imapc: imapclient.IMAPClient) -> None:
        with self.lock.acquire(timeout=MAIL_FETCHER_FILELOCK_TIMEOUT):
            messages = self._fetch(imapc)
            cleaned_mails = [
                DecodedMail(m.message, m.uid, self.reply_to_pattern, self.references_pattern)
                for m in messages
            ]
            self._notify_tracim(cleaned_mails, imapc)

    def stop(self) -> None:
        self._is_active = False

    def _fetch(self, imapc: imapclient.IMAPClient) -> typing.List[MessageContainer]:
        """
        Get news message from mailbox
        :return: list of new mails
        """
        messages = []

        logger.debug(self, "Fetch unflagged messages")
        uids = imapc.search(["UNFLAGGED"])
        logger.debug(self, "Found {} unflagged mails".format(len(uids)))
        for msgid, data in imapc.fetch(uids, ["BODY.PEEK[]"]).items():
            # INFO - G.M - 2017-12-08 - Fetch BODY.PEEK[]
            # Retrieve all mail(body and header) but don't set mail
            # as seen because of PEEK
            # see rfc3501
            logger.debug(self, 'Fetch mail "{}"'.format(msgid))

            try:
                msg = message_from_bytes(data[b"BODY[]"])
            except KeyError as e:
                # INFO - G.M - 12-01-2018 - Fetch may return events response
                # In some specific case, fetch command may return events
                # response unrelated to fetch request.
                # This should happen only when someone-else use the mailbox
                # at the same time of the fetcher.
                # see https://github.com/mjs/imapclient/issues/334
                except_msg = "fetch response : {}".format(str(data))
                raise BadIMAPFetchResponse(except_msg) from e

            msg_container = MessageContainer(msg, msgid)
            messages.append(msg_container)

        return messages

    def _notify_tracim(self, mails: typing.List[DecodedMail], imapc: imapclient.IMAPClient) -> None:
        """
        Send http request to tracim endpoint
        :param mails: list of mails to send
        :return: none
        """
        logger.debug(self, "Notify tracim about {} new responses".format(len(mails)))
        # TODO BS 20171124: Look around mail.get_from_address(), mail.get_key()
        # , mail.get_body() etc ... for raise InvalidEmailError if missing
        #  required informations (actually get_from_address raise IndexError
        #  if no from address for example) and catch it here
        while mails:
            mail = mails.pop()
            try:
                method, endpoint, json_body_dict = self._create_comment_request(mail)
<<<<<<< HEAD
            except NoKeyFound as exc:
                log = "Failed to create comment request due to missing specialkey in mail {}"
                logger.error(self, log.format(exc.__str__()))
=======
            except NoSpecialKeyFound:
                log = "Failed to create comment request due to missing specialkey in mail"
                logger.exception(self, log)
>>>>>>> f8055028
                continue
            except EmptyEmailBody:
                log = "Empty body, skip mail"
                logger.error(self, log)
                continue
            except AutoReplyEmailNotAllowed:
                log = "Autoreply mail, skip mail"
                logger.warning(self, log)
                continue
            except Exception:
                log = "Failed to create comment request in mail fetcher error"
                logger.exception(self, log)
                continue

            try:
                self._send_request(
                    mail=mail,
                    imapc=imapc,
                    method=method,
                    endpoint=endpoint,
                    json_body_dict=json_body_dict,
                )
            except requests.exceptions.Timeout:
                log = "Timeout error to transmit fetched mail to tracim"
                logger.exception(self, log)
            except requests.exceptions.RequestException:
                log = "Fail to transmit fetched mail to tracim"
                logger.exception(self, log)

    def _get_auth_headers(self, user_email) -> dict:
        return {TRACIM_API_KEY_HEADER: self.api_key, TRACIM_API_USER_EMAIL_LOGIN_HEADER: user_email}

    def _get_content_info(self, content_id, user_email):
        endpoint = "{api_base_url}contents/{content_id}".format(
            api_base_url=self.api_base_url, content_id=content_id
        )
        result = requests.get(endpoint, headers=self._get_auth_headers(user_email))
        if result.status_code not in [200, 204]:
            details = str(result.content)
            msg = "bad status code {}(200 is valid) response when trying to get info about a content: {}"
            msg = msg.format(str(result.status_code), details)
            raise BadStatusCode(msg)
        return result.json()

    def _create_comment_request(self, mail: DecodedMail) -> typing.Tuple[str, str, dict]:
        mail.check_validity_for_comment_content()
        content_id = mail.get_key()
        content_info = self._get_content_info(content_id, mail.get_from_address())
        mail_body = mail.get_body(
            use_html_parsing=self.use_html_parsing, use_txt_parsing=self.use_txt_parsing
        )
        endpoint = "{api_base_url}workspaces/{workspace_id}/contents/{content_id}/comments".format(
            api_base_url=self.api_base_url,
            content_id=content_id,
            workspace_id=content_info["workspace_id"],
        )
        method = "POST"
        body = {"raw_content": mail_body}
        return method, endpoint, body

    def _send_request(
        self,
        mail: DecodedMail,
        imapc: imapclient.IMAPClient,
        method: str,
        endpoint: str,
        json_body_dict: dict,
    ):
        logger.debug(
            self,
            "Contact API on {endpoint} with method {method} with body {body}".format(
                endpoint=endpoint, method=method, body=str(json_body_dict)
            ),
        )
        if method == "POST":
            request_method = requests.post
        else:
            # TODO - G.M - 2018-08-24 - Better handling exception
            raise UnsupportedRequestMethod("Request method not supported")

        r = request_method(
            url=endpoint,
            json=json_body_dict,
            headers=self._get_auth_headers(mail.get_from_address()),
        )
        if r.status_code not in [200, 204]:
            details = r.json().get("message")
            msg = "bad status code {} (200 and 204 are valid) response when sending mail to tracim: {}"
            msg = msg.format(str(r.status_code), details)
            raise BadStatusCode(msg)
        # Flag all correctly checked mail
        if r.status_code in [200, 204]:
            imapc.add_flags((mail.uid,), IMAP_CHECKED_FLAG)
            imapc.add_flags((mail.uid,), IMAP_SEEN_FLAG)<|MERGE_RESOLUTION|>--- conflicted
+++ resolved
@@ -137,8 +137,8 @@
             key = DecodedMail.find_key_from_mail_address(
                 to_address, self.reply_to_pattern, "{content_id}"
             )
-        if not key and first_ref:
-            key = DecodedMail.find_key_from_mail_address(
+        if first_ref:
+            return DecodedMail.find_key_from_mail_address(
                 first_ref, self.references_pattern, "{content_id}"
             )
         if key:
@@ -467,15 +467,9 @@
             mail = mails.pop()
             try:
                 method, endpoint, json_body_dict = self._create_comment_request(mail)
-<<<<<<< HEAD
-            except NoKeyFound as exc:
-                log = "Failed to create comment request due to missing specialkey in mail {}"
-                logger.error(self, log.format(exc.__str__()))
-=======
-            except NoSpecialKeyFound:
+            except NoKeyFound:
                 log = "Failed to create comment request due to missing specialkey in mail"
                 logger.exception(self, log)
->>>>>>> f8055028
                 continue
             except EmptyEmailBody:
                 log = "Empty body, skip mail"
