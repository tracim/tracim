--- conflicted
+++ resolved
@@ -554,9 +554,6 @@
             context=context,
         )
 
-<<<<<<< HEAD
-    def _has_just_been_deleted(self, obj: Union[User, Workspace, ContentRevisionRO]) -> bool:
-=======
     # WorkspaceSubscription events
     @hookimpl
     def on_workspace_subscription_created(
@@ -600,8 +597,7 @@
             context=context,
         )
 
-    def _has_just_been_deleted(self, obj: typing.Union[User, Workspace, ContentRevisionRO]) -> bool:
->>>>>>> a9a3cf0b
+    def _has_just_been_deleted(self, obj: Union[User, Workspace, ContentRevisionRO]) -> bool:
         """Check that an object has been deleted since it has been queried from database."""
         if obj.is_deleted:
             history = inspect(obj).attrs.is_deleted.history
@@ -638,12 +634,9 @@
     return set(administrators + workspace_members)
 
 
-<<<<<<< HEAD
-def _get_content_event_receiver_ids(event: Event, session: TracimSession, config: CFG) -> Set[int]:
-=======
 def _get_workspace_subscription_event_receiver_ids(
     event: Event, session: TracimSession, config: CFG
-) -> typing.Set[int]:
+) -> Set[int]:
     user_api = UserApi(current_user=None, session=session, config=config)
     administrators = user_api.get_user_ids_from_profile(Profile.ADMIN)
     author = event.subscription["author"]["user_id"]
@@ -654,10 +647,7 @@
     return set(administrators + workspace_managers + [author])
 
 
-def _get_content_event_receiver_ids(
-    event: Event, session: TracimSession, config: CFG
-) -> typing.Set[int]:
->>>>>>> a9a3cf0b
+def _get_content_event_receiver_ids(event: Event, session: TracimSession, config: CFG) -> Set[int]:
     role_api = RoleApi(current_user=None, session=session, config=config)
     workspace_members = role_api.get_workspace_member_ids(event.workspace["workspace_id"])
     return set(workspace_members)
@@ -676,12 +666,8 @@
         EntityType.WORKSPACE: _get_workspace_event_receiver_ids,
         EntityType.WORKSPACE_MEMBER: _get_workspace_event_receiver_ids,
         EntityType.CONTENT: _get_content_event_receiver_ids,
-<<<<<<< HEAD
+        EntityType.WORKSPACE_SUBSCRIPTION: _get_workspace_subscription_event_receiver_ids,
     }  # type: Dict[str, GetReceiverIdsCallable]
-=======
-        EntityType.WORKSPACE_SUBSCRIPTION: _get_workspace_subscription_event_receiver_ids,
-    }  # type: typing.Dict[str, GetReceiverIdsCallable]
->>>>>>> a9a3cf0b
 
     def __init__(self, config: CFG) -> None:
         self._config = config
