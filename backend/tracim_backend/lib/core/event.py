--- conflicted
+++ resolved
@@ -140,20 +140,15 @@
         exclude_event_types: List[EventTypeDatabaseParameters] = None,
         exclude_author_ids: Optional[List[int]] = None,
         after_event_id: int = 0,
-<<<<<<< HEAD
         workspace_ids: Optional[List[int]] = None,
         related_to_content_ids: Optional[List[int]] = None,
-=======
-        workspace_ids: Optional[List[str]] = None,
-        include_not_sent=False,
->>>>>>> cfc8ae70
+        include_not_sent: bool = False,
     ) -> Query:
         query = self._session.query(Message).join(Event)
         if workspace_ids:
             query = query.filter(
                 Event.fields[Event.WORKSPACE_FIELD]["workspace_id"].as_integer().in_(workspace_ids)
             )
-<<<<<<< HEAD
         if related_to_content_ids:
             query = query.filter(
                 or_(
@@ -165,10 +160,8 @@
                     .in_(related_to_content_ids),
                 )
             )
-=======
         if not include_not_sent:
             query = query.filter(Message.sent != None)  # noqa: E711
->>>>>>> cfc8ae70
         if event_id:
             query = query.filter(Message.event_id == event_id)
         if user_id:
@@ -270,13 +263,9 @@
         exclude_event_types: List[EventTypeDatabaseParameters] = None,
         count: Optional[int] = DEFAULT_NB_ITEM_PAGINATION,
         page_token: Optional[int] = None,
-<<<<<<< HEAD
+        include_not_sent: bool = False,
         workspace_ids: Optional[List[int]] = None,
         related_to_content_ids: Optional[List[int]] = None,
-=======
-        workspace_ids: Optional[List[str]] = None,
-        include_not_sent: bool = False,
->>>>>>> cfc8ae70
     ) -> Page:
         query = self._base_query(
             user_id=user_id,
@@ -285,11 +274,8 @@
             exclude_event_types=exclude_event_types,
             exclude_author_ids=exclude_author_ids,
             workspace_ids=workspace_ids,
-<<<<<<< HEAD
+            include_not_sent=include_not_sent,
             related_to_content_ids=related_to_content_ids,
-=======
-            include_not_sent=include_not_sent,
->>>>>>> cfc8ae70
         ).order_by(Message.event_id.desc())
         return get_page(query, per_page=count, page=page_token or False)
 
@@ -300,13 +286,9 @@
         include_event_types: List[EventTypeDatabaseParameters] = None,
         exclude_event_types: List[EventTypeDatabaseParameters] = None,
         exclude_author_ids: List[int] = None,
-<<<<<<< HEAD
+        include_not_sent=False,
         workspace_ids: Optional[List[int]] = None,
         related_to_content_ids: Optional[List[int]] = None,
-=======
-        workspace_ids: Optional[List[str]] = None,
-        include_not_sent=False,
->>>>>>> cfc8ae70
     ) -> int:
         return self._base_query(
             user_id=user_id,
@@ -314,12 +296,9 @@
             exclude_event_types=exclude_event_types,
             read_status=read_status,
             exclude_author_ids=exclude_author_ids,
-<<<<<<< HEAD
+            include_not_sent=include_not_sent,
             workspace_ids=workspace_ids,
             related_to_content_ids=related_to_content_ids,
-=======
-            include_not_sent=include_not_sent,
->>>>>>> cfc8ae70
         ).count()
 
     def create_event(
