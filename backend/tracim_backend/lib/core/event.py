import abc
import contextlib
from datetime import datetime
import threading
import typing

from sqlalchemy import event as sqlalchemy_event
from sqlalchemy import inspect
from sqlalchemy import null
from sqlalchemy.orm import joinedload

from tracim_backend.app_models.contents import COMMENT_TYPE
from tracim_backend.app_models.contents import FILE_TYPE
from tracim_backend.app_models.contents import FOLDER_TYPE
from tracim_backend.app_models.contents import HTML_DOCUMENTS_TYPE
from tracim_backend.app_models.contents import THREAD_TYPE
from tracim_backend.config import CFG
from tracim_backend.exceptions import NotAuthenticated
from tracim_backend.exceptions import UserDoesNotExist
from tracim_backend.lib.core.content import ContentApi
from tracim_backend.lib.core.live_messages import LiveMessagesLib
from tracim_backend.lib.core.plugins import hookimpl
from tracim_backend.lib.core.user import UserApi
from tracim_backend.lib.core.userworkspace import RoleApi
from tracim_backend.lib.core.workspace import WorkspaceApi
from tracim_backend.lib.rq import get_redis_connection
from tracim_backend.lib.rq import get_rq_queue
from tracim_backend.lib.rq.worker import worker_context
from tracim_backend.lib.utils.logger import logger
from tracim_backend.lib.utils.request import TracimContext
from tracim_backend.models.auth import Profile
from tracim_backend.models.auth import User
from tracim_backend.models.data import ActionDescription
from tracim_backend.models.data import Content
from tracim_backend.models.data import ContentRevisionRO
from tracim_backend.models.data import UserRoleInWorkspace
from tracim_backend.models.data import Workspace
from tracim_backend.models.event import EntityType
from tracim_backend.models.event import Event
from tracim_backend.models.event import Message
from tracim_backend.models.event import OperationType
from tracim_backend.models.event import ReadStatus
from tracim_backend.models.tracim_session import TracimSession
from tracim_backend.views.core_api.schemas import ContentSchema
from tracim_backend.views.core_api.schemas import CommentSchema
from tracim_backend.views.core_api.schemas import EventSchema
from tracim_backend.views.core_api.schemas import FileContentSchema
from tracim_backend.views.core_api.schemas import TextBasedContentSchema
from tracim_backend.views.core_api.schemas import UserSchema
from tracim_backend.views.core_api.schemas import WorkspaceMemberDigestSchema
from tracim_backend.views.core_api.schemas import WorkspaceSchema


_USER_FIELD = "user"
_AUTHOR_FIELD = "author"
_CLIENT_TOKEN_FIELD = "client_token"
_WORKSPACE_FIELD = "workspace"
_CONTENT_FIELD = "content"
_MEMBER_FIELD = "member"


RQ_QUEUE_NAME = "event"


class EventApi:
    """Api to query event & messages"""

    def __init__(
        self, current_user: typing.Optional[User], session: TracimSession, config: CFG
    ) -> None:
        self._current_user = current_user
        self._session = session
        self._config = config

    def get_messages_for_user(self, user_id: int, read_status: ReadStatus) -> typing.List[Message]:
        query = (
            self._session.query(Message)
            .filter(Message.receiver_id == user_id)
            .options(joinedload(Message.event))
        )
        if read_status == ReadStatus.READ:
            query = query.filter(Message.read != null())
        elif read_status == ReadStatus.UNREAD:
            query = query.filter(Message.read == null())
        else:
            # ALL doesn't need any filtering an is the only other handled case
            assert read_status == ReadStatus.ALL
        return query.all()


class EventBuilder:
    """Create Event objects from the database crud hooks."""

    _user_schema = UserSchema()
    _workspace_schema = WorkspaceSchema()
    _content_schemas = {
        COMMENT_TYPE: CommentSchema(),
        HTML_DOCUMENTS_TYPE: TextBasedContentSchema(),
        FILE_TYPE: FileContentSchema(),
        FOLDER_TYPE: TextBasedContentSchema(),
        THREAD_TYPE: TextBasedContentSchema(),
    }
    _event_schema = EventSchema()
    _workspace_user_role_schema = WorkspaceMemberDigestSchema()

    # pluggy uses this attribute to name the plugin
    __name__ = "EventBuilder"

    def __init__(self, config: CFG) -> None:
        self._config = config
<<<<<<< HEAD
        # NOTE S.G. 2020-06-04: need thread local storage as EventBuilder()
        # is created only once/wsgi application
        self._thread_local = threading.local()
        self._thread_local.current_user = None
        self._thread_local.pending_events = []

    @property
    def _current_user(self) -> typing.Optional[User]:
        try:
            return self._thread_local.current_user
        except AttributeError:
            return None

    @hookimpl
    def on_current_user_set(self, user: User) -> None:
        self._thread_local.current_user = user

    @hookimpl
    def on_request_session_created(self, request: TracimRequest, session: TracimSession) -> None:
        commit_event = "after_flush"
        if self._config.JOBS__PROCESSING_MODE == self._config.CST.ASYNC:
            # We need after commit event when processing in async
            # Otherwise we can't be sure that events will be visible
            # to the RQ worker when it queries the database.
            commit_event = "after_commit"

        sqlalchemy_event.listen(session, commit_event, self._publish_events)
        sqlalchemy_event.listen(
            session,
            "after_soft_rollback",
            lambda session, previous_transaction: self._clear_pending_events,
        )
        self._thread_local.pending_events = []

    @hookimpl
    def on_request_finished(self) -> None:
        self._thread_local.current_user = None
=======
        self._current_user = None  # type: typing.Optional[User]
        self._client_token = None  # type: typing.Optional[str]

    @hookimpl
    def on_context_session_created(self, db_session: TracimSession, context: TracimContext) -> None:
        event.listen(db_session, "pending_to_persistent", self._publish_event)

    @staticmethod
    def _get_current_user(context: TracimContext) -> typing.Optional[User]:
        """Return the current user of the given context or None if not authenticated.

        Not authenticated happens with tracimcli commands.
        """
        try:
            return context.current_user
        except NotAuthenticated:
            return None
>>>>>>> 42320d67

    # User events
    @hookimpl
    def on_user_created(self, user: User, context: TracimContext) -> None:
        self._create_user_event(OperationType.CREATED, user, context)

    @hookimpl
    def on_user_modified(self, user: User, context: TracimContext) -> None:
        if self._has_just_been_deleted(user):
            self._create_user_event(OperationType.DELETED, user, context)
        elif self._has_just_been_undeleted(user):
            self._create_user_event(OperationType.UNDELETED, user, context)
        else:
            self._create_user_event(OperationType.MODIFIED, user, context)

    def _create_user_event(
        self, operation: OperationType, user: User, context: TracimContext
    ) -> None:
        user_api = UserApi(
            self._get_current_user(context), context.dbsession, self._config, show_deleted=True
        )
        fields = {
            _AUTHOR_FIELD: self._user_schema.dump(
                user_api.get_user_with_context(self._get_current_user(context))
            ).data,
            _CLIENT_TOKEN_FIELD: context.client_token,
            _USER_FIELD: self._user_schema.dump(user_api.get_user_with_context(user)).data,
        }
        event = Event(entity_type=EntityType.USER, operation=operation, fields=fields)
<<<<<<< HEAD
        self._add_event(event, db_session)
=======
        context.dbsession.add(event)
>>>>>>> 42320d67

    # Workspace events
    @hookimpl
    def on_workspace_created(self, workspace: Workspace, context: TracimContext) -> None:
        self._create_workspace_event(OperationType.CREATED, workspace, context)

    @hookimpl
    def on_workspace_modified(self, workspace: Workspace, context: TracimContext) -> None:
        if self._has_just_been_deleted(workspace):
            self._create_workspace_event(OperationType.DELETED, workspace, context)
        elif self._has_just_been_undeleted(workspace):
            self._create_workspace_event(OperationType.UNDELETED, workspace, context)
        else:
            self._create_workspace_event(OperationType.MODIFIED, workspace, context)

    def _create_workspace_event(
        self, operation: OperationType, workspace: Workspace, context: TracimContext,
    ) -> None:
        api = WorkspaceApi(
            current_user=self._get_current_user(context),
            session=context.dbsession,
            config=self._config,
        )
        current_user = self._get_current_user(context)
        user_api = UserApi(
            current_user=current_user,
            session=context.dbsession,
            config=self._config,
            show_deleted=True,
        )
        workspace_in_context = api.get_workspace_with_context(workspace)
        fields = {
            _AUTHOR_FIELD: self._user_schema.dump(
                user_api.get_user_with_context(current_user)
            ).data,
            _CLIENT_TOKEN_FIELD: context._client_token,
            _WORKSPACE_FIELD: self._workspace_schema.dump(workspace_in_context).data,
        }
        event = Event(entity_type=EntityType.WORKSPACE, operation=operation, fields=fields)
<<<<<<< HEAD
        self._add_event(event, db_session)
=======
        context.dbsession.add(event)
>>>>>>> 42320d67

    # Content events
    @hookimpl
    def on_content_created(self, content: Content, context: TracimContext) -> None:
        self._create_content_event(OperationType.CREATED, content, context)

    @hookimpl
    def on_content_modified(self, content: Content, context: TracimContext) -> None:
        if content.current_revision.revision_type == ActionDescription.DELETION:
            self._create_content_event(OperationType.DELETED, content, context)
        elif content.current_revision.revision_type == ActionDescription.UNDELETION:
            self._create_content_event(OperationType.UNDELETED, content, context)
        else:
            self._create_content_event(OperationType.MODIFIED, content, context)

    def _create_content_event(
        self, operation: OperationType, content: Content, context: TracimContext,
    ) -> None:
        current_user = self._get_current_user(context)
        content_api = ContentApi(context.dbsession, current_user, self._config)
        content_in_context = content_api.get_content_in_context(content)
        try:
            content_schema = content_dict = self._content_schemas[content.type]
        except KeyError:
            content_schema = ContentSchema()
            logger.error(
                self,
                (
                    "Cannot dump proper content for content-type '{}' in generated event "
                    "as it is unknown, falling back to generic content schema"
                ).format(content.type),
            )
        content_dict = content_schema.dump(content_in_context).data

        workspace_api = WorkspaceApi(
            context.dbsession, self._get_current_user(context), self._config
        )
        workspace_in_context = workspace_api.get_workspace_with_context(
            workspace_api.get_one(content_in_context.workspace.workspace_id)
        )
        user_api = UserApi(current_user, context.dbsession, self._config, show_deleted=True)
        fields = {
            _AUTHOR_FIELD: self._user_schema.dump(
                user_api.get_user_with_context(current_user)
            ).data,
            _CONTENT_FIELD: content_dict,
            _CLIENT_TOKEN_FIELD: context._client_token,
            _WORKSPACE_FIELD: self._workspace_schema.dump(workspace_in_context).data,
        }
        event = Event(
            entity_type=EntityType.CONTENT,
            operation=operation,
            fields=fields,
            entity_subtype=content.type,
        )
<<<<<<< HEAD
        self._add_event(event, db_session)
=======
        context.dbsession.add(event)
>>>>>>> 42320d67

    # UserRoleInWorkspace events
    @hookimpl
    def on_user_role_in_workspace_created(
        self, role: UserRoleInWorkspace, context: TracimContext
    ) -> None:
        self._create_role_event(OperationType.CREATED, role, context)

    @hookimpl
    def on_user_role_in_workspace_modified(
        self, role: UserRoleInWorkspace, context: TracimContext
    ) -> None:
        self._create_role_event(OperationType.MODIFIED, role, context)

    @hookimpl
    def on_user_role_in_workspace_deleted(
        self, role: UserRoleInWorkspace, context: TracimContext
    ) -> None:
        self._create_role_event(OperationType.DELETED, role, context)

    def _create_role_event(
        self, operation: OperationType, role: UserRoleInWorkspace, context: TracimContext
    ) -> None:
        current_user = self._get_current_user(context)
        workspace_api = WorkspaceApi(context.dbsession, current_user, self._config)
        workspace_in_context = workspace_api.get_workspace_with_context(role.workspace)
        user_api = UserApi(current_user, context.dbsession, self._config, show_deleted=True)
        role_api = RoleApi(
            current_user=current_user, session=context.dbsession, config=self._config
        )
        try:
            user_field = self._user_schema.dump(
                user_api.get_user_with_context(user_api.get_one(role.user_id))
            ).data
        except UserDoesNotExist:
            # It is possible to have an already deleted user when deleting his roles.
            user_field = None

        role_in_context = role_api.get_user_role_workspace_with_context(role)
        fields = {
            _AUTHOR_FIELD: self._user_schema.dump(
                user_api.get_user_with_context(current_user)
            ).data,
            _USER_FIELD: user_field,
            _CLIENT_TOKEN_FIELD: context.client_token,
            _WORKSPACE_FIELD: self._workspace_schema.dump(workspace_in_context).data,
            _MEMBER_FIELD: self._workspace_user_role_schema.dump(role_in_context).data,
        }
        event = Event(entity_type=EntityType.WORKSPACE_MEMBER, operation=operation, fields=fields)
<<<<<<< HEAD
        self._add_event(event, db_session)

    def _add_event(self, event: Event, db_session: TracimSession) -> None:
        db_session.add(event)
        self._thread_local.pending_events.append(event)

    def _publish_events(self, db_session: TracimSession, flush_context=None) -> None:
=======
        context.dbsession.add(event)

    def _publish_event(self, session: TracimSession, instance: object) -> None:
        if not isinstance(instance, Event):
            return
        event = typing.cast(Event, instance)
>>>>>>> 42320d67
        if self._config.JOBS__PROCESSING_MODE == self._config.CST.ASYNC:
            message_builder = AsyncLiveMessageBuilder(
                context=session.context
            )  # type: BaseLiveMessageBuilder
        else:
<<<<<<< HEAD
            message_builder = SyncLiveMessageBuilder(session=db_session, config=self._config)

        # We only publish events that have an event_id from the DB.
        # we can have `new` events here as we add events in the session
        # in a `after_flush` sqlalchemy event and _publish_events is also
        # called during the same `after_flush` event.
        publishable_events = []
        not_publishable_events = []
        for event in self._thread_local.pending_events:
            if event.event_id:
                publishable_events.append(event)
            else:
                not_publishable_events.append(event)
        for event in publishable_events:
            message_builder.publish_messages_for_event(event.event_id)
        self._thread_local.pending_events = not_publishable_events

    def _clear_pending_events(self) -> None:
        self._thread_local.pending_events.clear()
=======
            message_builder = SyncLiveMessageBuilder(context=session.context)
        message_builder.publish_messages_for_event(event.event_id)
>>>>>>> 42320d67

    def _has_just_been_deleted(self, obj: typing.Union[User, Workspace, ContentRevisionRO]) -> bool:
        """Check that an object has been deleted since it has been queried from database."""
        if obj.is_deleted:
            history = inspect(obj).attrs.is_deleted.history
            was_changed = not history.unchanged and (history.deleted or history.added)
            return was_changed
        return False

    def _has_just_been_undeleted(
        self, obj: typing.Union[User, Workspace, ContentRevisionRO]
    ) -> bool:
        """Check whether an object has been undeleted since queried from database."""
        if not obj.is_deleted:
            history = inspect(obj).attrs.is_deleted.history
            was_changed = not history.unchanged and (history.deleted or history.added)
            return was_changed
        return False


class BaseLiveMessageBuilder(abc.ABC):
    """"Base class for message building with most implementation."""

    _event_schema = EventSchema()

    def __init__(self, config: CFG) -> None:
        self._config = config

    @contextlib.contextmanager
    @abc.abstractmethod
    def context(self) -> typing.Generator[TracimContext, None, None]:
        pass

    @abc.abstractmethod
    def publish_messages_for_event(self, event_id: int) -> None:
        pass

    def _publish_messages_for_event(self, event_id: int) -> None:
        with self.context() as context:
            session = context.dbsession
            event = session.query(Event).filter(Event.event_id == event_id).one()
            if event.entity_type == EntityType.USER:
                receiver_ids = self._get_user_event_receiver_ids(event, session)
            elif event.entity_type == EntityType.WORKSPACE:
                receiver_ids = self._get_workspace_event_receiver_ids(event, session)
            elif event.entity_type == EntityType.CONTENT:
                receiver_ids = self._get_workspace_event_receiver_ids(event, session)
            elif event.entity_type == EntityType.WORKSPACE_MEMBER:
                receiver_ids = self._get_workspace_event_receiver_ids(event, session)

            messages = [
                Message(
                    receiver_id=receiver_id,
                    event=event,
                    event_id=event.event_id,
                    sent=datetime.utcnow(),
                )
                for receiver_id in receiver_ids
            ]
            session.add_all(messages)
            live_message_lib = LiveMessagesLib(self._config)
            for message in messages:
                live_message_lib.publish_message_to_user(message)

    def _get_user_event_receiver_ids(self, event: Event, session: TracimSession) -> typing.Set[int]:
        user_api = UserApi(current_user=None, session=session, config=self._config)
        receiver_ids = set(user_api.get_user_ids_from_profile(Profile.ADMIN))
        if event.user:
            receiver_ids.add(event.user["user_id"])
        return receiver_ids

    def _get_workspace_event_receiver_ids(
        self, event: Event, session: TracimSession,
    ) -> typing.Set[int]:
        user_api = UserApi(current_user=None, session=session, config=self._config)
        administrators = user_api.get_user_ids_from_profile(Profile.ADMIN)
        role_api = RoleApi(current_user=None, session=session, config=self._config)
        workspace_members = role_api.get_workspace_member_ids(event.workspace["workspace_id"])
        return set(administrators + workspace_members)


class AsyncLiveMessageBuilder(BaseLiveMessageBuilder):
    """"Live message building + sending executed in a RQ job."""

    def __init__(self, context: TracimContext) -> None:
        super().__init__(context.app_config)

    @contextlib.contextmanager
    def context(self) -> typing.Generator[TracimContext, None, None]:
        with worker_context() as context:
            yield context

    def publish_messages_for_event(self, event_id: int) -> None:
        redis_connection = get_redis_connection(self._config)
        queue = get_rq_queue(redis_connection, RQ_QUEUE_NAME)
        logger.debug(
            self,
            "publish event(id={}) asynchronously to RQ queue {}".format(event_id, RQ_QUEUE_NAME),
        )
        queue.enqueue(self._publish_messages_for_event, event_id)


class SyncLiveMessageBuilder(BaseLiveMessageBuilder):
    """"Live message building + sending executed in tracim web application."""

    def __init__(self, context: TracimContext) -> None:
        super().__init__(context.app_config)
        self._context = context

    @contextlib.contextmanager
    def context(self) -> typing.Generator[TracimContext, None, None]:
        yield self._context

    def publish_messages_for_event(self, event_id: int) -> None:
        logger.debug(self, "publish event(id={}) synchronously".format(event_id))
        self._publish_messages_for_event(event_id)<|MERGE_RESOLUTION|>--- conflicted
+++ resolved
@@ -1,7 +1,6 @@
 import abc
 import contextlib
 from datetime import datetime
-import threading
 import typing
 
 from sqlalchemy import event as sqlalchemy_event
@@ -61,6 +60,8 @@
 
 RQ_QUEUE_NAME = "event"
 
+_PENDING_EVENTS = "pending_events"
+
 
 class EventApi:
     """Api to query event & messages"""
@@ -108,26 +109,9 @@
 
     def __init__(self, config: CFG) -> None:
         self._config = config
-<<<<<<< HEAD
-        # NOTE S.G. 2020-06-04: need thread local storage as EventBuilder()
-        # is created only once/wsgi application
-        self._thread_local = threading.local()
-        self._thread_local.current_user = None
-        self._thread_local.pending_events = []
-
-    @property
-    def _current_user(self) -> typing.Optional[User]:
-        try:
-            return self._thread_local.current_user
-        except AttributeError:
-            return None
-
-    @hookimpl
-    def on_current_user_set(self, user: User) -> None:
-        self._thread_local.current_user = user
-
-    @hookimpl
-    def on_request_session_created(self, request: TracimRequest, session: TracimSession) -> None:
+
+    @hookimpl
+    def on_context_session_created(self, db_session: TracimSession, context: TracimContext) -> None:
         commit_event = "after_flush"
         if self._config.JOBS__PROCESSING_MODE == self._config.CST.ASYNC:
             # We need after commit event when processing in async
@@ -135,24 +119,16 @@
             # to the RQ worker when it queries the database.
             commit_event = "after_commit"
 
-        sqlalchemy_event.listen(session, commit_event, self._publish_events)
+        def publish_pending_events_of_context(session, flush_context=None):
+            self._publish_events(context)
+
+        def clear_pending_events_of_context(session, previous_transaction):
+            context.pending_events = []
+
+        sqlalchemy_event.listen(db_session, commit_event, publish_pending_events_of_context)
         sqlalchemy_event.listen(
-            session,
-            "after_soft_rollback",
-            lambda session, previous_transaction: self._clear_pending_events,
-        )
-        self._thread_local.pending_events = []
-
-    @hookimpl
-    def on_request_finished(self) -> None:
-        self._thread_local.current_user = None
-=======
-        self._current_user = None  # type: typing.Optional[User]
-        self._client_token = None  # type: typing.Optional[str]
-
-    @hookimpl
-    def on_context_session_created(self, db_session: TracimSession, context: TracimContext) -> None:
-        event.listen(db_session, "pending_to_persistent", self._publish_event)
+            db_session, "after_soft_rollback", clear_pending_events_of_context,
+        )
 
     @staticmethod
     def _get_current_user(context: TracimContext) -> typing.Optional[User]:
@@ -164,7 +140,6 @@
             return context.current_user
         except NotAuthenticated:
             return None
->>>>>>> 42320d67
 
     # User events
     @hookimpl
@@ -194,11 +169,7 @@
             _USER_FIELD: self._user_schema.dump(user_api.get_user_with_context(user)).data,
         }
         event = Event(entity_type=EntityType.USER, operation=operation, fields=fields)
-<<<<<<< HEAD
-        self._add_event(event, db_session)
-=======
-        context.dbsession.add(event)
->>>>>>> 42320d67
+        self._add_event(event, context)
 
     # Workspace events
     @hookimpl
@@ -238,11 +209,7 @@
             _WORKSPACE_FIELD: self._workspace_schema.dump(workspace_in_context).data,
         }
         event = Event(entity_type=EntityType.WORKSPACE, operation=operation, fields=fields)
-<<<<<<< HEAD
-        self._add_event(event, db_session)
-=======
-        context.dbsession.add(event)
->>>>>>> 42320d67
+        self._add_event(event, context)
 
     # Content events
     @hookimpl
@@ -298,11 +265,7 @@
             fields=fields,
             entity_subtype=content.type,
         )
-<<<<<<< HEAD
-        self._add_event(event, db_session)
-=======
-        context.dbsession.add(event)
->>>>>>> 42320d67
+        self._add_event(event, context)
 
     # UserRoleInWorkspace events
     @hookimpl
@@ -352,29 +315,19 @@
             _MEMBER_FIELD: self._workspace_user_role_schema.dump(role_in_context).data,
         }
         event = Event(entity_type=EntityType.WORKSPACE_MEMBER, operation=operation, fields=fields)
-<<<<<<< HEAD
-        self._add_event(event, db_session)
-
-    def _add_event(self, event: Event, db_session: TracimSession) -> None:
-        db_session.add(event)
-        self._thread_local.pending_events.append(event)
-
-    def _publish_events(self, db_session: TracimSession, flush_context=None) -> None:
-=======
+        self._add_event(event, context)
+
+    def _add_event(self, event: Event, context: TracimContext) -> None:
         context.dbsession.add(event)
-
-    def _publish_event(self, session: TracimSession, instance: object) -> None:
-        if not isinstance(instance, Event):
-            return
-        event = typing.cast(Event, instance)
->>>>>>> 42320d67
+        context.pending_events.append(event)
+
+    def _publish_events(self, context: TracimContext) -> None:
         if self._config.JOBS__PROCESSING_MODE == self._config.CST.ASYNC:
             message_builder = AsyncLiveMessageBuilder(
-                context=session.context
+                context=context
             )  # type: BaseLiveMessageBuilder
         else:
-<<<<<<< HEAD
-            message_builder = SyncLiveMessageBuilder(session=db_session, config=self._config)
+            message_builder = SyncLiveMessageBuilder(context=context)
 
         # We only publish events that have an event_id from the DB.
         # we can have `new` events here as we add events in the session
@@ -382,21 +335,14 @@
         # called during the same `after_flush` event.
         publishable_events = []
         not_publishable_events = []
-        for event in self._thread_local.pending_events:
+        for event in context.pending_events:
             if event.event_id:
                 publishable_events.append(event)
             else:
                 not_publishable_events.append(event)
         for event in publishable_events:
             message_builder.publish_messages_for_event(event.event_id)
-        self._thread_local.pending_events = not_publishable_events
-
-    def _clear_pending_events(self) -> None:
-        self._thread_local.pending_events.clear()
-=======
-            message_builder = SyncLiveMessageBuilder(context=session.context)
-        message_builder.publish_messages_for_event(event.event_id)
->>>>>>> 42320d67
+        context.pending_events = not_publishable_events
 
     def _has_just_been_deleted(self, obj: typing.Union[User, Workspace, ContentRevisionRO]) -> bool:
         """Check that an object has been deleted since it has been queried from database."""
