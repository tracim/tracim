--- conflicted
+++ resolved
@@ -84,30 +84,19 @@
         self._session = session
         self._config = config
 
-<<<<<<< HEAD
     def _base_query(
         self,
         read_status: ReadStatus = ReadStatus.ALL,
         event_id: typing.Optional[int] = None,
         user_id: typing.Optional[int] = None,
         event_types: typing.List[EventTypeDatabaseParameters] = None,
+        after_event_id: int = 0,
     ) -> Query:
         query = self._session.query(Message).join(Event)
         if event_id:
             query = query.filter(Message.event_id == event_id)
         if user_id:
             query = query.filter(Message.receiver_id == user_id)
-=======
-    def get_messages_for_user(
-        self, user_id: int, read_status: ReadStatus = ReadStatus.ALL, after_event_id: int = 0
-    ) -> typing.List[Message]:
-        query = (
-            self._session.query(Message)
-            .filter(Message.receiver_id == user_id)
-            .options(joinedload(Message.event))
-        )
-
->>>>>>> 48c7e0c1
         if read_status == ReadStatus.READ:
             query = query.filter(Message.read != null())
         elif read_status == ReadStatus.UNREAD:
@@ -115,14 +104,6 @@
         else:
             # ALL doesn't need any filtering and is the only other handled case
             assert read_status == ReadStatus.ALL
-<<<<<<< HEAD
-=======
-
-        if after_event_id:
-            query = query.filter(Message.event_id > after_event_id)
-
-        return query.all()
->>>>>>> 48c7e0c1
 
         if event_types:
             event_type_filters = []
@@ -138,6 +119,9 @@
                 query = query.filter(or_(*event_type_filters))
             else:
                 query = query.filter(event_type_filters[0])
+
+        if after_event_id:
+            query = query.filter(Message.event_id > after_event_id)
         return query
 
     def get_one_message(self, event_id: int, user_id: int) -> Message:
@@ -171,6 +155,10 @@
             self._session.add(message)
         self._session.flush()
         return unread_messages
+
+    def get_messages_for_user(self, user_id: int, after_event_id: int = 0) -> typing.List[Message]:
+        query = self._base_query(user_id=user_id, after_event_id=after_event_id,)
+        return query.all()
 
     def get_paginated_messages_for_user(
         self,
