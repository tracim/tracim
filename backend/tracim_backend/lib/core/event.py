import abc
import contextlib
from datetime import datetime
from sqlakeyset import Page
from sqlakeyset import get_page
from sqlalchemy import and_
from sqlalchemy import event as sqlalchemy_event
from sqlalchemy import func
from sqlalchemy import inspect
from sqlalchemy import not_
from sqlalchemy import null
from sqlalchemy import or_
from sqlalchemy.orm import Query
from sqlalchemy.orm import Session
from sqlalchemy.orm.exc import NoResultFound
import typing
from typing import Any
from typing import Callable
from typing import Dict
from typing import Generator
from typing import Iterable
from typing import List
from typing import Optional
from typing import Set
from typing import Union

from tracim_backend.app_models.contents import ContentTypeSlug
from tracim_backend.config import CFG
from tracim_backend.exceptions import MessageDoesNotExist
from tracim_backend.exceptions import UserDoesNotExist
from tracim_backend.lib.core.content import ContentApi
from tracim_backend.lib.core.live_messages import LiveMessagesLib
from tracim_backend.lib.core.plugins import hookimpl
from tracim_backend.lib.core.user import UserApi
from tracim_backend.lib.core.userworkspace import RoleApi
from tracim_backend.lib.core.workspace import WorkspaceApi
from tracim_backend.lib.rq import RqQueueName
from tracim_backend.lib.rq import get_redis_connection
from tracim_backend.lib.rq import get_rq_queue
from tracim_backend.lib.rq.worker import worker_context
from tracim_backend.lib.utils.logger import logger
from tracim_backend.lib.utils.request import TracimContext
from tracim_backend.lib.utils.utils import DEFAULT_NB_ITEM_PAGINATION
from tracim_backend.models.auth import Profile
from tracim_backend.models.auth import User
from tracim_backend.models.call import UserCall
from tracim_backend.models.data import ActionDescription
from tracim_backend.models.data import Content
from tracim_backend.models.data import ContentRevisionRO
from tracim_backend.models.data import EmailNotificationType
from tracim_backend.models.data import UserRoleInWorkspace
from tracim_backend.models.data import Workspace
from tracim_backend.models.data import WorkspaceAccessType
from tracim_backend.models.data import WorkspaceSubscription
from tracim_backend.models.event import EntityType
from tracim_backend.models.event import Event
from tracim_backend.models.event import EventTypeDatabaseParameters
from tracim_backend.models.event import Message
from tracim_backend.models.event import OperationType
from tracim_backend.models.event import ReadStatus
from tracim_backend.models.reaction import Reaction
from tracim_backend.models.roles import WorkspaceRoles
from tracim_backend.models.tag import Tag
from tracim_backend.models.tag import TagOnContent
from tracim_backend.models.tracim_session import TracimSession
from tracim_backend.views.core_api.schemas import ContentSchema
from tracim_backend.views.core_api.schemas import EventSchema
from tracim_backend.views.core_api.schemas import FileContentSchema
from tracim_backend.views.core_api.schemas import MessageCommentSchema
from tracim_backend.views.core_api.schemas import MessageContentSchema
from tracim_backend.views.core_api.schemas import ReactionSchema
from tracim_backend.views.core_api.schemas import TagSchema
from tracim_backend.views.core_api.schemas import ToDoSchema
from tracim_backend.views.core_api.schemas import UserCallSchema
from tracim_backend.views.core_api.schemas import UserDigestSchema
from tracim_backend.views.core_api.schemas import WorkspaceMemberDigestSchema
from tracim_backend.views.core_api.schemas import WorkspaceSchema
from tracim_backend.views.core_api.schemas import WorkspaceSubscriptionSchema
from tracim_backend.views.core_api.schemas import WorkspaceWithoutDescriptionSchema

JsonDict = Dict[str, Any]


class EventApi:
    """Api to query event & messages"""

    user_schema = UserDigestSchema()
    workspace_schema = WorkspaceSchema()
    workspace_without_description_schema = WorkspaceWithoutDescriptionSchema()
    content_schemas = {
        ContentTypeSlug.COMMENT.value: MessageCommentSchema(),
        ContentTypeSlug.HTML_DOCUMENTS.value: MessageContentSchema(),
        ContentTypeSlug.FILE.value: FileContentSchema(),
        ContentTypeSlug.FOLDER.value: MessageContentSchema(),
        ContentTypeSlug.THREAD.value: MessageContentSchema(),
        ContentTypeSlug.TODO.value: ToDoSchema(),
    }
    reaction_schema = ReactionSchema()
    tag_schema = TagSchema()
    event_schema = EventSchema()
    workspace_user_role_schema = WorkspaceMemberDigestSchema()
    workspace_subscription_schema = WorkspaceSubscriptionSchema()
    user_call_schema = UserCallSchema()

    def __init__(self, current_user: Optional[User], session: TracimSession, config: CFG) -> None:
        self._current_user = current_user
        self._session = session
        self._config = config

    def _filter_event_types(
        self,
        query: Query,
        event_types: Optional[List[EventTypeDatabaseParameters]],
        exclude: bool,
    ) -> Query:
        if event_types:
            event_type_filters = []
            for event_type in event_types:
                if event_type.operation:
                    if event_type.subtype:
                        event_type_filter = and_(
                            Event.entity_type == event_type.entity,
                            Event.operation == event_type.operation,
                            Event.entity_subtype == event_type.subtype,
                        )
                    else:
                        event_type_filter = and_(
                            Event.entity_type == event_type.entity,
                            Event.operation == event_type.operation,
                        )
                else:
                    event_type_filter = Event.entity_type == event_type.entity

                event_type_filters.append(event_type_filter)

            if len(event_type_filters) > 1:
                f = or_(*event_type_filters)
            else:
                f = event_type_filters[0]

            if exclude:
                f = not_(f)

            return query.filter(f)

        return query

    def _base_query(
        self,
        read_status: ReadStatus = ReadStatus.ALL,
        event_ids: Optional[List[int]] = None,
        user_id: Optional[int] = None,
        include_event_types: Optional[List[EventTypeDatabaseParameters]] = None,
        exclude_event_types: Optional[List[EventTypeDatabaseParameters]] = None,
        exclude_author_ids: Optional[List[int]] = None,
        after_event_id: int = 0,
        workspace_ids: Optional[List[int]] = None,
        related_to_content_ids: Optional[List[int]] = None,
        include_not_sent: bool = False,
        content_ids: Optional[List[int]] = None,
        parent_ids: Optional[List[int]] = None,
    ) -> Query:
        """
        Generate base query to get events

        Args:
            read_status (ReadStatus, optional): What read status should the event have. Defaults to ReadStatus.ALL.
            event_ids (Optional[List[int]], optional): What ID should the event have. It will return every event that have one ID in the list. Defaults to None.
            user_id (Optional[int], optional): What user ID should the event have. Defaults to None.
            after_event_id (int, optional): _description_. Defaults to 0.
            workspace_ids (Optional[List[int]], optional): _description_. Defaults to None.
            related_to_content_ids (Optional[List[int]], optional): Every events that have a content or a parent in the list.\
                Overwrite `content_ids` and `parent_ids`. Defaults to None.
            include_not_sent (bool, optional): _description_. Defaults to False.
            content_ids (Optional[List[int]], optional): Every events that have a content in the list.\
                Ignored if `related_to_content_ids` is set. Defaults to None.
            parent_ids (Optional[List[int]], optional): Every events that have a parent in the list.\
                Ignored if `related_to_content_ids` is set. Defaults to None.

        Note:
        - If `related_to_content_ids` is set, `content_ids` and `parent_ids` are ignored.

        Returns:
            Query: A query that will fetch the events corresponding to the parameters
        """
        query = self._session.query(Message).join(Event)
        if workspace_ids:
            query = query.filter(Event.workspace_id.in_(workspace_ids))
        if related_to_content_ids:
            query = query.filter(
                or_(
                    Event.content_id.in_(related_to_content_ids),
                    Event.parent_id.in_(related_to_content_ids),
                )
            )
        elif parent_ids and content_ids:
            query = query.filter(
                or_(
                    Event.content_id.in_(content_ids),
                    Event.parent_id.in_(parent_ids),
                )
            )
        elif content_ids:
            query = query.filter(Event.content_id.in_(content_ids))
        elif parent_ids:
            query = query.filter(Event.parent_id.in_(parent_ids))

        if not include_not_sent:
            query = query.filter(Message.sent != None)  # noqa: E711
        if event_ids:
            query = query.filter(Message.event_id.in_(event_ids))
        if user_id:
            query = query.filter(Message.receiver_id == user_id)
        if read_status == ReadStatus.READ:
            query = query.filter(Message.read != null())
        elif read_status == ReadStatus.UNREAD:
            query = query.filter(Message.read == null())
        else:
            # ALL doesn't need any filtering and is the only other handled case
            assert read_status == ReadStatus.ALL

        query = self._filter_event_types(query, include_event_types, False)
        query = self._filter_event_types(query, exclude_event_types, True)

        if exclude_author_ids:
            for author_id in exclude_author_ids:
                # RJ & SG - 2020-09-11 - HACK
                # We wanted to use Event.author == JSON.NULL instead of this
                # soup involving a cast and a get out of my way text("'null'") to
                # know whether a JSON field is null. However, this does not work on
                # PostgreSQL. See https://github.com/sqlalchemy/sqlalchemy/issues/5575

                query = query.filter(
                    or_(
<<<<<<< HEAD
                        Event.author_id != author_id, Event.author_id == None  # noqa: E711
=======
                        Event.author_id != author_id,
                        Event.author_id == None,  # noqa: E711
>>>>>>> 81c85a17
                    )  # noqa: E712
                )  # noqa: E711

        if after_event_id:
            query = query.filter(Message.event_id > after_event_id)
        return query

    def get_one_message(self, event_id: int, user_id: int) -> Message:
        try:
            return self._base_query(event_ids=[event_id], user_id=user_id).one()
        except NoResultFound as exc:
            raise MessageDoesNotExist(
                'Message for user {} with event id "{}" not found in database'.format(
                    user_id, event_id
                )
            ) from exc

    # DEPRECATED - MP - 2022-09-22 - https://github.com/tracim/tracim/issues/5941
    def mark_user_message_as_read(self, event_id: int, user_id: int) -> Message:
        message = self.get_one_message(event_id, user_id)
        message.read = datetime.utcnow()
        self._session.add(message)
        self._session.flush()
        return message

    # DEPRECATED - MP - 2022-09-22 - https://github.com/tracim/tracim/issues/5941
    def mark_user_message_as_unread(self, event_id: int, user_id: int) -> Message:
        message = self.get_one_message(event_id, user_id)
        message.read = None
        self._session.add(message)
        self._session.flush()
        return message

    def mark_user_messages_as_read_or_unread(
        self,
        user_id: int,
        content_ids: typing.Optional[List[int]] = None,
        event_ids: typing.Optional[List[int]] = None,
        parent_ids: typing.Optional[List[int]] = None,
        space_ids: typing.Optional[List[int]] = None,
        is_read: bool = True,
    ) -> List[Message]:
        """Mark messages as read or unread for a user. Will read/unread every messages if there is\
            no filter.

        Args:
            user_id (int): ID of the user to read/unread messages
            content_ids (List[int]], optional): Content id list to mark as read/unread.\
                Defaults to None.
            event_ids (List[int]], optional): Event id list to mark as read/unread.\
                Defaults to None.
            parent_ids ([List[int]], optional): Parent content id list to mark as read/unread.\
                Defaults to None.
            space_ids (List[int]], optional): Space id list to mark as read/unread.\
                Defaults to None.
            is_read (bool, optional): If true, will mark as read. Unread overwise. Defaults to True.

        Returns:
            List[Message]: Every message marked as read
        """

        new_status = ReadStatus.UNREAD if is_read else ReadStatus.READ
        read = datetime.utcnow() if is_read else None

        unread_messages = self._base_query(
            content_ids=content_ids,
            event_ids=event_ids,
            parent_ids=parent_ids,
            read_status=new_status,
            user_id=user_id,
            workspace_ids=space_ids,
        ).all()
        for message in unread_messages:
            message.read = read
            self._session.add(message)
        self._session.flush()
        return unread_messages

    def get_messages_for_user(
        self,
        user_id: int,
        after_event_id: int = 0,
        created_after: Optional[datetime] = None,
        event_type: Optional[EventTypeDatabaseParameters] = None,
        read_status: ReadStatus = ReadStatus.ALL,
        email_notification_type: Optional[EmailNotificationType] = None,
    ) -> List[Message]:
        query = self._base_query(
            user_id=user_id,
            after_event_id=after_event_id,
            include_event_types=[event_type] if event_type is not None else None,
            read_status=read_status,
        )
        if created_after:
            query = query.filter(Event.created >= created_after)
        if email_notification_type is not None:
            query = (
                query.filter(UserRoleInWorkspace.workspace_id == Event.workspace_id)
                .filter(UserRoleInWorkspace.user_id == user_id)
                .filter(UserRoleInWorkspace.email_notification_type == email_notification_type)
            )

        return query.all()

    def get_mentions_for_content(self, content_id: int, after_event_id: int = 0) -> List[Message]:
        query = self._base_query(
            content_ids=[content_id],
            after_event_id=after_event_id,
            include_event_types=[EntityType.MENTION],
        )
        return query.all()

    def get_paginated_messages_for_user(
        self,
        user_id: int,
        read_status: ReadStatus,
        exclude_author_ids: List[int] = None,
        include_event_types: Optional[List[EventTypeDatabaseParameters]] = None,
        exclude_event_types: Optional[List[EventTypeDatabaseParameters]] = None,
        count: Optional[int] = DEFAULT_NB_ITEM_PAGINATION,
        page_token: Optional[int] = None,
        include_not_sent: bool = False,
        workspace_ids: Optional[List[int]] = None,
        related_to_content_ids: Optional[List[int]] = None,
    ) -> Page:
        query = self._base_query(
            user_id=user_id,
            read_status=read_status,
            include_event_types=include_event_types,
            exclude_event_types=exclude_event_types,
            exclude_author_ids=exclude_author_ids,
            workspace_ids=workspace_ids,
            include_not_sent=include_not_sent,
            related_to_content_ids=related_to_content_ids,
        ).order_by(Message.event_id.desc())
        return get_page(query, per_page=count, page=page_token or False)

    def get_messages_count(
        self,
        user_id: int,
        read_status: ReadStatus,
        include_event_types: Optional[List[EventTypeDatabaseParameters]] = None,
        exclude_event_types: Optional[List[EventTypeDatabaseParameters]] = None,
        exclude_author_ids: Optional[List[int]] = None,
        include_not_sent=False,
        workspace_ids: Optional[List[int]] = None,
        related_to_content_ids: Optional[List[int]] = None,
    ) -> int:
        return self._base_query(
            user_id=user_id,
            include_event_types=include_event_types,
            exclude_event_types=exclude_event_types,
            read_status=read_status,
            exclude_author_ids=exclude_author_ids,
            include_not_sent=include_not_sent,
            workspace_ids=workspace_ids,
            related_to_content_ids=related_to_content_ids,
        ).count()

    def get_unread_messages_summary(
        self,
        user_id: int,
        created_after: datetime,
    ) -> List[typing.Tuple[int, str]]:
        query = (
            self._session.query(
                func.count(Message.event_id), Workspace.workspace_id, Workspace.label
            )
            .join(Event)
            .join(Workspace, Event.workspace_id == Workspace.workspace_id)
        )
        query = query.filter(Message.receiver_id == user_id)
        query = query.filter(Message.read == None)  # noqa: E711
        query = query.filter(Event.created >= created_after)
        query = query.filter(UserRoleInWorkspace.workspace_id == Event.workspace_id)
        query = query.filter(UserRoleInWorkspace.user_id == user_id)
        query = query.filter(
            UserRoleInWorkspace.email_notification_type == EmailNotificationType.SUMMARY
        )

        # INFO - MP - 2023-03-14 - Filtering entity type WORKSPACE_MEMBER.MODIFIED because we want
        # to display an equivalent result as the notification wall.
        query = query.filter(
            or_(
                Event.entity_type != EntityType.WORKSPACE_MEMBER,
                Event.operation != OperationType.MODIFIED,
            )
        )  # noqa: E711
        query = query.group_by(Workspace.workspace_id)
        return query.all()

    def create_event(
        self,
        entity_type: EntityType,
        operation: OperationType,
        additional_fields: Dict[str, JsonDict],
        context: TracimContext,
        entity_subtype: Optional[str] = None,
    ) -> Event:
        current_user = context.safe_current_user()
        user_api = UserApi(
            current_user=current_user,
            session=context.dbsession,
            config=self._config,
            show_deleted=True,
        )
        if current_user:
            author = self.user_schema.dump(user_api.get_user_with_context(current_user)).data
        else:
            author = None
        fields = {
            Event.AUTHOR_FIELD: author,
            Event.CLIENT_TOKEN_FIELD: context.client_token,
        }
        fields.update(additional_fields)
        event = Event(
            entity_type=entity_type,
            operation=operation,
            entity_subtype=entity_subtype,
            fields=fields,
            workspace_id=fields.get("workspace", {}).get("workspace_id"),
            content_id=fields.get("content", {}).get("content_id"),
            parent_id=fields.get("content", {}).get("parent_id"),
            # INFO - G.M - 2021-01-28 - specific case: author section may be None
            author_id=fields.get("author", {}).get("user_id") if fields.get("author", {}) else None,
        )
        context.dbsession.add(event)
        context.pending_events.append(event)
        return event

    def create_messages_history_for_user(
        self,
        user_id: int,
        workspace_ids: List[int],
        max_messages_count: int = -1,
    ) -> List[Message]:
        """
        Generate up to max_messages_count missing messages to ensure the last max_messages_count event
        related to given workspaces exist as message for user given.
        """
        if not max_messages_count:
            return []

        session = self._session

        already_known_event_ids_query = session.query(Message.event_id).filter(
            Message.receiver_id == user_id
        )
        workspace_event_ids_query = session.query(Event.event_id).filter(
            Event.workspace_id.in_(workspace_ids)
        )
        if max_messages_count >= 0:
            workspace_event_ids_query = workspace_event_ids_query.order_by(
                Event.event_id.desc()
            ).limit(max_messages_count)

        # INFO - S.G - 2021-05-12 - Do not create messages for pending events
        # as messages for those will be handled by EventPublisher.
        # This avoids to create twice the same Message() which causes an integrity error.
        pending_event_ids = [
            event.event_id for event in session.context.pending_events if event.event_id is not None
        ]
        event_query = (
            session.query(Event)
            .filter(Event.event_id.in_(workspace_event_ids_query.subquery()))
            .filter(Event.event_id.notin_(already_known_event_ids_query.subquery()))
            .filter(Event.event_id.notin_(pending_event_ids))
        )
        messages = []
        with session.cache():
            for event in event_query:
                try:
                    receiver_ids = BaseLiveMessageBuilder.get_receiver_ids(
                        event, session, self._config
                    )
                except Exception as exc:
                    # NOTE - 2021-02-03 - S.G.
                    # Safeguard easy mistakes due to changing JSON structure of fields
                    msg = (  # noqa: F523
                        "Event {} is malformed " "ignoring it during historic messages creation"
                    ).format(event.event_id, exc)
                    logger.warning(self, msg, exc_info=True)
                    receiver_ids = []
                if user_id in receiver_ids:
                    messages.append(
                        Message(
                            receiver_id=user_id,
                            event=event,
                            event_id=event.event_id,
                            sent=None,
                            read=datetime.utcnow(),
                        )
                    )
        session.add_all(messages)
        return messages

    def delete_message_for_workspace(self, workspace_id: int) -> None:
        query = self._session.query(Message).join(Event)
        query = query.filter(Event.workspace_id == workspace_id)
        for message in query:
            self._session.delete(message)

    def delete_message_for_user_in_workspace(self, workspace_id: int, user_id: int) -> None:
        query = self._session.query(Message).join(Event)
        query = query.filter(
            and_(Event.workspace_id == workspace_id, Message.receiver_id == user_id)
        )
        for message in query:
            self._session.delete(message)

    @classmethod
    def get_content_schema_for_type(cls, content_type: str) -> ContentSchema:
        try:
            return cls.content_schemas[content_type]
        except KeyError:
            logger.error(
                cls,
                (
                    "Cannot dump proper content for content-type '{}' in generated event "
                    "as it is unknown, falling back to generic content schema"
                ).format(content_type),
            )
            return ContentSchema()


class EventPublisher:
    """Publish events added in context when the corresponding db session is flushed/commited."""

    # pluggy uses this attribute to name the plugin
    __name__ = "EventPublisher"

    def __init__(self, config: CFG) -> None:
        self._config = config

    @hookimpl
    def on_context_session_created(self, db_session: TracimSession, context: TracimContext) -> None:
        """Listen for db session events (flush/commit) to publish TLMs
        for events added during the given context."""
        commit_event = "before_commit"
        message_builder_class = SyncLiveMessageBuilder
        if self._config.JOBS__PROCESSING_MODE == CFG.CST.ASYNC:
            # We need after commit event when processing in async
            # Otherwise we can't be sure that events will be visible
            # to the RQ worker when it queries the database.
            commit_event = "after_commit"
            message_builder_class = AsyncLiveMessageBuilder

        def publish(session: TracimSession, flush_context=None) -> None:
            # INFO - SG - 2021/07/06 - flushing here ensures that events do have an id
            # Only done when the session is active (which is false in after_commit)
            if session.is_active:
                session.flush()
            message_builder = message_builder_class(
                context=session.context
            )  # type: BaseLiveMessageBuilder
            for event in session.context.pending_events:
                message_builder.publish_messages_for_event(event.event_id)
            session.context.pending_events = []

        sqlalchemy_event.listen(db_session, commit_event, publish)


class EventBuilder:
    """Create Event objects from the database crud hooks."""

    # pluggy uses this attribute to name the plugin
    __name__ = "EventBuilder"

    def __init__(self, config: CFG) -> None:
        self._config = config

    # User events
    @hookimpl
    def on_user_created(self, user: User, context: TracimContext) -> None:
        self._create_user_event(OperationType.CREATED, user, context)

    @hookimpl
    def on_user_modified(self, user: User, context: TracimContext) -> None:
        if has_just_been_deleted(user):
            self._create_user_event(OperationType.DELETED, user, context)
        elif has_just_been_undeleted(user):
            self._create_user_event(OperationType.UNDELETED, user, context)
        else:
            self._create_user_event(OperationType.MODIFIED, user, context)

    def _create_user_event(
        self, operation: OperationType, user: User, context: TracimContext
    ) -> None:
        current_user = context.safe_current_user()
        user_api = UserApi(
            current_user=current_user,
            session=context.dbsession,
            config=self._config,
            show_deleted=True,
        )
        fields = {
            Event.USER_FIELD: EventApi.user_schema.dump(user_api.get_user_with_context(user)).data
        }
        event_api = EventApi(current_user, context.dbsession, self._config)
        event_api.create_event(
            entity_type=EntityType.USER,
            operation=operation,
            additional_fields=fields,
            context=context,
        )

    # Workspace events
    @hookimpl
    def on_workspace_created(self, workspace: Workspace, context: TracimContext) -> None:
        self._create_workspace_event(OperationType.CREATED, workspace, context)

    @hookimpl
    def on_workspace_modified(self, workspace: Workspace, context: TracimContext) -> None:
        if has_just_been_deleted(workspace):
            self._create_workspace_event(OperationType.DELETED, workspace, context)
        elif has_just_been_undeleted(workspace):
            self._create_workspace_event(OperationType.UNDELETED, workspace, context)
        else:
            self._create_workspace_event(OperationType.MODIFIED, workspace, context)

    def _create_workspace_event(
        self, operation: OperationType, workspace: Workspace, context: TracimContext
    ) -> None:
        current_user = context.safe_current_user()
        api = WorkspaceApi(
            current_user=current_user,
            session=context.dbsession,
            config=self._config,
            show_deleted=True,
        )
        workspace_in_context = api.get_workspace_with_context(workspace)
        fields = {Event.WORKSPACE_FIELD: EventApi.workspace_schema.dump(workspace_in_context).data}
        event_api = EventApi(current_user, context.dbsession, self._config)
        event_api.create_event(
            entity_type=EntityType.WORKSPACE,
            operation=operation,
            additional_fields=fields,
            context=context,
        )

    # Content events
    @hookimpl
    def on_content_created(self, content: Content, context: TracimContext) -> None:
        self._create_content_event(OperationType.CREATED, content, context)

    @hookimpl
    def on_content_modified(self, content: Content, context: TracimContext) -> None:
        if content.current_revision.revision_type == ActionDescription.DELETION:
            self._create_content_event(OperationType.DELETED, content, context)
        elif content.current_revision.revision_type == ActionDescription.UNDELETION:
            self._create_content_event(OperationType.UNDELETED, content, context)
        else:
            self._create_content_event(OperationType.MODIFIED, content, context)

    @hookimpl
    def on_batched_events_finished(
        self, operation_type: OperationType, obj: object, context: TracimContext
    ) -> None:
        if isinstance(obj, Content):
            self._create_content_event(operation_type, obj, context)
        else:
            raise NotImplementedError

    def _create_content_event(
        self, operation: OperationType, content: Content, context: TracimContext
    ) -> None:
        if context.disable_events:
            return
        current_user = context.safe_current_user()
        content_api = ContentApi(context.dbsession, current_user, self._config)
        content_in_context = content_api.get_content_in_context(content)
        content_schema = EventApi.get_content_schema_for_type(content.type)
        content_dict = content_schema.dump(content_in_context).data

        workspace_api = WorkspaceApi(
            context.dbsession, current_user, self._config, show_deleted=True
        )
        workspace_in_context = workspace_api.get_workspace_with_context(
            workspace_api.get_one(content_in_context.workspace.workspace_id)
        )
        fields = {
            Event.CONTENT_FIELD: content_dict,
            Event.WORKSPACE_FIELD: EventApi.workspace_without_description_schema.dump(
                workspace_in_context
            ).data,
        }
        event_api = EventApi(current_user, context.dbsession, self._config)
        event_api.create_event(
            entity_type=EntityType.CONTENT,
            operation=operation,
            additional_fields=fields,
            entity_subtype=content.type,
            context=context,
        )

    # UserRoleInWorkspace events
    @hookimpl
    def on_user_role_in_workspace_created(
        self, role: UserRoleInWorkspace, context: TracimContext
    ) -> None:
        self._create_role_event(OperationType.CREATED, role, context)

    @hookimpl
    def on_user_role_in_workspace_modified(
        self, role: UserRoleInWorkspace, context: TracimContext
    ) -> None:
        self._create_role_event(OperationType.MODIFIED, role, context)

    @hookimpl
    def on_user_role_in_workspace_deleted(
        self, role: UserRoleInWorkspace, context: TracimContext
    ) -> None:
        self._create_role_event(OperationType.DELETED, role, context)

    def _create_role_event(
        self,
        operation: OperationType,
        role: UserRoleInWorkspace,
        context: TracimContext,
    ) -> None:
        current_user = context.safe_current_user()
        workspace_api = WorkspaceApi(
            session=context.dbsession,
            config=self._config,
            show_deleted=True,
            # INFO - G.M - 2020-17-09 - we do explicitly don't set user here to not
            # have filter on workspace, in some case we do want user create event on workspace
            # he doesn't have access: when he remove itself from workspace for example
            current_user=None,
        )
        workspace_in_context = workspace_api.get_workspace_with_context(
            workspace_api.get_one(role.workspace_id)
        )
        user_api = UserApi(current_user, context.dbsession, self._config, show_deleted=True)
        role_api = RoleApi(
            current_user=current_user, session=context.dbsession, config=self._config
        )
        try:
            user_field = EventApi.user_schema.dump(
                user_api.get_user_with_context(user_api.get_one(role.user_id))
            ).data
        except UserDoesNotExist:
            # It is possible to have an already deleted user when deleting his roles.
            user_field = None

        role_in_context = role_api.get_user_role_workspace_with_context(role)
        fields = {
            Event.USER_FIELD: user_field,
            Event.WORKSPACE_FIELD: EventApi.workspace_without_description_schema.dump(
                workspace_in_context
            ).data,
            Event.MEMBER_FIELD: EventApi.workspace_user_role_schema.dump(role_in_context).data,
        }
        event_api = EventApi(current_user, context.dbsession, self._config)
        event_api.create_event(
            entity_type=EntityType.WORKSPACE_MEMBER,
            operation=operation,
            additional_fields=fields,
            context=context,
        )

    # WorkspaceSubscription events
    @hookimpl
    def on_workspace_subscription_created(
        self, subscription: WorkspaceSubscription, context: TracimContext
    ) -> None:
        self._create_subscription_event(OperationType.CREATED, subscription, context)

    @hookimpl
    def on_workspace_subscription_modified(
        self, subscription: WorkspaceSubscription, context: TracimContext
    ) -> None:
        self._create_subscription_event(OperationType.MODIFIED, subscription, context)

    @hookimpl
    def on_workspace_subscription_deleted(
        self, subscription: WorkspaceSubscription, context: TracimContext
    ) -> None:
        self._create_subscription_event(OperationType.DELETED, subscription, context)

    # Reaction events
    @hookimpl
    def on_reaction_created(self, reaction: Reaction, context: TracimContext) -> None:
        self._create_reaction_event(OperationType.CREATED, reaction, context)

    @hookimpl
    def on_reaction_modified(self, reaction: Reaction, context: TracimContext) -> None:
        self._create_reaction_event(OperationType.MODIFIED, reaction, context)

    @hookimpl
    def on_reaction_deleted(self, reaction: Reaction, context: TracimContext) -> None:
        self._create_reaction_event(OperationType.DELETED, reaction, context)

    # Tag events
    @hookimpl
    def on_tag_created(self, tag: Tag, context: TracimContext) -> None:
        self._create_tag_event(OperationType.CREATED, tag, context)

    @hookimpl
    def on_tag_modified(self, tag: Tag, context: TracimContext) -> None:
        self._create_tag_event(OperationType.MODIFIED, tag, context)

    @hookimpl
    def on_tag_deleted(self, tag: Tag, context: TracimContext) -> None:
        self._create_tag_event(OperationType.DELETED, tag, context)

    # TagOnContent events
    @hookimpl
    def on_content_tag_created(self, content_tag: TagOnContent, context: TracimContext) -> None:
        self._create_content_tag_event(OperationType.CREATED, content_tag, context)

    @hookimpl
    def on_content_tag_deleted(self, content_tag: TagOnContent, context: TracimContext) -> None:
        self._create_content_tag_event(OperationType.DELETED, content_tag, context)

    @hookimpl
    def on_user_call_created(self, user_call: UserCall, context: TracimContext) -> None:
        self._create_user_call_event(OperationType.CREATED, user_call, context)

    @hookimpl
    def on_user_call_modified(self, user_call: UserCall, context: TracimContext) -> None:
        self._create_user_call_event(OperationType.MODIFIED, user_call, context)

    @hookimpl
    def on_user_call_deleted(self, user_call: UserCall, context: TracimContext) -> None:
        self._create_user_call_event(OperationType.DELETED, user_call, context)

    def _create_subscription_event(
        self,
        operation: OperationType,
        subscription: WorkspaceSubscription,
        context: TracimContext,
    ) -> None:
        current_user = context.safe_current_user()
        workspace_api = WorkspaceApi(
<<<<<<< HEAD
            session=context.dbsession, config=self._config, current_user=None, show_deleted=True
=======
            session=context.dbsession,
            config=self._config,
            current_user=None,
>>>>>>> 81c85a17
        )
        workspace_in_context = workspace_api.get_workspace_with_context(
            workspace_api.get_one(subscription.workspace_id)
        )
        user_api = UserApi(current_user, context.dbsession, self._config, show_deleted=True)
        subscription_author_in_context = user_api.get_user_with_context(subscription.author)
        fields = {
            Event.WORKSPACE_FIELD: EventApi.workspace_without_description_schema.dump(
                workspace_in_context
            ).data,
            Event.SUBSCRIPTION_FIELD: EventApi.workspace_subscription_schema.dump(
                subscription
            ).data,
            Event.USER_FIELD: EventApi.user_schema.dump(subscription_author_in_context).data,
        }
        event_api = EventApi(current_user, context.dbsession, self._config)
        event_api.create_event(
            entity_type=EntityType.WORKSPACE_SUBSCRIPTION,
            operation=operation,
            additional_fields=fields,
            context=context,
        )

    def _create_reaction_event(
        self, operation: OperationType, reaction: Reaction, context: TracimContext
    ) -> None:
        current_user = context.safe_current_user()
        workspace_api = WorkspaceApi(
<<<<<<< HEAD
            session=context.dbsession, config=self._config, current_user=None, show_deleted=True
=======
            session=context.dbsession,
            config=self._config,
            current_user=None,
>>>>>>> 81c85a17
        )
        workspace_in_context = workspace_api.get_workspace_with_context(
            workspace_api.get_one(reaction.content.workspace_id)
        )
        content_api = ContentApi(context.dbsession, current_user, self._config)
        content_in_context = content_api.get_content_in_context(reaction.content)
        content_schema = EventApi.get_content_schema_for_type(reaction.content.type)
        content_dict = content_schema.dump(content_in_context).data

        user_api = UserApi(current_user, context.dbsession, self._config, show_deleted=True)
        reaction_author_in_context = user_api.get_user_with_context(reaction.author)
        fields = {
            Event.WORKSPACE_FIELD: EventApi.workspace_without_description_schema.dump(
                workspace_in_context
            ).data,
            Event.REACTION_FIELD: EventApi.reaction_schema.dump(reaction).data,
            Event.USER_FIELD: EventApi.user_schema.dump(reaction_author_in_context).data,
            Event.CONTENT_FIELD: content_dict,
        }
        event_api = EventApi(current_user, context.dbsession, self._config)
        event_api.create_event(
            entity_type=EntityType.REACTION,
            operation=operation,
            additional_fields=fields,
            context=context,
        )

    def _create_tag_event(self, operation: OperationType, tag: Tag, context: TracimContext) -> None:
        """Create an event for a tag operation (create/update/delete)."""
        current_user = context.safe_current_user()
        workspace_api = WorkspaceApi(
<<<<<<< HEAD
            session=context.dbsession, config=self._config, current_user=None, show_deleted=True
=======
            session=context.dbsession,
            config=self._config,
            current_user=None,
>>>>>>> 81c85a17
        )
        workspace_in_context = workspace_api.get_workspace_with_context(
            workspace_api.get_one(tag.workspace_id)
        )
        fields = {
            Event.WORKSPACE_FIELD: EventApi.workspace_without_description_schema.dump(
                workspace_in_context
            ).data,
            Event.TAG_FIELD: EventApi.tag_schema.dump(tag).data,
        }
        event_api = EventApi(current_user, context.dbsession, self._config)
        event_api.create_event(
            entity_type=EntityType.TAG,
            operation=operation,
            additional_fields=fields,
            context=context,
        )

    def _create_content_tag_event(
        self,
        operation: OperationType,
        content_tag: TagOnContent,
        context: TracimContext,
    ) -> None:
        """Create an event for a tag operation on a content (add/remove)."""
        current_user = context.safe_current_user()
        workspace_api = WorkspaceApi(
<<<<<<< HEAD
            session=context.dbsession, config=self._config, current_user=None, show_deleted=True
=======
            session=context.dbsession,
            config=self._config,
            current_user=None,
>>>>>>> 81c85a17
        )
        workspace_in_context = workspace_api.get_workspace_with_context(
            workspace_api.get_one(content_tag.content.workspace_id)
        )
        content_api = ContentApi(context.dbsession, current_user, self._config)
        content_in_context = content_api.get_content_in_context(content_tag.content)
        content_schema = EventApi.get_content_schema_for_type(content_tag.content.type)
        content_dict = content_schema.dump(content_in_context).data
        fields = {
            Event.WORKSPACE_FIELD: EventApi.workspace_without_description_schema.dump(
                workspace_in_context
            ).data,
            Event.CONTENT_FIELD: content_dict,
            Event.TAG_FIELD: EventApi.tag_schema.dump(content_tag.tag).data,
        }
        event_api = EventApi(current_user, context.dbsession, self._config)
        event_api.create_event(
            entity_type=EntityType.CONTENT_TAG,
            operation=operation,
            additional_fields=fields,
            context=context,
        )

    def _create_user_call_event(
        self, operation: OperationType, user_call: UserCall, context: TracimContext
    ) -> None:
        """Create an event for a user call operation (create/update/delete)."""
        current_user = context.safe_current_user()
        fields = {
            Event.USER_CALL_FIELD: EventApi.user_call_schema.dump(user_call).data,
            Event.USER_FIELD: EventApi.user_schema.dump(user_call.callee).data,
        }
        event_api = EventApi(current_user, context.dbsession, self._config)
        event_api.create_event(
            entity_type=EntityType.USER_CALL,
            operation=operation,
            additional_fields=fields,
            context=context,
        )


def has_just_been_deleted(obj: Union[User, Workspace, ContentRevisionRO]) -> bool:
    """Check that an object has been deleted since it has been queried from database."""
    if obj.is_deleted:
        history = inspect(obj).attrs.is_deleted.history
        was_changed = not history.unchanged and (history.deleted or history.added)
        return was_changed
    return False


def has_just_been_undeleted(obj: Union[User, Workspace, ContentRevisionRO]) -> bool:
    """Check whether an object has been undeleted since queried from database."""
    if not obj.is_deleted:
        history = inspect(obj).attrs.is_deleted.history
        was_changed = not history.unchanged and (history.deleted or history.added)
        return was_changed
    return False


def get_event_user_id(session: TracimSession, event: Event) -> typing.Optional[int]:
    # INFO - G.M - 2022-01-10 - user is None case
    if not event.fields.get(Event.USER_FIELD):
        return None
    user_id = event.user["user_id"]
    try:
        # NOTE - SGD - 2023-03-28 - Validate that the user is still existing
        user_id = session.use_cache(
            f"get_event_user_id({user_id})",
            lambda: session.query(User.user_id).filter(User.user_id == event.user["user_id"]).all(),
        )[0][0]
    except IndexError:
        # no user in event or user does not exist anymore
        user_id = None
    return user_id


def _get_user_event_receiver_ids(event: Event, session: TracimSession, config: CFG) -> Set[int]:
    """
    User event are received by :
    - the user themself
    - administrators
    - users knowing the user (in same workspace)
    """
    user_api = UserApi(current_user=event.user, session=session, config=config)
    receiver_ids = user_api.get_user_ids_from_profile(Profile.ADMIN)
    event_user_id = get_event_user_id(session, event)
    if event_user_id:
        receiver_ids.append(event_user_id)
        same_workspaces_user_ids = user_api.get_users_ids_in_same_workpaces(event_user_id)
        receiver_ids = set(receiver_ids + same_workspaces_user_ids)
    return receiver_ids


def _get_members_and_administrators_ids(
    event: Event, session: TracimSession, config: CFG
) -> Set[int]:
    """
    Return administrators + members of the event's workspace + user subject of the action if there\
        is one
    """
    user_api = UserApi(current_user=None, session=session, config=config)
    administrators = user_api.get_user_ids_from_profile(Profile.ADMIN)
    role_api = RoleApi(current_user=None, session=session, config=config)
    workspace_members = role_api.get_workspace_member_ids(event.workspace_id)
    receiver_ids = set(administrators + workspace_members)
    event_user_id = get_event_user_id(session, event)
    if event_user_id:
        receiver_ids.add(event_user_id)
    return receiver_ids


def _get_workspace_event_receiver_ids(
    event: Event, session: TracimSession, config: CFG
) -> Set[int]:
    # Two cases: if workspace is accessible every user should get a message
    # If not, only administrators + members + user subject of the action (for user role events)
    try:
        access_type = WorkspaceAccessType(event.workspace["access_type"])
    except KeyError:
        # NOTE 2021/01/10 - S.G
        # Spaces without access_type are necessarily CONFIDENTIAL
        access_type = WorkspaceAccessType.CONFIDENTIAL
    if access_type in Workspace.ACCESSIBLE_TYPES:
        user_api = UserApi(current_user=None, session=session, config=config)
        receiver_ids = set(user_api.get_all_user_ids())
    else:
        receiver_ids = _get_members_and_administrators_ids(event, session, config)
    return receiver_ids


def _get_workspace_subscription_event_receiver_ids(
    event: Event, session: TracimSession, config: CFG
) -> Set[int]:
    """
    Workspace subscription are readable by
    - subscription author
    - administrators
    - workspace manager of the workspace the subscription took place
    """
    user_api = UserApi(current_user=None, session=session, config=config)
    administrators = user_api.get_user_ids_from_profile(Profile.ADMIN)
    author = event.subscription["author"]["user_id"]
    role_api = RoleApi(current_user=None, session=session, config=config)
    workspace_managers = role_api.get_workspace_member_ids(
        event.workspace_id, min_role=WorkspaceRoles.WORKSPACE_MANAGER
    )
    return set(administrators + workspace_managers + [author])


def _get_content_event_receiver_ids(event: Event, session: TracimSession, config: CFG) -> Set[int]:
    """
    Content event are returned to workspace members only.

    Args:
        event (Event): Event that will be sent
        session (TracimSession): Current session
        config (CFG): Config file

    Returns:
        Set[int]: List of user id that will receive the event
    """
    role_api = RoleApi(current_user=None, session=session, config=config)
    workspace_members = role_api.get_workspace_member_ids(event.workspace_id)
    return set(workspace_members)


def _get_user_call_event_receiver_ids(
    event: Event, session: TracimSession, config: CFG
) -> Set[int]:
    return {event.user_call["caller"]["user_id"], event.user_call["callee"]["user_id"]}


GetReceiverIdsCallable = Callable[[Event, TracimSession, CFG], Iterable[int]]


class BaseLiveMessageBuilder(abc.ABC):
    """ "Base class for message building with most implementation."""

    _event_schema = EventSchema()

    _get_receiver_ids_callables = {
        EntityType.CONTENT_TAG: _get_content_event_receiver_ids,
        EntityType.CONTENT: _get_content_event_receiver_ids,
        EntityType.REACTION: _get_content_event_receiver_ids,
        EntityType.TAG: _get_workspace_event_receiver_ids,
        EntityType.USER_CALL: _get_user_call_event_receiver_ids,
        EntityType.USER: _get_user_event_receiver_ids,
        EntityType.WORKSPACE_MEMBER: _get_members_and_administrators_ids,
        EntityType.WORKSPACE_SUBSCRIPTION: _get_workspace_subscription_event_receiver_ids,
        EntityType.WORKSPACE: _get_workspace_event_receiver_ids,
    }  # type: Dict[str, GetReceiverIdsCallable]

    def __init__(self, config: CFG) -> None:
        self._config = config

    @classmethod
    def register_entity_type(
        cls, entity_type: EntityType, get_receiver_ids_callable: GetReceiverIdsCallable
    ) -> None:
        """Register a function used to get receiver user ids for a given entity type."""
        cls._get_receiver_ids_callables[entity_type] = get_receiver_ids_callable

    @classmethod
    def get_receiver_ids(cls, event: Event, session: Session, config: CFG) -> Iterable[int]:
        """Get the list of user ids that should receive the given event."""
        try:
            get_receiver_ids = cls._get_receiver_ids_callables[event.entity_type]
        except KeyError:
            raise ValueError("Unknown entity type {}".format(event.entity_type))
        return get_receiver_ids(event, session, config)

    @contextlib.contextmanager
    @abc.abstractmethod
    def context(self) -> Generator[TracimContext, None, None]:
        pass

    @abc.abstractmethod
    def publish_messages_for_event(self, event_id: int) -> None:
        pass

    def _publish_messages_for_event(self, event_id: int) -> None:
        with self.context() as context:
            session = context.dbsession
            try:
                event = session.query(Event).filter(Event.event_id == event_id).one()
            except NoResultFound:
                logger.debug(self, f"Event {event_id} not found. Skipping.")
                return
            receiver_ids = self.get_receiver_ids(event, session, self._config)
            logger.debug(self, f"Sending eventid: {event_id} to users: {receiver_ids}")
            messages = [
                Message(
                    receiver_id=receiver_id,
                    event=event,
                    event_id=event.event_id,
                    sent=datetime.utcnow(),
                )
                for receiver_id in receiver_ids
            ]
            session.add_all(messages)
            live_message_lib = LiveMessagesLib(self._config)
            for message in messages:
                live_message_lib.publish_message_to_user(message)


class AsyncLiveMessageBuilder(BaseLiveMessageBuilder):
    """ "Live message building + sending executed in a RQ job."""

    def __init__(self, context: TracimContext) -> None:
        super().__init__(context.app_config)

    @contextlib.contextmanager
    def context(self) -> Generator[TracimContext, None, None]:
        with worker_context() as context:
            yield context

    def publish_messages_for_event(self, event_id: int) -> None:
        redis_connection = get_redis_connection(self._config)
        queue = get_rq_queue(redis_connection, RqQueueName.EVENT)
        logger.debug(
            self,
            "publish event(id={}) asynchronously to RQ queue {}".format(
                event_id, RqQueueName.EVENT
            ),
        )
        queue.enqueue(self._publish_messages_for_event, event_id)


class SyncLiveMessageBuilder(BaseLiveMessageBuilder):
    """ "Live message building + sending executed in tracim web application."""

    def __init__(self, context: TracimContext) -> None:
        super().__init__(context.app_config)
        self._context = context

    @contextlib.contextmanager
    def context(self) -> Generator[TracimContext, None, None]:
        yield self._context

    def publish_messages_for_event(self, event_id: int) -> None:
        logger.debug(self, "publish event(id={}) synchronously".format(event_id))
        self._publish_messages_for_event(event_id)


class MessageHooks:
    @hookimpl
    def on_user_role_in_workspaces_created(
        self, roles: typing.List[UserRoleInWorkspace], context: TracimContext
    ) -> None:
        current_user = context.safe_current_user()
        event_api = EventApi(current_user, context.dbsession, context.app_config)
        user_id = roles[0].user_id
        event_api.create_messages_history_for_user(
            user_id=user_id,
            workspace_ids=[role.workspace_id for role in roles],
            max_messages_count=len(roles)
            * context.app_config.WORKSPACE__JOIN__MAX_MESSAGES_HISTORY_COUNT,
        )

    @hookimpl
    def on_workspace_deleted(self, workspace: Workspace, context: TracimContext) -> None:
        current_user = context.safe_current_user()
        event_api = EventApi(current_user, context.dbsession, context.app_config)
        event_api.delete_message_for_workspace(workspace.workspace_id)

    @hookimpl
    def on_workspace_modified(self, workspace: Workspace, context: TracimContext) -> None:
        current_user = context.safe_current_user()
        event_api = EventApi(current_user, context.dbsession, context.app_config)
        if has_just_been_deleted(workspace):
            event_api.delete_message_for_workspace(workspace.workspace_id)
        elif has_just_been_undeleted(workspace):
            for role in workspace.roles:
                event_api.create_messages_history_for_user(
                    user_id=role.user_id,
                    workspace_ids=[workspace.workspace_id],
                    max_messages_count=context.app_config.WORKSPACE__JOIN__MAX_MESSAGES_HISTORY_COUNT,
                )

    @hookimpl
    def on_user_role_in_workspace_deleted(
        self, role: UserRoleInWorkspace, context: TracimContext
    ) -> None:
        current_user = context.safe_current_user()
        event_api = EventApi(current_user, context.dbsession, context.app_config)
        event_api.delete_message_for_user_in_workspace(
            user_id=role.user_id, workspace_id=role.workspace_id
        )<|MERGE_RESOLUTION|>--- conflicted
+++ resolved
@@ -232,12 +232,8 @@
 
                 query = query.filter(
                     or_(
-<<<<<<< HEAD
-                        Event.author_id != author_id, Event.author_id == None  # noqa: E711
-=======
                         Event.author_id != author_id,
                         Event.author_id == None,  # noqa: E711
->>>>>>> 81c85a17
                     )  # noqa: E712
                 )  # noqa: E711
 
@@ -873,13 +869,9 @@
     ) -> None:
         current_user = context.safe_current_user()
         workspace_api = WorkspaceApi(
-<<<<<<< HEAD
-            session=context.dbsession, config=self._config, current_user=None, show_deleted=True
-=======
             session=context.dbsession,
             config=self._config,
             current_user=None,
->>>>>>> 81c85a17
         )
         workspace_in_context = workspace_api.get_workspace_with_context(
             workspace_api.get_one(subscription.workspace_id)
@@ -908,13 +900,9 @@
     ) -> None:
         current_user = context.safe_current_user()
         workspace_api = WorkspaceApi(
-<<<<<<< HEAD
-            session=context.dbsession, config=self._config, current_user=None, show_deleted=True
-=======
             session=context.dbsession,
             config=self._config,
             current_user=None,
->>>>>>> 81c85a17
         )
         workspace_in_context = workspace_api.get_workspace_with_context(
             workspace_api.get_one(reaction.content.workspace_id)
@@ -946,13 +934,9 @@
         """Create an event for a tag operation (create/update/delete)."""
         current_user = context.safe_current_user()
         workspace_api = WorkspaceApi(
-<<<<<<< HEAD
-            session=context.dbsession, config=self._config, current_user=None, show_deleted=True
-=======
             session=context.dbsession,
             config=self._config,
             current_user=None,
->>>>>>> 81c85a17
         )
         workspace_in_context = workspace_api.get_workspace_with_context(
             workspace_api.get_one(tag.workspace_id)
@@ -980,13 +964,9 @@
         """Create an event for a tag operation on a content (add/remove)."""
         current_user = context.safe_current_user()
         workspace_api = WorkspaceApi(
-<<<<<<< HEAD
-            session=context.dbsession, config=self._config, current_user=None, show_deleted=True
-=======
             session=context.dbsession,
             config=self._config,
             current_user=None,
->>>>>>> 81c85a17
         )
         workspace_in_context = workspace_api.get_workspace_with_context(
             workspace_api.get_one(content_tag.content.workspace_id)
