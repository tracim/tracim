--- conflicted
+++ resolved
@@ -27,19 +27,13 @@
 from tracim_backend.exceptions import AuthenticationFailed
 from tracim_backend.exceptions import EmailAlreadyExistInDb
 from tracim_backend.exceptions import EmailOrUsernameRequired
-<<<<<<< HEAD
-=======
 from tracim_backend.exceptions import EmailRequired
->>>>>>> 39c031f2
 from tracim_backend.exceptions import EmailTemplateError
 from tracim_backend.exceptions import EmailValidationFailed
 from tracim_backend.exceptions import ExternalAuthUserEmailModificationDisallowed
 from tracim_backend.exceptions import ExternalAuthUserPasswordModificationDisallowed
 from tracim_backend.exceptions import InvalidUsernameFormat
-<<<<<<< HEAD
-=======
 from tracim_backend.exceptions import MissingEmailCantResetPassword
->>>>>>> 39c031f2
 from tracim_backend.exceptions import MissingLDAPConnector
 from tracim_backend.exceptions import NotificationDisabledCantCreateUserWithInvitation
 from tracim_backend.exceptions import NotificationDisabledCantResetPassword
@@ -148,23 +142,6 @@
         return user
 
     def get_one_by_username(self, username: str) -> User:
-<<<<<<< HEAD
-        """
-        Get one user by username
-        :param username: username of the user
-        :return: one user
-        """
-        try:
-            user = self._base_query().filter(User.username == username).one()
-        except NoResultFound as exc:
-            raise UserDoesNotExist(
-                'User for username "{}" not found in database'.format(username)
-            ) from exc
-        return user
-
-    def get_one_by_public_name(self, public_name: str) -> User:
-=======
->>>>>>> 39c031f2
         """
         Get one user by username
         :param username: username of the user
@@ -265,57 +242,6 @@
         query = query.limit(nb_elem)
         return query.all()
 
-<<<<<<< HEAD
-    def find(
-        self,
-        user_id: typing.Optional[int] = None,
-        email: typing.Optional[str] = None,
-        public_name: typing.Optional[str] = None,
-        token: typing.Optional[str] = None,
-        username: typing.Optional[str] = None,
-    ) -> typing.Tuple[TypeUser, User]:
-        """
-        Find existing user from all theses params.
-        Check is made in this order: user_id, email, public_name, username
-        If no user found raise UserDoesNotExist exception
-        """
-        user = None
-
-        if user_id:
-            try:
-                user = self.get_one(user_id)
-                return TypeUser.USER_ID, user
-            except UserDoesNotExist:
-                pass
-        if token:
-            try:
-                user = self.get_one_by_token(token)
-                return TypeUser.TOKEN, user
-            except UserDoesNotExist:
-                pass
-        if email:
-            try:
-                user = self.get_one_by_email(email)
-                return TypeUser.EMAIL, user
-            except UserDoesNotExist:
-                pass
-        if public_name:
-            try:
-                user = self.get_one_by_public_name(public_name)
-                return TypeUser.PUBLIC_NAME, user
-            except UserDoesNotExist:
-                pass
-        if username:
-            try:
-                user = self.get_one_by_username(username)
-                return TypeUser.USER_NAME, user
-            except UserDoesNotExist:
-                pass
-
-        raise UserDoesNotExist("User not found with any of given params.")
-
-=======
->>>>>>> 39c031f2
     # Check methods
 
     def user_with_email_exists(self, email: str) -> bool:
@@ -534,11 +460,7 @@
         Authenticate user with email/username and password, raise AuthenticationFailed
         if incorrect. try all auth available in order and raise issue of
         last auth if all auth failed.
-<<<<<<< HEAD
-        :param login: email or username of the user
-=======
         :param login: login or username of the user
->>>>>>> 39c031f2
         :param password: cleartext password of the user
         :param ldap_connector: ldap connector, enable ldap auth if provided
         :return: User who was authenticated.
@@ -568,38 +490,17 @@
         """
         Authenticate user with email/username and password, raise AuthenticationFailed
         if incorrect. check only one auth
-<<<<<<< HEAD
-        :param login: email of the user
-=======
         :param login: login of the user
->>>>>>> 39c031f2
         :param password: cleartext password of the user
         :param ldap_connector: ldap connector, enable ldap auth if provided
         :param auth_type: auth type to test.
         :return: User who was authenticated.
         """
         user = None
-<<<<<<< HEAD
-
-        # try to get existing user with email
-        try:
-            user = self.get_one_by_email(login)
-        except UserDoesNotExist:
-            pass
-
-        # try to get existing user with email
-        try:
-            user = self.get_one_by_username(login)
-        except UserDoesNotExist:
-            pass
-
-        # try auth
-=======
         try:
             user = self.get_one_by_login(login)
         except UserDoesNotExist:
             pass
->>>>>>> 39c031f2
         try:
             if auth_type == AuthType.LDAP:
                 if ldap_connector:
@@ -915,14 +816,10 @@
             lang=lang,
             do_save=False,
         )
-<<<<<<< HEAD
-
-=======
         # TODO - G.M - 04-04-2018 - [auth]
         # Check if this is already needed with
         # new auth system
         new_user.ensure_auth_token(validity_seconds=self._config.USER__AUTH_TOKEN__VALIDITY)
->>>>>>> 39c031f2
         # NOTE BS 20200428: #2829: Email no longer required for User
         if do_notify and new_user.email:
             try:
@@ -957,17 +854,12 @@
         save_now=False,
     ) -> User:
         """Previous create_user method"""
-<<<<<<< HEAD
-        if not email and not username:
-            raise EmailOrUsernameRequired("Email or username is required to create an user")
-=======
         if not email:
             if self._config.EMAIL__REQUIRED:
                 raise EmailRequired("Email is required to create an user")
             if not username:
                 raise EmailOrUsernameRequired("Email or username is required to create an user")
 
->>>>>>> 39c031f2
         lowercase_email = email.lower() if email is not None else None
         validator = TracimValidator()
         validator.add_validator("email", lowercase_email, user_email_validator)
@@ -1065,7 +957,6 @@
         WARNING ! This method Will be Deprecated soon, see
         https://github.com/tracim/tracim/issues/1589 and
         https://github.com/tracim/tracim/issues/1487
-
         This method do post-update user actions
         """
 
@@ -1097,7 +988,6 @@
         WARNING ! This method Will be Deprecated soon, see
         https://github.com/tracim/tracim/issues/1589 and
         https://github.com/tracim/tracim/issues/1487
-
         This method do post-create user actions
         """
 
