# -*- coding: utf-8 -*-
import datetime
import hashlib
import io
import os
import re
from smtplib import SMTPException
from smtplib import SMTPRecipientsRefused
import typing as typing

from depot.io.utils import FileIntent
from hapic.data import HapicFile
from marshmallow import ValidationError
import numpy
from pyramid_ldap3 import Connector
from sqlakeyset import Page
from sqlakeyset import get_page
import sqlalchemy
from sqlalchemy import and_
from sqlalchemy import func
from sqlalchemy import or_
from sqlalchemy.orm import Query
from sqlalchemy.orm.exc import NoResultFound
from sqlalchemy.sql.expression import cast
import transaction

from tracim_backend.app_models.contents import content_type_list
from tracim_backend.app_models.email_validators import TracimEmailValidator
from tracim_backend.app_models.validator import TracimValidator
from tracim_backend.app_models.validator import user_email_validator
from tracim_backend.app_models.validator import user_lang_validator
from tracim_backend.app_models.validator import user_password_validator
from tracim_backend.app_models.validator import user_public_name_validator
from tracim_backend.app_models.validator import user_timezone_validator
from tracim_backend.app_models.validator import user_username_validator
from tracim_backend.config import CFG
from tracim_backend.exceptions import AuthenticationFailed
from tracim_backend.exceptions import CannotUseBothIncludeAndExcludeWorkspaceUsers
from tracim_backend.exceptions import EmailAlreadyExists
from tracim_backend.exceptions import EmailOrUsernameRequired
from tracim_backend.exceptions import EmailRequired
from tracim_backend.exceptions import EmailTemplateError
from tracim_backend.exceptions import EmailValidationFailed
from tracim_backend.exceptions import ExternalAuthUserEmailModificationDisallowed
from tracim_backend.exceptions import ExternalAuthUserPasswordModificationDisallowed
from tracim_backend.exceptions import InvalidUsernameFormat
from tracim_backend.exceptions import MissingEmailCantResetPassword
from tracim_backend.exceptions import MissingLDAPConnector
from tracim_backend.exceptions import NotFound
from tracim_backend.exceptions import NotificationDisabledCantCreateUserWithInvitation
from tracim_backend.exceptions import NotificationDisabledCantResetPassword
from tracim_backend.exceptions import NotificationSendingFailed
from tracim_backend.exceptions import NoUserSetted
from tracim_backend.exceptions import PasswordDoNotMatch
from tracim_backend.exceptions import RemoteUserAuthDisabled
from tracim_backend.exceptions import ReservedUsernameError
from tracim_backend.exceptions import TooManyOnlineUsersError
from tracim_backend.exceptions import TooShortAutocompleteString
from tracim_backend.exceptions import TracimValidationFailed
from tracim_backend.exceptions import UnknownAuthType
from tracim_backend.exceptions import UserAuthenticatedIsDeleted
from tracim_backend.exceptions import UserAuthenticatedIsNotActive
from tracim_backend.exceptions import UserAuthTypeDisabled
from tracim_backend.exceptions import UserCantChangeIsOwnProfile
from tracim_backend.exceptions import UserCantDeleteHimself
from tracim_backend.exceptions import UserCantDisableHimself
from tracim_backend.exceptions import UserDoesNotExist
from tracim_backend.exceptions import UserFollowAlreadyDefined
from tracim_backend.exceptions import UserImageNotFound
from tracim_backend.exceptions import UsernameAlreadyExists
from tracim_backend.exceptions import WrongAuthTypeForUser
from tracim_backend.exceptions import WrongLDAPCredentials
from tracim_backend.exceptions import WrongUserPassword
from tracim_backend.lib.core.content import ContentApi
from tracim_backend.lib.core.storage import StorageLib
from tracim_backend.lib.mail_notifier.notifier import get_email_manager
from tracim_backend.lib.utils.image_process import ImageRatio
from tracim_backend.lib.utils.image_process import ImageSize
from tracim_backend.lib.utils.image_process import crop_image
from tracim_backend.lib.utils.logger import logger
from tracim_backend.lib.utils.utils import DEFAULT_NB_ITEM_PAGINATION
from tracim_backend.models.auth import AuthType
from tracim_backend.models.auth import Profile
from tracim_backend.models.auth import User
from tracim_backend.models.auth import UserConnectionStatus
from tracim_backend.models.auth import UserCreationType
from tracim_backend.models.context_models import AboutUser
from tracim_backend.models.context_models import ContentInContext
from tracim_backend.models.context_models import UserInContext
from tracim_backend.models.data import Content
from tracim_backend.models.data import UserRoleInWorkspace
from tracim_backend.models.data import Workspace
from tracim_backend.models.mention import TRANSLATED_GROUP_MENTIONS
from tracim_backend.models.social import UserFollower
from tracim_backend.models.tracim_session import TracimSession
from tracim_backend.models.user_custom_properties import UserCustomProperties
from tracim_backend.models.userconfig import UserConfig

KNOWN_MEMBERS_ITEMS_LIMIT = 5
KNOWN_CONTENT_ITEMS_DEFAULT_LIMIT = 15
AVATAR_RATIO = ImageRatio(1, 1)
COVER_RATIO = ImageRatio(35, 4)
DEFAULT_AVATAR_SIZE = ImageSize(100, 100)
DEFAULT_COVER_SIZE = ImageSize(1300, 150)
SVG_MIMETYPE = "image/svg+xml"


class UserApi(object):
    def __init__(
        self,
        current_user: typing.Optional[User],
        session: TracimSession,
        config: CFG,
        show_deleted: bool = False,
        show_deactivated: bool = True,
    ) -> None:
        session.assert_event_mechanism()
        self._session = session
        self._user = current_user
        self._config = config
        self._show_deleted = show_deleted
        self._show_deactivated = show_deactivated

    def _apply_base_filters(self, query):
        if not self._show_deleted:
            query = query.filter(User.is_deleted == False)  # noqa: E711
        if not self._show_deactivated:
            query = query.filter(User.is_active == True)  # noqa: E711
        return query

    def base_query(self):
        return self._apply_base_filters(self._session.query(User))

    def get_user_with_context(self, user: User) -> UserInContext:
        """
        Return UserInContext object from User
        """
        return UserInContext(user=user, dbsession=self._session, config=self._config)

    # Getters

    def get_one(self, user_id: int) -> User:
        """
        Get one user by user id
        """
        try:
            user = self.base_query().filter(User.user_id == user_id).one()
        except NoResultFound as exc:
            raise UserDoesNotExist('User "{}" not found in database'.format(user_id)) from exc
        return user

    def get_one_by_login(self, login: str) -> User:
        """Return the user identified by the given login.
        User's email is searched if the login is an email
        User's username is searched in other cases
        """
        if "@" in login:
            return self.get_one_by_email(login)
        return self.get_one_by_username(login)

    def get_one_by_token(self, token: str) -> User:
        try:
            user = self.base_query().filter(User.auth_token == token).one()
        except NoResultFound as exc:
            raise UserDoesNotExist("User with given token not found in database") from exc
        return user

    def get_one_by_email(self, email: typing.Optional[str]) -> User:
        """
        Get one user by email
        :param email: Email of the user
        :return: one user
        """
        if not email:
            raise UserDoesNotExist("User not found : no email provided")
        try:
            user = self.base_query().filter(User.email == email.lower()).one()
        except NoResultFound as exc:
            raise UserDoesNotExist('User "{}" not found in database'.format(email)) from exc
        return user

    def get_one_by_username(self, username: str) -> User:
        """
        Get one user by username
        :param username: username of the user
        :return: one user
        """
        try:
            user = self.base_query().filter(User.username == username).one()
        except NoResultFound as exc:
            raise UserDoesNotExist(
                'User for username "{}" not found in database'.format(username)
            ) from exc
            # TODO - MP - 2022-11-25 - Return a dummy fixed user
        return user

    def get_current_user(self) -> User:
        """
        Get current_user
        """
        if not self._user:
            raise UserDoesNotExist("There is no current user")
        return self._user

    def _get_all_query(self) -> Query:
        return self.base_query().order_by(func.lower(User.display_name))

    def get_all(self) -> typing.List[User]:
        return self._get_all_query().all()

    def get_user_ids_from_profile(self, profile: Profile) -> typing.Iterable[int]:
        query = self._apply_base_filters(self._session.query(User.user_id))
        return [res[0] for res in query.filter(User.profile == profile)]

    def get_members_of_workspaces(self, workspace_ids: typing.List[int]) -> typing.List[int]:
        user_ids_in_workspaces_tuples = (
            self._session.query(UserRoleInWorkspace.user_id)
            .distinct(UserRoleInWorkspace.user_id)
            .filter(UserRoleInWorkspace.workspace_id.in_(workspace_ids))
            .all()
        )
        return [item[0] for item in user_ids_in_workspaces_tuples]

    def get_known_users(
        self,
        acp: str,
        exclude_user_ids: typing.List[int] = None,
        exclude_workspace_ids: typing.List[int] = None,
        include_workspace_ids: typing.List[int] = None,
        limit: int = 0,
        filter_results: bool = True,
    ) -> typing.List[User]:
        """
        Return list of known users by current UserApi user.
        :param acp: autocomplete filter by name/email
        :param exclude_user_ids: user id to exclude from result
        :param exclude_workspace_ids: workspace user to exclude from result
        :param include_workspace_ids: only include users from these workspaces
        :limit: maximum number of users to return. This value will be capped to
                KNOWN_MEMBERS_ITEMS_LIMIT if requesting users from workspaces that
                the requester is not part of.
        :filter_results: If true, do filter result according to user workspace if user is provided
        :return: List of found users
        """

        nb_elems = KNOWN_MEMBERS_ITEMS_LIMIT

        # RJ - 2020-09-14-NOTE
        # This is a bit convoluted. Keep in mind that we want to allow:
        #  - listing a number of members greater than KNOWN_MEMBERS_ITEMS_LIMIT
        #  - autocomplete less than 2 characters
        # only if the requesting user is in each and every included workspace.
        # Otherwise, we don't want to allow that.
        # By default, we return a maximum of KNOWN_MEMBERS_ITEMS_LIMIT members (when limit is not set),
        # This method is too complex and needs to be split.
        # See https://github.com/tracim/tracim/issues/3635

        user_in_every_included_workspaces = False  # type: bool
        include_user_ids = None  # type: typing.Optional[typing.Set[int]]

        if include_workspace_ids:
            user_in_every_included_workspaces = True

            include_user_ids = set()
            for workspace_id in include_workspace_ids:
                user_ids = self.get_members_of_workspaces([workspace_id])
                include_user_ids.update(user_ids)
                if user_in_every_included_workspaces:
                    user_in_every_included_workspaces = self._user.user_id in user_ids

            if user_in_every_included_workspaces and limit:
                nb_elems = limit
        elif include_workspace_ids:
            include_user_ids = set(self.get_members_of_workspaces(include_workspace_ids))

        # TODO - MP - 2022-12-06 - Theses are two separates errors.
        if not user_in_every_included_workspaces and len(acp) < 2:
            raise TooShortAutocompleteString(
                f"The acp {acp} is too short. The acp needs to have at least 2 characters, or you\
need to be in every workspace you include."
            )

        if exclude_workspace_ids:
            if include_workspace_ids:
                raise CannotUseBothIncludeAndExcludeWorkspaceUsers(
                    "Parameters exclude_workspace_ids and include_workspace_ids cannot be both used at the same time"
                )

            user_ids_in_workspaces = self.get_members_of_workspaces(exclude_workspace_ids)
            exclude_user_ids = (exclude_user_ids or []) + user_ids_in_workspaces

        query = self.base_query().order_by(User.display_name)
        query = query.filter(
            or_(
                User.display_name.ilike(f"%{acp}%"),
                User.email.ilike(f"%{acp}%"),
                User.username.ilike(f"%{acp}%"),
            )
        )

        assert not (filter_results and not self._user)
        # INFO - G.M - 2021-01-28 - Warning! Rule access here should be consistent
        # with "knows_candidate_user" checker.
        # A user "knows" another user when either of the following condition is true:
        #  - filter of users is disabled
        #  - User is trusted-user (or more)
        #  - users have at least one common space
        if filter_results and self._user and self._user.profile.id <= Profile.USER.id:
            users_in_workspaces = self._get_user_ids_in_same_workspace(self._user.user_id)
            query = query.filter(User.user_id.in_(users_in_workspaces))

        if exclude_user_ids:
            query = query.filter(~User.user_id.in_(exclude_user_ids))

        if include_user_ids:
            query = query.filter(User.user_id.in_(include_user_ids))

        query = query.limit(nb_elems)
        return query.all()

    def get_known_user_ids(self, user_id: int) -> typing.List[int]:
        if (
            self._config.KNOWN_MEMBERS__FILTER
            and self._user
            and self._user.profile.id <= Profile.USER.id
        ):
            return [r[0] for r in self.get_users_ids_in_same_workpaces(user_id)]
        return [r[0] for r in self._session.query(User.user_id).all()]

    def get_all_known_users(self, user_id: int) -> typing.List[User]:
        if (
            self._config.KNOWN_MEMBERS__FILTER
            and self._user
            and self._user.profile.id <= Profile.USER.id
        ):
            query = self._apply_base_filters(self._session.query(User))
            users_in_workspaces = self._get_user_ids_in_same_workspace(user_id=user_id)
            query = query.filter(User.user_id.in_(users_in_workspaces))
            return query.all()
        return self.get_all()

    def get_known_contents_in_context(
        self, acp: typing.Optional[str] = None, limit: typing.Optional[int] = None
    ) -> typing.List[ContentInContext]:
        """
        Return list of known contents by current UserApi user.
        :param acp: autocomplete filter by content id / content label
        :limit: maximum number of contents to return.
            - 0 for no limit
            - None for the default limit (KNOWN_CONTENT_ITEMS_DEFAULT_LIMIT)
        :return: List of found contents
        """

        if limit is None:
            limit = KNOWN_CONTENT_ITEMS_DEFAULT_LIMIT

        content_api = ContentApi(
            session=self._session, current_user=self._user, config=self._config,
        )

        query = content_api.get_base_query(workspaces=self.get_user_workspaces())
        query = query.filter(Content.type != content_type_list.Comment.slug)

        if acp:
            query = query.filter(
                or_(
                    cast(Content.content_id, sqlalchemy.String).ilike("%{}%".format(acp)),
                    Content.label.ilike("%{}%".format(acp)),
                )
            )
            query.order_by(Content.content_id)

        if limit:
            query = query.limit(limit)

        contents = query.all()
        return [content_api.get_content_in_context(content) for content in contents]

    def get_reserved_usernames(self) -> typing.Tuple[str, ...]:
        reserved_usernames = ["all", "reader", "contributor", "content-manager", "space-manager"]
        for key in TRANSLATED_GROUP_MENTIONS.keys():
            for lang in self._config.TRANSLATIONS["GLOBAL"].keys():
                reserved_usernames += [self._config.TRANSLATIONS["GLOBAL"][lang][key]]
        return tuple(reserved_usernames)

    def get_user_workspaces_query(self, user_id: int) -> Query:
        return self._session.query(UserRoleInWorkspace.workspace_id).filter(
            UserRoleInWorkspace.user_id == user_id
        )

    def get_user_workspaces(self) -> typing.List[Workspace]:
        return self.get_user_workspaces_query(self._user.user_id).all()

    def _get_user_ids_in_same_workspace(self, user_id: int):
        user_workspaces_id_query = self.get_user_workspaces_query(user_id)
        users_in_workspaces = (
            self._session.query(UserRoleInWorkspace.user_id)
            .distinct(UserRoleInWorkspace.user_id)
            .filter(UserRoleInWorkspace.workspace_id.in_(user_workspaces_id_query.subquery()))
            .subquery()
        )
        return users_in_workspaces

    def get_users_ids_in_same_workpaces(self, user_id: int):
        query = self._apply_base_filters(self._session.query(User.user_id))
        users_in_workspaces = self._get_user_ids_in_same_workspace(user_id=user_id)
        query = query.filter(User.user_id.in_(users_in_workspaces))
        result = query.all()
        return [item[0] for item in result]

    # Check methods
    def user_with_email_exists(self, email: str) -> bool:
        try:
            self.get_one_by_email(email)
            return True
        except UserDoesNotExist:
            return False

    def _ldap_authenticate(
        self, user: typing.Optional[User], login: str, password: str, ldap_connector: "Connector"
    ) -> User:
        """
        Authenticate with ldap, return authenticated user or raise Exception
        like WrongAuthTypeForUser, WrongLDAPCredentials, UserDoesNotExist
        or UserAuthenticatedIsNotActive
        :param user: user to check,, can be none if user not found, will try
         to create new user if none but ldap auth succeed
        :param login: login of the user
        :param password: cleartext password of the user
        :param ldap_connector: ldap connector, enable ldap auth if provided
        """
        auth_type = AuthType.LDAP

        # INFO - G.M - 2018-11-22 - Do no_t authenticate user with auth_type
        # different from LDAP
        if user and user.auth_type not in [auth_type, AuthType.UNKNOWN]:
            raise WrongAuthTypeForUser(
                'User "{}" auth_type is {} not {}'.format(
                    login, user.auth_type.value, auth_type.value
                )
            )

        # INFO - G.M - 2018-11-22 - LDAP Auth
        data = ldap_connector.authenticate(login, password)
        if not data:
            raise WrongLDAPCredentials("LDAP credentials are not correct")
        ldap_data = data[1]

        # INFO - G.M - 2018-11-22 - Create new user
        if not user:
            profile = None
            # TODO - G.M - 2018-12-05 - [ldap_profile]
            # support for profile attribute disabled
            # Should be reenabled later probably with a better code
            # if self._config.LDAP_PROFILE_ATTR:
            #     ldap_profile = ldap_data[self._config.LDAP_PROFILE_ATTR][0]
            #     try:
            #         profile = Profile.get_one_by_slug(ldap_profile)
            #     except ProfileDoesNotExist:
            #         logger.warning(self,
            #             'Profile {} does not exist, create ldap user'
            #             'with default profile.'.format(
            #                 ldap_profile
            #             )
            #         )
            name = None
            if self._config.LDAP_NAME_ATTRIBUTE:
                name = ldap_data[self._config.LDAP_NAME_ATTRIBUTE][0]
            # INFO - G.M - 2018-11-08 - Create new user from ldap credentials
            use_email = False
            if "@" in login:
                use_email = True
            user = self.create_user(
                email=login if use_email else None,
                username=login if not use_email else None,
                name=name,
                profile=profile,
                auth_type=AuthType.LDAP,
                do_save=True,
                do_notify=False,
            )
            transaction.commit()
            # INFO - G.M - 2018-11-08 - get new created user
            user = self.get_one_by_login(login)

        if user.is_deleted:
            raise UserDoesNotExist("This user has been deleted")

        if not user.is_active:
            raise UserAuthenticatedIsNotActive("This user is not activated")

        if user.auth_type == AuthType.UNKNOWN:
            user.auth_type = auth_type
        return user

    def _internal_db_authenticate(
        self, user: typing.Optional[User], login: str, password: str
    ) -> User:
        """
        Authenticate with internal db, return authenticated user
        or raise Exception like WrongAuthTypeForUser, UserDoesNotExist,
        WrongUserPassword or UserAuthenticatedIsNotActive
        :param user: user to check, can be none if user not found, will raise
        UserDoesNotExist exception if none
        :param password: cleartext password of the user
        :param ldap_connector: ldap connector, enable ldap auth if provided
        """
        auth_type = AuthType.INTERNAL

        if not user:
            raise UserDoesNotExist("User {} not found in database".format(login))

        if user.auth_type not in [auth_type, AuthType.UNKNOWN]:
            raise WrongAuthTypeForUser(
                'User "{}" auth_type is {} not {}'.format(
                    login, user.auth_type.value, auth_type.value
                )
            )
        if not user.validate_password(password):
            raise WrongUserPassword('User "{}" password is incorrect'.format(login))

        if user.is_deleted:
            raise UserDoesNotExist("This user has been deleted")

        if not user.is_active:
            raise UserAuthenticatedIsNotActive("This user is not activated")

        if user.auth_type == AuthType.UNKNOWN:
            user.auth_type = auth_type
        return user

    def _remote_user_authenticate(self, user: typing.Optional[User], login: str) -> User:
        """
        Authenticate with remote_auth, return authenticated user
        or raise Exception like WrongAuthTypeForUser,
        UserDoesNotExist or UserAuthenticatedIsNotActive
        :param user: user to check, can be none if user not found, will try
         to create new user if none
        :param login: email of the user
        """
        auth_type = AuthType.REMOTE

        # INFO - G.M - 2018-12-12 - Do not authenticate user with auth_type
        # different from REMOTE
        if user and user.auth_type not in [auth_type, AuthType.UNKNOWN]:
            raise WrongAuthTypeForUser(
                'User "{}" auth_type is {} not {}'.format(
                    login, user.auth_type.value, auth_type.value
                )
            )

        # INFO - G.M - 2018-12-12 - Create new user
        if not user:
            profile = None
            use_email = False
            if "@" in login:
                use_email = True
            user = self.create_user(
                email=login if use_email else None,
                username=login if not use_email else None,
                profile=profile,
                auth_type=AuthType.REMOTE,
                do_save=True,
                do_notify=False,
            )
            transaction.commit()
            # INFO - G.M - 2018-12-02 - get new created user
            user = self.get_one_by_login(login)

        if user.is_deleted:
            raise UserDoesNotExist("This user has been deleted")

        if not user.is_active:
            raise UserAuthenticatedIsNotActive("This user is not activated")

        if user.auth_type == AuthType.UNKNOWN:
            user.auth_type = auth_type
        return user

    def remote_authenticate(self, login: str) -> User:
        """
        Remote Authenticate user with email (no password check),
        raise AuthenticationFailed if uncorrect.
        raise RemoteUserAuthDisabled if auth remote header is not set
        """
        try:
            if not self._config.REMOTE_USER_HEADER:
                raise RemoteUserAuthDisabled("Remote User Auth mechanism disabled")
            return self._remote_authenticate(login)
        except AuthenticationFailed as exc:
            raise exc
        except WrongAuthTypeForUser as exc:
            raise AuthenticationFailed("Auth mechanism for this user is not activated") from exc

    def _remote_authenticate(self, login: str):
        """
        Authenticate user with login given using remote mechanism,
        raise AuthenticationFailed if uncorrect.
        :param login: login of the user
        :return: User who was authenticated.
        """
        # get existing user
        user = None
        if login:
            try:
                user = self.get_one_by_login(login)
            except UserDoesNotExist:
                pass
        # try auth
        try:
            return self._remote_user_authenticate(user, login)
        except (
            UserDoesNotExist,
            UserAuthenticatedIsDeleted,
            UserAuthenticatedIsNotActive,
            TracimValidationFailed,
            EmailRequired,
        ) as exc:
            raise AuthenticationFailed('User "{}" authentication failed'.format(login)) from exc

    def authenticate(self, password: str, login: str, ldap_connector: "Connector" = None) -> User:
        """
        Authenticate user with email/username and password, raise AuthenticationFailed
        if incorrect. try all auth available in order and raise issue of
        last auth if all auth failed.
        :param login: login or username of the user
        :param password: cleartext password of the user
        :param ldap_connector: ldap connector, enable ldap auth if provided
        :return: User who was authenticated.
        """
        for auth_type in self._config.AUTH_TYPES:
            try:
                return self._authenticate(
                    login=login,
                    password=password,
                    ldap_connector=ldap_connector,
                    auth_type=auth_type,
                )
            except AuthenticationFailed as exc:
                raise exc
            except WrongAuthTypeForUser:
                pass

        raise AuthenticationFailed("Auth mechanism for this user is not activated")

    def _authenticate(
        self,
        password: str,
        login: str,
        ldap_connector: "Connector" = None,
        auth_type: AuthType = AuthType.INTERNAL,
    ) -> User:
        """
        Authenticate user with email/username and password, raise AuthenticationFailed
        if incorrect. check only one auth
        :param login: login of the user
        :param password: cleartext password of the user
        :param ldap_connector: ldap connector, enable ldap auth if provided
        :param auth_type: auth type to test.
        :return: User who was authenticated.
        """
        user = None
        try:
            user = self.get_one_by_login(login)
        except UserDoesNotExist:
            pass
        try:
            if auth_type == AuthType.LDAP:
                if ldap_connector:
                    return self._ldap_authenticate(user, login, password, ldap_connector)
                raise MissingLDAPConnector()
            elif auth_type == AuthType.INTERNAL:
                return self._internal_db_authenticate(user, login, password)
            else:
                raise UnknownAuthType()
        except (
            EmailRequired,
            WrongUserPassword,
            WrongLDAPCredentials,
            UserDoesNotExist,
            UserAuthenticatedIsDeleted,
            UserAuthenticatedIsNotActive,
            TracimValidationFailed,
        ) as exc:
            raise AuthenticationFailed('User "{}" authentication failed'.format(login)) from exc

    # Actions
    def set_password(
        self,
        user: User,
        loggedin_user_password: str,
        new_password: str,
        new_password2: str,
        do_save: bool = True,
    ):
        """
        Set User password if logged-in user password is correct
        and both new_password are the same.
        :param user: User who need password changed
        :param loggedin_user_password: cleartext password of logged user (not
        same as user)
        :param new_password: new password for user
        :param new_password2: should be same as new_password
        :param do_save: should we save new user password ?
        :return:
        """

        if not self._user:
            raise NoUserSetted("Current User should be set in UserApi to use this method")

        self._check_password_modification_allowed(self._user)
        if not self._user.validate_password(loggedin_user_password):
            raise WrongUserPassword(
                "Wrong password for authenticated user {}".format(self._user.user_id)
            )
        if new_password != new_password2:
            raise PasswordDoNotMatch("Passwords given are different")

        self.update(user=user, password=new_password, do_save=do_save)
        if do_save:
            # TODO - G.M - 2018-07-24 - Check why commit is needed here
            self.save(user)
        return user

    def set_email(
        self, user: User, loggedin_user_password: str, email: str, do_save: bool = True
    ) -> User:
        """
        Set email address of user if loggedin user password is correct
        :param user: User who need email changed
        :param loggedin_user_password: cleartext password of logged user (not
        same as user)
        :param email:
        :param do_save:
        :return:
        """
        if not self._user:
            raise NoUserSetted("Current User should be set in UserApi to use this method")

        self._check_email_modification_allowed(user)

        if not self._user.validate_password(loggedin_user_password):
            raise WrongUserPassword(
                "Wrong password for authenticated user {}".format(self._user.user_id)
            )
        self.update(user=user, email=email, do_save=do_save)
        return user

    def set_username(
        self, user: User, loggedin_user_password: str, username: str, do_save: bool = True
    ) -> User:
        """
        Set username of user if loggedin user password is correct
        :param user: User who need email changed
        :param loggedin_user_password: cleartext password of logged user (not
        same as user)
        :param username: new username
        :param do_save: if True, flush database session
        :return:
        """
        if not self._user:
            raise NoUserSetted("Current User should be set in UserApi to use this method")

        if not self._user.validate_password(loggedin_user_password):
            raise WrongUserPassword(
                "Wrong password for authenticated user {}".format(self._user.user_id)
            )
        self.update(user=user, username=username, do_save=do_save)
        return user

    def set_password_reset_token(
        self,
        user: User,
        new_password: str,
        new_password2: str,
        reset_token: str,
        do_save: bool = False,
    ):
        self._check_user_auth_validity(user)
        self._check_password_modification_allowed(user)
        self.validate_reset_password_token(user, reset_token)
        if new_password != new_password2:
            raise PasswordDoNotMatch("Passwords given are different")

        self.update(user=user, password=new_password, do_save=do_save)
        user.reset_tokens()
        if do_save:
            self.save(user)
        return user

    def _check_email(self, email: str) -> bool:
        """
        Check if email is completely ok to be used in user db table
        """
        is_email_correct = self._check_email_correctness(email)
        if not is_email_correct:
            raise EmailValidationFailed("Email given form {} is uncorrect".format(email))
        EMAIL_ALREADY_EXISTS = self.check_email_already_in_db(email)
        if EMAIL_ALREADY_EXISTS:
            raise EmailAlreadyExists(
                "Email given {} already exist, please choose something else".format(email)
            )
        return True

    def check_username(self, username: str) -> None:
        """Check given username.

        Raise:
            - InvalidUsernameFormat if username does not match the required format
            - UsernameAlreadyExists if username is already used by another user
            - ReservedUsernameError if username is reserved (group mentions)
        """
        if not self._check_username_correctness(username):
            raise InvalidUsernameFormat("Username '{}' is not correct".format(username))

        if self.check_username_already_in_db(username):
            raise UsernameAlreadyExists(
                "Username given '{}' already exist, please choose something else".format(username)
            )
        if username in self.get_reserved_usernames():
            raise ReservedUsernameError("'{}' is a reserved username".format(username))

    def check_email_already_in_db(self, email: str) -> bool:
        """
        Verify if given email does already exist in db
        """
        return self._session.query(User.email).filter(User.email == email).count() != 0

    def check_username_already_in_db(self, username: str) -> bool:
        """
        Verify if given username already used in db
        """
        return self._session.query(User.username).filter(User.username == username).count() != 0

    def _check_email_correctness(self, email: str) -> bool:
        """
        Verify if given email is correct:
        - check format
        - futur active check for email ? (dns based ?)
        """
        try:
            TracimEmailValidator()(email)
            return True
        except ValidationError:
            return False

    def _check_username_correctness(self, username: str) -> bool:
        if len(username) < User.MIN_USERNAME_LENGTH or len(username) > User.MAX_USERNAME_LENGTH:
            return False
        for char in username:
            if char not in "abcdefghijklmnopqrstuvwxyzABCDEFGHIJKLMNOPQRSTUVWXYZ0123456789-_":
                return False
        return True

    def update(
        self,
        user: User,
        name: str = None,
        email: str = None,
        password: str = None,
        timezone: str = None,
        lang: str = None,
        auth_type: AuthType = None,
        profile: typing.Optional[Profile] = None,
        allowed_space: typing.Optional[int] = None,
        username: str = None,
        do_save=True,
    ) -> User:
        """Update given user instance with given parameters"""
        validator = TracimValidator()
        validator.add_validator("name", name, user_public_name_validator)
        validator.add_validator("password", password, user_password_validator)
        validator.add_validator("email", email, user_email_validator)
        validator.add_validator("username", name, user_username_validator)
        validator.add_validator("timezone", timezone, user_timezone_validator)
        validator.add_validator("lang", lang, user_lang_validator)
        validator.validate_all()

        if name is not None:
            user.display_name = name
            if user.is_avatar_default:
                # Update with default avatar if the user didn't set one explicitely
                self.set_avatar(
                    user.user_id,
                    "avatar.svg",
                    SVG_MIMETYPE,
                    self._get_default_avatar(user),
                    user=user,
                    is_default=True,
                )

        if auth_type is not None:
            if (
                auth_type not in [AuthType.UNKNOWN, AuthType.REMOTE]
                and auth_type not in self._config.AUTH_TYPES
            ):
                raise UserAuthTypeDisabled(
                    'Can\'t update user "{}" auth_type with unavailable value "{}".'.format(
                        user.login, auth_type
                    )
                )
            user.auth_type = auth_type

        if email is not None:
            lowercase_email = email.lower()
            if lowercase_email != user.email:
                self._check_email_modification_allowed(user)
                self._check_email(lowercase_email)
                user.email = lowercase_email

        if username is not None:
            if username != user.username:
                self.check_username(username)
                user.username = username

        if password is not None:
            self._check_password_modification_allowed(user)
            user.password = password

        if timezone is not None:
            user.timezone = timezone

        if lang is not None:
            user.lang = lang

        if profile is not None:
            if self._user and self._user == user:
                raise UserCantChangeIsOwnProfile(
                    "User {} can't change is own profile".format(user.user_id)
                )
            user.profile = profile

        if allowed_space is not None:
            user.allowed_space = allowed_space

        if do_save:
            self.save(user)

        return user

    def _check_password_modification_allowed(self, user: User) -> bool:
        if user.auth_type and user.auth_type not in [AuthType.INTERNAL, AuthType.UNKNOWN]:
            raise ExternalAuthUserPasswordModificationDisallowed(
                "user {} is link to external auth {},"
                "password modification disallowed".format(user.login, user.auth_type)
            )
        return True

    def _check_email_modification_allowed(self, user: User) -> bool:
        if user.auth_type and user.auth_type not in [AuthType.INTERNAL, AuthType.UNKNOWN]:
            raise ExternalAuthUserEmailModificationDisallowed(
                "user {} is link to external auth {},"
                "email modification disallowed".format(user.login, user.auth_type)
            )
        return True

    def create_user(
        self,
        email: typing.Optional[str] = None,
        username: typing.Optional[str] = None,
        password: typing.Optional[str] = None,
        name: typing.Optional[str] = None,
        timezone: str = "",
        lang: typing.Optional[str] = None,
        auth_type: AuthType = AuthType.UNKNOWN,
        profile: typing.Optional[Profile] = None,
        allowed_space: typing.Optional[int] = None,
        creation_type: typing.Optional[UserCreationType] = None,
        creation_author: typing.Optional[User] = None,
        do_save: bool = True,
        do_notify: bool = True,
    ) -> User:
        if do_notify and not self._config.EMAIL__NOTIFICATION__ACTIVATED:
            raise NotificationDisabledCantCreateUserWithInvitation(
                "Can't create user with invitation mail because " "notification are disabled."
            )
        new_user = self.create_minimal_user(email, username, profile, save_now=False)
        if allowed_space is None:
            allowed_space = self._config.LIMITATION__USER_DEFAULT_ALLOWED_SPACE
        self.update(
            user=new_user,
            name=name,
            username=username,
            email=email,
            auth_type=auth_type,
            password=password,
            timezone=timezone,
            allowed_space=allowed_space,
            lang=lang,
            do_save=False,
        )
        new_user.creation_type = creation_type
        if creation_type == UserCreationType.REGISTER and not creation_author:
            new_user.creation_author = new_user
        else:
            new_user.creation_author = creation_author
        # TODO - G.M - 04-04-2018 - [auth]
        # Check if this is already needed with
        # new auth system
        new_user.ensure_auth_token(validity_seconds=self._config.USER__AUTH_TOKEN__VALIDITY)
        # NOTE BS 20200428: #2829: Email no longer required for User
        if do_notify and new_user.email:
            try:
                email_manager = get_email_manager(self._config, self._session)
                email_manager.notify_created_account(
                    new_user, password=password, origin_user=self._user
                )
            # FIXME - G.M - 2018-11-02 - hack: accept bad recipient user creation
            # this should be fixed to find a solution to allow "fake" email but
            # also have clear error case for valid mail.
            except SMTPRecipientsRefused:
                logger.warning(
                    self,
                    "Account created for {email} but SMTP server refuse to send notification".format(
                        email=email
                    ),
                )
            except SMTPException as exc:
                raise NotificationSendingFailed(
                    "Notification for new created account can't be send "
                    "(SMTP error), new account creation aborted"
                ) from exc
        if do_save:
            self.save(new_user)
        return new_user

    def create_minimal_user(
        self,
        email: typing.Optional[str] = None,
        username: typing.Optional[str] = None,
        profile: typing.Optional[Profile] = None,
        save_now=False,
    ) -> User:
        """Previous create_user method"""
        if not email:
            if self._config.EMAIL__REQUIRED:
                raise EmailRequired("Email is required to create an user")
            if not username:
                raise EmailOrUsernameRequired("Email or username is required to create an user")
        lowercase_email = email.lower() if email is not None else None
        validator = TracimValidator()
        validator.add_validator("email", lowercase_email, user_email_validator)
        validator.validate_all()
        if lowercase_email is not None:
            self._check_email(lowercase_email)
        if username is not None:
            self.check_username(username)
        user = User()
        user.email = lowercase_email
        user.username = username
        # TODO - G.M - 2018-11-29 - Check if this default_value can be
        # incorrect according to user_public_name_validator
        user.display_name = email.split("@")[0] if email else username
        user.created = datetime.datetime.utcnow()
        if not profile:
            profile = Profile.get_profile_from_slug(self._config.USER__DEFAULT_PROFILE)
        user.profile = profile

        self.set_avatar(
            user.user_id,
            "avatar.svg",
            SVG_MIMETYPE,
            self._get_default_avatar(user),
            user=user,
            is_default=True,
        )

        if save_now:
            self.save(user)

        return user

    def reset_password_notification(self, user: User, do_save: bool = False) -> str:
        """
        Reset password notification
        :param user: The user for which the password is reset
        :param do_save: should we save the update?
        :return: reset_password_token
        """
        self._check_user_auth_validity(user)
        self._check_password_modification_allowed(user)

        if not user.email:
            raise MissingEmailCantResetPassword("Can't reset password without an email address")

        if not self._config.EMAIL__NOTIFICATION__ACTIVATED:
            raise NotificationDisabledCantResetPassword(
                "Can't reset password with notification disabled"
            )

        token = user.generate_reset_password_token()
        try:
            email_manager = get_email_manager(self._config, self._session)
            email_manager.notify_reset_password(user, token)
        except SMTPException as exc:
            raise NotificationSendingFailed("SMTP error, can't send notification") from exc
        except EmailTemplateError as exc:
            raise exc

        if do_save:
            self.save(user)
        return token

    def validate_reset_password_token(self, user: User, token: str) -> bool:
        self._check_user_auth_validity(user)
        self._check_password_modification_allowed(user)
        return user.validate_reset_password_token(
            token=token, validity_seconds=self._config.USER__RESET_PASSWORD__TOKEN_LIFETIME
        )

    def enable(self, user: User, do_save=False):
        user.is_active = True
        if do_save:
            self.save(user)

    def disable(self, user: User, do_save=False):
        if self._user and self._user == user:
            raise UserCantDisableHimself("User {} can't disable himself".format(user.user_id))

        user.is_active = False
        if do_save:
            self.save(user)

    def delete(self, user: User, do_save=False):
        if self._user and self._user == user:
            raise UserCantDeleteHimself("User {} can't delete himself".format(user.user_id))
        user.is_deleted = True
        if do_save:
            self.save(user)

    def undelete(self, user: User, do_save=False):
        user.is_deleted = False
        if do_save:
            self.save(user)

    def save(self, user: User):
        is_new_user = not user.user_id

        self._session.add(user)

        if is_new_user:
            self._session.add(UserConfig(user=user))
            self._session.add(UserCustomProperties(user=user))

        self._session.flush()

    def _check_user_auth_validity(self, user: User) -> None:
        if not self._user_can_authenticate(user):
            raise UserAuthTypeDisabled(
                "user {} auth type {} is disabled".format(user.login, user.auth_type.value)
            )

    def _user_can_authenticate(self, user: User) -> bool:
        valid_auth_types = list(self._config.AUTH_TYPES)
        # INFO - G.M - 2019-01-29 - we need to add Unknown as config doesn't
        # list it for some reason and as unknown is a valid auth method.
        # this fix issue 1359 :
        # https://github.com/tracim/tracim/issues/1359
        valid_auth_types.append(AuthType.UNKNOWN)
        return user.auth_type and user.auth_type in valid_auth_types

    def allowed_to_invite_new_user(self, email: str) -> bool:
        # INFO - G.M - 2018-10-25 - disallow account creation if no
        # email provided or email_notification disabled.
        if not email:
            return False
        if (
            not self._config.EMAIL__NOTIFICATION__ACTIVATED
            and self._config.NEW_USER__INVITATION__DO_NOTIFY
        ):
            return False
        # INFO - G.M - 2018-10-25 - do not allow all profile to invite new user
        invite_minimal_profile = Profile.get_profile_from_slug(
            self._config.NEW_USER__INVITATION__MINIMAL_PROFILE
        )

        if not self._user.profile.id >= invite_minimal_profile.id:
            return False

        return True

    def create_follower(
        self,
        follower_id: int,
        leader_id: int,
        created_date: typing.Optional[datetime.datetime] = None,
        do_save: bool = True,
    ) -> UserFollower:
        # NOTE BS 20201229: sqlalchemy raise database specific error. In addition, error is
        # raised at commit, so after view execution (so we can't catch it with hapic view
        # decorators). So check if row exist before try to insert.
        if (
            self._session.query(UserFollower)
            .filter(
                and_(UserFollower.leader_id == leader_id, UserFollower.follower_id == follower_id)
            )
            .count()
        ):
            raise UserFollowAlreadyDefined("User follow already defined")

        user_follower = UserFollower(
            follower_id=follower_id, leader_id=leader_id, created_date=created_date
        )
        self._session.add(user_follower)

        if do_save:
            self._session.flush()

        return user_follower

    def delete_follower(self, follower_id: int, leader_id: int) -> None:
        try:
            user_follow = (
                self._session.query(UserFollower)
                .filter(
                    and_(
                        UserFollower.leader_id == leader_id, UserFollower.follower_id == follower_id
                    )
                )
                .one()
            )
            self._session.delete(user_follow)
        except NoResultFound:
            raise NotFound("User following does not exist")

    def get_paginated_leaders_for_user(
        self,
        user_id: int,
        count: typing.Optional[int] = DEFAULT_NB_ITEM_PAGINATION,
        page_token: typing.Optional[int] = None,
        filter_leader_id: typing.Optional[int] = None,
    ) -> Page:
        query = (
            self._session.query(UserFollower.leader_id.label("user_id"))
            .filter(UserFollower.follower_id == user_id)
            .order_by(UserFollower.leader_id)
        )
        if filter_leader_id is not None:
            query = query.filter(UserFollower.leader_id == filter_leader_id)
        return get_page(query, per_page=count, page=page_token or False)

    def get_paginated_followers_for_leader(
        self,
        user_id: int,
        count: typing.Optional[int] = DEFAULT_NB_ITEM_PAGINATION,
        page_token: typing.Optional[int] = None,
        filter_user_id: typing.Optional[int] = None,
    ) -> Page:
        query = (
            self._session.query(UserFollower.follower_id.label("user_id"))
            .filter(UserFollower.leader_id == user_id)
            .order_by(UserFollower.follower_id)
        )
        if filter_user_id is not None:
            query = query.filter(UserFollower.follower_id == filter_user_id)
        return get_page(query, per_page=count, page=page_token or False)

    def get_followers_count(self, leader_id: int) -> int:
        return self._session.query(UserFollower).filter(UserFollower.leader_id == leader_id).count()

    def get_leaders_count(self, user_id: int) -> int:
        return self._session.query(UserFollower).filter(UserFollower.follower_id == user_id).count()

    def get_about_user(self, user_id: int) -> AboutUser:
        """
        Return general user informations.
        """
        followers_count = self.get_followers_count(user_id)
        leaders_count = self.get_leaders_count(user_id)
        user = self.get_one(user_id)

        content_revisions_infos = ContentApi(
            self._session, self._user, self._config
        ).get_authored_content_revisions_infos(user_id)

        return AboutUser(
            user_id=user.user_id,
            public_name=user.public_name,
            username=user.username,
            followers_count=followers_count,
            leaders_count=leaders_count,
            created=user.created,
            authored_content_revisions_count=content_revisions_infos.count,
            authored_content_revisions_space_count=content_revisions_infos.space_count,
            has_avatar=user.has_avatar,
            has_cover=user.has_cover,
        )

    def get_avatar(
        self, user_id: int, filename: str, default_filename: str, force_download: bool = False,
    ) -> HapicFile:
        user = self.get_one(user_id)
        if not user.avatar:
<<<<<<< HEAD
            self.set_avatar(user_id, filename, SVG_MIMETYPE, self._get_default_avatar(user))
=======
            self.set_avatar(
                user_id, filename, SVG_MIMETYPE, self._get_default_avatar(user), is_default=True
            )
>>>>>>> d3efd5f5
        return StorageLib(self._config).get_raw_file(
            depot_file=user.avatar,
            filename=filename,
            default_filename=default_filename,
            force_download=force_download,
        )

    def get_avatar_preview(
        self,
        user_id: int,
        filename: str,
        default_filename: str,
        width: int = None,
        height: int = None,
        force_download: bool = False,
    ) -> HapicFile:
        user = self.get_one(user_id)
        if not user.cropped_avatar:
<<<<<<< HEAD
            self.set_avatar(user_id, filename, SVG_MIMETYPE, self._get_default_avatar(user))
=======
            self.set_avatar(
                user_id, filename, SVG_MIMETYPE, self._get_default_avatar(user), is_default=True
            )
>>>>>>> d3efd5f5
        _, original_file_extension = os.path.splitext(user.cropped_avatar.filename)
        return StorageLib(self._config).get_jpeg_preview(
            depot_file=user.cropped_avatar,
            filename=filename,
            default_filename=default_filename,
            width=width,
            height=height,
            original_file_extension=original_file_extension,
            force_download=force_download,
            page_number=1,
        )

    def set_avatar(
        self,
        user_id: int,
        new_filename: str,
        new_mimetype: str,
        new_content: typing.BinaryIO,
        user: typing.Optional[User] = None,
        is_default: bool = False,
    ) -> None:
        user = user or self.get_one(user_id)
        user.is_avatar_default = is_default

        self._session.add(user)
        (user.avatar, user.cropped_avatar) = self._crop_and_prepare_depot_storage(
            new_filename, new_mimetype, new_content.read(), "avatar", AVATAR_RATIO
        )
        self._session.flush()

    def get_cover(
        self, user_id: int, filename: str, default_filename: str, force_download: bool = False,
    ) -> HapicFile:
        user = self.get_one(user_id)
        if not user.cover:
            raise UserImageNotFound("cover of user {} not found".format(user_id))
        return StorageLib(self._config).get_raw_file(
            depot_file=user.cover,
            filename=filename,
            default_filename=default_filename,
            force_download=force_download,
        )

    def get_cover_preview(
        self,
        user_id: int,
        filename: str,
        default_filename: str,
        width: int = None,
        height: int = None,
        force_download: bool = False,
    ) -> HapicFile:
        user = self.get_one(user_id)
        if not user.cropped_cover:
            raise UserImageNotFound("cropped version of user {} cover not found".format(user_id))
        _, original_file_extension = os.path.splitext(user.cropped_cover.filename)
        return StorageLib(self._config).get_jpeg_preview(
            depot_file=user.cropped_cover,
            filename=filename,
            default_filename=default_filename,
            width=width,
            height=height,
            original_file_extension=original_file_extension,
            force_download=force_download,
            page_number=1,
        )

    def set_cover(
        self, user_id: int, new_filename: str, new_mimetype: str, new_content: typing.BinaryIO
    ) -> None:
        user = self.get_one(user_id)
        (user.cover, user.cropped_cover) = self._crop_and_prepare_depot_storage(
            new_filename, new_mimetype, new_content.read(), "cover", COVER_RATIO
        )
        self._session.add(user)
        self._session.flush()

    def _crop_and_prepare_depot_storage(
        self,
        filename: str,
        mimetype: str,
        content: bytes,
        cropped_basename: str,
        crop_ratio: ImageRatio,
    ) -> typing.Tuple[FileIntent, FileIntent]:
        """
        Prepare depot storage of an image file: original + cropped image.
        The cropped image is stored as a PNG file.
        @return tuple with FileIntent objects for original, cropped images
        """
        label, extension = os.path.splitext(filename)
        original = FileIntent(content, filename, mimetype)
        with io.BytesIO() as cropped_io:
            # FIXME - G.M - 2021-01-21 - should we catch error here,
            # what happened if pillow failed ?
            crop_image(io.BytesIO(content), cropped_io, ratio=crop_ratio, format="png")
            cropped = FileIntent(
                cropped_io.getvalue(), "{}.png".format(cropped_basename), "image/png"
            )
        return (original, cropped)

    def get_online_user_count(self, exclude_current_user: bool = True) -> int:
        """Return the number of online users.

        By default, exclude the current user from the count.
        """
        query = self._session.query(User.user_id).filter(
            User.connection_status == UserConnectionStatus.ONLINE
        )
        if exclude_current_user:
            query = query.filter(User.user_id != self._user.user_id)
        return query.count()

    def check_maximum_online_users(self) -> None:
        online_user_count = self.get_online_user_count(exclude_current_user=True)
        if (
            self._config.LIMITATION__MAXIMUM_ONLINE_USERS
            and online_user_count >= self._config.LIMITATION__MAXIMUM_ONLINE_USERS
        ):
            raise TooManyOnlineUsersError(
                "Too many users online ({}/{})".format(
                    online_user_count, self._config.LIMITATION__MAXIMUM_ONLINE_USERS
                )
            )

<<<<<<< HEAD
    def _get_default_avatar(self, user: User) -> typing.BinaryIO:
        """Generates an image with a colored circle and initials based on the user's display name.

        If the user doesn't have a display name, a "?" is used instead.
        Taken from the historical frontend code and adapted to python.
        """
        name = user.display_name
        if name is None:
            color = "#f3f3f3"
            avatar_name = "?"
        else:
            color_as_int = numpy.int64(0)
            for c in name:
                color_as_int = ord(c) + (color_as_int << 5) - color_as_int
            # INFO - SGD - 2023-01-25 - Convert into an hexadecimal string.
            # #RRGGBB, padding if the generated number has less than 6 significant digits.
            # For instance 16 becomes "#000010".
            color_as_int = (color_as_int & 0x00ffffff)
            color_string = f"#{color_as_int:0>6x}"

            # INFO - SGD - 2023-01-25 - Extract the initials of the name in uppercase.
            # If the name cannot be split into two parts, use its first 2 characters.
            parts = re.split("[ -.]", name)
            avatar_name = f"{parts[0][0]}{parts[1][0]}" if len(parts) >= 2 else name[0:2]
            avatar_name = avatar_name.upper()


        # INFO - SGD - 2023-01-25 - Create the avatar as an SVG file as this will allow proper resizing.
        width = DEFAULT_AVATAR_SIZE.width
        height = DEFAULT_AVATAR_SIZE.height
        svg_string = f'''<svg viewBox="0 0 {width} {height}" width="100%" height="100%" xmlns="http://www.w3.org/2000/svg">
        <circle cx="50%" cy="50%" r="50%" fill="{color_string}" style="filter: saturate(90%)" />
        <text fill="#fdfdfd" font-family="Nunito" font-weight="bold" font-size="50" x="50" y="65" text-anchor="middle">{avatar_name}</text>
</svg>'''
=======
    def _get_default_avatar(self, user: User) -> io.BytesIO:
        """Create a SVG image with a colored circle and initials based on the user's display name.

        If the user doesn't have a display name, a "?" is used instead.
        """
        name = user.display_name
        if name is None:
            color_string = "#f3f3f3"
            avatar_name = "?"
        else:
            color_string = "#" + hashlib.blake2b(name.encode(), digest_size=3).hexdigest()
            parts = [p for p in re.split("[ -.]", name) if p != ""]
            avatar_name = f"{parts[0][0]}{parts[1][0]}" if len(parts) >= 2 else name[0:2]
            avatar_name = avatar_name.upper()

        # INFO - SGD - 2023-01-25 - Create the avatar as an SVG file as this will allow proper resizing.
        width = DEFAULT_AVATAR_SIZE.width
        height = DEFAULT_AVATAR_SIZE.height
        svg_string = f"""<svg viewBox="0 0 {width} {height}" width="100%" height="100%" xmlns="http://www.w3.org/2000/svg">
        <circle cx="50%" cy="50%" r="50%" fill="{color_string}" style="filter: saturate(90%)" />
        <text fill="#fdfdfd" font-family="Nunito" font-weight="bold" font-size="50" x="50" y="65" text-anchor="middle">{avatar_name}</text>
</svg>"""
>>>>>>> d3efd5f5
        return io.BytesIO(svg_string.encode())<|MERGE_RESOLUTION|>--- conflicted
+++ resolved
@@ -11,7 +11,6 @@
 from depot.io.utils import FileIntent
 from hapic.data import HapicFile
 from marshmallow import ValidationError
-import numpy
 from pyramid_ldap3 import Connector
 from sqlakeyset import Page
 from sqlakeyset import get_page
@@ -1291,13 +1290,9 @@
     ) -> HapicFile:
         user = self.get_one(user_id)
         if not user.avatar:
-<<<<<<< HEAD
-            self.set_avatar(user_id, filename, SVG_MIMETYPE, self._get_default_avatar(user))
-=======
             self.set_avatar(
                 user_id, filename, SVG_MIMETYPE, self._get_default_avatar(user), is_default=True
             )
->>>>>>> d3efd5f5
         return StorageLib(self._config).get_raw_file(
             depot_file=user.avatar,
             filename=filename,
@@ -1316,13 +1311,9 @@
     ) -> HapicFile:
         user = self.get_one(user_id)
         if not user.cropped_avatar:
-<<<<<<< HEAD
-            self.set_avatar(user_id, filename, SVG_MIMETYPE, self._get_default_avatar(user))
-=======
             self.set_avatar(
                 user_id, filename, SVG_MIMETYPE, self._get_default_avatar(user), is_default=True
             )
->>>>>>> d3efd5f5
         _, original_file_extension = os.path.splitext(user.cropped_avatar.filename)
         return StorageLib(self._config).get_jpeg_preview(
             depot_file=user.cropped_avatar,
@@ -1448,42 +1439,6 @@
                 )
             )
 
-<<<<<<< HEAD
-    def _get_default_avatar(self, user: User) -> typing.BinaryIO:
-        """Generates an image with a colored circle and initials based on the user's display name.
-
-        If the user doesn't have a display name, a "?" is used instead.
-        Taken from the historical frontend code and adapted to python.
-        """
-        name = user.display_name
-        if name is None:
-            color = "#f3f3f3"
-            avatar_name = "?"
-        else:
-            color_as_int = numpy.int64(0)
-            for c in name:
-                color_as_int = ord(c) + (color_as_int << 5) - color_as_int
-            # INFO - SGD - 2023-01-25 - Convert into an hexadecimal string.
-            # #RRGGBB, padding if the generated number has less than 6 significant digits.
-            # For instance 16 becomes "#000010".
-            color_as_int = (color_as_int & 0x00ffffff)
-            color_string = f"#{color_as_int:0>6x}"
-
-            # INFO - SGD - 2023-01-25 - Extract the initials of the name in uppercase.
-            # If the name cannot be split into two parts, use its first 2 characters.
-            parts = re.split("[ -.]", name)
-            avatar_name = f"{parts[0][0]}{parts[1][0]}" if len(parts) >= 2 else name[0:2]
-            avatar_name = avatar_name.upper()
-
-
-        # INFO - SGD - 2023-01-25 - Create the avatar as an SVG file as this will allow proper resizing.
-        width = DEFAULT_AVATAR_SIZE.width
-        height = DEFAULT_AVATAR_SIZE.height
-        svg_string = f'''<svg viewBox="0 0 {width} {height}" width="100%" height="100%" xmlns="http://www.w3.org/2000/svg">
-        <circle cx="50%" cy="50%" r="50%" fill="{color_string}" style="filter: saturate(90%)" />
-        <text fill="#fdfdfd" font-family="Nunito" font-weight="bold" font-size="50" x="50" y="65" text-anchor="middle">{avatar_name}</text>
-</svg>'''
-=======
     def _get_default_avatar(self, user: User) -> io.BytesIO:
         """Create a SVG image with a colored circle and initials based on the user's display name.
 
@@ -1506,5 +1461,4 @@
         <circle cx="50%" cy="50%" r="50%" fill="{color_string}" style="filter: saturate(90%)" />
         <text fill="#fdfdfd" font-family="Nunito" font-weight="bold" font-size="50" x="50" y="65" text-anchor="middle">{avatar_name}</text>
 </svg>"""
->>>>>>> d3efd5f5
         return io.BytesIO(svg_string.encode())