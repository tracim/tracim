--- conflicted
+++ resolved
@@ -560,14 +560,10 @@
         # INFO - G.M - 2018-11-22 - LDAP Auth
         data = ldap_connector.authenticate(login, password)
         if not data:
-<<<<<<< HEAD
-            if user.auth_type == AuthType.UNKNOWN:
-=======
             if user and user.auth_type == AuthType.UNKNOWN:
                 # INFO - M.L - 2024-02-22 - In the event the user is of "UNKNOWN" auth type,
                 #  we can't be sure if the user is not allowed to authenticate with the other
                 #  auth types. This permits to try to authenticate with the other auth types.
->>>>>>> a608a64b
                 raise WrongAuthTypeForUser(
                     'User "{}" auth_type is {} and cannot authenticate with {}'.format(
                         login, user.auth_type.value, auth_type.value
