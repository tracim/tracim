--- conflicted
+++ resolved
@@ -9,11 +9,8 @@
 import transaction
 from depot.io.utils import FileIntent
 from depot.manager import DepotManager
-<<<<<<< HEAD
 from preview_generator.exception import UnavailablePreviewType
-=======
 from preview_generator.exception import UnsupportedMimeType
->>>>>>> f48032d4
 from preview_generator.manager import PreviewManager
 from sqlalchemy import desc
 from sqlalchemy import func
@@ -912,27 +909,17 @@
                         content_id=content_id
                     ),
                 )
-            jpg_preview_path = self.preview_manager.get_pdf_preview(
-                file_path,
-                page=page_number
-            )
-<<<<<<< HEAD
-        try:
             pdf_preview_path = self.preview_manager.get_pdf_preview(
                 file_path,
                 page=page_number
             )
         except UnavailablePreviewType as exc:
             raise TracimUnavailablePreviewType() from exc
-
-        return pdf_preview_path
-=======
         except UnsupportedMimeType as exc:
             raise UnavailablePreview(
                 'No preview available for content {}, revision {}'.format(content_id, revision_id) # nopep8
             ) from exc
-        return jpg_preview_path
->>>>>>> f48032d4
+        return pdf_preview_path
 
     def get_full_pdf_preview_path(self, revision_id: int) -> str:
         """
@@ -943,15 +930,12 @@
         file_path = self.get_one_revision_filepath(revision_id)
         try:
             pdf_preview_path = self.preview_manager.get_pdf_preview(file_path)
-<<<<<<< HEAD
         except UnavailablePreviewType as exc:
             raise TracimUnavailablePreviewType() from exc
-=======
         except UnsupportedMimeType as exc:
             raise UnavailablePreview(
                 'No preview available for revision {}'.format(revision_id)
             ) from exc
->>>>>>> f48032d4
         return pdf_preview_path
 
     def get_jpg_preview_allowed_dim(self) -> PreviewAllowedDim:
