--- conflicted
+++ resolved
@@ -2235,12 +2235,8 @@
             parent=parent,
         )
         item.raw_content = raw_content
-<<<<<<< HEAD
-        item.assignee = assignee
-=======
         if assignee:
-            item.assignee_id = assignee.user_id
->>>>>>> 0b0cf791
+            item.assignee = assignee
         self._session.add(item)
         self.save(item, ActionDescription.CREATION, do_notify=do_notify)
 
