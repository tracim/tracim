# -*- coding: utf-8 -*-
from contextlib import contextmanager
import datetime
import os
import re
import traceback
import typing

from depot.io.interfaces import StoredFile
from depot.io.utils import FileIntent
from depot.manager import DepotManager
from preview_generator.exception import UnavailablePreviewType
from preview_generator.exception import UnsupportedMimeType
from preview_generator.manager import PreviewManager
import sqlalchemy
from sqlalchemy import desc
from sqlalchemy import func
from sqlalchemy import or_
from sqlalchemy.orm import Query
from sqlalchemy.orm import aliased
from sqlalchemy.orm import joinedload
from sqlalchemy.orm.attributes import QueryableAttribute
from sqlalchemy.orm.attributes import get_history
from sqlalchemy.orm.exc import NoResultFound
from sqlalchemy.orm.session import Session
from sqlalchemy.sql.elements import and_
import transaction

from tracim_backend.app_models.contents import FOLDER_TYPE
from tracim_backend.app_models.contents import ContentType
from tracim_backend.app_models.contents import content_status_list
from tracim_backend.app_models.contents import content_type_list
from tracim_backend.config import CFG
from tracim_backend.exceptions import ContentFilenameAlreadyUsedInFolder
from tracim_backend.exceptions import ContentInNotEditableState
from tracim_backend.exceptions import ContentNotFound
from tracim_backend.exceptions import ContentTypeNotExist
from tracim_backend.exceptions import EmptyCommentContentNotAllowed
from tracim_backend.exceptions import EmptyLabelNotAllowed
from tracim_backend.exceptions import PageOfPreviewNotFound
from tracim_backend.exceptions import PreviewDimNotAllowed
from tracim_backend.exceptions import RevisionDoesNotMatchThisContent
from tracim_backend.exceptions import RevisionFilePathSearchFailedDepotCorrupted
from tracim_backend.exceptions import SameValueError
from tracim_backend.exceptions import TracimUnavailablePreviewType
from tracim_backend.exceptions import UnallowedSubContent
from tracim_backend.exceptions import UnavailablePreview
from tracim_backend.exceptions import WorkspacesDoNotMatch
from tracim_backend.lib.core.notifications import NotifierFactory
from tracim_backend.lib.utils.logger import logger
from tracim_backend.lib.utils.translation import Translator
from tracim_backend.lib.utils.utils import cmp_to_key
from tracim_backend.lib.utils.utils import current_date_for_filename
from tracim_backend.lib.utils.utils import preview_manager_page_format
from tracim_backend.lib.utils.sanitizer import HtmlSanitizer
from tracim_backend.lib.utils.sanitizer import HtmlSanitizerConfig
from tracim_backend.models.auth import User
from tracim_backend.models.context_models import ContentInContext
from tracim_backend.models.context_models import PreviewAllowedDim
from tracim_backend.models.context_models import RevisionInContext
from tracim_backend.models.data import ActionDescription
from tracim_backend.models.data import Content
from tracim_backend.models.data import ContentRevisionRO
from tracim_backend.models.data import NodeTreeItem
from tracim_backend.models.data import UserRoleInWorkspace
from tracim_backend.models.data import Workspace
from tracim_backend.models.revision_protection import new_revision

__author__ = "damien"


# TODO - G.M - 2018-07-24 - [Cleanup] Is this method already needed ?
def compare_content_for_sorting_by_type_and_name(content1: Content, content2: Content) -> int:
    """
    :param content1:
    :param content2:
    :return:    1 if content1 > content2
                -1 if content1 < content2
                0 if content1 = content2
    """

    if content1.type == content2.type:
        if content1.get_label().lower() > content2.get_label().lower():
            return 1
        elif content1.get_label().lower() < content2.get_label().lower():
            return -1
        return 0
    else:
        # TODO - D.A. - 2014-12-02 - Manage Content Types Dynamically
        content_type_order = [
            content_type_list.Folder.slug,
            content_type_list.Page.slug,
            content_type_list.Thread.slug,
            content_type_list.File.slug,
        ]

        content_1_type_index = content_type_order.index(content1.type)
        content_2_type_index = content_type_order.index(content2.type)
        result = content_1_type_index - content_2_type_index

        if result < 0:
            return -1
        elif result > 0:
            return 1
        else:
            return 0


# TODO - G.M - 2018-07-24 - [Cleanup] Is this method already needed ?
def compare_tree_items_for_sorting_by_type_and_name(
    item1: NodeTreeItem, item2: NodeTreeItem
) -> int:
    return compare_content_for_sorting_by_type_and_name(item1.node, item2.node)


class AddCopyRevisionsResult(object):
    def __init__(
        self,
        new_content: Content,
        new_children_dict: typing.Dict[int, Content],
        original_children_dict: typing.Dict[int, Content],
    ) -> None:
        self.new_content = new_content
        self.new_children_dict = new_children_dict  # dict key is original content id
        self.original_children_dict = original_children_dict  # dict key is original content id


class ContentApi(object):

    SEARCH_SEPARATORS = ",| "
    SEARCH_DEFAULT_RESULT_NB = 50

    # DISPLAYABLE_CONTENTS = (
    #     content_type_list.Folder.slug,
    #     content_type_list.File.slug,
    #     content_type_list.Comment.slug,
    #     content_type_list.Thread.slug,
    #     content_type_list.Page.slug,
    #     content_type_list.Page.slugLegacy,
    #     ContentType.MarkdownPage,
    # )

    def __init__(
        self,
        session: Session,
        current_user: typing.Optional[User],
        config: CFG,
        show_archived: bool = False,
        show_deleted: bool = False,
        show_temporary: bool = False,
        show_active: bool = True,
        all_content_in_treeview: bool = True,
        force_show_all_types: bool = False,
        disable_user_workspaces_filter: bool = False,
    ) -> None:
        self._session = session
        self._user = current_user
        self._config = config
        self._user_id = current_user.user_id if current_user else None
        self._show_archived = show_archived
        self._show_deleted = show_deleted
        self._show_temporary = show_temporary
        self._show_active = show_active
        self._show_all_type_of_contents_in_treeview = all_content_in_treeview
        self._force_show_all_types = force_show_all_types
        self._disable_user_workspaces_filter = disable_user_workspaces_filter
        self.preview_manager = PreviewManager(self._config.PREVIEW_CACHE_DIR, create_folder=True)
        default_lang = None
        if self._user:
            default_lang = self._user.lang
        self.translator = Translator(app_config=self._config, default_lang=default_lang)

    @contextmanager
    def show(
        self, show_archived: bool = False, show_deleted: bool = False, show_temporary: bool = False
    ) -> typing.Generator["ContentApi", None, None]:
        """
        Use this method as context manager to update show_archived,
        show_deleted and show_temporary properties during context.
        :param show_archived: show archived contents
        :param show_deleted:  show deleted contents
        :param show_temporary:  show temporary contents
        """
        previous_show_archived = self._show_archived
        previous_show_deleted = self._show_deleted
        previous_show_temporary = self._show_temporary

        try:
            self._show_archived = show_archived
            self._show_deleted = show_deleted
            self._show_temporary = show_temporary
            yield self
        finally:
            self._show_archived = previous_show_archived
            self._show_deleted = previous_show_deleted
            self._show_temporary = previous_show_temporary

    def get_content_in_context(self, content: Content) -> ContentInContext:
        return ContentInContext(content, self._session, self._config, self._user)

    def get_revision_in_context(self, revision: ContentRevisionRO) -> RevisionInContext:
        # TODO - G.M - 2018-06-173 - create revision in context object
        return RevisionInContext(revision, self._session, self._config, self._user)

    def _get_revision_join(self) -> sqlalchemy.sql.elements.BooleanClauseList:
        """
        Return the Content/ContentRevision query join condition
        :return: Content/ContentRevision query join condition
        """
        return and_(
            Content.id == ContentRevisionRO.content_id,
            ContentRevisionRO.revision_id
            == self._session.query(ContentRevisionRO.revision_id)
            .filter(ContentRevisionRO.content_id == Content.id)
            .order_by(ContentRevisionRO.revision_id.desc())
            .limit(1)
            .correlate(Content),
        )

    def get_canonical_query(self) -> Query:
        """
        Return the Content/ContentRevision base query who join these table on the last revision.
        :return: Content/ContentRevision Query
        """
        return self._session.query(Content).join(ContentRevisionRO, self._get_revision_join())

    # TODO - G.M - 2018-07-24 - [Cleanup] Is this method already needed ?
    @classmethod
    def sort_tree_items(cls, content_list: typing.List[NodeTreeItem]) -> typing.List[NodeTreeItem]:
        news = []
        for item in content_list:
            news.append(item)

        content_list.sort(key=cmp_to_key(compare_tree_items_for_sorting_by_type_and_name))

        return content_list

    # TODO - G.M - 2018-07-24 - [Cleanup] Is this method already needed ?
    @classmethod
    def sort_content(cls, content_list: typing.List[Content]) -> typing.List[Content]:
        content_list.sort(key=cmp_to_key(compare_content_for_sorting_by_type_and_name))
        return content_list

    def __real_base_query(self, workspace: Workspace = None) -> Query:
        result = self.get_canonical_query()

        # Exclude non displayable types
        if not self._force_show_all_types:
            result = result.filter(Content.type.in_(content_type_list.query_allowed_types_slugs()))

        if workspace:
            result = result.filter(Content.workspace_id == workspace.workspace_id)

        # Security layer: if user provided, filter
        # with user workspaces privileges
        if self._user and not self._disable_user_workspaces_filter:
            user = self._session.query(User).get(self._user_id)
            # Filter according to user workspaces
            workspace_ids = [
                r.workspace_id for r in user.roles if r.role >= UserRoleInWorkspace.READER
            ]
            result = result.filter(
                or_(
                    Content.workspace_id.in_(workspace_ids),
                    # And allow access to non workspace document when he is owner
                    and_(
                        Content.workspace_id == None, Content.owner_id == self._user_id
                    ),  # noqa: E711
                )
            )

        return result

    def _base_query(self, workspace: Workspace = None) -> Query:
        result = self.__real_base_query(workspace)

        if not self._show_active:
            result = result.filter(
                or_(Content.is_deleted == True, Content.is_archived == True)
            )  # noqa: E711
        if not self._show_deleted:
            result = result.filter(Content.is_deleted == False)  # noqa: E711

        if not self._show_archived:
            result = result.filter(Content.is_archived == False)  # noqa: E711

        if not self._show_temporary:
            result = result.filter(Content.is_temporary == False)  # noqa: E711

        return result

    def __revisions_real_base_query(self, workspace: Workspace = None) -> Query:
        result = self._session.query(ContentRevisionRO)

        # Exclude non displayable types
        if not self._force_show_all_types:
            result = result.filter(Content.type.in_(self.DISPLAYABLE_CONTENTS))

        if workspace:
            result = result.filter(ContentRevisionRO.workspace_id == workspace.workspace_id)

        if self._user:
            user = self._session.query(User).get(self._user_id)
            # Filter according to user workspaces
            workspace_ids = [
                r.workspace_id for r in user.roles if r.role >= UserRoleInWorkspace.READER
            ]
            result = result.filter(ContentRevisionRO.workspace_id.in_(workspace_ids))

        return result

    def _revisions_base_query(self, workspace: Workspace = None) -> Query:
        result = self.__revisions_real_base_query(workspace)

        if not self._show_deleted:
            result = result.filter(ContentRevisionRO.is_deleted == False)  # noqa: E711

        if not self._show_archived:
            result = result.filter(ContentRevisionRO.is_archived == False)  # noqa: E711

        if not self._show_temporary:
            result = result.filter(Content.is_temporary == False)  # noqa: E711

        return result

    def _hard_filtered_base_query(self, workspace: Workspace = None) -> Query:
        """
        If set to True, then filterign on is_deleted and is_archived will also
        filter parent properties. This is required for search() function which
        also search in comments (for example) which may be 'not deleted' while
        the associated content is deleted

        :param hard_filtering:
        :return:
        """
        result = self.__real_base_query(workspace)

        if not self._show_deleted:
            parent = aliased(Content)
            result = (
                result.join(parent, Content.parent)
                .filter(Content.is_deleted == False)  # noqa: E711
                .filter(parent.is_deleted == False)  # noqa: E711
            )

        if not self._show_archived:
            parent = aliased(Content)
            result = (
                result.join(parent, Content.parent)
                .filter(Content.is_archived == False)  # noqa: E711
                .filter(parent.is_archived == False)  # noqa: E711
            )

        if not self._show_temporary:
            parent = aliased(Content)
            result = (
                result.join(parent, Content.parent)
                .filter(Content.is_temporary == False)  # noqa: E711
                .filter(parent.is_temporary == False)  # noqa: E711
            )

        return result

    def get_base_query(self, workspace: Workspace) -> Query:
        return self._base_query(workspace)

    # TODO - G.M - 2018-07-17 - [Cleanup] Drop this method if unneeded
    # def get_child_folders(self, parent: Content=None, workspace: Workspace=None, filter_by_allowed_content_types: list=[], removed_item_ids: list=[], allowed_node_types=None) -> typing.List[Content]:
    #     """
    #     This method returns child items (folders or items) for left bar treeview.
    #
    #     :param parent:
    #     :param workspace:
    #     :param filter_by_allowed_content_types:
    #     :param removed_item_ids:
    #     :param allowed_node_types: This parameter allow to hide folders for which the given type of content is not allowed.
    #            For example, if you want to move a Page from a folder to another, you should show only folders that accept pages
    #     :return:
    #     """
    #     filter_by_allowed_content_types = filter_by_allowed_content_types or []  # FDV
    #     removed_item_ids = removed_item_ids or []  # FDV
    #
    #     if not allowed_node_types:
    #         allowed_node_types = [content_type_list.Folder.slug]
    #     elif allowed_node_types==content_type_list.Any_SLUG:
    #         allowed_node_types = ContentType.all()
    #
    #     parent_id = parent.content_id if parent else None
    #     folders = self._base_query(workspace).\
    #         filter(Content.parent_id==parent_id).\
    #         filter(Content.type.in_(allowed_node_types)).\
    #         filter(Content.content_id.notin_(removed_item_ids)).\
    #         all()
    #
    #     if not filter_by_allowed_content_types or \
    #                     len(filter_by_allowed_content_types)<=0:
    #         # Standard case for the left treeview: we want to show all contents
    #         # in the left treeview... so we still filter because for example
    #         # comments must not appear in the treeview
    #         return [folder for folder in folders \
    #                 if folder.type in ContentType.allowed_types_for_folding()]
    #
    #     # Now this is a case of Folders only (used for moving content)
    #     # When moving a content, you must get only folders that allow to be filled
    #     # with the type of content you want to move
    #     result = []
    #     for folder in folders:
    #         for allowed_content_type in filter_by_allowed_content_types:
    #
    #             is_folder = folder.type == content_type_list.Folder.slug
    #             content_type__allowed = folder.properties['allowed_content'][allowed_content_type] == True
    #
    #             if is_folder and content_type__allowed:
    #                 result.append(folder)
    #                 break
    #
    #     return result

    def _is_filename_available(
        self,
        filename: str,
        workspace: Workspace,
        parent: Content = None,
        exclude_content_id: int = None,
    ) -> bool:
        """
        Check if content label is free
        :param filename: content label
        :param workspace: workspace of the content
        :param parent: parent of the content
        :param exclude_content_id: exclude a specific content_id (useful
        to verify  other content for content update)
        :return: True if content label is available
        """
        # INFO - G.M - 2018-09-04 - Method should not be used by special content
        # with empty filename like comment.
        assert filename
        assert workspace
        label, file_extension = os.path.splitext(filename)
        query = self.get_base_query(workspace)

        if parent:
            query = query.filter(Content.parent_id == parent.content_id)
        else:
            query = query.filter(Content.parent_id == None)  # noqa: E711

        if exclude_content_id:
            query = query.filter(Content.content_id != exclude_content_id)
        query = query.filter(Content.workspace_id == workspace.workspace_id)

        nb_content_with_the_filename = query.filter(Content.file_name == filename).count()
        if nb_content_with_the_filename == 0:
            return True
        elif nb_content_with_the_filename == 1:
            return False
        else:
            critical_error_text = (
                "Something is wrong in the database ! "
                "Content filename should be unique "
                "in a same folder in database"
                "but you have {nb} content with "
                "filename {filename} "
                "in workspace {workspace_id}"
            )

            critical_error_text = critical_error_text.format(
                nb=nb_content_with_the_filename,
                filename=filename,
                workspace_id=workspace.workspace_id,
            )
            if parent:
                critical_error_text = "{text} and parent as content {parent_id}".format(
                    text=critical_error_text, parent_id=parent.parent_id
                )
            logger.critical(self, critical_error_text)
            return False

    def _prepare_filename(self, label: str, file_extension: str) -> str:
        """
        generate correct file_name from label and file_extension
        :return: valid
        """
        # TODO - G.M - 2018-10-11 - Find a way to
        # Refactor this in order to use same method
        # in both contentLib and .file_name of content
        return "{label}{file_extension}".format(label=label, file_extension=file_extension)

    def _is_filename_available_or_raise(
        self,
        filename: str,
        workspace: Workspace,
        parent: Content = None,
        exclude_content_id: int = None,
    ) -> bool:
        """
        Same as _is_filename_available but raise exception instead of
        returning boolean if content filename is already used
        """
        if self._is_filename_available(filename, workspace, parent, exclude_content_id):
            return True
        # INFO - G.M - 2018-10-11 - prepare exception message
        exception_message = (
            "A Content already exist with the same filename "
            "{filename}  in workspace {workspace_id}"
        )
        exception_message = exception_message.format(
            filename=filename, workspace_id=workspace.workspace_id
        )
        if parent:
            exception_message = "{text} and parent as content {parent_id}".format(
                text=exception_message, parent_id=parent.parent_id
            )
        raise ContentFilenameAlreadyUsedInFolder(exception_message)

    def create(
        self,
        content_type_slug: str,
        workspace: Workspace,
        parent: Content = None,
        label: str = "",
        filename: str = "",
        do_save=False,
        is_temporary: bool = False,
        do_notify=True,
    ) -> Content:
        # TODO - G.M - 2018-07-16 - raise Exception instead of assert
        assert content_type_slug != content_type_list.Any_SLUG
        assert not (label and filename)

        if (workspace and parent) and workspace.workspace_id != parent.workspace_id:
            raise WorkspacesDoNotMatch("new parent workspace and new workspace should be the same.")

        if content_type_slug == FOLDER_TYPE and not label:
            label = self.generate_folder_label(workspace, parent)

        # TODO BS 2018-08-13: Despite that workspace is required, create_comment
        # can call here with None. Must update create_comment tu require the
        # workspace.
        if not workspace and parent:
            workspace = parent.workspace
        content_type = content_type_list.get_one_by_slug(content_type_slug)

        self._check_valid_content_type_in_dir(content_type, parent, workspace)
        content = Content()
        if label:
            file_extension = ""
            if content_type.file_extension:
                file_extension = content_type.file_extension
            filename = self._prepare_filename(label, file_extension)
            self._is_filename_available_or_raise(filename, workspace, parent)
            # TODO - G.M - 2018-10-15 - Set file extension and label
            # explicitly instead of filename in order to have correct
            # label/file-extension separation.
            content.label = label
            content.file_extension = file_extension
        elif filename:
            self._is_filename_available_or_raise(filename, workspace, parent)
            # INFO - G.M - 2018-07-04 - File_name setting automatically
            # set label and file_extension
            content.file_name = filename
        else:
            if self._allow_empty_label(content_type_slug):
                # INFO - G.M - 2018-07-16 - Default label for comments is
                # empty string.
                content.label = ""
            else:
                raise EmptyLabelNotAllowed(
                    "Content of type {} should have a valid label".format(content_type_slug)
                )

        content.owner = self._user
        content.parent = parent

        content.workspace = workspace
        content.type = content_type.slug
        content.is_temporary = is_temporary
        content.revision_type = ActionDescription.CREATION

        if do_save:
            self._session.add(content)
            self.save(content, ActionDescription.CREATION, do_notify=do_notify)
        return content

    def create_comment(
        self,
        workspace: Workspace = None,
        parent: Content = None,
<<<<<<< HEAD
        content: str = '',
        do_save: bool = False,
        do_notify: bool = True
=======
        content: str = "",
        do_save=False,
        do_notify=True,
>>>>>>> 56eb9e01
    ) -> Content:
        # TODO: check parent allowed_type and workspace allowed_ type
        assert parent and parent.type != FOLDER_TYPE
        if not self.is_editable(parent):
            raise ContentInNotEditableState(
                "Can't create comment on content, you need to change his"
                "status or state (deleted/archived) before any change."
            )

        config = HtmlSanitizerConfig(
            tag_blacklist=['script'], tag_whitelist=list()
        )
        sanitizer = HtmlSanitizer(html_body=content, config=config)
        content = sanitizer.sanitize_html()
        if (not content) or sanitizer.html_is_empty():
            raise EmptyCommentContentNotAllowed()

        item = self.create(
            content_type_slug=content_type_list.Comment.slug,
            workspace=workspace,
            parent=parent,
            do_notify=False,
            do_save=False,
            label="",
        )
        item.description = content
        item.revision_type = ActionDescription.COMMENT

        if do_save:
            self.save(item, ActionDescription.COMMENT, do_notify=do_notify)
        return item

    def get_one_from_revision(
        self, content_id: int, content_type: str, workspace: Workspace = None, revision_id=None
    ) -> Content:
        """
        This method is a hack to convert a node revision item into a node
        :param content_id:
        :param content_type:
        :param workspace:
        :param revision_id:
        :return:
        """

        content = self.get_one(content_id, content_type, workspace)
        revision = (
            self._session.query(ContentRevisionRO)
            .filter(ContentRevisionRO.revision_id == revision_id)
            .one()
        )

        if revision.content_id == content.content_id:
            content.revision_to_serialize = revision.revision_id
        else:
            raise ValueError("Revision not found for given content")

        return content

    def get_one(
        self,
        content_id: int,
        content_type: str,
        workspace: Workspace = None,
        parent: Content = None,
        ignore_content_state_filter: bool = False,
    ) -> typing.Optional[Content]:

        if not content_id:
            return None

        if ignore_content_state_filter:
            base_request = self.__real_base_query(workspace)
        else:
            base_request = self._base_query(workspace)

        base_request = base_request.filter(Content.content_id == content_id)

        if content_type != content_type_list.Any_SLUG:
            base_request = base_request.filter(Content.type == content_type)

        if parent:
            base_request = base_request.filter(Content.parent_id == parent.content_id)

        try:
            content = base_request.one()
        except NoResultFound as exc:
            # TODO - G.M - 2018-07-16 - Add better support for all different
            # error case who can happened here
            # like content doesn't exist, wrong parent, wrong content_type, wrong workspace,
            # wrong access to this workspace, wrong base filter according
            # to content_status.
            raise ContentNotFound('Content "{}" not found in database'.format(content_id)) from exc
        return content

    def get_one_revision(
        self, revision_id: int = None, content: Content = None
    ) -> ContentRevisionRO:
        """
        This method allow us to get directly any revision with its id
        :param revision_id: The content's revision's id that we want to return
        :param content: The content related to the revision, if None do not
        check if revision is related to this content.
        :return: An item Content linked with the correct revision
        """
        assert revision_id is not None  # DYN_REMOVE

        revision = (
            self._session.query(ContentRevisionRO)
            .filter(ContentRevisionRO.revision_id == revision_id)
            .one()
        )
        if content and revision.content_id != content.content_id:
            raise RevisionDoesNotMatchThisContent(
                "revision {revision_id} is not a revision of content {content_id}".format(
                    revision_id=revision.revision_id, content_id=content.content_id
                )
            )
        return revision

    # INFO - A.P - 2017-07-03 - python file object getter
    # in case of we cook a version of preview manager that allows a pythonic
    # access to files
    # def get_one_revision_file(self, revision_id: int = None):
    #     """
    #     This function allows us to directly get a Python file object from its
    #     revision identifier.
    #     :param revision_id: The revision id of the file we want to return
    #     :return: The corresponding Python file object
    #     """
    #     revision = self.get_one_revision(revision_id)
    #     return DepotManager.get().get(revision.depot_file)

    def get_one_revision_filepath(self, revision_id: int = None) -> str:
        """
        This method allows us to directly get a file path from its revision
        identifier.
        :param revision_id: The revision id of the filepath we want to return
        :return: The corresponding filepath
        """
        try:
            revision = self.get_one_revision(revision_id)
            depot = DepotManager.get()
            depot_stored_file = depot.get(revision.depot_file)  # type: StoredFile
            depot_file_path = depot_stored_file._file_path  # type: str
            return depot_file_path
        except IOError as exc:
            raise RevisionFilePathSearchFailedDepotCorrupted(
                "IOError Unable to find Revision filepath." "File may be not available."
            ) from exc

    # TODO - G.M - 2018-09-04 - [Cleanup] Is this method already needed ?
    def get_one_by_label_and_parent(
        self, content_label: str, content_parent: Content = None
    ) -> Content:
        """
        This method let us request the database to obtain a Content with its name and parent
        :param content_label: Either the content's label or the content's filename if the label is None
        :param content_parent: The parent's content
        :param workspace: The workspace's content
        :return The corresponding Content
        """
        workspace = content_parent.workspace if content_parent else None
        query = self._base_query(workspace)
        parent_id = content_parent.content_id if content_parent else None
        query = query.filter(Content.parent_id == parent_id)

        file_name, file_extension = os.path.splitext(content_label)

        # TODO - G.M - 2018-09-04 - If this method is needed, it should be
        # rewritten in order to avoid content_type hardcoded code there
        try:
            return query.filter(
                or_(
                    and_(
                        Content.type == content_type_list.File.slug,
                        Content.label == file_name,
                        Content.file_extension == file_extension,
                    ),
                    and_(Content.type == content_type_list.Thread.slug, Content.label == file_name),
                    and_(Content.type == content_type_list.Page.slug, Content.label == file_name),
                    and_(
                        Content.type == content_type_list.Folder.slug,
                        Content.label == content_label,
                    ),
                )
            ).one()
        except NoResultFound as exc:
            raise ContentNotFound(
                'Content "{}" not found in database'.format(content_label)
            ) from exc

    # TODO - G.M - 2018-09-04 - [Cleanup] Is this method already needed ?
    def get_one_by_filename_and_parent_labels(
        self, content_label: str, workspace: Workspace, content_parent_labels: [str] = None
    ):
        """
        Return content with it's label, workspace and parents labels (optional)
        :param content_label: label of content (label or file_name)
        :param workspace: workspace containing all of this
        :param content_parent_labels: Ordered list of labels representing path
            of folder (without workspace label).
        E.g.: ['foo', 'bar'] for complete path /Workspace1/foo/bar folder
        :return: Found Content
        """
        query = self._base_query(workspace)
        parent_folder = None

        # Grab content parent folder if parent path given
        if content_parent_labels:
            parent_folder = self.get_folder_with_workspace_path_labels(
                content_parent_labels, workspace
            )

        # Build query for found content by label
        content_query = self.filter_query_for_content_label_as_path(
            query=query, filename=content_label
        )

        # Modify query to apply parent folder filter if any
        if parent_folder:
            content_query = content_query.filter(Content.parent_id == parent_folder.content_id)
        else:
            content_query = content_query.filter(Content.parent_id == None)  # noqa: E711

        # Filter with workspace
        content_query = content_query.filter(Content.workspace_id == workspace.workspace_id)

        # Return the content
        try:
            return content_query.order_by(Content.revision_id.desc()).one()
        except NoResultFound as exc:
            raise ContentNotFound(
                'Content "{}" not found in database'.format(content_label)
            ) from exc

    # TODO - G.M - 2018-07-24 - [Cleanup] Is this method already needed ?
    def get_folder_with_workspace_path_labels(
        self, path_labels: [str], workspace: Workspace
    ) -> Content:
        """
        Return a Content folder for given relative path.
        TODO BS 20161124: Not safe if web interface allow folder duplicate names
        :param path_labels: List of labels representing path of folder
        (without workspace label).
        E.g.: ['foo', 'bar'] for complete path /Workspace1/foo/bar folder
        :param workspace: workspace of folders
        :return: Content folder
        """
        query = self._base_query(workspace)
        folder = None

        for label in path_labels:
            # Filter query on label
            folder_query = query.filter(
                Content.type == content_type_list.Folder.slug,
                Content.label == label,
                Content.workspace_id == workspace.workspace_id,
            )

            # Search into parent folder (if already deep)
            if folder:
                folder_query = folder_query.filter(Content.parent_id == folder.content_id)
            else:
                folder_query = folder_query.filter(Content.parent_id == None)  # noqa: E711

            # Get thirst corresponding folder
            try:
                folder = folder_query.order_by(Content.revision_id.desc()).one()
            except NoResultFound:
                raise ContentNotFound("Folder not found")

        return folder

    # TODO - G.M - 2018-09-04 - [Cleanup] Is this method already needed ?
    def filter_query_for_content_label_as_path(
        self, query: Query, filename: str, is_case_sensitive: bool = False
    ) -> Query:
        """
        Apply normalised filters to found Content corresponding as given label.
        :param query: query to modify
        :param filename: label in this
        FILE version, use Content.file_name.
        :param is_case_sensitive: Take care about case or not
        :return: modified query
        """

        if is_case_sensitive:
            return query.filter((Content.label + Content.file_extension) == filename)
        return query.filter(
            func.lower(Content.label + Content.file_extension) == func.lower(filename)
        )

    def get_pdf_preview_path(
        self, content_id: int, revision_id: int, page_number: int, file_extension: str
    ) -> str:
        """
        Get pdf preview of revision of content
        :param content_id: id of content
        :param revision_id: id of content revision
        :param page_number: page number of the preview, useful for multipage
        content
        :param file_extension: file extension of the file
        :return: preview_path as string
        """
        try:
            file_path = self.get_one_revision_filepath(revision_id)
            page_number = preview_manager_page_format(page_number)
            if page_number >= self.preview_manager.get_page_nb(file_path, file_ext=file_extension):
                raise PageOfPreviewNotFound(
                    "page_number {page_number} of content {content_id} does not exist".format(
                        page_number=page_number, content_id=content_id
                    )
                )
            pdf_preview_path = self.preview_manager.get_pdf_preview(
                file_path, page=page_number, file_ext=file_extension
            )
        except PageOfPreviewNotFound as exc:
            # passthrough as this exception is already supported with
            # specific error code.
            raise exc
        except UnavailablePreviewType as exc:
            raise TracimUnavailablePreviewType() from exc
        except UnsupportedMimeType as exc:
            raise UnavailablePreview(
                "No preview available for content {}, revision {}".format(content_id, revision_id)
            ) from exc
        except RevisionFilePathSearchFailedDepotCorrupted as exc:
            logger.warning(
                self, "Unable to get revision filepath, depot is corrupted: {}".format(str(exc))
            )
            logger.warning(self, traceback.format_exc())
            raise UnavailablePreview(
                "No preview available for content {}, revision {}".format(content_id, revision_id)
            ) from exc
        except Exception as exc:
            logger.warning(
                self, "Unknown Preview_Generator Exception Occured : {}".format(str(exc))
            )
            logger.warning(self, traceback.format_exc())
            raise UnavailablePreview(
                "No preview available for content {}, revision {}".format(content_id, revision_id)
            ) from exc
        return pdf_preview_path

    def get_full_pdf_preview_path(self, revision_id: int, file_extension: str) -> str:
        """
        Get full(multiple page) pdf preview of revision of content
        :param revision_id: id of revision
                :param file_extension: file extension of the file
        :return: path of the full pdf preview of this revision
        """
        try:
            file_path = self.get_one_revision_filepath(revision_id)
            pdf_preview_path = self.preview_manager.get_pdf_preview(
                file_path, file_ext=file_extension
            )
        except UnavailablePreviewType as exc:
            raise TracimUnavailablePreviewType() from exc
        except UnsupportedMimeType as exc:
            raise UnavailablePreview(
                "No preview available for revision {}".format(revision_id)
            ) from exc
        except RevisionFilePathSearchFailedDepotCorrupted as exc:
            logger.warning(
                self, "Unable to get revision filepath, depot is corrupted: {}".format(str(exc))
            )
            logger.warning(self, traceback.format_exc())
            raise UnavailablePreview(
                "No preview available for revision {}".format(revision_id)
            ) from exc
        except Exception as exc:
            logger.warning(
                self, "Unknown Preview_Generator Exception Occured : {}".format(str(exc))
            )
            logger.warning(self, traceback.format_exc())
            raise UnavailablePreview(
                "No preview available for revision {}".format(revision_id)
            ) from exc
        return pdf_preview_path

    def get_jpg_preview_allowed_dim(self) -> PreviewAllowedDim:
        """
        Get jpg preview allowed dimensions and strict bool param.
        """
        return PreviewAllowedDim(
            self._config.PREVIEW__JPG__RESTRICTED_DIMS, self._config.PREVIEW__JPG__ALLOWED_DIMS
        )

    def get_jpg_preview_path(
        self,
        content_id: int,
        revision_id: int,
        page_number: int,
        file_extension: str,
        width: int = None,
        height: int = None,
    ) -> str:
        """
        Get jpg preview of revision of content
        :param content_id: id of content
        :param revision_id: id of content revision
        :param page_number: page number of the preview, useful for multipage
        content
        :param file_extension: file extension of the file
        :param width: width in pixel
        :param height: height in pixel
        :return: preview_path as string
        """
        try:
            file_path = self.get_one_revision_filepath(revision_id)
            page_number = preview_manager_page_format(page_number)
            if page_number >= self.preview_manager.get_page_nb(file_path, file_ext=file_extension):
                raise PageOfPreviewNotFound(
                    "page {page_number} of revision {revision_id} of content {content_id} does not exist".format(
                        page_number=page_number, revision_id=revision_id, content_id=content_id
                    )
                )
            if not width and not height:
                width = self._config.PREVIEW__JPG__ALLOWED_DIMS[0].width
                height = self._config.PREVIEW__JPG__ALLOWED_DIMS[0].height

            allowed_dim = False
            for preview_dim in self._config.PREVIEW__JPG__ALLOWED_DIMS:
                if width == preview_dim.width and height == preview_dim.height:
                    allowed_dim = True
                    break

            if not allowed_dim and self._config.PREVIEW__JPG__RESTRICTED_DIMS:
                raise PreviewDimNotAllowed(
                    "Size {width}x{height} is not allowed for jpeg preview".format(
                        width=width, height=height
                    )
                )
            jpg_preview_path = self.preview_manager.get_jpeg_preview(
                file_path, page=page_number, width=width, height=height, file_ext=file_extension
            )
        except (PreviewDimNotAllowed, PageOfPreviewNotFound) as exc:
            # passthrough as those exceptions are already supported with
            # specific error code.
            raise exc
        except UnsupportedMimeType as exc:
            raise UnavailablePreview(
                "No preview available for content {}, revision {}".format(content_id, revision_id)
            ) from exc
        except RevisionFilePathSearchFailedDepotCorrupted as exc:
            logger.warning(
                self, "Unable to get revision filepath, depot is corrupted: {}".format(str(exc))
            )
            logger.warning(self, traceback.format_exc())
            raise UnavailablePreview(
                "No preview available for content {}, revision {}".format(content_id, revision_id)
            ) from exc
        except Exception as exc:
            logger.warning(
                self, "Unknown Preview_Generator Exception Occured : {}".format(str(exc))
            )
            logger.warning(self, traceback.format_exc())
            raise UnavailablePreview(
                "No preview available for content {}, revision {}".format(content_id, revision_id)
            ) from exc
        return jpg_preview_path

    def _get_all_query(
        self,
        parent_ids: typing.List[int] = None,
        content_type_slug: str = content_type_list.Any_SLUG,
        workspace: Workspace = None,
        label: str = None,
        order_by_properties: typing.Optional[
            typing.List[typing.Union[str, QueryableAttribute]]
        ] = None,
        complete_path_to_id: int = None,
    ) -> Query:
        """
        Extended filter for better "get all data" query
        :param parent_ids: filter by parent_ids
        :param content_type_slug: filter by content_type slug
        :param workspace: filter by workspace
        :param complete_path_to_id: add all parent(root included) of content_id
        given there to parent_ids filter.
        :param order_by_properties: filter by properties can be both string of
        attribute or attribute of Model object from sqlalchemy(preferred way,
        QueryableAttribute object)
        :return: Query object
        """
        order_by_properties = order_by_properties or []  # FDV
        assert not parent_ids or isinstance(parent_ids, list)
        assert content_type_slug is not None
        assert not complete_path_to_id or isinstance(complete_path_to_id, int)
        resultset = self._base_query(workspace)

        # INFO - G.M - 2018-11-12 - Get list of all ancestror
        #  of content, workspace root included
        if complete_path_to_id:
            content = self.get_one(
                complete_path_to_id, content_type_list.Any_SLUG, ignore_content_state_filter=True
            )
            if content.parent_id:
                content = content.parent
                while content.parent_id:
                    parent_ids.append(content.content_id)
                    content = content.parent
                parent_ids.append(content.content_id)
            # TODO - G.M - 2018-11-12 - add workspace root to
            # parent_ids list when complete_path_to_id is set
            parent_ids.append(0)

        if content_type_slug != content_type_list.Any_SLUG:
            # INFO - G.M - 2018-07-05 - convert with
            #  content type object to support legacy slug
            content_type_object = content_type_list.get_one_by_slug(content_type_slug)
            all_slug_alias = [content_type_object.slug]
            if content_type_object.slug_alias:
                all_slug_alias.extend(content_type_object.slug_alias)
            resultset = resultset.filter(Content.type.in_(all_slug_alias))

        if parent_ids is False:
            resultset = resultset.filter(Content.parent_id == None)  # noqa: E711

        if parent_ids:
            # TODO - G.M - 2018-11-09 - Adapt list in order to deal with root
            # case properly
            allowed_parent_ids = []
            allow_root = False
            for parent_id in parent_ids:
                if parent_id == 0:
                    allow_root = True
                else:
                    allowed_parent_ids.append(parent_id)
            if allow_root:
                resultset = resultset.filter(
                    or_(
                        Content.parent_id.in_(allowed_parent_ids), Content.parent_id == None
                    )  # noqa: E711
                )
            else:
                resultset = resultset.filter(Content.parent_id.in_(allowed_parent_ids))
        if label:
            resultset = resultset.filter(Content.label.ilike("%{}%".format(label)))

        for _property in order_by_properties:
            resultset = resultset.order_by(_property)

        return resultset

    def get_all(
        self,
        parent_ids: typing.List[int] = None,
        content_type: str = content_type_list.Any_SLUG,
        workspace: Workspace = None,
        label: str = None,
        order_by_properties: typing.Optional[
            typing.List[typing.Union[str, QueryableAttribute]]
        ] = None,
        complete_path_to_id: int = None,
    ) -> typing.List[Content]:
        """
        Return all content using some filters
        :param parent_ids: filter by parent_id
        :param complete_path_to_id: filter by path of content_id
        (add all parent, root included to parent_ids filter)
        :param content_type: filter by content_type slug
        :param workspace: filter by workspace
        :param order_by_properties: filter by properties can be both string of
        attribute or attribute of Model object from sqlalchemy(preferred way,
        QueryableAttribute object)
        :return: List of contents
        """
        order_by_properties = order_by_properties or []  # FDV
        return self._get_all_query(
            parent_ids, content_type, workspace, label, order_by_properties, complete_path_to_id
        ).all()

    # TODO - G.M - 2018-07-17 - [Cleanup] Drop this method if unneeded
    # def get_children(self, parent_id: int, content_types: list, workspace: Workspace=None) -> typing.List[Content]:
    #     """
    #     Return parent_id childs of given content_types
    #     :param parent_id: parent id
    #     :param content_types: list of types
    #     :param workspace: workspace filter
    #     :return: list of content
    #     """
    #     resultset = self._base_query(workspace)
    #     resultset = resultset.filter(Content.type.in_(content_types))
    #
    #     if parent_id:
    #         resultset = resultset.filter(Content.parent_id==parent_id)
    #     if parent_id is False:
    #         resultset = resultset.filter(Content.parent_id == None)
    #
    #     return resultset.all()

    # TODO - G.M - 2018-07-17 - [Cleanup] Drop this method if unneeded
    # TODO find an other name to filter on is_deleted / is_archived
    def get_all_with_filter(
        self,
        parent_id: int = None,
        content_type: str = content_type_list.Any_SLUG,
        workspace: Workspace = None,
    ) -> typing.List[Content]:
        assert parent_id is None or isinstance(parent_id, int)  # DYN_REMOVE
        assert content_type is not None  # DYN_REMOVE
        assert isinstance(content_type, str)  # DYN_REMOVE

        resultset = self._base_query(workspace)

        if content_type != content_type_list.Any_SLUG:
            resultset = resultset.filter(Content.type == content_type)

        resultset = resultset.filter(Content.is_deleted == self._show_deleted)
        resultset = resultset.filter(Content.is_archived == self._show_archived)
        resultset = resultset.filter(Content.is_temporary == self._show_temporary)

        resultset = resultset.filter(Content.parent_id == parent_id)

        return resultset.all()

    # TODO - G.M - 2018-07-24 - [Cleanup] Is this method already needed ?
    def get_all_without_exception(
        self, content_type: str, workspace: Workspace = None
    ) -> typing.List[Content]:
        assert content_type is not None  # DYN_REMOVE

        resultset = self._base_query(workspace)

        if content_type != content_type_list.Any_SLUG:
            resultset = resultset.filter(Content.type == content_type)

        return resultset.all()

    # def get_last_unread(
    #     self, parent_id: int, content_type: str, workspace: Workspace = None, limit=10
    # ) -> typing.List[Content]:
    #     assert parent_id is None or isinstance(parent_id, int)  # DYN_REMOVE
    #     assert content_type is not None  # DYN_REMOVE
    #     assert isinstance(content_type, str)  # DYN_REMOVE
    #
    #     read_revision_ids = self._session.query(RevisionReadStatus.revision_id).filter(
    #         RevisionReadStatus.user_id == self._user_id
    #     )
    #
    #     not_read_revisions = (
    #         self._revisions_base_query(workspace)
    #         .filter(~ContentRevisionRO.revision_id.in_(read_revision_ids))
    #         .filter(ContentRevisionRO.workspace_id == Workspace.workspace_id)
    #         .filter(Workspace.is_deleted.is_(False))
    #         .subquery()
    #     )

    # TODO - G.M - 2018-07-17 - [Cleanup] Drop this method if unneeded
    # def get_all_without_exception(self, content_type: str, workspace: Workspace=None) -> typing.List[Content]:
    #     assert content_type is not None# DYN_REMOVE
    #
    #     resultset = self._base_query(workspace)
    #
    #     if content_type != content_type_list.Any_SLUG:
    #         resultset = resultset.filter(Content.type==content_type)
    #
    #     return resultset.all()

    def get_last_active(
        self,
        workspace: Workspace = None,
        limit: typing.Optional[int] = None,
        before_content: typing.Optional[Content] = None,
        content_ids: typing.Optional[typing.List[int]] = None,
    ) -> typing.List[Content]:
        """
        get contents list sorted by last update
        (last modification of content itself or one of this comment)
        :param workspace: Workspace to check
        :param limit: maximum number of elements to return
        :param before_content: last_active content are only those updated
         before this content given.
        :param content_ids: restrict selection to some content ids and
        related Comments
        :return: list of content
        """

        resultset = self._get_all_query(workspace=workspace)
        if content_ids:
            resultset = resultset.filter(
                or_(
                    Content.content_id.in_(content_ids),
                    and_(
                        Content.parent_id.in_(content_ids),
                        Content.type == content_type_list.Comment.slug,
                    ),
                )
            )

        resultset = resultset.order_by(
            desc(ContentRevisionRO.updated),
            desc(ContentRevisionRO.revision_id),
            desc(ContentRevisionRO.content_id),
        )

        active_contents = []
        too_recent_content = []
        before_content_find = False
        for content in resultset:
            related_active_content = None
            if content_type_list.Comment.slug == content.type:
                related_active_content = content.parent
            else:
                related_active_content = content

            # INFO - G.M - 2018-08-10 - re-apply general filters here to avoid
            # issue with comments
            if not self._show_deleted and related_active_content.is_deleted:
                continue
            if not self._show_archived and related_active_content.is_archived:
                continue

            if (
                related_active_content not in active_contents
                and related_active_content not in too_recent_content
            ):

                if not before_content or before_content_find:
                    active_contents.append(related_active_content)
                else:
                    too_recent_content.append(related_active_content)

                if before_content and related_active_content == before_content:
                    before_content_find = True

            if limit and len(active_contents) >= limit:
                break

        return active_contents

    def _set_allowed_content(self, content: Content, allowed_content_dict: dict) -> Content:
        """
        :param content: the given content instance
        :param allowed_content_dict: must be something like this:
            dict(
                folder = True
                thread = True,
                file = False,
                page = True
            )
        :return: content
        """
        properties = content.properties.copy()
        if set(properties["allowed_content"]) == set(allowed_content_dict):
            raise SameValueError("Content allowed content did not change")
        properties["allowed_content"] = allowed_content_dict
        content.properties = properties
        return content

    def set_allowed_content(
        self, content: Content, allowed_content_type_slug_list: typing.List[str]
    ) -> Content:
        """
        :param content: the given content instance
        :param allowed_content_type_slug_list: list of content_type_slug to
        accept as subcontent.
        :return: nothing
        """
        allowed_content_dict = {}
        for allowed_content_type_slug in allowed_content_type_slug_list:
            if allowed_content_type_slug not in content_type_list.endpoint_allowed_types_slug():
                raise ContentTypeNotExist(
                    "Content_type {} does not exist".format(allowed_content_type_slug)
                )
            allowed_content_dict[allowed_content_type_slug] = True

        return self._set_allowed_content(content, allowed_content_dict)

    def restore_content_default_allowed_content(self, content: Content) -> None:
        """
        Return to default allowed_content_types
        :param content: the given content instance
        :return: nothing
        """
        if content._properties and "allowed_content" in content._properties:
            properties = content.properties.copy()
            del properties["allowed_content"]
            content.properties = properties

    def set_status(self, content: Content, new_status: str):
        if new_status in content_status_list.get_all_slugs_values():
            content.status = new_status
            content.revision_type = ActionDescription.STATUS_UPDATE
        else:
            raise ValueError("The given value {} is not allowed".format(new_status))

    def move(
        self,
        item: Content,
        new_parent: Content,
        must_stay_in_same_workspace: bool = True,
        new_workspace: Workspace = None,
    ) -> None:
        self._move_current(item, new_parent, must_stay_in_same_workspace, new_workspace)
        self.save(item)
        self._move_children_content_to_new_workspace(item, new_workspace)

    def _move_current(
        self,
        item: Content,
        new_parent: Content,
        must_stay_in_same_workspace: bool = True,
        new_workspace: Workspace = None,
    ) -> None:
        """
        Move only current content, use _move_children_content_to_new_workspace
        to fix workspace_id of children.
        """

        if must_stay_in_same_workspace:
            if new_parent and new_parent.workspace_id != item.workspace_id:
                raise ValueError("the item should stay in the same workspace")

        if not new_workspace:
            new_workspace = new_parent.workspace

        if new_parent and new_parent.workspace_id != new_workspace.workspace_id:
            raise WorkspacesDoNotMatch("new parent workspace and new workspace should be the same.")

        # INFO - G.M - 2018-12-11 - We allow renaming existing wrong file
        # but not adding new content of wrong type.
        if new_parent and new_parent != item.parent:
            content_type = content_type_list.get_one_by_slug(item.type)
            self._check_valid_content_type_in_dir(content_type, new_parent, new_workspace)

        item.parent = new_parent
        if new_workspace:
            item.workspace = new_workspace
        else:
            if new_parent:
                item.workspace = new_parent.workspace
        content_type_slug = item.type
        if item.file_name:
            self._is_filename_available_or_raise(
                item.file_name, item.workspace, item.parent, exclude_content_id=item.content_id
            )
        elif self._allow_empty_label(content_type_slug):
            # INFO - G.M - 2019-04-29 - special content like "Comment"
            # which allow empty filename should not
            # check filename availability
            pass
        else:
            # INFO - G.M - 2019-04-29 - this case should not happened if data are correct
            raise EmptyLabelNotAllowed(
                "content {} of type {} should always have a label "
                "and a valid filename".format(item.content_id, content_type_slug)
            )
        item.revision_type = ActionDescription.MOVE

    def _get_allowed_content_type(
        self, allowed_content_dict: typing.Dict[str, str]
    ) -> typing.List[ContentType]:
        allowed_content_type = []  # type: typing.List[ContentType]
        for slug, value in allowed_content_dict.items():
            if value:
                try:
                    content_type = content_type_list.get_one_by_slug(slug)
                    allowed_content_type.append(content_type)
                except ContentTypeNotExist:
                    pass
        return allowed_content_type

    def _check_valid_content_type_in_dir(
        self, content_type: ContentType, parent: Content, workspace: Workspace
    ) -> None:
        if parent:
            assert workspace == parent.workspace
            if parent.properties and "allowed_content" in parent.properties:
                if content_type not in self._get_allowed_content_type(
                    parent.properties["allowed_content"]
                ):
                    raise UnallowedSubContent(
                        " SubContent of type {subcontent_type}  not allowed in content {content_id}".format(
                            subcontent_type=content_type.slug, content_id=parent.content_id
                        )
                    )
        if workspace:
            if content_type not in workspace.get_allowed_content_types():
                raise UnallowedSubContent(
                    " SubContent of type {subcontent_type}  not allowed in workspace {content_id}".format(
                        subcontent_type=content_type.slug, content_id=workspace.workspace_id
                    )
                )

    def copy(
        self,
        item: Content,
        new_parent: Content = None,
        new_label: str = None,
        new_workspace: Workspace = None,
        new_file_extension: str = None,
        do_save: bool = True,
        do_notify: bool = True,
    ) -> Content:
        """
        Copy all content, revision and children included (children are included
        recursively).
        :param item: Item to copy
        :param new_parent: new parent of the new copied item
        :param new_label: new label of the new copied item
        :param do_notify: notify copy or not
        :return: Newly copied item
        """
        if (not new_parent and not new_label and not new_file_extension and not new_workspace) or (
            new_parent == item.parent
            and new_label == item.label
            and new_file_extension == item.file_extension
            and item.workspace == new_workspace
        ):
            # TODO - G.M - 08-03-2018 - Use something else than value error
            raise ValueError("You can't copy file into itself")

        if (new_workspace and new_parent) and new_parent.workspace_id != new_workspace.workspace_id:
            raise WorkspacesDoNotMatch("new parent workspace and new workspace should be the same.")

        if new_parent:
            workspace = new_parent.workspace
            parent = new_parent
        elif new_workspace:
            workspace = new_workspace
            parent = None
        else:
            workspace = item.workspace
            parent = item.parent

        # INFO - G.M - 2018-12-11 - Do not allow copy file in a dir where
        # this kind of content is not allowed.
        if parent:
            content_type = content_type_list.get_one_by_slug(item.type)
            self._check_valid_content_type_in_dir(content_type, parent, workspace)
        label = new_label or item.label
        if new_file_extension is not None:
            file_extension = new_file_extension
        else:
            file_extension = item.file_extension

        filename = self._prepare_filename(label, file_extension)
        content_type_slug = item.type
        if filename:
            self._is_filename_available_or_raise(filename, workspace, parent)
        elif self._allow_empty_label(content_type_slug):
            # INFO - G.M - 2019-04-29 - special content like "Comment"
            # which allow empty filename should not
            # check filename availability
            pass
        else:
            # INFO - G.M - 2019-04-29 - this case should not happened if data are correct
            raise EmptyLabelNotAllowed(
                "content {} of type {} should always have a label "
                "and a valid filename".format(item.content_id, content_type_slug)
            )

        copy_result = self._copy(item, parent)
        copy_result = self._add_copy_revisions(
            item,
            copy_result.new_content,
            copy_result.original_children_dict,
            copy_result.new_children_dict,
            parent,
            label,
            workspace,
            file_extension,
            do_save,
            do_notify,
        )
        return copy_result.new_content

    def _copy(self, content: Content, new_parent: Content = None) -> AddCopyRevisionsResult:
        """
        Create new content for content and his children, recreate all revision in order and
        return all these new content
        :param content: original root content of copy
        :param new_parent: new parent of root content of copy
        :return: new content created based on original root content,
        dict of new children content and original children content with original content id as key.
        """
        new_content = Content()
        # INFO - G.M - 2019-04-30 - we store all children content created and old content id of them
        # to be able to retrieve them for applying new revisions on them easily. key of dict is
        # original content_id.
        new_content_children = {}  # type: typing.Dict[int,Content]
        # INFO - G.M - 2019-04-30 - we store alse old content of children to allow applying new
        # revision related to old data. key of dict is original content id.
        original_content_children = {}  # type: typing.Dict[int,Content]

        for rev in content.get_tree_revisions():
            if rev.content_id == content.content_id:
                related_content = new_content
                related_parent = new_parent
            else:
                # INFO - G.M - 2019-04-30 - if we retrieve a revision without a new content related yet
                # we create it.
                if rev.content_id not in new_content_children:
                    new_content_children[rev.content_id] = Content()
                    original_content_children[rev.content_id] = rev.node
                related_content = new_content_children[rev.content_id]  # type: Content
                if rev.parent_id == content.content_id:
                    related_parent = new_content
                else:
                    related_parent = new_content_children[rev.parent_id]
            # INFO - G.M - 2019-04-30 - copy of revision itself.
            cpy_rev = ContentRevisionRO.copy(rev, related_parent)
            related_content.revisions.append(cpy_rev)
            self._session.add(related_content)
            self._session.flush()
        return AddCopyRevisionsResult(
            new_content=new_content,
            new_children_dict=new_content_children,
            original_children_dict=original_content_children,
        )

    def _add_copy_revisions(
        self,
        original_content: Content,
        new_content: Content,
        original_content_children,
        new_content_children,
        new_parent: Content = None,
        new_label: str = None,
        new_workspace: Workspace = None,
        new_file_extension: str = None,
        do_save: bool = True,
        do_notify: bool = True,
    ) -> AddCopyRevisionsResult:
        """
        Add copy revision for all new content
        :param original_content: original content of root content in copy
        :param new_content: new content of new root content in copy
        :param original_content_children: original contents of children of root content in copy
        :param new_content_children: new contents of children of root content in copy
        :param new_parent: new parent of root content
        :param new_label: new label of root content
        :param new_workspace: new workspace all new content
        :param new_file_extension: new file_extension for root content
        :return: new content created based on root content,
        dict of new children content and original children content with original content id as key.
        """
        for original_content_id, new_child in new_content_children.items():
            original_child = original_content_children[original_content_id]
            with new_revision(
                session=self._session,
                tm=transaction.manager,
                content=new_child,
                force_create_new_revision=True,
            ) as rev:
                rev.workspace = new_workspace
                rev.revision_type = ActionDescription.COPY
                properties = rev.properties.copy()
                properties["origin"] = {
                    "content": original_child.id,
                    "revision": original_child.last_revision.revision_id,
                }
                rev.properties = properties
            self.save(new_child, ActionDescription.COPY, do_notify=False)
        with new_revision(
            session=self._session,
            tm=transaction.manager,
            content=new_content,
            force_create_new_revision=True,
        ) as rev:
            rev.parent = new_parent
            rev.workspace = new_workspace
            rev.label = new_label
            rev.file_extension = new_file_extension
            rev.revision_type = ActionDescription.COPY
            properties = rev.properties.copy()
            properties["origin"] = {
                "content": original_content.id,
                "revision": original_content.last_revision.revision_id,
            }
            rev.properties = properties
        if do_save:
            self.save(new_content, ActionDescription.COPY, do_notify=do_notify)
        return AddCopyRevisionsResult(
            new_content=new_content,
            new_children_dict=new_content_children,
            original_children_dict=original_content_children,
        )

    def _move_children_content_to_new_workspace(self, item: Content, new_workspace: Workspace):
        """
        Change workspace_id of all children of content according to new_workspace
        given. This is needed for proper move from one workspace to another
        """
        for child in item.children:
            if child.workspace_id != new_workspace.workspace_id:
                with new_revision(session=self._session, tm=transaction.manager, content=child):
                    self.move(
                        child,
                        new_parent=item,
                        new_workspace=new_workspace,
                        must_stay_in_same_workspace=False,
                    )
                    self.save(child)
                self._move_children_content_to_new_workspace(child, new_workspace)
        return

    def is_editable(self, item: Content) -> bool:
        return not item.is_readonly and item.is_active and item.get_status().is_editable()

    def update_container_content(
        self,
        item: Content,
        allowed_content_type_slug_list: typing.List[str],
        new_label: str,
        new_content: str = None,
    ):
        """
        Update a container content like folder
        :param item: content
        :param item: content
        :param new_label: new label of content
        :param new_content: new raw text content/description of content
        :param allowed_content_type_slug_list: list of allowed subcontent type
         of content.
        :return:
        """
        try:
            item = self.set_allowed_content(item, allowed_content_type_slug_list)
            content_has_changed = True
        except SameValueError:
            content_has_changed = False
        item = self.update_content(item, new_label, new_content, force_update=content_has_changed)

        return item

    def update_content(
        self, item: Content, new_label: str, new_content: str = None, force_update=False
    ) -> Content:
        """
        Update a content
        :param item: content
        :param new_label: new label of content
        :param new_content: new raw text content/description of content
        :param force_update: don't raise SameValueError if value does not change
        :return: updated content
        """
        if not self.is_editable(item):
            raise ContentInNotEditableState(
                "Can't update not editable file, you need to change his status or state (deleted/archived) before any change."
            )
        if not force_update:
            if item.label == new_label and item.description == new_content:
                # TODO - G.M - 20-03-2018 - Fix internatization for webdav access.
                # Internatization disabled in libcontent for now.
                raise SameValueError("The content did not changed")
        if not new_label:
            raise EmptyLabelNotAllowed()

        label = new_label or item.label
        filename = self._prepare_filename(label, item.file_extension)
        content_type_slug = item.type
        if filename:
            self._is_filename_available_or_raise(
                filename, item.workspace, item.parent, exclude_content_id=item.content_id
            )
        elif self._allow_empty_label(content_type_slug):
            # INFO - G.M - 2019-04-29 - special content like "Comment"
            # which allow empty filename should not
            # check filename availability
            pass
        else:
            # INFO - G.M - 2019-04-29 - this case should not happened if data are correct
            raise EmptyLabelNotAllowed(
                "content {} of type {} should always have a label "
                "and a valid filename".format(item.content_id, content_type_slug)
            )

        item.owner = self._user
        item.label = new_label
        item.description = (
            new_content if new_content else item.description
        )  # TODO: convert urls into links
        item.revision_type = ActionDescription.EDITION
        return item

    def update_file_data(
        self, item: Content, new_filename: str, new_mimetype: str, new_content: bytes
    ) -> Content:
        if not self.is_editable(item):
            raise ContentInNotEditableState(
                "Can't update not editable file, you need to change his status or state (deleted/archived) before any change."
            )
        # FIXME - G.M - 2018-09-25 - Repair and do a better same content check,
        # as pyramid behaviour use buffered object
        # new_content == item.depot_file.file.read() case cannot happened using
        # whenever new_content.read() == item.depot_file.file.read().
        # as this behaviour can create struggle with big file, simple solution
        # using read can be used everytime.
        # if new_mimetype == item.file_mimetype and \
        #         new_content == item.depot_file.file.read():
        #     raise SameValueError('The content did not changed')
        item.owner = self._user
        content_type_slug = item.type
        if new_filename:
            self._is_filename_available_or_raise(
                new_filename, item.workspace, item.parent, exclude_content_id=item.content_id
            )
        elif self._allow_empty_label(content_type_slug):
            # INFO - G.M - 2019-04-29 - special content like "Comment"
            # which allow empty filename should not
            # check filename availability
            pass
        else:
            # INFO - G.M - 2019-04-29 - this case should not happened if data are correct
            raise EmptyLabelNotAllowed(
                "content {} of type {} should always have a label "
                "and a valid filename".format(item.content_id, content_type_slug)
            )
        item.file_name = new_filename
        item.file_mimetype = new_mimetype
        item.depot_file = FileIntent(new_content, new_filename, new_mimetype)
        item.revision_type = ActionDescription.REVISION
        return item

    def archive(self, content: Content):
        content.owner = self._user
        content.is_archived = True
        # TODO - G.M - 12-03-2018 - Inspect possible label conflict problem
        # INFO - G.M - 12-03-2018 - Set label name to avoid trouble when
        # un-archiving file.
        label = "{label}-{action}-{date}".format(
            label=content.label, action="archived", date=current_date_for_filename()
        )
        filename = self._prepare_filename(label, content.file_extension)
        # INFO - G.M - 2019-04-29 - filename already exist here, for special type
        # comment too, so we can allow check filename for all content
        self._is_filename_available_or_raise(
            filename, content.workspace, content.parent, exclude_content_id=content.content_id
        )
        content.file_name = filename
        content.revision_type = ActionDescription.ARCHIVING

    def unarchive(self, content: Content):
        content.owner = self._user
        content.is_archived = False
        content.revision_type = ActionDescription.UNARCHIVING

    def delete(self, content: Content):
        content.owner = self._user
        content.is_deleted = True
        # TODO - G.M - 12-03-2018 - Inspect possible label conflict problem
        # INFO - G.M - 12-03-2018 - Set label name to avoid trouble when
        # un-deleting file.
        label = "{label}-{action}-{date}".format(
            label=content.label, action="deleted", date=current_date_for_filename()
        )
        filename = self._prepare_filename(label, content.file_extension)
        # INFO - G.M - 2019-04-29 - filename already exist here, for special type
        # comment too, so we can allow check filename for all content
        self._is_filename_available_or_raise(
            filename, content.workspace, content.parent, exclude_content_id=content.content_id
        )
        content.file_name = filename
        content.revision_type = ActionDescription.DELETION

    def undelete(self, content: Content):
        content.owner = self._user
        content.is_deleted = False
        content.revision_type = ActionDescription.UNDELETION

    def get_preview_page_nb(self, revision_id: int, file_extension: str) -> typing.Optional[int]:
        try:
            file_path = self.get_one_revision_filepath(revision_id)
            nb_pages = self.preview_manager.get_page_nb(file_path, file_ext=file_extension)
        except UnsupportedMimeType:
            return None
        except RevisionFilePathSearchFailedDepotCorrupted as exc:
            logger.warning(
                self, "Unable to get revision filepath, depot is corrupted: {}".format(str(exc))
            )
            logger.warning(self, traceback.format_exc())
            return None
        except Exception as e:
            logger.warning(self, "Unknown Preview_Generator Exception Occured : {}".format(str(e)))
            logger.warning(self, traceback.format_exc())
            return None
        return nb_pages

    def has_pdf_preview(self, revision_id: int, file_extension: str) -> bool:
        try:
            file_path = self.get_one_revision_filepath(revision_id)
            return self.preview_manager.has_pdf_preview(file_path, file_ext=file_extension)
        except UnsupportedMimeType:
            return False
        except RevisionFilePathSearchFailedDepotCorrupted as exc:
            logger.warning(
                self, "Unable to get revision filepath, depot is corrupted: {}".format(str(exc))
            )
            logger.warning(self, traceback.format_exc())
            return False
        except Exception as e:
            logger.warning(self, "Unknown Preview_Generator Exception Occured : {}".format(str(e)))
            logger.warning(self, traceback.format_exc())
            return False

    def has_jpeg_preview(self, revision_id: int, file_extension: str) -> bool:
        try:
            file_path = self.get_one_revision_filepath(revision_id)
            return self.preview_manager.has_jpeg_preview(file_path, file_ext=file_extension)
        except UnsupportedMimeType:
            return False
        except RevisionFilePathSearchFailedDepotCorrupted as exc:
            logger.warning(
                self, "Unable to get revision filepath, depot is corrupted: {}".format(str(exc))
            )
            logger.warning(self, traceback.format_exc())
            return False
        except Exception as e:
            logger.warning(self, "Unknown Preview_Generator Exception Occured : {}".format(str(e)))
            logger.warning(self, traceback.format_exc())
            return False

    def mark_read__all(
        self, read_datetime: datetime = None, do_flush: bool = True, recursive: bool = True
    ) -> None:
        """
        Read content of all workspace visible for the user.
        :param read_datetime: date of readigin
        :param do_flush: flush database
        :param recursive: mark read subcontent too
        :return: nothing
        """
        return self.mark_read__workspace(None, read_datetime, do_flush, recursive)

    def mark_read__workspace(
        self,
        workspace: Workspace,
        read_datetime: datetime = None,
        do_flush: bool = True,
        recursive: bool = True,
    ) -> None:
        """
        Read content of a workspace visible for the user.
        :param read_datetime: date of readigin
        :param do_flush: flush database
        :param recursive: mark read subcontent too
        :return: nothing
        """
        itemset = self.get_last_active(workspace)
        for item in itemset:
            if item.has_new_information_for(self._user):
                self.mark_read(item, read_datetime, do_flush, recursive)

    def mark_read(
        self,
        content: Content,
        read_datetime: datetime = None,
        do_flush: bool = True,
        recursive: bool = True,
    ) -> Content:
        """
        Read content for the user.
        :param read_datetime: date of readigin
        :param do_flush: flush database
        :param recursive: mark read subcontent too
        :return: nothing
        """
        assert self._user
        assert content

        # The algorithm is:
        # 1. define the read datetime
        # 2. update all revisions related to current Content
        # 3. do the same for all child revisions
        #    (ie parent_id is content_id of current content)

        if not read_datetime:
            read_datetime = datetime.datetime.now()

        viewed_revisions = (
            self._session.query(ContentRevisionRO)
            .filter(ContentRevisionRO.content_id == content.content_id)
            .all()
        )

        for revision in viewed_revisions:
            revision.read_by[self._user] = read_datetime

        if recursive:
            # mark read :
            # - all children
            # - parent stuff (if you mark a comment as read,
            #                 then you have seen the parent)
            # - parent comments
            for child in content.get_valid_children():
                self.mark_read(child, read_datetime=read_datetime, do_flush=False)

            if content_type_list.Comment.slug == content.type:
                self.mark_read(
                    content.parent, read_datetime=read_datetime, do_flush=False, recursive=False
                )
                for comment in content.parent.get_comments():
                    if comment != content:
                        self.mark_read(
                            comment, read_datetime=read_datetime, do_flush=False, recursive=False
                        )

        if do_flush:
            self.flush()

        return content

    def mark_unread(self, content: Content, do_flush=True) -> Content:
        assert self._user
        assert content

        revisions = (
            self._session.query(ContentRevisionRO)
            .filter(ContentRevisionRO.content_id == content.content_id)
            .all()
        )

        for revision in revisions:
            try:
                del revision.read_by[self._user]
            except KeyError:
                pass

        for child in content.get_valid_children():
            self.mark_unread(child, do_flush=False)

        if do_flush:
            self.flush()

        return content

    def flush(self):
        self._session.flush()

    def save(self, content: Content, action_description: str = None, do_flush=True, do_notify=True):
        """
        Save an object, flush the session and set the revision_type property
        :param content:
        :param action_description:
        :return:
        """
        assert (
            action_description is None or action_description in ActionDescription.allowed_values()
        )

        if not action_description:
            # See if the last action has been modified
            if (
                content.revision_type is None
                or len(get_history(content.revision, "revision_type")) <= 0
            ):
                # The action has not been modified, so we set it to default edition
                action_description = ActionDescription.EDITION

        if action_description:
            content.revision_type = action_description

        if do_flush:
            # INFO - 2015-09-03 - D.A.
            # There are 2 flush because of the use
            # of triggers for content creation
            #
            # (when creating a content, actually this is an insert of a new
            # revision in content_revisions ; so the mark_read operation need
            # to get full real data from database before to be prepared.

            self._session.add(content)
            self._session.flush()

            # TODO - 2015-09-03 - D.A. - Do not use triggers
            # We should create a new ContentRevisionRO object instead of Content
            # This would help managing view/not viewed status
            self.mark_read(content, do_flush=True)

        if do_notify:
            self.do_notify(content)

    def do_notify(self, content: Content):
        """
        Allow to force notification for a given content. By default, it is
        called during the .save() operation
        :param content:
        :return:
        """
        NotifierFactory.create(
            config=self._config, current_user=self._user, session=self._session
        ).notify_content_update(content)

    def get_keywords(self, search_string, search_string_separators=None) -> [str]:
        """
        :param search_string: a list of coma-separated keywords
        :return: a list of str (each keyword = 1 entry
        """

        search_string_separators = search_string_separators or ContentApi.SEARCH_SEPARATORS

        keywords = []
        if search_string:
            keywords = [
                keyword.strip() for keyword in re.split(search_string_separators, search_string)
            ]

        return keywords

    def search(self, keywords: [str]) -> Query:
        """
        :return: a sorted list of Content items
        """

        if len(keywords) <= 0:
            return None

        filter_group_label = list(
            Content.label.ilike("%{}%".format(keyword)) for keyword in keywords
        )
        filter_group_desc = list(
            Content.description.ilike("%{}%".format(keyword)) for keyword in keywords
        )
        title_keyworded_items = (
            self._hard_filtered_base_query()
            .filter(or_(*(filter_group_label + filter_group_desc)))
            .options(joinedload("children_revisions"))
            .options(joinedload("parent"))
        )

        return title_keyworded_items

    def get_all_types(self) -> typing.List[ContentType]:
        labels = content_type_list.endpoint_allowed_types_slug()
        content_types = []
        for label in labels:
            content_types.append(content_type_list.get_one_by_slug(label))

        return content_types

    # TODO - G.M - 2018-07-24 - [Cleanup] Is this method already needed ?
    def exclude_unavailable(self, contents: typing.List[Content]) -> typing.List[Content]:
        """
        Update and return list with content under archived/deleted removed.
        :param contents: List of contents to parse
        """
        for content in contents[:]:
            if self.content_under_deleted(content) or self.content_under_archived(content):
                contents.remove(content)
        return contents

    # TODO - G.M - 2018-07-24 - [Cleanup] Is this method already needed ?
    def content_under_deleted(self, content: Content) -> bool:
        if content.parent:
            if content.parent.is_deleted:
                return True
            if content.parent.parent:
                return self.content_under_deleted(content.parent)
        return False

    # TODO - G.M - 2018-07-24 - [Cleanup] Is this method already needed ?
    def content_under_archived(self, content: Content) -> bool:
        if content.parent:
            if content.parent.is_archived:
                return True
            if content.parent.parent:
                return self.content_under_archived(content.parent)
        return False

    # TODO - G.M - 2018-07-24 - [Cleanup] Is this method already needed ?
    def find_one_by_unique_property(
        self, property_name: str, property_value: str, workspace: Workspace = None
    ) -> Content:
        """
        Return Content who contains given property.
        Raise sqlalchemy.orm.exc.MultipleResultsFound if more than one Content
        contains this property value.
        :param property_name: Name of property
        :param property_value: Value of property
        :param workspace: Workspace who contains Content
        :return: Found Content
        """
        # TODO - 20160602 - Bastien: Should be JSON type query
        # see https://www.compose.io/articles/using-json-extensions-in-\
        # postgresql-from-python-2/
        query = self._base_query(workspace=workspace).filter(
            Content._properties.like(
                '%"{property_name}": "{property_value}"%'.format(
                    property_name=property_name, property_value=property_value
                )
            )
        )
        return query.one()

    # TODO - G.M - 2018-07-24 - [Cleanup] Is this method already needed ?
    def generate_folder_label(self, workspace: Workspace, parent: Content = None) -> str:
        """
        Generate a folder label
        :param workspace: Future folder workspace
        :param parent: Parent of foture folder (can be None)
        :return: Generated folder name
        """
        _ = self.translator.get_translation
        query = self._base_query(workspace=workspace).filter(
            Content.label.ilike("{0}%".format(_("New folder")))
        )
        if parent:
            query = query.filter(Content.parent == parent)

        return _("New folder {0}").format(query.count() + 1)

    def _allow_empty_label(self, content_type_slug: str) -> bool:
        if (
            content_type_list.get_one_by_slug(content_type_slug).slug
            == content_type_list.Comment.slug
        ):
            return True
        return False<|MERGE_RESOLUTION|>--- conflicted
+++ resolved
@@ -585,15 +585,9 @@
         self,
         workspace: Workspace = None,
         parent: Content = None,
-<<<<<<< HEAD
-        content: str = '',
-        do_save: bool = False,
-        do_notify: bool = True
-=======
         content: str = "",
         do_save=False,
         do_notify=True,
->>>>>>> 56eb9e01
     ) -> Content:
         # TODO: check parent allowed_type and workspace allowed_ type
         assert parent and parent.type != FOLDER_TYPE
