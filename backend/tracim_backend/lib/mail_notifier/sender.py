# -*- coding: utf-8 -*-
import smtplib
import traceback
import typing
from email.message import Message
from email.mime.multipart import MIMEMultipart

from tracim_backend.config import CFG
from tracim_backend.lib.utils.logger import logger
from tracim_backend.lib.utils.utils import get_rq_queue
from tracim_backend.lib.utils.utils import get_redis_connection
from tracim_backend.lib.mail_notifier.utils import SmtpConfiguration

def send_email_through(
        config: CFG,
        sendmail_callable: typing.Callable[[Message], None],
        message: Message,
) -> None:
    """
    Send mail encapsulation to send it in async or sync mode.

    TODO BS 20170126: A global mail/sender management should be a good
                      thing. Actually, this method is an fast solution.
    :param config: system configuration
    :param sendmail_callable: A callable who get message on first parameter
    :param message: The message who have to be sent
    """
    if config.EMAIL_PROCESSING_MODE == config.CST.SYNC:
        logger.info(
            send_email_through,
            'send email to {} synchronously'.format(
                message['To']
            )
        )
        sendmail_callable(message)
    elif config.EMAIL_PROCESSING_MODE == config.CST.ASYNC:
        logger.info(
            send_email_through,
            'send email to {} asynchronously:'
            'mail stored in queue in wait for a'
            'mail_notifier daemon'.format(
                message['To']
            )
        )
        redis_connection = get_redis_connection(config)
        queue = get_rq_queue(redis_connection, 'mail_sender')
        queue.enqueue(sendmail_callable, message)
    else:
        raise NotImplementedError(
            'Mail sender processing mode {} is not implemented'.format(
                config.EMAIL_PROCESSING_MODE,
            )
        )


class EmailSender(object):
    """
    Independent email sender class.

    To allow its use in any thread, as an asyncjob_perform() call for
    example, it has no dependencies on SQLAlchemy nor tg HTTP request.
    """

    def __init__(
            self,
            config: CFG,
            smtp_config: SmtpConfiguration,
            really_send_messages
    ) -> None:
        self._smtp_config = smtp_config
        self.config = config
        self._smtp_connection = None
        self._is_active = really_send_messages

    def connect(self):
        if not self._smtp_connection:
            log = 'Connecting from SMTP server {}'
            logger.info(self, log.format(self._smtp_config.server))
            # TODO - G.M - 2019-01-29 - Support for SMTP SSL-only port connection
            # using smtplib.SMTP_SSL
            self._smtp_connection = smtplib.SMTP(
                self._smtp_config.server,
                self._smtp_config.port
            )
            self._smtp_connection.ehlo()

            if self._smtp_config.login:
                try:
                    starttls_result = self._smtp_connection.starttls()

                    if starttls_result[0] == 220:
                        logger.info(self, 'SMTP Start TLS OK')

                    log = 'SMTP Start TLS return code: {} with message: {}'
                    logger.debug(
                        self,
                        log.format(
                            starttls_result[0],
                            starttls_result[1].decode('utf-8')
                        )
                    )
                except smtplib.SMTPResponseException as exc:
                    log = 'SMTP start TLS return error code: {} with message: {}'
                    logger.error(
                        self,
                        log.format(
                            exc.smtp_code,
                            exc.smtp_error.decode('utf-8')
                        )
                    )
                except Exception as exc:
                    log = 'Unexpected exception during SMTP start TLS process: {}'
                    logger.error(self, log.format(exc.__str__()))
                    logger.error(self, traceback.format_exc())


            if self._smtp_config.login:
                try:
                    login_res = self._smtp_connection.login(
                        self._smtp_config.login,
                        self._smtp_config.password
                    )

                    if login_res[0] == 235:
                        logger.info(self, 'SMTP Authentication Successful')
                    if login_res[0] == 503:
                        logger.info(self, 'SMTP Already Authenticated')

                    log = 'SMTP login return code: {} with message: {}'
                    logger.debug(
                        self,
                        log.format(
                            login_res[0],
                            login_res[1].decode('utf-8')
                        )
                    )
                except smtplib.SMTPAuthenticationError as exc:

                    log = 'SMTP auth return error code: {} with message: {}'
                    logger.error(
                        self,
                        log.format(
                            exc.smtp_code,
                            exc.smtp_error.decode('utf-8')
                        )
                    )
                    logger.error(self,
                                 'check your auth params combinaison '
                                 '(login/password) for SMTP'
                    )
                except smtplib.SMTPResponseException as exc:
                    log = 'SMTP login return error code: {} with message: {}'
                    logger.error(
                        self,
                        log.format(
                            exc.smtp_code,
                            exc.smtp_error.decode('utf-8')
                        )
                    )
                except Exception as exc:
                    log = 'Unexpected exception during SMTP login {}'
                    logger.error(self, log.format(exc.__str__()))
                    logger.error(self, traceback.format_exc())


    def disconnect(self):
        if self._smtp_connection:
            log = 'Disconnecting from SMTP server {}'
            logger.info(self, log.format(self._smtp_config.server))
            self._smtp_connection.quit()
            logger.info(self, 'Connection closed.')

    def send_mail(self, message: MIMEMultipart):
        if not self._is_active:
            log = 'Not sending email to {} (service disabled)'
            logger.info(self, log.format(message['To']))
        else:
            self.connect()  # Actually, this connects to SMTP only if required
            logger.info(self, 'Sending email to {}'.format(message['To']))
            # TODO - G.M - 2019-01-29 - optimisize this code, we should not send
            # email if connection has failed.
            send_action = '{:8s}'.format('SENT')
            failed_action = '{:8s}'.format('SENDFAIL')
            action = send_action
            try:
                send_message_result = self._smtp_connection.send_message(message)
                # INFO - G.M - 2019-01-29 - send_message return if not failed,
                # dict of refused recipients.

                if send_message_result == {}:
                    logger.debug(self, 'One mail correctly sent using SMTP.')
                else:
                    # INFO - G.M - 2019-01-29 - send_message_result != {}
                    # case should not happened
                    # as we send not mail with multiple recipient at the same
                    # time. send_message will not raise exception
                    # just if some recipient work and some other failed.
                    # TODO - G.M - 2019-01-29 - better support for multirecipient email
                    log = 'Mail could not be send to some recipient: {}'
                    logger.debug(self, log.format(send_message_result))
                    action = failed_action

            except smtplib.SMTPException as exc:
                log = 'SMTP sending message return error: {}'
                logger.error(self, log.format(str(exc)))
                action = failed_action
            except Exception as exc:
                log = 'Unexpected exception during sending email message using SMTP: {}'
                logger.error(self, log.format(exc.__str__()))
                logger.error(self, traceback.format_exc())
                action = failed_action

            from tracim_backend.lib.mail_notifier.notifier import EmailManager
<<<<<<< HEAD
            EmailManager.log_email_notification(
                msg='an email was sended to {}'.format(message['To']),
                action='   SENT',
                email_recipient=message['To'],
                email_subject=message['Subject'],
=======
            EmailManager.log_notification(
                action=action,
                recipient=message['To'],
                subject=message['Subject'],
>>>>>>> 94707a7a
                config=self.config,
            )<|MERGE_RESOLUTION|>--- conflicted
+++ resolved
@@ -211,17 +211,16 @@
                 action = failed_action
 
             from tracim_backend.lib.mail_notifier.notifier import EmailManager
-<<<<<<< HEAD
+            if action == send_action:
+                msg = 'an email was sended to {}'.format(message['To'])
+            else:
+                msg = 'fail to send email to {}'.format(message['To'])
+
             EmailManager.log_email_notification(
-                msg='an email was sended to {}'.format(message['To']),
-                action='   SENT',
+                msg=msg,
+                action=action,
                 email_recipient=message['To'],
                 email_subject=message['Subject'],
-=======
-            EmailManager.log_notification(
-                action=action,
-                recipient=message['To'],
-                subject=message['Subject'],
->>>>>>> 94707a7a
                 config=self.config,
-            )+            )
+
