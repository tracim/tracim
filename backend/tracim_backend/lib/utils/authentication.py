import json
import os
from abc import ABC
from abc import abstractmethod
import datetime
from pyramid.authentication import BasicAuthAuthenticationPolicy
from pyramid.authentication import CallbackAuthenticationPolicy
from pyramid.authentication import SessionAuthenticationHelper
from pyramid.authentication import SessionAuthenticationPolicy
from pyramid.authentication import extract_http_basic_credentials
from pyramid.config import Configurator
<<<<<<< HEAD
from pyramid.httpexceptions import HTTPFound, HTTPBadRequest, HTTPNotFound
=======
from pyramid.httpexceptions import HTTPFound
>>>>>>> 04d838ac
from pyramid.interfaces import IAuthenticationPolicy
from pyramid.request import Request
from pyramid.response import Response
from pyramid.security import Allowed
from pyramid.security import Denied
from pyramid_ldap3 import get_ldap_connector
import time
import typing
from zope.interface import implementer

from tracim_backend.config import CFG  # noqa: F401
from tracim_backend.exceptions import AuthenticationFailed
from tracim_backend.exceptions import UserDoesNotExist
from tracim_backend.lib.core.user import UserApi
from tracim_backend.lib.utils.request import TracimRequest
from tracim_backend.models.auth import AuthType
from tracim_backend.models.auth import User

from saml2.config import Config as Saml2Config
from saml2.metadata import create_metadata_string
from saml2 import BINDING_HTTP_POST
from saml2.client import Saml2Client
from saml2.validate import ResponseLifetimeExceed

BASIC_AUTH_WEBUI_REALM = "tracim"
TRACIM_API_KEY_HEADER = "Tracim-Api-Key"
TRACIM_API_USER_LOGIN_HEADER = "Tracim-Api-Login"
AUTH_TOKEN_QUERY_PARAMETER = "access_token"
CLIENT_TOKEN_HEADER = "X-Tracim-ClientToken"


class SAMLSecurityPolicy:
    def __init__(self, app_config: CFG, configurator: Configurator) -> None:
        self.app_config = app_config
        self._session_helper = SessionAuthenticationHelper()
        # TODO - SGD - 2023-07-26 - Add views for sso/slo/acs/sls
<<<<<<< HEAD
        #  The routes could also be defined through a controller (see Controller class)
        #  even if it added-value is small.

        # FIXME - M.L - 2023/09/05 - Change this to proper config loading
        self._load_settings(configurator)
        _config = configurator.get_settings().get('pyramid_saml')
        with open(_config.get('saml_path'), 'r') as config_file:
            config_data = json.load(config_file)
            self.saml_config = Saml2Config()
            self.saml_config.load(config_data)
            attribute_map = {
                "EmailAddress": "user_email",
                "UserID": "user_id",
                "FirstName": "first_name",
                "LastName": "last_name",
            }
            self.saml_config.allow_unknown_attributes = True
            self.saml_config.attribute_map = attribute_map
        self._metadata_response = Response(content_type='application/xml')
        self._metadata_response.text = create_metadata_string(config=self.saml_config,
                                                              configfile=None).decode()
        self.saml_client = Saml2Client(config=self.saml_config)

        for _, data in self.saml_client.config.vorg.items():
            if data.common_identifier not in app_config.IDP_LIST:
                app_config.IDP_LIST.append(data.common_identifier)

        configurator.add_forbidden_view(self._idp_chooser)
        configurator.add_route("acs", "/saml/acs", request_method="POST")
        configurator.add_route("sso", "/saml/sso", request_method="GET")
        configurator.add_route("metadata", "/saml/metadata", request_method="GET")
        configurator.add_view(self._acs, route_name="acs")
        configurator.add_view(self._sso, route_name="sso")
        configurator.add_view(self._metadata, route_name="metadata")

    def _load_settings(self, config: Configurator):
        # FIXME - M.L - 2023/09/05 - Change this to proper config loading
        """Parse and validate SAML configuration.

        Args:
            config (pyramid.config.Configurator): The configuration of the
                existing Pyramid application.
        """

        if 'PYRAMID_SAML_PATH' in os.environ:
            if 'pyramid_saml' not in config.get_settings():
                config.get_settings().update({
                    'pyramid_saml': {}
                })
            config.get_settings().get('pyramid_saml').update({
                'saml_path': os.environ.get('PYRAMID_SAML_PATH')
            })

        if 'pyramid_saml' not in config.get_settings():
            msg = 'Missing \'pyramid_saml\' configuration in settings'
            raise AssertionError(msg)
        else:
            settings = config.get_settings().get('pyramid_saml')

        if 'saml_path' not in settings:
            msg = 'Missing \'saml_path\' in settings'
            raise AssertionError(msg)
=======
        # The routes could also be defined through a controller (see Controller class)
        # even if it added-value is small.
        configurator.add_forbidden_view(self._idp_chooser)

        configurator.add_route("acs", "/saml/acs", request_method="POST")
        configurator.add_view(self._acs, route_name="acs")
>>>>>>> 04d838ac

    def authenticated_userid(
        self, request: TracimRequest
    ) -> typing.Optional[typing.Union[str, int]]:
<<<<<<< HEAD
        # FIXME - SGD - 2023-07-26 - Return Tracim user id when SAML data is present in the
        #  session. By matching it with SAML ID attribute (in external_id,
        #  see https://github.com/tracim/tracim/issues/6209)
        saml_user_id = request.session.get("saml_user_id")
        if saml_user_id is None:
            return None

        user_api = UserApi(None, request.dbsession, self.app_config)

        user = user_api.saml_authenticate(
            user=None,
            user_id=saml_user_id,
            name=request.session.get("saml_name"),
            mail=request.session.get("saml_mail"),
        )
=======
        # FIXME - SGD - 2023-07-26 - Return Tracim user id when SAML data is present in the session.
        # By matching it with SAML ID attribute (in external_id, see https://github.com/tracim/tracim/issues/6209)
        saml_user_id = request.session.get("saml_user_id")
        if saml_user_id is None:
            return None
        user_api = UserApi(None, request.dbsession, self.app_config)
        try:
            user = user_api.get_one_by_login(saml_user_id)
        except UserDoesNotExist:
            user = user_api.create_minimal_user(
                username=saml_user_id, email=f"{saml_user_id}@saml.test", save_now=True
            )
>>>>>>> 04d838ac
        self.remember(request, user.user_id)
        request.set_user(user)
        return user.user_id

    def permits(self, request, context, permission):
<<<<<<< HEAD
        # TODO - M.L - 2023/09/06 - Maybe check for session lifetime or validity
        # if request.authenticated_userid is None \
        #     and not request.path.startswith("/saml") \
        #     and not request.path.startswith("/saml") \
        #     and not request.path is "/ui/login":
        #     return Denied("Nobody is allowed")
=======
        if request.authenticated_userid is None and not request.path.startswith("/saml"):
            return Denied("Nobody is allowed")
>>>>>>> 04d838ac
        return Allowed("Allowed")

    def remember(
        self, request: TracimRequest, userid: typing.Union[str, int], **kw: typing.Any
    ) -> typing.Iterable[str]:
        self._session_helper.remember(request, userid)
        return []

    def forget(self, request: TracimRequest, **kw: typing.Any) -> typing.Iterable[str]:
<<<<<<< HEAD
        if "saml_user_id" in request.session:
            del request.session["saml_user_id"]
            del request.session["saml_mail"]
            del request.session["saml_name"]
=======
        del request.session["saml_user_id"]
>>>>>>> 04d838ac
        self._session_helper.forget(request, **kw)
        return []

    def _idp_chooser(self, request: TracimRequest) -> Response:
        # TODO - SGD - 2023-07-26 - This view should render an HTML form
        # with the list of configured IdPs.
        # The form should redirect to the chosen IdPs SSO endpoint when submitted.
        # Maybe some JS will be needed here?
        return Response(
            f"""
          <form action="{self.app_config.WEBSITE__BASE_URL}/saml/acs" method="POST">
            <input name="saml_user_id" type="hidden" value="saml-user"/>
            <input name="redirect_url" type="hidden" value="{request.path_url}" />
            <button>Login</button>
          </form>"""
        )

    def _acs(self, request: TracimRequest) -> Response:
<<<<<<< HEAD
        response = request.POST['SAMLResponse']
        try:
            authn_response = self.saml_client.parse_authn_request_response(
                response,
                binding=BINDING_HTTP_POST,
            )
        except ResponseLifetimeExceed as e:
            return Response(e.__str__())
        identity = authn_response.get_identity()
        if identity is None or "UserID" not in identity:
            return HTTPBadRequest()

        # FIXME - M.L - 2023/09/06 - Associate response / expiry date to session
        request.session["saml_user_id"] = ''.join(identity["UserID"])
        request.session["saml_mail"] = ''.join(identity["EmailAddress"])
        request.session[
            "saml_name"] = f'{"".join(identity["FirstName"])} {"".join(identity["LastName"])}'

        return HTTPFound("/")

    def _sso(self, request: TracimRequest) -> Response:
        if "target" not in request.params:
            return HTTPBadRequest("Missing target parameter")

        target = None
        for entity_id, data in self.saml_client.config.vorg.items():
            if request.params["target"] == data.common_identifier:
                target = entity_id

        if target is None:
            return HTTPNotFound("This IdP doesn't exist")
        _, info = self.saml_client.prepare_for_authenticate(
            entityid=self.saml_config.metadata.metadata[target].entity_descr.entity_id,
        )

        redirect_url = None
        for key, value in info['headers']:
            if key == 'Location':
                redirect_url = value
        return HTTPFound(redirect_url)

    def _metadata(self, request: TracimRequest) -> Response:
        return self._metadata_response
=======
        saml_user_id = request.params.get("saml_user_id")
        if saml_user_id is not None:
            request.session["saml_user_id"] = saml_user_id
        return HTTPFound(request.params["redirect_url"])
>>>>>>> 04d838ac


class TracimAuthenticationPolicy(ABC):
    """
    Abstract class with some helper for Pyramid TracimAuthenticationPolicy
    """

    def _get_user_api(self, request: Request) -> "UserApi":
        app_config = request.registry.settings["CFG"]  # type: CFG
        return UserApi(None, session=request.dbsession, config=app_config)

    def _authenticate_user(
        self,
        request: Request,
        login: typing.Optional[str],
        password: typing.Optional[str],
    ) -> typing.Optional[User]:
        """
        Helper to authenticate user in pyramid request
        from user email or username and password
        :param request: pyramid request
        :return: User or None
        """
        app_config = request.registry.settings["CFG"]  # type: CFG
        uapi = UserApi(None, session=request.dbsession, config=app_config)
        ldap_connector = None
        if AuthType.LDAP in app_config.AUTH_TYPES:
            ldap_connector = get_ldap_connector(request)
        try:
            user = uapi.authenticate(
                login=login,
                password=password,
                ldap_connector=ldap_connector,
            )
            return user
        except AuthenticationFailed:
            return None

    def _remote_authenticated_user(
        self, request: Request, login: typing.Optional[str]
    ) -> typing.Optional[User]:
        app_config = request.registry.settings["CFG"]  # type: CFG
        uapi = UserApi(None, session=request.dbsession, config=app_config)
        if not app_config.REMOTE_USER_HEADER or not login:
            return None
        try:
            return uapi.remote_authenticate(login)
        except AuthenticationFailed:
            return None

    @abstractmethod
    def get_current_user(self, request: TracimRequest) -> typing.Optional[User]:
        pass

    def authenticated_user(self, request: TracimRequest) -> typing.Optional[User]:
        user = self.get_current_user(request)
        if user:
            request.set_user(user)
        client_token = request.headers.get(CLIENT_TOKEN_HEADER)
        if client_token:
            request.set_client_token(client_token)

        return user

    def authenticated_userid(self, request: TracimRequest) -> typing.Optional[int]:
        if not request._current_user:
            user = self.authenticated_user(request)
            if not user:
                return None
        return request._current_user.user_id


###
# Pyramid HTTP Basic Auth
###


@implementer(IAuthenticationPolicy)
class TracimBasicAuthAuthenticationPolicy(
    TracimAuthenticationPolicy, BasicAuthAuthenticationPolicy
):
    def __init__(self, realm: str) -> None:
        BasicAuthAuthenticationPolicy.__init__(self, check=None, realm=realm)
        # TODO - G.M - 2018-09-21 - Disable callback is needed to have BasicAuth
        # correctly working, if enabled, callback method will try check method
        # who is now disabled (uneeded because we use directly
        # authenticated_user_id) and failed.
        self.callback = None

    def get_current_user(self, request: TracimRequest) -> typing.Optional[User]:
        # check if user is correct
        credentials = extract_http_basic_credentials(request)
        if not credentials:
            return None

        user = self._authenticate_user(
            request=request, login=credentials.username, password=credentials.password
        )
        if not user:
            return None
        return user


###
# Pyramid cookie auth policy
###


@implementer(IAuthenticationPolicy)
class CookieSessionAuthenticationPolicy(TracimAuthenticationPolicy, SessionAuthenticationPolicy):
    COOKIE_LAST_SET_TIME = "cookie_last_set_time"

    def __init__(self, debug: bool = False):
        SessionAuthenticationPolicy.__init__(self, debug=debug, callback=None)
        self.callback = None

    def get_current_user(self, request: TracimRequest) -> typing.Optional[User]:
        # check if user is correct
        # INFO - G.M - 2018-10-23 - skip non-int user_id
        # if we are using basic_auth policy, unauthenticated_userid is string,
        # this means this policy is not the correct one. Explictly not checking
        # this avoid issue in some database because int is expected not string.
        unauthenticated_user_id = self.unauthenticated_userid(request)
        if not isinstance(unauthenticated_user_id, int):
            return None
        try:
            user = self._get_user_api(request).get_one(user_id=unauthenticated_user_id)
        except UserDoesNotExist:
            user = None
        # do not allow invalid_user
        if not user or not user.is_active or user.is_deleted:
            return None

        # ensure cookie expiry date is updated if it is too old
        if not request.session.new:
            # all computation is done in timestamps (Epoch)
            cookie_last_set_time = (
                request.session.get(self.COOKIE_LAST_SET_TIME) or request.session.created
            )

            # convert beaker parameter to timestamp
            cookie_expires = request.session.cookie_expires
            cookie_expires_time = None  # type: typing.Optional[float]
            if isinstance(cookie_expires, datetime.datetime):
                cookie_expires_time = cookie_expires.timestamp()
            elif isinstance(cookie_expires, datetime.timedelta):
                cookie_expires_time = cookie_last_set_time + cookie_expires.total_seconds()
            # the cases left are when session.cookie_expires is a boolean
            # which means there is no expiry date, so no renewal to do

            if cookie_expires_time is not None:
                max_cookie_age = cookie_expires_time - cookie_last_set_time
                current_cookie_age = time.time() - cookie_last_set_time
                if current_cookie_age > 0.5 * max_cookie_age:
                    request.session[self.COOKIE_LAST_SET_TIME] = time.time()
                    request.session.save()
                    request.session._update_cookie_out()

        return user

    def forget(self, request: TracimRequest) -> typing.List[typing.Any]:
        """Remove the stored userid from the session."""
        if self.helper.userid_key in request.session:
            request.session.delete()
        return []


###
# RemoteUser auth
###


@implementer(IAuthenticationPolicy)
class RemoteAuthenticationPolicy(TracimAuthenticationPolicy, CallbackAuthenticationPolicy):
    def __init__(self, remote_user_login_header: str) -> None:
        self.remote_user_login_header = remote_user_login_header
        self.callback = None

    def get_current_user(self, request: TracimRequest) -> typing.Optional[User]:
        user = self._remote_authenticated_user(
            request=request, login=self.unauthenticated_userid(request)
        )
        if not user:
            return None
        return user

    def unauthenticated_userid(self, request: TracimRequest) -> typing.Optional[str]:
        """Return the user id found in the configured header.

        MUST return None if no user id is found as pyramid_multiauth tests
        the validity with `userid is None`.
        """
        return request.environ.get(self.remote_user_login_header)

    def remember(
        self, request: TracimRequest, userid: int, **kw: typing.Any
    ) -> typing.List[typing.Any]:
        return []

    def forget(self, request: TracimRequest) -> typing.List[typing.Any]:
        return []


###
# Pyramid API key auth
###


@implementer(IAuthenticationPolicy)
class ApiTokenAuthenticationPolicy(TracimAuthenticationPolicy, CallbackAuthenticationPolicy):
    def __init__(self, api_key_header: str, api_user_login_header: str) -> None:
        self.api_key_header = api_key_header
        self.api_user_login_header = api_user_login_header
        self.callback = None

    def get_current_user(self, request: TracimRequest) -> typing.Optional[User]:
        app_config = request.registry.settings["CFG"]  # type: CFG
        valid_api_key = app_config.API__KEY
        api_key = request.headers.get(self.api_key_header)
        if not api_key or not valid_api_key:
            return None
        if valid_api_key != api_key:
            return None
        # check if user is correct
        try:
            user = self._get_user_api(request).get_one_by_login(
                login=self.unauthenticated_userid(request)
            )
        except UserDoesNotExist:
            user = None
        if not user or not user.is_active or user.is_deleted:
            return None
        return user

    def unauthenticated_userid(self, request: TracimRequest) -> typing.Optional[str]:
        """Return the user id found in the configured header.

        MUST return None if no user id is found as pyramid_multiauth tests
        the validity with `userid is None`.
        """
        return request.headers.get(self.api_user_login_header)

    def remember(
        self, request: TracimRequest, userid: int, **kw: typing.Any
    ) -> typing.List[typing.Any]:
        return []

    def forget(self, request: TracimRequest) -> typing.List[typing.Any]:
        return []


###
# QueryTokenAuthPolicy
###


@implementer(IAuthenticationPolicy)
class QueryTokenAuthenticationPolicy(TracimAuthenticationPolicy, CallbackAuthenticationPolicy):
    def __init__(self) -> None:
        self.callback = None

    def get_current_user(self, request: TracimRequest) -> typing.Optional[User]:
        app_config = request.registry.settings["CFG"]  # type: CFG
        # check if user is correct
        token = self.unauthenticated_userid(request)
        if not token:
            return None
        try:
            user = self._get_user_api(request).get_one_by_token(token=token)
        except UserDoesNotExist:
            user = None
        if not user:
            return None
        if not user.validate_auth_token(token, app_config.USER__AUTH_TOKEN__VALIDITY):
            return None
        if not user.is_active or user.is_deleted:
            return None
        return user

    def unauthenticated_userid(self, request: TracimRequest) -> typing.Optional[str]:
        """Return the user id found in the query parameter.
        The user id in this case in the user's token.

        MUST return None if no user id is found as pyramid_multiauth tests
        the validity with `userid is None`.
        """
        return request.params.get(AUTH_TOKEN_QUERY_PARAMETER)

    def remember(
        self, request: TracimRequest, userid: int, **kw: typing.Any
    ) -> typing.List[typing.Any]:
        return []

    def forget(self, request: TracimRequest) -> typing.List[typing.Any]:
        return []<|MERGE_RESOLUTION|>--- conflicted
+++ resolved
@@ -9,11 +9,9 @@
 from pyramid.authentication import SessionAuthenticationPolicy
 from pyramid.authentication import extract_http_basic_credentials
 from pyramid.config import Configurator
-<<<<<<< HEAD
+from pyramid.httpexceptions import HTTPFound
+from pyramid.config import Configurator
 from pyramid.httpexceptions import HTTPFound, HTTPBadRequest, HTTPNotFound
-=======
-from pyramid.httpexceptions import HTTPFound
->>>>>>> 04d838ac
 from pyramid.interfaces import IAuthenticationPolicy
 from pyramid.request import Request
 from pyramid.response import Response
@@ -50,7 +48,6 @@
         self.app_config = app_config
         self._session_helper = SessionAuthenticationHelper()
         # TODO - SGD - 2023-07-26 - Add views for sso/slo/acs/sls
-<<<<<<< HEAD
         #  The routes could also be defined through a controller (see Controller class)
         #  even if it added-value is small.
 
@@ -113,19 +110,10 @@
         if 'saml_path' not in settings:
             msg = 'Missing \'saml_path\' in settings'
             raise AssertionError(msg)
-=======
-        # The routes could also be defined through a controller (see Controller class)
-        # even if it added-value is small.
-        configurator.add_forbidden_view(self._idp_chooser)
-
-        configurator.add_route("acs", "/saml/acs", request_method="POST")
-        configurator.add_view(self._acs, route_name="acs")
->>>>>>> 04d838ac
 
     def authenticated_userid(
         self, request: TracimRequest
     ) -> typing.Optional[typing.Union[str, int]]:
-<<<<<<< HEAD
         # FIXME - SGD - 2023-07-26 - Return Tracim user id when SAML data is present in the
         #  session. By matching it with SAML ID attribute (in external_id,
         #  see https://github.com/tracim/tracim/issues/6209)
@@ -141,36 +129,17 @@
             name=request.session.get("saml_name"),
             mail=request.session.get("saml_mail"),
         )
-=======
-        # FIXME - SGD - 2023-07-26 - Return Tracim user id when SAML data is present in the session.
-        # By matching it with SAML ID attribute (in external_id, see https://github.com/tracim/tracim/issues/6209)
-        saml_user_id = request.session.get("saml_user_id")
-        if saml_user_id is None:
-            return None
-        user_api = UserApi(None, request.dbsession, self.app_config)
-        try:
-            user = user_api.get_one_by_login(saml_user_id)
-        except UserDoesNotExist:
-            user = user_api.create_minimal_user(
-                username=saml_user_id, email=f"{saml_user_id}@saml.test", save_now=True
-            )
->>>>>>> 04d838ac
         self.remember(request, user.user_id)
         request.set_user(user)
         return user.user_id
 
     def permits(self, request, context, permission):
-<<<<<<< HEAD
         # TODO - M.L - 2023/09/06 - Maybe check for session lifetime or validity
         # if request.authenticated_userid is None \
         #     and not request.path.startswith("/saml") \
         #     and not request.path.startswith("/saml") \
         #     and not request.path is "/ui/login":
         #     return Denied("Nobody is allowed")
-=======
-        if request.authenticated_userid is None and not request.path.startswith("/saml"):
-            return Denied("Nobody is allowed")
->>>>>>> 04d838ac
         return Allowed("Allowed")
 
     def remember(
@@ -180,14 +149,10 @@
         return []
 
     def forget(self, request: TracimRequest, **kw: typing.Any) -> typing.Iterable[str]:
-<<<<<<< HEAD
         if "saml_user_id" in request.session:
             del request.session["saml_user_id"]
             del request.session["saml_mail"]
             del request.session["saml_name"]
-=======
-        del request.session["saml_user_id"]
->>>>>>> 04d838ac
         self._session_helper.forget(request, **kw)
         return []
 
@@ -206,7 +171,6 @@
         )
 
     def _acs(self, request: TracimRequest) -> Response:
-<<<<<<< HEAD
         response = request.POST['SAMLResponse']
         try:
             authn_response = self.saml_client.parse_authn_request_response(
@@ -250,12 +214,6 @@
 
     def _metadata(self, request: TracimRequest) -> Response:
         return self._metadata_response
-=======
-        saml_user_id = request.params.get("saml_user_id")
-        if saml_user_id is not None:
-            request.session["saml_user_id"] = saml_user_id
-        return HTTPFound(request.params["redirect_url"])
->>>>>>> 04d838ac
 
 
 class TracimAuthenticationPolicy(ABC):
