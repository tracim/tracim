from abc import ABC
from abc import abstractmethod
import datetime
import json
import os
from pyramid.authentication import BasicAuthAuthenticationPolicy
from pyramid.authentication import CallbackAuthenticationPolicy
from pyramid.authentication import SessionAuthenticationHelper
from pyramid.authentication import SessionAuthenticationPolicy
from pyramid.authentication import extract_http_basic_credentials
from pyramid.config import Configurator
from pyramid.exceptions import Forbidden
from pyramid.httpexceptions import HTTPBadRequest
from pyramid.httpexceptions import HTTPFound
from pyramid.httpexceptions import HTTPNotFound
from pyramid.interfaces import IAuthenticationPolicy
from pyramid.request import Request
from pyramid.response import Response
from pyramid.security import Allowed
from pyramid_ldap3 import get_ldap_connector
import re
from saml2 import BINDING_HTTP_POST
from saml2 import BINDING_HTTP_REDIRECT
from saml2.client import Saml2Client
from saml2.config import Config as Saml2Config
from saml2.metadata import create_metadata_string
from saml2.validate import ResponseLifetimeExceed
import time
import typing
from zope.interface import implementer

from tracim_backend.config import CFG  # noqa: F401
from tracim_backend.config import SamLIdPConfig
from tracim_backend.exceptions import AuthenticationFailed
from tracim_backend.exceptions import UserDoesNotExist
from tracim_backend.lib.core.user import UserApi
from tracim_backend.lib.utils.request import TracimRequest
from tracim_backend.models.auth import AuthType
from tracim_backend.models.auth import Profile
from tracim_backend.models.auth import User

BASIC_AUTH_WEBUI_REALM = "tracim"
TRACIM_API_KEY_HEADER = "Tracim-Api-Key"
TRACIM_API_USER_LOGIN_HEADER = "Tracim-Api-Login"
AUTH_TOKEN_QUERY_PARAMETER = "access_token"
CLIENT_TOKEN_HEADER = "X-Tracim-ClientToken"

SAML_IDP_DEFAULT_CONFIG = {
    "default": {
        "logo_url": "",
        "displayed_name": "",
        "attribute_map": {
            "user_id": "${mail}",
            "email": "${eduPersonUniqueId}",
            "username": "${commonName}",
            "display_name": "${surName} ${givenName}",
        },
        "profile_map": {
            "trusted-users": {"value": "${eduPersonPrimaryAffiliation}", "match": "teacher|member"},
            "administrators": {"value": "${eduPersonPrimaryAffiliation}", "match": "employee"},
        },
    }
}


def format_attribute(pattern: str, attributes: typing.Dict) -> str:
    # NOTE - M.L - 2023-10-25 - This regex parses the ${xxx} formatted attribute mapping
    #  it permits to find and replace multiple patterns in a same string
    #  \$ Matches the '$' character
    #  {(.*?)} matches this pattern {xxx} and captures and isolate in a group
    #  anything between the "{}", it matches between zero and unlimited times
    #  as few times as possible, meaning that if it meets a '}', it will not be matched
    placeholders = re.findall(r"\${(.*?)}", pattern)
    formatted_value = pattern
    for placeholder in placeholders:
        if placeholder in attributes:
            formatted_value = formatted_value.replace(
                f"${{{placeholder}}}", "".join(attributes[placeholder])
            )
    return formatted_value


class SAMLSecurityPolicy:
    def __init__(self, app_config: CFG, configurator: Configurator) -> None:
        self.app_config = app_config
        self._session_helper = SessionAuthenticationHelper()
        # TODO - SGD - 2023-07-26 - Add views for sso/slo/acs/sls
        #  The routes could also be defined through a controller (see Controller class)
        #  even if it added-value is small.

        # TODO - M.L - 2023-11-03 - Add documentation through swagger
        #  (currently is in the doc/setting.md file) or upgrade the way swagger generates
        #  documentation to ease the addition of non conventional routes

        self._load_settings(configurator)
        _config = configurator.get_settings().get("pyramid_saml")
        with open(_config.get("saml_path"), "r") as config_file:
            config_data = json.load(config_file)
            self.saml_config = Saml2Config()
            self.saml_config.load(config_data)
        self._metadata_response = Response(content_type="application/xml")
        self._metadata_response.text = create_metadata_string(
            config=self.saml_config, configfile=None
        ).decode()
        self.saml_client = Saml2Client(config=self.saml_config)

        for url, data in self.saml_client.config.vorg.items():
            if data.common_identifier not in app_config.SAML_IDP_LIST:
                idp_config = config_data["virtual_organization"][url]
                merged_config = SAML_IDP_DEFAULT_CONFIG["default"].copy()
                merged_config.update(idp_config)
                SAML_IDP_DEFAULT_CONFIG[data.common_identifier] = merged_config
                app_config.SAML_IDP_LIST.append(
                    SamLIdPConfig(
                        displayed_name=merged_config.get("displayed_name"),
                        identifier=data.common_identifier,
                        logo_url=merged_config.get("logo_url"),
                    )
                )

        configurator.add_route("acs", "/saml/acs", request_method="POST")
        configurator.add_route("sso", "/saml/sso", request_method="GET")
        configurator.add_route("slo_redirect", "/saml/slo/redirect", request_method="GET")
        configurator.add_route("slo_post", "/saml/slo/post", request_method="POST")
        configurator.add_route("metadata", "/saml/metadata", request_method="GET")
        configurator.add_view(self._acs, route_name="acs")
        configurator.add_view(self._sso, route_name="sso")
        configurator.add_view(self._slo, route_name="slo_redirect")
        configurator.add_view(self._slo, route_name="slo_post")
        configurator.add_view(self._metadata, route_name="metadata")

    def _load_settings(self, config: Configurator):
        """Parse and validate SAML configuration.

        Args:
            config (pyramid.config.Configurator): The configuration of the
                existing Pyramid application.
        """

        if "PYRAMID_SAML_PATH" in os.environ:
            if "pyramid_saml" not in config.get_settings():
                config.get_settings().update({"pyramid_saml": {}})
            config.get_settings().get("pyramid_saml").update(
                {"saml_path": os.environ.get("PYRAMID_SAML_PATH")}
            )

        if "pyramid_saml" not in config.get_settings():
            msg = "Missing 'pyramid_saml' configuration in settings"
            raise AssertionError(msg)
        else:
            settings = config.get_settings().get("pyramid_saml")

        if "saml_path" not in settings:
            msg = "Missing 'saml_path' in settings"
            raise AssertionError(msg)

    def authenticated_userid(
        self, request: TracimRequest
    ) -> typing.Optional[typing.Union[str, int]]:
        saml_user_id = request.session.get("saml_user_id")
        if saml_user_id is None:
            return None
        saml_expiry = request.session.get("saml_expiry")
        if saml_expiry is None or saml_expiry <= int(time.time()):
            return None

        user_api = UserApi(None, request.dbsession, self.app_config)

        user = user_api.saml_authenticate(
            user=None,
            user_id=saml_user_id,
            name=request.session.get("saml_display_name"),
            mail=request.session.get("saml_email"),
            profile=request.session.get("saml_user_profile"),
        )
        self.remember(request, user.user_id)
        request.set_user(user)
        return user.user_id

    def permits(self, request, context, permission):
        saml_expiry = request.session.get("saml_expiry")
        if saml_expiry is not None and saml_expiry <= int(time.time()):
            self.forget(request, context=context)
            return Forbidden("Session Expired")
        return Allowed("Allowed")

    def remember(
        self, request: TracimRequest, userid: typing.Union[str, int], **kw: typing.Any
    ) -> typing.Iterable[str]:
        self._session_helper.remember(request, userid)
        return []

    def forget(self, request: TracimRequest, **kw: typing.Any) -> typing.Iterable[str]:
        if "saml_user_id" in request.session:
            try:
                del request.session["saml_user_id"]
                del request.session["saml_email"]
                del request.session["saml_display_name"]
<<<<<<< HEAD
                del request.session["saml_user_profile"]
=======
>>>>>>> 8fd25636
                del request.session["saml_expiry"]
            except Exception:
                pass
        self._session_helper.forget(request, **kw)
        return []

    # NOTE - M.L - 2023-10-25 - ACS (Assertion Consumer Service) is where the response
    #  sent by the SAML IdP is processed and consumed
    def _acs(self, request: TracimRequest) -> Response:
        if "RelayState" not in request.POST or "SAMLResponse" not in request.POST:
            return HTTPBadRequest()
        response = request.POST["SAMLResponse"]
        try:
            authn_response = self.saml_client.parse_authn_request_response(
                response,
                binding=BINDING_HTTP_POST,
            )
        except ResponseLifetimeExceed as e:
            return Response(e.__str__())
        if authn_response.not_on_or_after <= int(time.time()):
            return HTTPBadRequest()
        identity = authn_response.get_identity()
        if identity is None:
            return HTTPBadRequest()
        # NOTE - M.L - 2023-10-25 - RelayState is information conveyed through the auth process,
        #  this is here to keep info about at which idp the user authenticated
        idp_name = request.POST.get("RelayState")

        formatted_attributes = {}
        for key, value in SAML_IDP_DEFAULT_CONFIG[idp_name]["attribute_map"].items():
            formatted_attributes[key] = format_attribute(value, identity)

        user_profile = Profile.USER
        for key, profile_mapping in SAML_IDP_DEFAULT_CONFIG[idp_name]["profile_map"].items():
            match = re.match(
                profile_mapping["match"], format_attribute(profile_mapping["value"], identity)
            )
            if match is not None:
                user_profile = Profile.get_profile_from_slug(key)

        if "user_id" not in formatted_attributes:
            return HTTPBadRequest()
        request.session["saml_user_id"] = formatted_attributes["user_id"]
        if "email" in formatted_attributes:
            request.session["saml_email"] = formatted_attributes["email"]
        if "display_name" in formatted_attributes:
            request.session["saml_display_name"] = formatted_attributes["display_name"]
<<<<<<< HEAD
        request.session["saml_user_profile"] = user_profile
        request.session["saml_expiry"] = authn_response.not_on_or_after
=======
        request.session["saml_expiry"] = authn_response.not_on_or_after
        request.session["saml_name_id"] = authn_response.name_id.text

>>>>>>> 8fd25636
        return HTTPFound("/")

    def _sso(self, request: TracimRequest) -> Response:
        if "target" not in request.params:
            return HTTPBadRequest("Missing target parameter")

        target = None
        target_identifier = None
        for entity_id, data in self.saml_client.config.vorg.items():
            if request.params["target"] == data.common_identifier:
                target_identifier = data.common_identifier
                target = entity_id

        if target is None:
            return HTTPNotFound("This IdP doesn't exist")
        # NOTE - M.L - 2023-10-25 - RelayState is information conveyed through the auth process,
        #  this is here to keep info about at which idp the user authenticated
        req_id, info = self.saml_client.prepare_for_authenticate(
            relay_state=target_identifier,
            entityid=self.saml_config.metadata.metadata[target].entity_descr.entity_id,
        )

        redirect_url = None
        for key, value in info["headers"]:
            if key == "Location":
                redirect_url = value
        return HTTPFound(redirect_url)

    def _slo(self, request: TracimRequest) -> Response:
        http_args = request.GET if request.method == "GET" else request.POST
        saml_request = http_args.get("SAMLRequest", None)

        if not saml_request:
            return HTTPBadRequest("Missing SAMLRequest parameter")

        result = self.saml_client.parse_logout_request(saml_request, BINDING_HTTP_REDIRECT)
        if not result:
            return HTTPBadRequest("Invalid SLO request")

        self.forget(request, from_slo=True)
        return HTTPFound("/")

    def _metadata(self, request: TracimRequest) -> Response:
        return self._metadata_response


class TracimAuthenticationPolicy(ABC):
    """
    Abstract class with some helper for Pyramid TracimAuthenticationPolicy
    """

    def _get_user_api(self, request: Request) -> "UserApi":
        app_config = request.registry.settings["CFG"]  # type: CFG
        return UserApi(None, session=request.dbsession, config=app_config)

    def _authenticate_user(
        self,
        request: Request,
        login: typing.Optional[str],
        password: typing.Optional[str],
    ) -> typing.Optional[User]:
        """
        Helper to authenticate user in pyramid request
        from user email or username and password
        :param request: pyramid request
        :return: User or None
        """
        app_config = request.registry.settings["CFG"]  # type: CFG
        uapi = UserApi(None, session=request.dbsession, config=app_config)
        ldap_connector = None
        if AuthType.LDAP in app_config.AUTH_TYPES:
            ldap_connector = get_ldap_connector(request)
        try:
            user = uapi.authenticate(
                login=login,
                password=password,
                ldap_connector=ldap_connector,
            )
            return user
        except AuthenticationFailed:
            return None

    def _remote_authenticated_user(
        self, request: Request, login: typing.Optional[str]
    ) -> typing.Optional[User]:
        app_config = request.registry.settings["CFG"]  # type: CFG
        uapi = UserApi(None, session=request.dbsession, config=app_config)
        if not app_config.REMOTE_USER_HEADER or not login:
            return None
        try:
            return uapi.remote_authenticate(login)
        except AuthenticationFailed:
            return None

    @abstractmethod
    def get_current_user(self, request: TracimRequest) -> typing.Optional[User]:
        pass

    def authenticated_user(self, request: TracimRequest) -> typing.Optional[User]:
        user = self.get_current_user(request)
        if user:
            request.set_user(user)
        client_token = request.headers.get(CLIENT_TOKEN_HEADER)
        if client_token:
            request.set_client_token(client_token)

        return user

    def authenticated_userid(self, request: TracimRequest) -> typing.Optional[int]:
        if not request._current_user:
            user = self.authenticated_user(request)
            if not user:
                return None
        return request._current_user.user_id


###
# Pyramid HTTP Basic Auth
###


@implementer(IAuthenticationPolicy)
class TracimBasicAuthAuthenticationPolicy(
    TracimAuthenticationPolicy, BasicAuthAuthenticationPolicy
):
    def __init__(self, realm: str) -> None:
        BasicAuthAuthenticationPolicy.__init__(self, check=None, realm=realm)
        # TODO - G.M - 2018-09-21 - Disable callback is needed to have BasicAuth
        # correctly working, if enabled, callback method will try check method
        # who is now disabled (uneeded because we use directly
        # authenticated_user_id) and failed.
        self.callback = None

    def get_current_user(self, request: TracimRequest) -> typing.Optional[User]:
        # check if user is correct
        credentials = extract_http_basic_credentials(request)
        if not credentials:
            return None

        user = self._authenticate_user(
            request=request, login=credentials.username, password=credentials.password
        )
        if not user:
            return None
        return user


###
# Pyramid cookie auth policy
###


@implementer(IAuthenticationPolicy)
class CookieSessionAuthenticationPolicy(TracimAuthenticationPolicy, SessionAuthenticationPolicy):
    COOKIE_LAST_SET_TIME = "cookie_last_set_time"

    def __init__(self, debug: bool = False):
        SessionAuthenticationPolicy.__init__(self, debug=debug, callback=None)
        self.callback = None

    def get_current_user(self, request: TracimRequest) -> typing.Optional[User]:
        # check if user is correct
        # INFO - G.M - 2018-10-23 - skip non-int user_id
        # if we are using basic_auth policy, unauthenticated_userid is string,
        # this means this policy is not the correct one. Explictly not checking
        # this avoid issue in some database because int is expected not string.
        unauthenticated_user_id = self.unauthenticated_userid(request)
        if not isinstance(unauthenticated_user_id, int):
            return None
        try:
            user = self._get_user_api(request).get_one(user_id=unauthenticated_user_id)
        except UserDoesNotExist:
            user = None
        # do not allow invalid_user
        if not user or not user.is_active or user.is_deleted:
            return None

        # ensure cookie expiry date is updated if it is too old
        if not request.session.new:
            # all computation is done in timestamps (Epoch)
            cookie_last_set_time = (
                request.session.get(self.COOKIE_LAST_SET_TIME) or request.session.created
            )

            # convert beaker parameter to timestamp
            cookie_expires = request.session.cookie_expires
            cookie_expires_time = None  # type: typing.Optional[float]
            if isinstance(cookie_expires, datetime.datetime):
                cookie_expires_time = cookie_expires.timestamp()
            elif isinstance(cookie_expires, datetime.timedelta):
                cookie_expires_time = cookie_last_set_time + cookie_expires.total_seconds()
            # the cases left are when session.cookie_expires is a boolean
            # which means there is no expiry date, so no renewal to do

            if cookie_expires_time is not None:
                max_cookie_age = cookie_expires_time - cookie_last_set_time
                current_cookie_age = time.time() - cookie_last_set_time
                if current_cookie_age > 0.5 * max_cookie_age:
                    request.session[self.COOKIE_LAST_SET_TIME] = time.time()
                    request.session.save()
                    request.session._update_cookie_out()

        return user

    def forget(self, request: TracimRequest) -> typing.List[typing.Any]:
        """Remove the stored userid from the session."""
        if self.helper.userid_key in request.session:
            request.session.delete()
        return []


###
# RemoteUser auth
###


@implementer(IAuthenticationPolicy)
class RemoteAuthenticationPolicy(TracimAuthenticationPolicy, CallbackAuthenticationPolicy):
    def __init__(self, remote_user_login_header: str) -> None:
        self.remote_user_login_header = remote_user_login_header
        self.callback = None

    def get_current_user(self, request: TracimRequest) -> typing.Optional[User]:
        user = self._remote_authenticated_user(
            request=request, login=self.unauthenticated_userid(request)
        )
        if not user:
            return None
        return user

    def unauthenticated_userid(self, request: TracimRequest) -> typing.Optional[str]:
        """Return the user id found in the configured header.

        MUST return None if no user id is found as pyramid_multiauth tests
        the validity with `userid is None`.
        """
        return request.environ.get(self.remote_user_login_header)

    def remember(
        self, request: TracimRequest, userid: int, **kw: typing.Any
    ) -> typing.List[typing.Any]:
        return []

    def forget(self, request: TracimRequest) -> typing.List[typing.Any]:
        return []


###
# Pyramid API key auth
###


@implementer(IAuthenticationPolicy)
class ApiTokenAuthenticationPolicy(TracimAuthenticationPolicy, CallbackAuthenticationPolicy):
    def __init__(self, api_key_header: str, api_user_login_header: str) -> None:
        self.api_key_header = api_key_header
        self.api_user_login_header = api_user_login_header
        self.callback = None

    def get_current_user(self, request: TracimRequest) -> typing.Optional[User]:
        app_config = request.registry.settings["CFG"]  # type: CFG
        valid_api_key = app_config.API__KEY
        api_key = request.headers.get(self.api_key_header)
        if not api_key or not valid_api_key:
            return None
        if valid_api_key != api_key:
            return None
        # check if user is correct
        try:
            user = self._get_user_api(request).get_one_by_login(
                login=self.unauthenticated_userid(request)
            )
        except UserDoesNotExist:
            user = None
        if not user or not user.is_active or user.is_deleted:
            return None
        return user

    def unauthenticated_userid(self, request: TracimRequest) -> typing.Optional[str]:
        """Return the user id found in the configured header.

        MUST return None if no user id is found as pyramid_multiauth tests
        the validity with `userid is None`.
        """
        return request.headers.get(self.api_user_login_header)

    def remember(
        self, request: TracimRequest, userid: int, **kw: typing.Any
    ) -> typing.List[typing.Any]:
        return []

    def forget(self, request: TracimRequest) -> typing.List[typing.Any]:
        return []


###
# QueryTokenAuthPolicy
###


@implementer(IAuthenticationPolicy)
class QueryTokenAuthenticationPolicy(TracimAuthenticationPolicy, CallbackAuthenticationPolicy):
    def __init__(self) -> None:
        self.callback = None

    def get_current_user(self, request: TracimRequest) -> typing.Optional[User]:
        app_config = request.registry.settings["CFG"]  # type: CFG
        # check if user is correct
        token = self.unauthenticated_userid(request)
        if not token:
            return None
        try:
            user = self._get_user_api(request).get_one_by_token(token=token)
        except UserDoesNotExist:
            user = None
        if not user:
            return None
        if not user.validate_auth_token(token, app_config.USER__AUTH_TOKEN__VALIDITY):
            return None
        if not user.is_active or user.is_deleted:
            return None
        return user

    def unauthenticated_userid(self, request: TracimRequest) -> typing.Optional[str]:
        """Return the user id found in the query parameter.
        The user id in this case in the user's token.

        MUST return None if no user id is found as pyramid_multiauth tests
        the validity with `userid is None`.
        """
        return request.params.get(AUTH_TOKEN_QUERY_PARAMETER)

    def remember(
        self, request: TracimRequest, userid: int, **kw: typing.Any
    ) -> typing.List[typing.Any]:
        return []

    def forget(self, request: TracimRequest) -> typing.List[typing.Any]:
        return []<|MERGE_RESOLUTION|>--- conflicted
+++ resolved
@@ -196,10 +196,7 @@
                 del request.session["saml_user_id"]
                 del request.session["saml_email"]
                 del request.session["saml_display_name"]
-<<<<<<< HEAD
                 del request.session["saml_user_profile"]
-=======
->>>>>>> 8fd25636
                 del request.session["saml_expiry"]
             except Exception:
                 pass
@@ -247,14 +244,8 @@
             request.session["saml_email"] = formatted_attributes["email"]
         if "display_name" in formatted_attributes:
             request.session["saml_display_name"] = formatted_attributes["display_name"]
-<<<<<<< HEAD
         request.session["saml_user_profile"] = user_profile
         request.session["saml_expiry"] = authn_response.not_on_or_after
-=======
-        request.session["saml_expiry"] = authn_response.not_on_or_after
-        request.session["saml_name_id"] = authn_response.name_id.text
-
->>>>>>> 8fd25636
         return HTTPFound("/")
 
     def _sso(self, request: TracimRequest) -> Response:
