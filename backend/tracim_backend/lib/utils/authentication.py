from abc import ABC
from abc import abstractmethod
import datetime
import json
import logging
import os
from pyramid.authentication import BasicAuthAuthenticationPolicy
from pyramid.authentication import CallbackAuthenticationPolicy
from pyramid.authentication import SessionAuthenticationHelper
from pyramid.authentication import SessionAuthenticationPolicy
from pyramid.authentication import extract_http_basic_credentials
from pyramid.config import Configurator
from pyramid.exceptions import Forbidden
from pyramid.httpexceptions import HTTPBadRequest
from pyramid.httpexceptions import HTTPFound
from pyramid.httpexceptions import HTTPNotFound
from pyramid.interfaces import IAuthenticationPolicy
from pyramid.request import Request
from pyramid.response import Response
from pyramid.security import Allowed
from pyramid_ldap3 import get_ldap_connector
import re
from saml2 import BINDING_HTTP_POST
from saml2 import BINDING_HTTP_REDIRECT
from saml2.client import Saml2Client
from saml2.config import Config as Saml2Config
from saml2.metadata import create_metadata_string
from saml2.validate import ResponseLifetimeExceed
import time
import typing
from zope.interface import implementer

from tracim_backend.config import CFG  # noqa: F401
from tracim_backend.config import SamLIdPConfig
from tracim_backend.exceptions import AuthenticationFailed
from tracim_backend.exceptions import UserDoesNotExist
from tracim_backend.lib.core.user import UserApi
from tracim_backend.lib.utils.request import TracimRequest
from tracim_backend.models.auth import AuthType
from tracim_backend.models.auth import Profile
from tracim_backend.models.auth import User

BASIC_AUTH_WEBUI_REALM = "tracim"
TRACIM_API_KEY_HEADER = "Tracim-Api-Key"
TRACIM_API_USER_LOGIN_HEADER = "Tracim-Api-Login"
AUTH_TOKEN_QUERY_PARAMETER = "access_token"
CLIENT_TOKEN_HEADER = "X-Tracim-ClientToken"

SAML_IDP_DEFAULT_CONFIG = {
    "default": {
        "logo_url": "",
        "displayed_name": "",
        "attribute_map": {
            "user_id": "${mail}",
            "email": "${eduPersonUniqueId}",
            "username": "${commonName}",
            "public_name": "${surName} ${givenName}",
        },
        "profile_map": {
            "trusted-users": {"value": "${eduPersonPrimaryAffiliation}", "match": "teacher|member"},
            "administrators": {"value": "${eduPersonPrimaryAffiliation}", "match": "employee"},
        },
    }
}


def format_attribute(pattern: str, attributes: typing.Dict) -> str:
    # NOTE - M.L - 2023-10-25 - This regex parses the ${xxx} formatted attribute mapping
    #  it permits to find and replace multiple patterns in a same string
    #  \$ Matches the '$' character
    #  {(.*?)} matches this pattern {xxx} and captures and isolate in a group
    #  anything between the "{}", it matches between zero and unlimited times
    #  as few times as possible, meaning that if it meets a '}', it will not be matched
    placeholders = re.findall(r"\${(.*?)}", pattern)
    formatted_value = pattern
    for placeholder in placeholders:
        if placeholder in attributes:
            formatted_value = formatted_value.replace(
                f"${{{placeholder}}}", "".join(attributes[placeholder])
            )
    return formatted_value


class SAMLSecurityPolicy:
    def __init__(self, app_config: CFG, configurator: Configurator) -> None:
        self.app_config = app_config
        self._session_helper = SessionAuthenticationHelper()
        # TODO - SGD - 2023-07-26 - Add views for sso/slo/acs/sls
        #  The routes could also be defined through a controller (see Controller class)
        #  even if it added-value is small.

        # TODO - M.L - 2023-11-03 - Add documentation through swagger
        #  (currently is in the doc/setting.md file) or upgrade the way swagger generates
        #  documentation to ease the addition of non conventional routes

        self._load_settings(configurator)
        _config = configurator.get_settings().get("pyramid_saml")
        with open(_config.get("saml_path"), "r") as config_file:
            config_data = json.load(config_file)
            self.saml_config = Saml2Config()
            self.saml_config.load(config_data)
        self._metadata_response = Response(content_type="application/xml")
        self._metadata_response.text = create_metadata_string(
            config=self.saml_config, configfile=None
        ).decode()
        self.saml_client = Saml2Client(config=self.saml_config)

        for url, data in self.saml_client.config.vorg.items():
            if data.common_identifier not in app_config.SAML_IDP_LIST:
                idp_config = config_data["virtual_organization"][url]
                merged_config = SAML_IDP_DEFAULT_CONFIG["default"].copy()
                merged_config.update(idp_config)
                SAML_IDP_DEFAULT_CONFIG[data.common_identifier] = merged_config
                app_config.SAML_IDP_LIST.append(
                    SamLIdPConfig(
                        displayed_name=merged_config.get("displayed_name"),
                        identifier=data.common_identifier,
                        logo_url=merged_config.get("logo_url"),
                    )
                )

        configurator.add_route("acs", "/saml/acs", request_method="POST")
        configurator.add_route("sso", "/saml/sso", request_method="GET")
        configurator.add_route("slo_redirect", "/saml/slo/redirect", request_method="GET")
        configurator.add_route("slo_post", "/saml/slo/post", request_method="POST")
        configurator.add_route("metadata", "/saml/metadata", request_method="GET")
        configurator.add_view(self._acs, route_name="acs")
        configurator.add_view(self._sso, route_name="sso")
        configurator.add_view(self._slo, route_name="slo_redirect")
        configurator.add_view(self._slo, route_name="slo_post")
        configurator.add_view(self._metadata, route_name="metadata")

    def _load_settings(self, config: Configurator):
        """Parse and validate SAML configuration.

        Args:
            config (pyramid.config.Configurator): The configuration of the
                existing Pyramid application.
        """

        if "PYRAMID_SAML_PATH" in os.environ:
            if "pyramid_saml" not in config.get_settings():
                config.get_settings().update({"pyramid_saml": {}})
            config.get_settings().get("pyramid_saml").update(
                {"saml_path": os.environ.get("PYRAMID_SAML_PATH")}
            )

        if "pyramid_saml" not in config.get_settings():
            msg = "Missing 'pyramid_saml' configuration in settings"
            raise AssertionError(msg)
        else:
            settings = config.get_settings().get("pyramid_saml")

        if "saml_path" not in settings:
            msg = "Missing 'saml_path' in settings"
            raise AssertionError(msg)

    def authenticated_userid(
        self, request: TracimRequest
    ) -> typing.Optional[typing.Union[str, int]]:
        saml_user_id = request.session.get("saml_user_id")
        if saml_user_id is None:
            return None
        saml_expiry = request.session.get("saml_expiry")
        if saml_expiry is None or saml_expiry <= int(time.time()):
            return None

        user_api = UserApi(None, request.dbsession, self.app_config)

<<<<<<< HEAD
        user = user_api.saml_authenticate(
            user=None,
            external_id=saml_user_id,
            username=request.session.get("saml_username"),
            public_name=request.session.get("saml_public_name"),
            mail=request.session.get("saml_email"),
            profile=request.session.get("saml_user_profile"),
        )
=======
        try:
            user = user_api.saml_authenticate(
                user=None,
                user_id=saml_user_id,
                name=request.session.get("saml_display_name"),
                mail=request.session.get("saml_email"),
                profile=request.session.get("saml_user_profile"),
            )
        except Exception as e:
            logging.getLogger().warning("An error occurred: ", exc_info=e)
            self.forget(request)
            return None
>>>>>>> d5c4cfe8
        self.remember(request, user.user_id)
        request.set_user(user)
        return user.user_id

    def permits(self, request, context, permission):
        saml_expiry = request.session.get("saml_expiry")
        if saml_expiry is not None and saml_expiry <= int(time.time()):
            self.forget(request, context=context)
            return Forbidden("Session Expired")
        return Allowed("Allowed")

    def remember(
        self, request: TracimRequest, userid: typing.Union[str, int], **kw: typing.Any
    ) -> typing.Iterable[str]:
        self._session_helper.remember(request, userid)
        return []

    def forget(self, request: TracimRequest, **kw: typing.Any) -> typing.Iterable[str]:
        if "saml_user_id" in request.session:
            try:
                del request.session["saml_user_id"]
                del request.session["saml_username"]
                del request.session["saml_email"]
                del request.session["saml_public_name"]
                del request.session["saml_user_profile"]
                del request.session["saml_expiry"]
            except Exception:
                pass
        self._session_helper.forget(request, **kw)
        return []

    # NOTE - M.L - 2023-10-25 - ACS (Assertion Consumer Service) is where the response
    #  sent by the SAML IdP is processed and consumed
    def _acs(self, request: TracimRequest) -> Response:
        if "RelayState" not in request.POST or "SAMLResponse" not in request.POST:
            return HTTPBadRequest()
        response = request.POST["SAMLResponse"]
        try:
            authn_response = self.saml_client.parse_authn_request_response(
                response,
                binding=BINDING_HTTP_POST,
            )
        except ResponseLifetimeExceed as e:
            return Response(e.__str__())
        if authn_response.not_on_or_after <= int(time.time()):
            return HTTPBadRequest()
        identity = authn_response.get_identity()
        if identity is None:
            return HTTPBadRequest()
        # NOTE - M.L - 2023-10-25 - RelayState is information conveyed through the auth process,
        #  this is here to keep info about at which idp the user authenticated
        idp_name = request.POST.get("RelayState")

        formatted_attributes = {}
        for key, value in SAML_IDP_DEFAULT_CONFIG[idp_name]["attribute_map"].items():
            formatted_attributes[key] = format_attribute(value, identity)

        user_profile = Profile.USER
        for key, profile_mapping in SAML_IDP_DEFAULT_CONFIG[idp_name]["profile_map"].items():
            match = re.match(
                profile_mapping["match"], format_attribute(profile_mapping["value"], identity)
            )
            if match is not None:
                user_profile = Profile.get_profile_from_slug(key)

        if "user_id" not in formatted_attributes:
            return HTTPBadRequest()
        request.session["saml_user_id"] = formatted_attributes["user_id"]
        if "username" in formatted_attributes:
            request.session["saml_username"] = formatted_attributes["username"]
        if "email" in formatted_attributes:
            request.session["saml_email"] = formatted_attributes["email"]
        if "public_name" in formatted_attributes:
            request.session["saml_public_name"] = formatted_attributes["public_name"]
        request.session["saml_user_profile"] = user_profile
        request.session["saml_expiry"] = authn_response.not_on_or_after
        return HTTPFound("/")

    def _sso(self, request: TracimRequest) -> Response:
        if "target" not in request.params:
            return HTTPBadRequest("Missing target parameter")

        target = None
        target_identifier = None
        for entity_id, data in self.saml_client.config.vorg.items():
            if request.params["target"] == data.common_identifier:
                target_identifier = data.common_identifier
                target = entity_id

        if target is None:
            return HTTPNotFound("This IdP doesn't exist")
        # NOTE - M.L - 2023-10-25 - RelayState is information conveyed through the auth process,
        #  this is here to keep info about at which idp the user authenticated
        req_id, info = self.saml_client.prepare_for_authenticate(
            relay_state=target_identifier,
            entityid=self.saml_config.metadata.metadata[target].entity_descr.entity_id,
        )

        redirect_url = None
        for key, value in info["headers"]:
            if key == "Location":
                redirect_url = value
        return HTTPFound(redirect_url)

    def _slo(self, request: TracimRequest) -> Response:
        http_args = request.GET if request.method == "GET" else request.POST
        saml_request = http_args.get("SAMLRequest", None)

        if not saml_request:
            return HTTPBadRequest("Missing SAMLRequest parameter")

        result = self.saml_client.parse_logout_request(saml_request, BINDING_HTTP_REDIRECT)
        if not result:
            return HTTPBadRequest("Invalid SLO request")

        self.forget(request, from_slo=True)
        return HTTPFound("/")

    def _metadata(self, request: TracimRequest) -> Response:
        return self._metadata_response


class TracimAuthenticationPolicy(ABC):
    """
    Abstract class with some helper for Pyramid TracimAuthenticationPolicy
    """

    def _get_user_api(self, request: Request) -> "UserApi":
        app_config = request.registry.settings["CFG"]  # type: CFG
        return UserApi(None, session=request.dbsession, config=app_config)

    def _authenticate_user(
        self,
        request: Request,
        login: typing.Optional[str],
        password: typing.Optional[str],
    ) -> typing.Optional[User]:
        """
        Helper to authenticate user in pyramid request
        from user email or username and password
        :param request: pyramid request
        :return: User or None
        """
        app_config = request.registry.settings["CFG"]  # type: CFG
        uapi = UserApi(None, session=request.dbsession, config=app_config)
        ldap_connector = None
        if AuthType.LDAP in app_config.AUTH_TYPES:
            ldap_connector = get_ldap_connector(request)
        try:
            user = uapi.authenticate(
                login=login,
                password=password,
                ldap_connector=ldap_connector,
            )
            return user
        except AuthenticationFailed:
            return None

    def _remote_authenticated_user(
        self, request: Request, login: typing.Optional[str]
    ) -> typing.Optional[User]:
        app_config = request.registry.settings["CFG"]  # type: CFG
        uapi = UserApi(None, session=request.dbsession, config=app_config)
        if not app_config.REMOTE_USER_HEADER or not login:
            return None
        try:
            return uapi.remote_authenticate(login)
        except AuthenticationFailed:
            return None

    @abstractmethod
    def get_current_user(self, request: TracimRequest) -> typing.Optional[User]:
        pass

    def authenticated_user(self, request: TracimRequest) -> typing.Optional[User]:
        user = self.get_current_user(request)
        if user:
            request.set_user(user)
        client_token = request.headers.get(CLIENT_TOKEN_HEADER)
        if client_token:
            request.set_client_token(client_token)

        return user

    def authenticated_userid(self, request: TracimRequest) -> typing.Optional[int]:
        if not request._current_user:
            user = self.authenticated_user(request)
            if not user:
                return None
        return request._current_user.user_id


###
# Pyramid HTTP Basic Auth
###


@implementer(IAuthenticationPolicy)
class TracimBasicAuthAuthenticationPolicy(
    TracimAuthenticationPolicy, BasicAuthAuthenticationPolicy
):
    def __init__(self, realm: str) -> None:
        BasicAuthAuthenticationPolicy.__init__(self, check=None, realm=realm)
        # TODO - G.M - 2018-09-21 - Disable callback is needed to have BasicAuth
        # correctly working, if enabled, callback method will try check method
        # who is now disabled (uneeded because we use directly
        # authenticated_user_id) and failed.
        self.callback = None

    def get_current_user(self, request: TracimRequest) -> typing.Optional[User]:
        # check if user is correct
        credentials = extract_http_basic_credentials(request)
        if not credentials:
            return None

        user = self._authenticate_user(
            request=request, login=credentials.username, password=credentials.password
        )
        if not user:
            return None
        return user


###
# Pyramid cookie auth policy
###


@implementer(IAuthenticationPolicy)
class CookieSessionAuthenticationPolicy(TracimAuthenticationPolicy, SessionAuthenticationPolicy):
    COOKIE_LAST_SET_TIME = "cookie_last_set_time"

    def __init__(self, debug: bool = False):
        SessionAuthenticationPolicy.__init__(self, debug=debug, callback=None)
        self.callback = None

    def get_current_user(self, request: TracimRequest) -> typing.Optional[User]:
        # check if user is correct
        # INFO - G.M - 2018-10-23 - skip non-int user_id
        # if we are using basic_auth policy, unauthenticated_userid is string,
        # this means this policy is not the correct one. Explictly not checking
        # this avoid issue in some database because int is expected not string.
        unauthenticated_user_id = self.unauthenticated_userid(request)
        if not isinstance(unauthenticated_user_id, int):
            return None
        try:
            user = self._get_user_api(request).get_one(user_id=unauthenticated_user_id)
        except UserDoesNotExist:
            user = None
        # do not allow invalid_user
        if not user or not user.is_active or user.is_deleted:
            return None

        # ensure cookie expiry date is updated if it is too old
        if not request.session.new:
            # all computation is done in timestamps (Epoch)
            cookie_last_set_time = (
                request.session.get(self.COOKIE_LAST_SET_TIME) or request.session.created
            )

            # convert beaker parameter to timestamp
            cookie_expires = request.session.cookie_expires
            cookie_expires_time = None  # type: typing.Optional[float]
            if isinstance(cookie_expires, datetime.datetime):
                cookie_expires_time = cookie_expires.timestamp()
            elif isinstance(cookie_expires, datetime.timedelta):
                cookie_expires_time = cookie_last_set_time + cookie_expires.total_seconds()
            # the cases left are when session.cookie_expires is a boolean
            # which means there is no expiry date, so no renewal to do

            if cookie_expires_time is not None:
                max_cookie_age = cookie_expires_time - cookie_last_set_time
                current_cookie_age = time.time() - cookie_last_set_time
                if current_cookie_age > 0.5 * max_cookie_age:
                    request.session[self.COOKIE_LAST_SET_TIME] = time.time()
                    request.session.save()
                    request.session._update_cookie_out()

        return user

    def forget(self, request: TracimRequest) -> typing.List[typing.Any]:
        """Remove the stored userid from the session."""
        if self.helper.userid_key in request.session:
            request.session.delete()
        return []


###
# RemoteUser auth
###


@implementer(IAuthenticationPolicy)
class RemoteAuthenticationPolicy(TracimAuthenticationPolicy, CallbackAuthenticationPolicy):
    def __init__(self, remote_user_login_header: str) -> None:
        self.remote_user_login_header = remote_user_login_header
        self.callback = None

    def get_current_user(self, request: TracimRequest) -> typing.Optional[User]:
        user = self._remote_authenticated_user(
            request=request, login=self.unauthenticated_userid(request)
        )
        if not user:
            return None
        return user

    def unauthenticated_userid(self, request: TracimRequest) -> typing.Optional[str]:
        """Return the user id found in the configured header.

        MUST return None if no user id is found as pyramid_multiauth tests
        the validity with `userid is None`.
        """
        return request.environ.get(self.remote_user_login_header)

    def remember(
        self, request: TracimRequest, userid: int, **kw: typing.Any
    ) -> typing.List[typing.Any]:
        return []

    def forget(self, request: TracimRequest) -> typing.List[typing.Any]:
        return []


###
# Pyramid API key auth
###


@implementer(IAuthenticationPolicy)
class ApiTokenAuthenticationPolicy(TracimAuthenticationPolicy, CallbackAuthenticationPolicy):
    def __init__(self, api_key_header: str, api_user_login_header: str) -> None:
        self.api_key_header = api_key_header
        self.api_user_login_header = api_user_login_header
        self.callback = None

    def get_current_user(self, request: TracimRequest) -> typing.Optional[User]:
        app_config = request.registry.settings["CFG"]  # type: CFG
        valid_api_key = app_config.API__KEY
        api_key = request.headers.get(self.api_key_header)
        if not api_key or not valid_api_key:
            return None
        if valid_api_key != api_key:
            return None
        # check if user is correct
        try:
            user = self._get_user_api(request).get_one_by_login(
                login=self.unauthenticated_userid(request)
            )
        except UserDoesNotExist:
            user = None
        if not user or not user.is_active or user.is_deleted:
            return None
        return user

    def unauthenticated_userid(self, request: TracimRequest) -> typing.Optional[str]:
        """Return the user id found in the configured header.

        MUST return None if no user id is found as pyramid_multiauth tests
        the validity with `userid is None`.
        """
        return request.headers.get(self.api_user_login_header)

    def remember(
        self, request: TracimRequest, userid: int, **kw: typing.Any
    ) -> typing.List[typing.Any]:
        return []

    def forget(self, request: TracimRequest) -> typing.List[typing.Any]:
        return []


###
# QueryTokenAuthPolicy
###


@implementer(IAuthenticationPolicy)
class QueryTokenAuthenticationPolicy(TracimAuthenticationPolicy, CallbackAuthenticationPolicy):
    def __init__(self) -> None:
        self.callback = None

    def get_current_user(self, request: TracimRequest) -> typing.Optional[User]:
        app_config = request.registry.settings["CFG"]  # type: CFG
        # check if user is correct
        token = self.unauthenticated_userid(request)
        if not token:
            return None
        try:
            user = self._get_user_api(request).get_one_by_token(token=token)
        except UserDoesNotExist:
            user = None
        if not user:
            return None
        if not user.validate_auth_token(token, app_config.USER__AUTH_TOKEN__VALIDITY):
            return None
        if not user.is_active or user.is_deleted:
            return None
        return user

    def unauthenticated_userid(self, request: TracimRequest) -> typing.Optional[str]:
        """Return the user id found in the query parameter.
        The user id in this case in the user's token.

        MUST return None if no user id is found as pyramid_multiauth tests
        the validity with `userid is None`.
        """
        return request.params.get(AUTH_TOKEN_QUERY_PARAMETER)

    def remember(
        self, request: TracimRequest, userid: int, **kw: typing.Any
    ) -> typing.List[typing.Any]:
        return []

    def forget(self, request: TracimRequest) -> typing.List[typing.Any]:
        return []<|MERGE_RESOLUTION|>--- conflicted
+++ resolved
@@ -167,21 +167,12 @@
 
         user_api = UserApi(None, request.dbsession, self.app_config)
 
-<<<<<<< HEAD
-        user = user_api.saml_authenticate(
-            user=None,
-            external_id=saml_user_id,
-            username=request.session.get("saml_username"),
-            public_name=request.session.get("saml_public_name"),
-            mail=request.session.get("saml_email"),
-            profile=request.session.get("saml_user_profile"),
-        )
-=======
         try:
             user = user_api.saml_authenticate(
                 user=None,
-                user_id=saml_user_id,
-                name=request.session.get("saml_display_name"),
+                external_id=saml_user_id,
+                username=request.session.get("saml_username"),
+                public_name=request.session.get("saml_public_name"),
                 mail=request.session.get("saml_email"),
                 profile=request.session.get("saml_user_profile"),
             )
@@ -189,7 +180,6 @@
             logging.getLogger().warning("An error occurred: ", exc_info=e)
             self.forget(request)
             return None
->>>>>>> d5c4cfe8
         self.remember(request, user.user_id)
         request.set_user(user)
         return user.user_id
