--- conflicted
+++ resolved
@@ -65,11 +65,8 @@
         # user
         self._candidate_user = None  # type: User
 
-<<<<<<< HEAD
-=======
         # TODO BS 2018-09-12: Must be deleted, see:
         # https://github.com/tracim/tracim/issues/903
->>>>>>> 770c3967
         self.response_content_disposition = None
         # INFO - G.M - 18-05-2018 - Close db at the end of the request
         self.add_finished_callback(self._cleanup)
