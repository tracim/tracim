# -*- coding: utf-8 -*-
import logging


class Logger(object):
    """
    Global logger
    """
    TPL = '[{cls}] {msg}'

    def __init__(self, logger_name):
        self._name = logger_name
        self._logger = logging.getLogger(self._name)

    @classmethod
    def _txt(cls, instance_or_class):
        if instance_or_class.__class__.__name__ in ('function', 'type'):
            return instance_or_class.__name__
        else:
            return instance_or_class.__class__.__name__

    def debug(self, instance_or_class, message):
        self._logger.debug(
            Logger.TPL.format(cls=self._txt(instance_or_class), msg=message)
        )

    def error(self, instance_or_class, message, exc_info=0):
        self._logger.error(
            Logger.TPL.format(
                cls=self._txt(instance_or_class),
                msg=message,
                exc_info=exc_info
            )
        )

    def info(self, instance_or_class, message):
        self._logger.info(
            Logger.TPL.format(cls=self._txt(instance_or_class), msg=message)
        )

    def warning(self, instance_or_class, message):
        self._logger.warning(
            Logger.TPL.format(cls=self._txt(instance_or_class), msg=message)
        )

<<<<<<< HEAD
    def exception(self, instance_or_class, message):
        self._logger.exception(
=======
    def critical(self, instance_or_class, message):
        self._logger.critical(
>>>>>>> 10efb055
            Logger.TPL.format(cls=self._txt(instance_or_class), msg=message)
        )


logger = Logger('tracim')<|MERGE_RESOLUTION|>--- conflicted
+++ resolved
@@ -43,13 +43,13 @@
             Logger.TPL.format(cls=self._txt(instance_or_class), msg=message)
         )
 
-<<<<<<< HEAD
+    def critical(self, instance_or_class, message):
+        self._logger.critical(
+            Logger.TPL.format(cls=self._txt(instance_or_class), msg=message)
+        )
+
     def exception(self, instance_or_class, message):
         self._logger.exception(
-=======
-    def critical(self, instance_or_class, message):
-        self._logger.critical(
->>>>>>> 10efb055
             Logger.TPL.format(cls=self._txt(instance_or_class), msg=message)
         )
 
