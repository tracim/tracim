import shutil
from sqlalchemy import and_
from sqlalchemy.orm import Session
from sqlalchemy.orm.exc import NoResultFound
<<<<<<< HEAD
import transaction
=======
>>>>>>> 81c85a17
import typing
import uuid

from tracim_backend.applications.agenda.lib import AgendaApi
from tracim_backend.applications.agenda.models import AgendaResourceType
from tracim_backend.applications.share.models import ContentShare
from tracim_backend.applications.upload_permissions.models import UploadPermission
from tracim_backend.config import CFG
from tracim_backend.exceptions import AgendaNotFoundError
from tracim_backend.exceptions import CannotDeleteUniqueRevisionWithoutDeletingContent
from tracim_backend.lib.core.content import ContentApi
from tracim_backend.lib.core.workspace import WorkspaceApi
from tracim_backend.lib.utils.logger import logger
from tracim_backend.models.auth import User
from tracim_backend.models.data import Content
from tracim_backend.models.data import ContentRevisionRO
from tracim_backend.models.data import RevisionReadStatus
from tracim_backend.models.data import UserRoleInWorkspace
from tracim_backend.models.data import Workspace
from tracim_backend.models.favorites import FavoriteContent
from tracim_backend.models.meta import DeclarativeBase
from tracim_backend.models.reaction import Reaction
from tracim_backend.models.revision_protection import new_revision
from tracim_backend.models.tag import TagOnContent

ANONYMIZED_USER_EMAIL_PATTERN = "anonymous_{hash}@anonymous.local"


class UserNeedAnonymization(object):
    def __init__(
        self,
        blocking_revisions: typing.List[ContentRevisionRO],
        blocking_workspaces: typing.List[Workspace],
        blocking_reactions: typing.List[Reaction],
    ) -> None:
        self.blocking_revisions = blocking_revisions
        self.blocking_workspaces = blocking_workspaces
        self.blocking_reactions = blocking_reactions

    @property
    def need_anonymization(self):
        return (
            self.blocking_workspaces != []
            or self.blocking_revisions != []
            or self.blocking_reactions != []
        )


class CleanupLib(object):
    """
    Cleanup content of tracim with theses methods.
    Allow to remove workspace, user, etc...
    Some of these method required to bypass content revision protection
    using "unsafe_tracim_session" context_manager
    """

    def __init__(self, session: Session, app_config: CFG, dry_run_mode: bool = False) -> None:
        self.session = session
        self.app_config = app_config
        self.dry_run_mode = dry_run_mode

    def safe_update(self, object_to_update: DeclarativeBase) -> None:
        if not self.dry_run_mode:
            logger.debug(self, "update {}".format(str(object_to_update)))
            self.session.add(object_to_update)
        else:
            logger.debug(self, "fake update of {}".format(str(object_to_update)))
            # INFO - G.M - 2019-12-16 - to cleanup current modified object from update
            # we do need to expunge it, but expunging need to ensure first object is added
            # in current session. If this is not the case expunge fail with InvalidRequestError
            # exception and message "Instance <object> is not present in this Session"
            self.session.add(object_to_update)
            self.session.expunge(object_to_update)

    def safe_delete(self, object_to_delete: DeclarativeBase) -> None:
        """
        Delete object only if dry-run mode is disabled
        """
        if not self.dry_run_mode:
            logger.debug(self, "delete {}".format(str(object_to_delete)))
            self.session.delete(object_to_delete)
        else:
            logger.debug(self, "fake deletion of {}".format(str(object_to_delete)))

    def safe_delete_dir(self, dir_path: str) -> None:
        """
        Delete dir only if dry-run mode is disabled
        """
        if not self.dry_run_mode:
            logger.debug(self, "delete {} dir".format(str(dir_path)))
            shutil.rmtree(dir_path)
        else:
            logger.debug(self, "fake deletion of {} dir".format(dir_path))

    def delete_revision(
<<<<<<< HEAD
        self, revision: ContentRevisionRO, do_update_content_last_revision: bool = True
=======
        self,
        revision: ContentRevisionRO,
        do_update_content_last_revision: bool = True,
>>>>>>> 81c85a17
    ) -> int:
        """
        :param do_update_content_last_revision: update last revision of content associated to last one if needed. Set only
        to False when needed to delete all content data and will delete associated content after.
        :param revision: revision to delete
        :return: revision_id of revision to delete
        """

        if do_update_content_last_revision and revision.node.revision_id == revision.revision_id:
            try:
                new_last_revision = (
                    self.session.query(ContentRevisionRO)
                    .filter(
                        and_(
                            ContentRevisionRO.content_id == revision.node.id,
                            ContentRevisionRO.revision_id != revision.revision_id,
                        )
                    )
                    .order_by(ContentRevisionRO.revision_id.desc())
                    .limit(1)
                    .one()
                )
                revision.node.current_revision = new_last_revision
                self.safe_update(revision.node)
            except NoResultFound:
                raise CannotDeleteUniqueRevisionWithoutDeletingContent(
                    'revision "{}" is the only revision for content "{}", it is not possible to delete'.format(
                        revision.revision_id, revision.content_id
                    )
                )

        # INFO - G.M - 2019-12-11 - delete revision read status
        read_statuses = self.session.query(RevisionReadStatus).filter(
            RevisionReadStatus.revision_id == revision.revision_id
        )
        for read_status in read_statuses:
            logger.info(
                self,
                "delete read status of user {} from revision {}".format(
                    read_status.user_id, read_status.revision_id
                ),
            )
            self.safe_delete(read_status)

        logger.info(
            self,
            "delete revision {} of content {}".format(revision.revision_id, revision.content_id),
        )
        revision_id = revision.revision_id
        self.safe_delete(revision)
        return revision_id

    def soft_delete_content(self, content: Content):
        capi = ContentApi(
            config=self.app_config, session=self.session, current_user=None, show_deleted=True
        )
        with new_revision(session=self.session, content=content, tm=transaction.manager):
            capi.delete(content)
        self.safe_update(content)

    def delete_content(self, content: Content, recursively: bool = True) -> typing.List[str]:
        """
        Delete content and associated stuff:
        - all content revisions
        - all children content if recursively is True
        - all content share

        :param content: content_id to delete
        :param recursively: should we delete children content too ?
        :return: list of content_id of content(s) deleted
        """
        deleted_contents = []
        # INFO - G.M - 2019-12-11 - delete content_share
        shares = self.session.query(ContentShare).filter(
            ContentShare.content_id == content.content_id
        )
        for share in shares:
            logger.info(
                self,
                "delete share {} from content {}".format(share.share_id, share.content_id),
            )
            self.safe_delete(share)

        # INFO - G.M - 2019-12-11 - delete content_tag
        tags_on_content = self.session.query(TagOnContent).filter(
            TagOnContent.content_id == content.content_id
        )
        for tag_on_content in tags_on_content:
            logger.info(
                self,
                "delete tag {} from content {}".format(
                    tag_on_content.tag_id, tag_on_content.content_id
                ),
            )
            self.safe_delete(tag_on_content)
        # INFO - G.M - 2019-12-11 - delete children of content
        if recursively:
            for children in content.get_children(recursively=recursively):
                self.delete_content(children)

        content.cached_revision_id = None
        for revision in content.revisions:
            deleted_contents.append(
                self.delete_revision(revision, do_update_content_last_revision=False)
            )
        logger.info(self, "delete content {}".format(content.content_id))
        deleted_contents.append(content.content_id)
        self.safe_delete(content)
        return deleted_contents

    def soft_delete_workspace(self, workspace: Workspace):
        wapi = WorkspaceApi(
            config=self.app_config, session=self.session, current_user=None, show_deleted=True
        )
        wapi.delete(workspace=workspace)
        self.safe_update(workspace)

    def delete_workspace(self, workspace: Workspace) -> int:
        """
        Delete workspace and associated stuff
        - all content in the workspace
        - all roles
        - all upload permission
        - workspace agenda

        :param workspace: workspace to delete
        :return: workspace_id of deleted workspace
        """

        # INFO - G.M - 2019-12-11 - delete role on workspace
        roles = self.session.query(UserRoleInWorkspace).filter(
            UserRoleInWorkspace.workspace_id == workspace.workspace_id
        )
        for role in roles:
            logger.info(
                self,
                "delete role for user {} of workspace {}".format(
                    role.user_id, workspace.workspace_id
                ),
            )
            self.safe_delete(role)
        # INFO - G.M - 2019-12-11 - delete permissions on workspace
        upload_permissions = self.session.query(UploadPermission).filter(
            UploadPermission.workspace_id == workspace.workspace_id
        )
        for upload_permission in upload_permissions:
            logger.info(
                self,
                "delete upload_permission {} of workspace {}".format(
                    upload_permission.upload_permission_id, workspace.workspace_id
                ),
            )
            self.safe_delete(upload_permission)

        for content in workspace.contents:
            self.delete_content(content)

        workspace_id = workspace.workspace_id
        logger.info(self, "delete workspace {}".format(workspace.workspace_id))
        self.safe_delete(workspace)
        return workspace_id

    def delete_workspace_agenda(
        self, workspace_id: int, resource_type: AgendaResourceType
    ) -> typing.Optional[str]:
        agenda_api = AgendaApi(config=self.app_config, current_user=None, session=self.session)
        resource_type_dir = agenda_api.get_resource_type_dir(resource_type)
        workspace_agenda_path = self.app_config.RADICALE__WORKSPACE_AGENDA_PATH_PATTERN.format(
            resource_type_dir=resource_type_dir,
            workspace_subdir=self.app_config.RADICALE__WORKSPACE_SUBDIR,
            workspace_id=workspace_id,
        )
        agenda_dir = "{local_path}{workspace_agenda_path}".format(
            local_path=self.app_config.RADICALE__LOCAL_PATH_STORAGE,
            workspace_agenda_path=workspace_agenda_path,
        )
        logger.info(
            self,
            'delete workspace "{workspace_id}" {resource_type} (agenda) dir at "{agenda_dir}"'.format(
                workspace_id=workspace_id,
                resource_type=resource_type.value,
                agenda_dir=agenda_dir,
            ),
        )
        try:
            self.safe_delete_dir(agenda_dir)
        except FileNotFoundError as e:
            raise AgendaNotFoundError(
                'Try to delete workspace "{workspace_id}" {resource_type} (agenda) but no {resource_type} found at {agenda_dir}'.format(
                    workspace_id=workspace_id,
                    resource_type=resource_type.value,
                    agenda_dir=agenda_dir,
                )
            ) from e
        return agenda_dir

    def delete_user_associated_data(self, user: User) -> None:
        """deleted all stuff about user except user itself, his workspaces and user content"""

        # INFO - G.M - 2021-03-22 UserFavoriteContent
        favorites_contents = self.session.query(FavoriteContent).filter(
            FavoriteContent.user_id == user.user_id
        )
        for favorite_content in favorites_contents:
            logger.info(
                self,
                "delete favorite_content {} from user {}".format(
                    favorite_content.content_id, favorite_content.user_id
                ),
            )
            self.safe_delete(favorite_content)

        # INFO - G.M - 2019-12-11 - user permission
        upload_permissions = self.session.query(UploadPermission).filter(
            UploadPermission.author_id == user.user_id
        )
        for upload_permission in upload_permissions:
            logger.info(
                self,
                "delete upload_permission {} from user {}".format(
                    upload_permission.upload_permission_id, upload_permission.author_id
                ),
            )
            self.safe_delete(upload_permission)

        # INFO - G.M - 2019-12-11 - user share
        shares = self.session.query(ContentShare).filter(ContentShare.author_id == user.user_id)
        for share in shares:
            logger.info(
                self,
                "delete share {} from user {}".format(share.share_id, user.user_id),
            )
            self.safe_delete(share)

        # INFO - G.M - 2019-12-11 - User role
        roles = self.session.query(UserRoleInWorkspace).filter(
            UserRoleInWorkspace.user_id == user.user_id
        )
        for role in roles:
            logger.info(
                self,
                "delete role for user {} of workspace {}".format(role.user_id, role.workspace_id),
            )
            self.safe_delete(role)

        logger.info(self, "delete user profile for user {}".format(user.user_id))
        user.groups = []
        self.safe_update(user)

    def delete_user_dav_symlinks(self, user_id: int):
        resource_dir = "{local_path}/{user_resource_path}".format(
            local_path=self.app_config.RADICALE__LOCAL_PATH_STORAGE,
            user_resource_path=self.app_config.RADICALE__USER_RESOURCE_DIR_PATTERN.format(
                user_id=user_id
            ),
        )
        logger.info(
            self,
            'delete user "{user_id}" DAV resource root dir at "{resource_dir}"'.format(
                user_id=user_id, resource_dir=resource_dir
            ),
        )
        try:
            self.safe_delete_dir(resource_dir)
        except FileNotFoundError as e:
            raise AgendaNotFoundError(
                'Try to delete user "{user_id}" DAV resource root but directory {resource_dir} not found'.format(
<<<<<<< HEAD
                    user_id=user_id, resource_dir=resource_dir
=======
                    user_id=user_id,
                    resource_dir=resource_dir,
>>>>>>> 81c85a17
                )
            ) from e
        return resource_dir

    def delete_user_agenda(
        self, user_id: int, resource_type: AgendaResourceType
    ) -> typing.Optional[str]:
        """
        delete agenda of user
        :param user_id: user_id of user whe delete agenda
        :return: path of deleted agenda
        """
        agenda_api = AgendaApi(config=self.app_config, current_user=None, session=self.session)
        resource_type_dir = agenda_api.get_resource_type_dir(resource_type)
        user_agenda_path = self.app_config.RADICALE__USER_AGENDA_PATH_PATTERN.format(
            resource_type_dir=resource_type_dir,
            user_subdir=self.app_config.RADICALE__USER_SUBDIR,
            user_id=user_id,
        )
        agenda_dir = "{local_path}{user_agenda_path}".format(
            local_path=self.app_config.RADICALE__LOCAL_PATH_STORAGE,
            user_agenda_path=user_agenda_path,
        )
        logger.info(
            self,
            'delete user "{user_id}" {resource_type} (agenda) dir at "{agenda_dir}"'.format(
                user_id=user_id,
                resource_type=resource_type.value,
                agenda_dir=agenda_dir,
            ),
        )
        try:
            self.safe_delete_dir(agenda_dir)
        except FileNotFoundError as e:
            raise AgendaNotFoundError(
                'Try to delete user "{user_id}" {resource_type} (agenda) but no {resource_type} found at {agenda_dir}'.format(
<<<<<<< HEAD
                    user_id=user_id, resource_type=resource_type.value, agenda_dir=agenda_dir
=======
                    user_id=user_id,
                    resource_type=resource_type.value,
                    agenda_dir=agenda_dir,
>>>>>>> 81c85a17
                )
            ) from e
        return agenda_dir

    def delete_user_owned_workspace(self, user: User) -> typing.List[int]:
        """
        Delete all user workspaces
        :param user: tracim user
        :return: workspace_id for all workspace of user
        """
        deleted_workspace_ids = []  # typing.List[int]
        wapi = WorkspaceApi(
            config=self.app_config,
            session=self.session,
            current_user=None,
            show_deleted=True,
        )
        user_owned_workspaces = wapi.get_all_for_user(
            user, include_owned=True, include_with_role=False
        )
        for workspace in user_owned_workspaces:
            deleted_workspace_ids.append(workspace.workspace_id)
            self.delete_workspace(workspace)
        return deleted_workspace_ids

    def delete_user_revisions(self, user: User) -> typing.List[int]:
        """
        Delete all user revisions
        :param user: tracim user
        :return: revisions_id for all revision deleted
        """
        deleted_revision_ids = []  # typing.List[int]
        revisions = self.session.query(ContentRevisionRO).filter(
            ContentRevisionRO.owner_id == user.user_id
        )
        for revision in revisions:
            deleted_revision_ids.append(revision.revision_id)
            try:
                self.delete_revision(revision)
            except CannotDeleteUniqueRevisionWithoutDeletingContent:
                # INFO - G.M - 2019-04-01 - if we tried to delete the only revision of a content,
                # delete content instead.
                self.delete_content(revision.node)
        return deleted_revision_ids

    def delete_user_reactions(self, user: User) -> typing.List[int]:
        """
        Delete all user reactions
        :param user: tracim user
        :return: reaction id for all reaction deleted
        """

        deleted_reactions_ids = []  # typing.List[int]
        reactions = self.session.query(Reaction).filter(Reaction.author_id == user.user_id)
        for reaction in reactions:
            deleted_reactions_ids.append(reaction.reaction_id)
            logger.info(
                self,
                "delete reaction {} of content {}".format(
                    reaction.reaction_id, reaction.content_id
                ),
            )
            self.safe_delete(reaction)
        return deleted_reactions_ids

    def delete_full_user(self, user: User) -> int:
        """
        Full deletion of user in database (including all his revisions)
        /!\\ May cause inconsistent database
        :param user: user to delete
        :return: user_id
        """
        self.delete_user_associated_data(user)
        self.delete_user_owned_workspace(user)
        self.delete_user_revisions(user)
        logger.info(self, "delete user {}".format(user.user_id))
        user_id = user.user_id
        self.safe_delete(user)
        return user_id

<<<<<<< HEAD
    def prepare_deletion_or_anonymization(self, user: User):
=======
    def prepare_deletion_or_anonymization(
        self,
        user: User,
    ):
>>>>>>> 81c85a17
        """
        Disable and delete user with flag to get proper TLM.
        """
        user.is_active = False
        user.is_deleted = True
        self.safe_update(user)
        return user

    def anonymize_user(
        self, user: User, anonymized_user_display_name: typing.Optional[str] = None
    ) -> User:
        """
        :param user: user to anonymize_if_required
        :return: user_id
        """
        hash = str(uuid.uuid4().hex)
        user.display_name = (
            anonymized_user_display_name or self.app_config.DEFAULT_ANONYMIZED_USER_DISPLAY_NAME
        )
        user.email = ANONYMIZED_USER_EMAIL_PATTERN.format(hash=hash)
        user.username = None
        user.is_active = False
        user.is_deleted = True
        self.safe_update(user)
        return user

    def should_anonymize(
        self, user: User, owned_workspace_will_be_deleted: bool = False
    ) -> UserNeedAnonymization:
        wapi = WorkspaceApi(
            config=self.app_config,
            session=self.session,
            current_user=user,
            show_deleted=True,
        )
        user_owned_workspaces_to_filter = wapi.get_all_for_user(
            user, include_owned=True, include_with_role=False
        )

        revision_query = self.session.query(ContentRevisionRO)
        reaction_query = self.session.query(Reaction)
        if owned_workspace_will_be_deleted:
            revision_query = revision_query.filter(
                ~ContentRevisionRO.workspace_id.in_(
                    [workspace.workspace_id for workspace in user_owned_workspaces_to_filter]
                )
            )
            reaction_query = (
                reaction_query.join(Content)
                .join(
                    ContentRevisionRO,
                    Content.cached_revision_id == ContentRevisionRO.revision_id,
                )
                .filter(
                    ~ContentRevisionRO.workspace_id.in_(
                        [workspace.workspace_id for workspace in user_owned_workspaces_to_filter]
                    )
                )
            )
            user_blocking_workspaces = []
        else:
            user_blocking_workspaces = user_owned_workspaces_to_filter

        revision_query = revision_query.filter(ContentRevisionRO.owner_id == user.user_id)
        reaction_query = reaction_query.filter(Reaction.author_id == user.user_id)
        user_blocking_revisions = revision_query.all()
        user_blocking_reactions = reaction_query.all()
        return UserNeedAnonymization(
            blocking_workspaces=user_blocking_workspaces,
            blocking_revisions=user_blocking_revisions,
            blocking_reactions=user_blocking_reactions,
        )<|MERGE_RESOLUTION|>--- conflicted
+++ resolved
@@ -2,10 +2,7 @@
 from sqlalchemy import and_
 from sqlalchemy.orm import Session
 from sqlalchemy.orm.exc import NoResultFound
-<<<<<<< HEAD
 import transaction
-=======
->>>>>>> 81c85a17
 import typing
 import uuid
 
@@ -101,13 +98,9 @@
             logger.debug(self, "fake deletion of {} dir".format(dir_path))
 
     def delete_revision(
-<<<<<<< HEAD
-        self, revision: ContentRevisionRO, do_update_content_last_revision: bool = True
-=======
         self,
         revision: ContentRevisionRO,
         do_update_content_last_revision: bool = True,
->>>>>>> 81c85a17
     ) -> int:
         """
         :param do_update_content_last_revision: update last revision of content associated to last one if needed. Set only
@@ -375,12 +368,8 @@
         except FileNotFoundError as e:
             raise AgendaNotFoundError(
                 'Try to delete user "{user_id}" DAV resource root but directory {resource_dir} not found'.format(
-<<<<<<< HEAD
-                    user_id=user_id, resource_dir=resource_dir
-=======
                     user_id=user_id,
                     resource_dir=resource_dir,
->>>>>>> 81c85a17
                 )
             ) from e
         return resource_dir
@@ -417,13 +406,9 @@
         except FileNotFoundError as e:
             raise AgendaNotFoundError(
                 'Try to delete user "{user_id}" {resource_type} (agenda) but no {resource_type} found at {agenda_dir}'.format(
-<<<<<<< HEAD
-                    user_id=user_id, resource_type=resource_type.value, agenda_dir=agenda_dir
-=======
                     user_id=user_id,
                     resource_type=resource_type.value,
                     agenda_dir=agenda_dir,
->>>>>>> 81c85a17
                 )
             ) from e
         return agenda_dir
@@ -504,14 +489,10 @@
         self.safe_delete(user)
         return user_id
 
-<<<<<<< HEAD
-    def prepare_deletion_or_anonymization(self, user: User):
-=======
     def prepare_deletion_or_anonymization(
         self,
         user: User,
     ):
->>>>>>> 81c85a17
         """
         Disable and delete user with flag to get proper TLM.
         """
