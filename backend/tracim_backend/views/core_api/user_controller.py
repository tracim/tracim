--- conflicted
+++ resolved
@@ -40,11 +40,8 @@
 from tracim_backend.models.auth import Profile
 from tracim_backend.models.context_models import PaginatedObject
 from tracim_backend.models.context_models import UserMessagesSummary
-<<<<<<< HEAD
+from tracim_backend.models.context_models import WorkspaceInContext
 from tracim_backend.models.data import WorkspaceSubscription
-=======
-from tracim_backend.models.context_models import WorkspaceInContext
->>>>>>> 905934c7
 from tracim_backend.models.event import Message
 from tracim_backend.models.event import ReadStatus
 from tracim_backend.views.controllers import Controller
@@ -78,11 +75,8 @@
 from tracim_backend.views.core_api.schemas import UserWorkspaceFilterQuerySchema
 from tracim_backend.views.core_api.schemas import UserWorkspaceIdPathSchema
 from tracim_backend.views.core_api.schemas import WorkspaceIdSchema
-<<<<<<< HEAD
+from tracim_backend.views.core_api.schemas import WorkspaceSchema
 from tracim_backend.views.core_api.schemas import WorkspaceSubscriptionSchema
-=======
-from tracim_backend.views.core_api.schemas import WorkspaceSchema
->>>>>>> 905934c7
 from tracim_backend.views.swagger_generic_section import SWAGGER_TAG__CONTENT_ENDPOINTS
 from tracim_backend.views.swagger_generic_section import SWAGGER_TAG__ENABLE_AND_DISABLE_SECTION
 from tracim_backend.views.swagger_generic_section import SWAGGER_TAG__NOTIFICATION_SECTION
@@ -821,7 +815,27 @@
         config_api = UserConfigApi(current_user=request.candidate_user, session=request.dbsession)
         config_api.set_params(params=hapic_data.body["parameters"])
 
-<<<<<<< HEAD
+    @hapic.with_api_doc(tags=[SWAGGER_TAG__USER_CONFIG_ENDPOINTS])
+    @check_right(has_personal_access)
+    @hapic.input_path(UserIdPathSchema())
+    @hapic.output_body(WorkspaceSchema(many=True))
+    def get_accessible_workspaces(
+        self, context, request: TracimRequest, hapic_data: HapicData
+    ) -> typing.List[WorkspaceInContext]:
+        """
+        Return the list of accessible workspaces by the given user id.
+        An accessible workspace is:
+          - a workspace the user is not member of (`workspaces` API returns them)
+          - has an OPEN or ON_REQUEST access type
+        """
+        app_config = request.registry.settings["CFG"]  # type: CFG
+        wapi = WorkspaceApi(
+            current_user=request.candidate_user, session=request.dbsession, config=app_config,
+        )
+
+        workspaces = wapi.get_all_accessible_by_user(request.candidate_user)
+        return [wapi.get_workspace_with_context(workspace) for workspace in workspaces]
+
     @hapic.with_api_doc(tags=[SWAGGER_TAG__USER_SUBSCRIPTIONS_ENDPOINTS])
     @check_right(has_personal_access)
     @hapic.input_path(UserIdPathSchema())
@@ -846,28 +860,6 @@
             current_user=request.current_user, session=request.dbsession, config=request.app_config,
         )
         return subscription_lib.submit_subscription(workspace_id=hapic_data.body["workspace_id"])
-=======
-    @hapic.with_api_doc(tags=[SWAGGER_TAG__USER_CONFIG_ENDPOINTS])
-    @check_right(has_personal_access)
-    @hapic.input_path(UserIdPathSchema())
-    @hapic.output_body(WorkspaceSchema(many=True))
-    def get_accessible_workspaces(
-        self, context, request: TracimRequest, hapic_data: HapicData
-    ) -> typing.List[WorkspaceInContext]:
-        """
-        Return the list of accessible workspaces by the given user id.
-        An accessible workspace is:
-          - a workspace the user is not member of (`workspaces` API returns them)
-          - has an OPEN or ON_REQUEST access type
-        """
-        app_config = request.registry.settings["CFG"]  # type: CFG
-        wapi = WorkspaceApi(
-            current_user=request.candidate_user, session=request.dbsession, config=app_config,
-        )
-
-        workspaces = wapi.get_all_accessible_by_user(request.candidate_user)
-        return [wapi.get_workspace_with_context(workspace) for workspace in workspaces]
->>>>>>> 905934c7
 
     def bind(self, configurator: Configurator) -> None:
         """
@@ -1091,7 +1083,16 @@
         )
         configurator.add_view(self.set_user_config, route_name="config_post")
 
-<<<<<<< HEAD
+        # User accessible workspaces (not member of, but can see information about them to subscribe)
+        configurator.add_route(
+            "get_accessible_workspaces",
+            "/users/{user_id:\d+}/accessible_workspaces",
+            request_method="GET",  # noqa: W605
+        )
+        configurator.add_view(
+            self.get_accessible_workspaces, route_name="get_accessible_workspaces"
+        )
+
         # User subscriptions
         configurator.add_route(
             "subscriptions_get",
@@ -1105,15 +1106,4 @@
             "/users/{user_id:\d+}/workspace_subscriptions",
             request_method="PUT",  # noqa: W605
         )
-        configurator.add_view(self.submit_subscription, route_name="subscriptions_put")
-=======
-        # User accessible workspaces (not member of, but can see information about them to subscribe)
-        configurator.add_route(
-            "get_accessible_workspaces",
-            "/users/{user_id:\d+}/accessible_workspaces",
-            request_method="GET",  # noqa: W605
-        )
-        configurator.add_view(
-            self.get_accessible_workspaces, route_name="get_accessible_workspaces"
-        )
->>>>>>> 905934c7
+        configurator.add_view(self.submit_subscription, route_name="subscriptions_put")