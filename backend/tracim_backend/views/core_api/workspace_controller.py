--- conflicted
+++ resolved
@@ -350,21 +350,12 @@
             show_deleted=True,
         )
         try:
-<<<<<<< HEAD
-            _, user = uapi.find(
-                user_id=hapic_data.body.user_id,
-                email=hapic_data.body.user_email,
-                public_name=hapic_data.body.user_public_name,
-                username=hapic_data.body.user_username,
-            )
-=======
             if hapic_data.body.user_id:
                 user = uapi.get_one(hapic_data.body.user_id)
             elif hapic_data.body.user_email:
                 user = uapi.get_one_by_email(hapic_data.body.user_email)
             else:
                 user = uapi.get_one_by_username(hapic_data.body.user_username)
->>>>>>> 39c031f2
             if user.is_deleted:
                 raise UserIsDeleted("This user has been deleted. Unable to invite him.")
             if not user.is_active:
