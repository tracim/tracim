# coding=utf-8
import typing

import marshmallow
from marshmallow import post_load
from marshmallow.fields import String
from marshmallow.fields import ValidatedField
from marshmallow.validate import OneOf

from tracim_backend.app_models.contents import content_type_list
from tracim_backend.app_models.contents import open_status
from tracim_backend.app_models.rfc_email_validator import RFCEmailValidator
from tracim_backend.app_models.validator import acp_validator
from tracim_backend.app_models.validator import action_description_validator
from tracim_backend.app_models.validator import all_content_types_validator
from tracim_backend.app_models.validator import bool_as_int_validator
from tracim_backend.app_models.validator import content_global_status_validator
from tracim_backend.app_models.validator import content_status_validator
from tracim_backend.app_models.validator import not_empty_string_validator
from tracim_backend.app_models.validator import positive_int_validator
from tracim_backend.app_models.validator import regex_string_as_list_of_int
from tracim_backend.app_models.validator import regex_string_as_list_of_string
from tracim_backend.app_models.validator import strictly_positive_int_validator
from tracim_backend.app_models.validator import user_email_validator
from tracim_backend.app_models.validator import user_lang_validator
from tracim_backend.app_models.validator import user_password_validator
from tracim_backend.app_models.validator import user_profile_validator
from tracim_backend.app_models.validator import user_profile_validator_with_nobody
from tracim_backend.app_models.validator import user_public_name_validator
from tracim_backend.app_models.validator import user_role_validator
from tracim_backend.app_models.validator import user_timezone_validator
from tracim_backend.lib.utils.utils import DATETIME_FORMAT
from tracim_backend.models.auth import AuthType
from tracim_backend.models.context_models import ActiveContentFilter
from tracim_backend.models.context_models import CommentCreation
from tracim_backend.models.context_models import CommentPath
from tracim_backend.models.context_models import ContentCreation
from tracim_backend.models.context_models import ContentFilter
from tracim_backend.models.context_models import ContentIdsQuery
from tracim_backend.models.context_models import FileCreation
from tracim_backend.models.context_models import FilePath
from tracim_backend.models.context_models import FilePreviewSizedPath
from tracim_backend.models.context_models import FileQuery
from tracim_backend.models.context_models import FileRevisionPath
from tracim_backend.models.context_models import FolderContentUpdate
from tracim_backend.models.context_models import KnownMemberQuery
from tracim_backend.models.context_models import LoginCredentials
from tracim_backend.models.context_models import MoveParams
from tracim_backend.models.context_models import PageQuery
from tracim_backend.models.context_models import RadicaleUserSubitemsPath
from tracim_backend.models.context_models import RadicaleWorkspaceSubitemsPath
from tracim_backend.models.context_models import ResetPasswordCheckToken
from tracim_backend.models.context_models import ResetPasswordModify
from tracim_backend.models.context_models import ResetPasswordRequest
from tracim_backend.models.context_models import RevisionPreviewSizedPath
from tracim_backend.models.context_models import RoleUpdate
from tracim_backend.models.context_models import SetContentStatus
from tracim_backend.models.context_models import SetEmail
from tracim_backend.models.context_models import SetPassword
from tracim_backend.models.context_models import SimpleFile
from tracim_backend.models.context_models import TextBasedContentUpdate
from tracim_backend.models.context_models import UserAllowedSpace
from tracim_backend.models.context_models import UserCreation
from tracim_backend.models.context_models import UserInfos
from tracim_backend.models.context_models import UserProfile
from tracim_backend.models.context_models import UserWorkspaceAndContentPath
from tracim_backend.models.context_models import WorkspaceAndContentPath
from tracim_backend.models.context_models import WorkspaceAndContentRevisionPath
from tracim_backend.models.context_models import WorkspaceAndUserPath
from tracim_backend.models.context_models import WorkspaceCreate
from tracim_backend.models.context_models import WorkspaceMemberInvitation
from tracim_backend.models.context_models import WorkspacePath
from tracim_backend.models.context_models import WorkspaceUpdate
from tracim_backend.models.data import ActionDescription
from tracim_backend.models.event import EntityType
from tracim_backend.models.event import OperationType
from tracim_backend.models.event import ReadStatus

FIELD_LANG_DESC = "User langage in ISO 639 format. " "See https://fr.wikipedia.org/wiki/ISO_639"
FIELD_PROFILE_DESC = "Profile of the user. The profile is Tracim wide."
FIELD_TIMEZONE_DESC = "Timezone as in tz database format"


class StrippedString(String):
    def _deserialize(self, value, attr, data, **kwargs):
        value = super()._deserialize(value, attr, data, **kwargs)
        if value:
            value = value.strip()
        return value.strip()


class RFCEmail(ValidatedField, String):
    """A validated email rfc style "john <john@john.ndd>" field.
    Validation occurs during both serialization and
    deserialization.

    :param args: The same positional arguments that :class:`String` receives.
    :param kwargs: The same keyword arguments that :class:`String` receives.
    """

    default_error_messages = {"invalid": "Not a valid rfc email address."}

    def __init__(self, *args, **kwargs):
        String.__init__(self, *args, **kwargs)
        # Insert validation into self.validators so that multiple errors can be
        # stored.
        self.validators.insert(0, RFCEmailValidator(error=self.error_messages["invalid"]))

    def _validated(self, value):
        if value is None:
            return None
        return RFCEmailValidator(error=self.error_messages["invalid"])(value)


class CollaborativeFileTypeSchema(marshmallow.Schema):
    mimetype = marshmallow.fields.String(
        example="application/vnd.oasis.opendocument.text",
        required=True,
        description="Collabora Online file mimetype",
    )
    extension = marshmallow.fields.String(
        example="odt", required=True, description="Collabora Online file extensions"
    )
    associated_action = marshmallow.fields.String(
        example="edit", required=True, description="Collabora Online action allowed"
    )
    url_source = marshmallow.fields.URL(
        required=True,
        description="URL of the collabora online editor for this type of file",
        example="http://localhost:9980/loleaflet/305832f/loleaflet.html",
    )


class SimpleFileSchema(marshmallow.Schema):
    """
    Just a simple schema for file
    """

    # TODO - G.M - 2018-10-09 - Set required to True, actually disable because
    # activating it make it failed due to "is not iterable issue.
    # see https://github.com/tracim/tracim/issues/2350
    files = marshmallow.fields.Raw(required=False, description="a file")

    @post_load
    def create_file(self, data: typing.Dict[str, typing.Any]) -> object:
        return SimpleFile(**data)


class FileCreationFormSchema(marshmallow.Schema):
    parent_id = marshmallow.fields.Int(
        example=2, default=0, validate=positive_int_validator, allow_none=True
    )

    @post_load
    def file_creation_object(self, data: typing.Dict[str, typing.Any]) -> object:
        return FileCreation(**data)


class UserDigestSchema(marshmallow.Schema):
    """
    Simple user schema
    """

    user_id = marshmallow.fields.Int(dump_only=True, example=3)
    avatar_url = marshmallow.fields.Url(
        allow_none=True,
        example="/api/v2/asset/avatars/john-doe.jpg",
        description="avatar_url is the url of the image file. "
        "If no avatar, then set it to an empty string "
        "(frontend should interpret "
        "an empty url as default avatar)",
    )
    public_name = StrippedString(example="John Doe")


class UserDiskSpaceSchema(UserDigestSchema):
    user_id = marshmallow.fields.Int(dump_only=True, example=3)
    allowed_space = marshmallow.fields.Integer(
        description="allowed space per user in bytes. this apply on sum of user owned workspace size."
        "if user_space > allowed_space, no file can be created/updated in any user owned workspaces. 0 mean no limit"
    )
    used_space = marshmallow.fields.Integer(
        description="used space per user in bytes. this apply on sum of user owned workspace size."
        "if user_space > allowed_space, no file can be created/updated in any user owned workspaces."
    )
    user = marshmallow.fields.Nested(UserDigestSchema(), attribute="user_in_context")


class UserSchema(UserDigestSchema):
    """
    Complete user schema
    """

    email = marshmallow.fields.Email(required=True, example="hello@tracim.fr")
    created = marshmallow.fields.DateTime(
        format=DATETIME_FORMAT, description="Date of creation of the user account"
    )
    is_active = marshmallow.fields.Bool(
        example=True,
        description="true if the user is active, "
        "false if the user has been deactivated"
        " by an admin. Default is true",
    )
    is_deleted = marshmallow.fields.Bool(
        example=False, description="true if the user account has been deleted. " "Default is false"
    )
    # TODO - G.M - 17-04-2018 - Restrict timezone values
    timezone = StrippedString(
        description=FIELD_TIMEZONE_DESC, example="Europe/Paris", validate=user_timezone_validator
    )
    profile = StrippedString(
        attribute="profile",
        validate=user_profile_validator_with_nobody,
        example="trusted-users",
        description=FIELD_PROFILE_DESC,
    )
    lang = StrippedString(
        description=FIELD_LANG_DESC,
        example="en",
        required=False,
        validate=user_lang_validator,
        allow_none=True,
        default=None,
    )
    auth_type = marshmallow.fields.String(
        validate=OneOf([auth_type_en.value for auth_type_en in AuthType]),
        example=AuthType.INTERNAL.value,
        description="authentication system of the user",
    )
    allowed_space = marshmallow.fields.Integer(
        validate=positive_int_validator,
        allow_none=True,
        required=False,
        description="allowed space per user in bytes. this apply on sum of user owned workspace size."
        "if limit is reach, no file can be created/updated in any user owned workspaces. 0 mean no limit",
    )

    class Meta:
        description = "Representation of a tracim user account"


class LoggedInUserPasswordSchema(marshmallow.Schema):
    loggedin_user_password = String(required=True, validate=user_password_validator)


class SetEmailSchema(LoggedInUserPasswordSchema):
    email = marshmallow.fields.Email(
        required=True, example="hello@tracim.fr", validate=user_email_validator
    )

    @post_load
    def create_set_email_object(self, data: typing.Dict[str, typing.Any]) -> object:
        return SetEmail(**data)


class SetPasswordSchema(LoggedInUserPasswordSchema):
    new_password = String(example="8QLa$<w", required=True, validate=user_password_validator)
    new_password2 = String(example="8QLa$<w", required=True, validate=user_password_validator)

    @post_load
    def create_set_password_object(self, data: typing.Dict[str, typing.Any]) -> object:
        return SetPassword(**data)


class SetUserInfoSchema(marshmallow.Schema):
    """
    Schema used for setting user information.
    This schema is for write access only
    """

    timezone = StrippedString(
        description=FIELD_TIMEZONE_DESC, example="Europe/Paris", required=True
    )
    public_name = StrippedString(
        example="John Doe", required=True, validate=user_public_name_validator
    )
    lang = StrippedString(
        description=FIELD_LANG_DESC,
        example="en",
        required=True,
        validate=user_lang_validator,
        allow_none=True,
        default=None,
    )

    @post_load
    def create_user_info_object(self, data: typing.Dict[str, typing.Any]) -> object:
        return UserInfos(**data)


class SetUserProfileSchema(marshmallow.Schema):
    """
    Schema used for setting user profile. This schema is for write access only
    """

    profile = StrippedString(
        attribute="profile",
        validate=user_profile_validator,
        example="trusted-users",
        description=FIELD_PROFILE_DESC,
        required=True,
    )

    @post_load
    def create_user_profile(self, data: typing.Dict[str, typing.Any]) -> object:
        return UserProfile(**data)


class SetUserAllowedSpaceSchema(marshmallow.Schema):
    """
    Schema used for setting user allowed space. This schema is for write access only
    """

    allowed_space = marshmallow.fields.Integer(
        validate=positive_int_validator,
        allow_none=True,
        required=False,
        description="allowed space per user in bytes. this apply on sum of user owned workspace size."
        "if limit is reach, no file can be created/updated in any user owned workspaces. 0 mean no limit.",
    )

    @post_load
    def create_user_allowed_space(self, data: typing.Dict[str, typing.Any]) -> object:
        return UserAllowedSpace(**data)


class UserCreationSchema(marshmallow.Schema):
    email = marshmallow.fields.Email(
        required=True, example="hello@tracim.fr", validate=user_email_validator
    )
    password = String(
        example="8QLa$<w",
        required=False,
        validate=user_password_validator,
        allow_none=True,
        default=None,
    )
    profile = StrippedString(
        attribute="profile",
        validate=user_profile_validator,
        example="trusted-users",
        required=False,
        allow_none=True,
        description=FIELD_PROFILE_DESC,
    )
    timezone = StrippedString(
        description=FIELD_TIMEZONE_DESC,
        example="Europe/Paris",
        required=False,
        default="",
        validate=user_timezone_validator,
    )
    public_name = StrippedString(
        example="John Doe",
        required=False,
        default=None,
        # validate=user_public_name_validator
    )
    lang = StrippedString(
        description=FIELD_LANG_DESC,
        example="en",
        required=False,
        validate=user_lang_validator,
        allow_none=True,
        default=None,
    )
    email_notification = marshmallow.fields.Bool(example=True, required=False, default=True)
    allowed_space = marshmallow.fields.Integer(
        validate=positive_int_validator,
        allow_none=True,
        required=False,
        description="allowed space per user in bytes. this apply on sum of user owned workspace size."
        "if limit is reach, no file can be created/updated in any user owned workspaces. 0 mean no limit",
    )

    @post_load
    def create_user(self, data: typing.Dict[str, typing.Any]) -> object:
        return UserCreation(**data)


# Path Schemas
class RadicaleSubItemPathSchema(object):
    sub_item = marshmallow.fields.String()


class UserIdPathSchema(marshmallow.Schema):
    user_id = marshmallow.fields.Int(
        example=3,
        required=True,
        description="id of a valid user",
        validate=strictly_positive_int_validator,
    )


class UserWorkspaceFilterQuery(object):
    def __init__(self, show_owned_workspace: int = 1, show_workspace_with_role: int = 1):
        self.show_owned_workspace = bool(show_owned_workspace)
        self.show_workspace_with_role = bool(show_workspace_with_role)


class UserWorkspaceFilterQuerySchema(marshmallow.Schema):
    show_owned_workspace = marshmallow.fields.Int(
        example=1,
        default=1,
        description="if set to 1, then show owned workspace in list"
        " Default is 1, else do no show them",
        validate=bool_as_int_validator,
    )
    show_workspace_with_role = marshmallow.fields.Int(
        example=1,
        default=1,
        description="if set to 1, then show workspace were user as a role in list"
        " Default is 1, else do no show them",
        validate=bool_as_int_validator,
    )

    @post_load
    def make_path_object(self, data: typing.Dict[str, typing.Any]):
        return UserWorkspaceFilterQuery(**data)


class WorkspaceMemberFilterQuery(object):
    def __init__(self, show_disabled_user: int = 0):
        self.show_disabled_user = bool(show_disabled_user)


class WorkspaceMemberFilterQuerySchema(marshmallow.Schema):
    show_disabled_user = marshmallow.fields.Int(
        exemple=0,
        default=0,
        description="if set to 1, then show also user which is disabled"
        " Default is 0, else show them",
        validate=bool_as_int_validator,
    )

    @post_load
    def make_path_object(self, data: typing.Dict[str, typing.Any]):
        return WorkspaceMemberFilterQuery(**data)


class WorkspaceIdPathSchema(marshmallow.Schema):
    workspace_id = marshmallow.fields.Int(
        example=4,
        required=True,
        description="id of a valid workspace",
        validate=strictly_positive_int_validator,
    )

    @post_load
    def make_path_object(self, data: typing.Dict[str, typing.Any]):
        return WorkspacePath(**data)


class RadicaleUserSubItemPathSchema(RadicaleSubItemPathSchema, UserIdPathSchema):
    @post_load
    def make_path_object(self, data: typing.Dict[str, typing.Any]):
        return RadicaleUserSubitemsPath(**data)


class RadicaleWorkspaceSubItemPathSchema(RadicaleSubItemPathSchema, WorkspaceIdPathSchema):
    @post_load
    def make_path_object(self, data: typing.Dict[str, typing.Any]):
        return RadicaleWorkspaceSubitemsPath(**data)


class ContentIdPathSchema(marshmallow.Schema):
    content_id = marshmallow.fields.Int(
        example=6,
        required=True,
        description="id of a valid content",
        validate=strictly_positive_int_validator,
    )


class RevisionIdPathSchema(marshmallow.Schema):
    revision_id = marshmallow.fields.Int(example=6, required=True)


class WorkspaceAndUserIdPathSchema(UserIdPathSchema, WorkspaceIdPathSchema):
    @post_load
    def make_path_object(self, data: typing.Dict[str, typing.Any]) -> object:
        return WorkspaceAndUserPath(**data)


class WorkspaceAndContentIdPathSchema(WorkspaceIdPathSchema, ContentIdPathSchema):
    @post_load
    def make_path_object(self, data: typing.Dict[str, typing.Any]) -> object:
        return WorkspaceAndContentPath(**data)


class FilenamePathSchema(marshmallow.Schema):
    filename = StrippedString("filename.ext")


class WidthAndHeightPathSchema(marshmallow.Schema):
    width = marshmallow.fields.Int(example=256)
    height = marshmallow.fields.Int(example=256)


class AllowedJpgPreviewSizesSchema(marshmallow.Schema):
    width = marshmallow.fields.Int(example=256)
    height = marshmallow.fields.Int(example=256)


class AllowedJpgPreviewDimSchema(marshmallow.Schema):
    restricted = marshmallow.fields.Bool()
    dimensions = marshmallow.fields.Nested(AllowedJpgPreviewSizesSchema, many=True)


class WorkspaceAndContentRevisionIdPathSchema(
    WorkspaceIdPathSchema, ContentIdPathSchema, RevisionIdPathSchema
):
    @post_load
    def make_path_object(self, data: typing.Dict[str, typing.Any]) -> object:
        return WorkspaceAndContentRevisionPath(**data)


class FilePathSchema(WorkspaceAndContentIdPathSchema, FilenamePathSchema):
    @post_load
    def make_path_object(self, data: typing.Dict[str, typing.Any]) -> object:
        return FilePath(**data)


class FileRevisionPathSchema(WorkspaceAndContentRevisionIdPathSchema, FilenamePathSchema):
    @post_load
    def make_path_object(self, data: typing.Dict[str, typing.Any]) -> object:
        return FileRevisionPath(**data)


class FilePreviewSizedPathSchema(
    WorkspaceAndContentIdPathSchema, WidthAndHeightPathSchema, FilenamePathSchema
):
    @post_load
    def make_path_object(self, data: typing.Dict[str, typing.Any]) -> object:
        return FilePreviewSizedPath(**data)


class FileRevisionPreviewSizedPathSchema(
    WorkspaceAndContentRevisionIdPathSchema, WidthAndHeightPathSchema, FilenamePathSchema
):
    @post_load
    def make_path_object(self, data: typing.Dict[str, typing.Any]) -> object:
        return RevisionPreviewSizedPath(**data)


class UserWorkspaceAndContentIdPathSchema(
    UserIdPathSchema, WorkspaceIdPathSchema, ContentIdPathSchema
):
    @post_load
    def make_path_object(self, data: typing.Dict[str, typing.Any]) -> object:
        return UserWorkspaceAndContentPath(**data)


class UserWorkspaceIdPathSchema(UserIdPathSchema, WorkspaceIdPathSchema):
    @post_load
    def make_path_object(self, data: typing.Dict[str, typing.Any]) -> object:
        return WorkspaceAndUserPath(**data)


class CommentsPathSchema(WorkspaceAndContentIdPathSchema):
    comment_id = marshmallow.fields.Int(
        example=6,
        description="id of a valid comment related to content content_id",
        required=True,
        validate=strictly_positive_int_validator,
    )

    @post_load
    def make_path_object(self, data: typing.Dict[str, typing.Any]) -> object:
        return CommentPath(**data)


class KnownMemberQuerySchema(marshmallow.Schema):
    acp = StrippedString(
        example="test", description="search text to query", validate=acp_validator, required=True
    )

    exclude_user_ids = StrippedString(
        validate=regex_string_as_list_of_int,
        example="1,5",
        description="comma separated list of excluded user",
    )
    exclude_workspace_ids = StrippedString(
        validate=regex_string_as_list_of_int,
        example="3,4",
        description="comma separated list of excluded workspace: user of this workspace are excluded from result",
    )

    @post_load
    def make_query_object(self, data: typing.Dict[str, typing.Any]) -> object:
        return KnownMemberQuery(**data)


class FileQuerySchema(marshmallow.Schema):
    force_download = marshmallow.fields.Int(
        example=1,
        default=0,
        description="force download of file or let browser decide if"
        "file can be read directly from browser",
        validate=bool_as_int_validator,
    )

    @post_load
    def make_query(self, data: typing.Dict[str, typing.Any]) -> object:
        return FileQuery(**data)


class PageQuerySchema(FileQuerySchema):
    page = marshmallow.fields.Int(
        example=2,
        default=1,
        description="allow to show a specific page of a pdf file",
        validate=strictly_positive_int_validator,
    )

    @post_load
    def make_query(self, data: typing.Dict[str, typing.Any]) -> object:
        return PageQuery(**data)


class FilterContentQuerySchema(marshmallow.Schema):

    parent_ids = StrippedString(
        validate=regex_string_as_list_of_int,
        example="0,4,5",
        description="comma separated list of parent ids,"
        " parent_id allow to filter items in a folder."
        " If not parent_ids at all, then return all contents."
        " If one parent_id to 0, then return root contents."
        " If set to another value, return all direct subcontents"
        " content of this folder"
        " If multiple value of parent_ids separated by comma,"
        " return mix of all content of all theses parent_ids",
        default="0",
    )
    namespaces_filter = StrippedString(
        validate=regex_string_as_list_of_string,
        example="content,upload",
        description="comma list of namespaces allowed",
        default=None,
        allow_none=True,
    )
    complete_path_to_id = marshmallow.fields.Int(
        example=6,
        validate=strictly_positive_int_validator,
        description="If setted with a correct content_id, this will"
        " add to parent_ids filter, all parent of given content_id,"
        " workspace root included. This param help to get "
        " content needed to show a complete folder tree "
        " from root to content.",
        default=None,
        allow_none=True,
    )
    show_archived = marshmallow.fields.Int(
        example=0,
        default=0,
        description="if set to 1, then show archived contents."
        " Default is 0 - hide archived content",
        validate=bool_as_int_validator,
    )
    show_deleted = marshmallow.fields.Int(
        example=0,
        default=0,
        description="if set to 1, then show deleted contents."
        " Default is 0 - hide deleted content",
        validate=bool_as_int_validator,
    )
    show_active = marshmallow.fields.Int(
        example=1,
        default=1,
        description="if set to 1, then show active contents. "
        "Default is 1 - show active content."
        " Note: active content are content "
        "that is neither archived nor deleted. "
        "The reason for this parameter to exist is for example "
        "to allow to show only archived documents",
        validate=bool_as_int_validator,
    )
    content_type = StrippedString(
        example=content_type_list.Any_SLUG,
        default=content_type_list.Any_SLUG,
        validate=all_content_types_validator,
    )
    label = StrippedString(
        example="myfilename", default=None, allow_none=True, description="Filter by content label"
    )

    @post_load
    def make_content_filter(self, data: typing.Dict[str, typing.Any]) -> object:
        return ContentFilter(**data)


class ActiveContentFilterQuerySchema(marshmallow.Schema):
    limit = marshmallow.fields.Int(
        example=2,
        default=0,
        description="if 0 or not set, return all elements, else return only "
        "the first limit elem (according to offset)",
        validate=strictly_positive_int_validator,
    )
    before_content_id = marshmallow.fields.Int(
        example=41,
        default=None,
        allow_none=True,
        description="return only content updated before this content",
    )

    @post_load
    def make_content_filter(self, data: typing.Dict[str, typing.Any]) -> object:
        return ActiveContentFilter(**data)


class ContentIdsQuerySchema(marshmallow.Schema):

    content_ids = StrippedString(
        validate=regex_string_as_list_of_int,
        example="1,5",
        description="comma separated list of contents ids",
    )

    @post_load
    def make_content_ids(self, data: typing.Dict[str, typing.Any]) -> object:
        return ContentIdsQuery(**data)


###


class RoleUpdateSchema(marshmallow.Schema):
    role = StrippedString(required=True, example="contributor", validate=user_role_validator)

    @post_load
    def make_role(self, data: typing.Dict[str, typing.Any]) -> object:
        return RoleUpdate(**data)


class WorkspaceMemberInviteSchema(marshmallow.Schema):
    role = StrippedString(example="contributor", validate=user_role_validator, required=True)
    user_id = marshmallow.fields.Int(example=5, default=None, allow_none=True)
    user_email = marshmallow.fields.Email(
        example="suri@cate.fr", default=None, allow_none=True, validate=user_email_validator
    )

    @post_load
    def make_role(self, data: typing.Dict[str, typing.Any]) -> object:
        return WorkspaceMemberInvitation(**data)


class ResetPasswordRequestSchema(marshmallow.Schema):
    email = marshmallow.fields.Email(
        required=True, example="hello@tracim.fr", validate=user_email_validator
    )

    @post_load
    def make_object(self, data: typing.Dict[str, typing.Any]) -> object:
        return ResetPasswordRequest(**data)


class ResetPasswordCheckTokenSchema(marshmallow.Schema):
    email = marshmallow.fields.Email(
        required=True, example="hello@tracim.fr", validate=user_email_validator
    )
    reset_password_token = String(
        description="token to reset password of given user", required=True
    )

    @post_load
    def make_object(self, data: typing.Dict[str, typing.Any]) -> object:
        return ResetPasswordCheckToken(**data)


class ResetPasswordModifySchema(marshmallow.Schema):
    email = marshmallow.fields.Email(
        required=True, example="hello@tracim.fr", validate=user_email_validator
    )
    reset_password_token = String(
        description="token to reset password of given user", required=True
    )
    new_password = String(example="8QLa$<w", required=True, validate=user_password_validator)
    new_password2 = String(example="8QLa$<w", required=True, validate=user_password_validator)

    @post_load
    def make_object(self, data: typing.Dict[str, typing.Any]) -> object:
        return ResetPasswordModify(**data)


class BasicAuthSchema(marshmallow.Schema):

    email = marshmallow.fields.Email(
        example="hello@tracim.fr", required=True, validate=user_email_validator
    )
    password = String(
        example="8QLa$<w", required=True, load_only=True, validate=user_password_validator
    )

    class Meta:
        description = "Entry for HTTP Basic Auth"

    @post_load
    def make_login(self, data: typing.Dict[str, typing.Any]) -> object:
        return LoginCredentials(**data)


class LoginOutputHeaders(marshmallow.Schema):
    expire_after = StrippedString()


class WorkspaceModifySchema(marshmallow.Schema):
    label = StrippedString(
        required=False,
        example="My Workspace",
        validate=not_empty_string_validator,
        default=None,
        allow_none=True,
    )
    description = StrippedString(
        required=False,
        example="A super description of my workspace.",
        default=None,
        allow_none=True,
    )
    agenda_enabled = marshmallow.fields.Bool(
        required=False,
        default=None,
        description="has workspace has an associated agenda ?",
        allow_none=True,
    )
    public_upload_enabled = marshmallow.fields.Bool(
        required=False,
        description="is workspace allowing manager to give access external user"
        "to upload file into it ?",
        default=None,
        allow_none=True,
    )
    public_download_enabled = marshmallow.fields.Bool(
        required=False,
        description="is workspace allowing manager to give access external user"
        "to some file into it ?",
        default=None,
        allow_none=True,
    )

    @post_load
    def make_workspace_modifications(self, data: typing.Dict[str, typing.Any]) -> object:
        return WorkspaceUpdate(**data)


class WorkspaceCreationSchema(marshmallow.Schema):
    label = StrippedString(
        required=True, example="My Workspace", validate=not_empty_string_validator
    )
    description = StrippedString(required=True, example="A super description of my workspace.")
    agenda_enabled = marshmallow.fields.Bool(
        required=False, description="has workspace has an associated agenda ?", default=True
    )
    public_upload_enabled = marshmallow.fields.Bool(
        required=False,
        description="is workspace allowing manager to give access external user"
        "to upload file into it ?",
        default=True,
    )
    public_download_enabled = marshmallow.fields.Bool(
        required=False,
        description="is workspace allowing manager to give access external user"
        "to some file into it ?",
        default=True,
    )

    @post_load
    def make_workspace_modifications(self, data: typing.Dict[str, typing.Any]) -> object:
        return WorkspaceCreate(**data)


class NoContentSchema(marshmallow.Schema):
    class Meta:
        description = "Empty Schema"

    pass


class WorkspaceMenuEntrySchema(marshmallow.Schema):
    slug = StrippedString(example="markdown-pages")
    label = StrippedString(example="Markdown Documents")
    route = StrippedString(
        example="/workspace/{workspace_id}/contents/?type=mardown-page",
        description="the route is the frontend route. "
        "It may include workspace_id "
        "which must be replaced on backend size "
        "(the route must be ready-to-use)",
    )
    fa_icon = StrippedString(
        example="file-text-o",
        description="CSS class of the icon. Example: file-o for using Fontawesome file-text-o icon",
    )
    hexcolor = StrippedString(example="#F0F9DC", description="Hexadecimal color of the entry.")

    class Meta:
        description = "Entry element of a workspace menu"


class WorkspaceMinimalSchema(marshmallow.Schema):
    workspace_id = marshmallow.fields.Int(example=4, validate=strictly_positive_int_validator)
    slug = StrippedString(example="intranet")
    label = StrippedString(example="Intranet")


class WorkspaceDigestSchema(WorkspaceMinimalSchema):
    sidebar_entries = marshmallow.fields.Nested(WorkspaceMenuEntrySchema, many=True)
    is_deleted = marshmallow.fields.Bool(example=False, default=False)
    agenda_enabled = marshmallow.fields.Bool(example=True, default=True)
    public_upload_enabled = marshmallow.fields.Bool(
        description="is workspace allowing manager to give access external user"
        "to upload file into it ?",
        default=True,
    )
    public_download_enabled = marshmallow.fields.Bool(
        description="is workspace allowing manager to give access external user"
        "to some file into it ?",
        default=True,
    )

    class Meta:
        description = "Digest of workspace informations"


class WorkspaceSchema(WorkspaceDigestSchema):
    description = StrippedString(example="All intranet data.")
    created = marshmallow.fields.DateTime(
        format=DATETIME_FORMAT, description="Workspace creation date"
    )
    owner = marshmallow.fields.Nested(UserDigestSchema(), allow_none=True)

    class Meta:
        description = "Full workspace informations"


class WorkspaceDiskSpaceSchema(marshmallow.Schema):
    workspace_id = marshmallow.fields.Int(example=4, validate=strictly_positive_int_validator)
    used_space = marshmallow.fields.Int(
        description="used space in the workspace in bytes."
        "if owner allowed space limit or  workspace allowed_space limit is reach,"
        "no file can be created/updated in this workspace."
    )
    allowed_space = marshmallow.fields.Int(
        description="allowed space in workspace in bytes. "
        "if limit is reach, no file can be created/updated "
        "in any user owned workspaces. 0 mean no limit."
    )
    workspace = marshmallow.fields.Nested(
        WorkspaceMinimalSchema(), attribute="workspace_in_context"
    )


class WorkspaceMemberSchema(marshmallow.Schema):
    role = StrippedString(example="contributor", validate=user_role_validator)
    user_id = marshmallow.fields.Int(example=3, validate=strictly_positive_int_validator)
    workspace_id = marshmallow.fields.Int(example=4, validate=strictly_positive_int_validator)
    user = marshmallow.fields.Nested(UserDigestSchema())
    workspace = marshmallow.fields.Nested(WorkspaceDigestSchema(exclude=("sidebar_entries",)))
    is_active = marshmallow.fields.Bool()
    do_notify = marshmallow.fields.Bool(
        description="has user enabled notification for this workspace", example=True
    )

    class Meta:
        description = "Workspace Member information"


class WorkspaceMemberCreationSchema(WorkspaceMemberSchema):
    newly_created = marshmallow.fields.Bool(
        exemple=False,
        description="Is the user completely new " "(and account was just created) or not ?",
    )
    email_sent = marshmallow.fields.Bool(
        exemple=False,
        description="Has an email been sent to user to inform him about "
        "this new workspace registration and eventually his account"
        "creation",
    )


class TimezoneSchema(marshmallow.Schema):
    name = StrippedString(example="Europe/London")


class AboutSchema(marshmallow.Schema):
    name = StrippedString(example="Tracim", description="Software name")
    version = StrippedString(example="2.6", description="Version of Tracim")
    build_version = StrippedString(
        example="release_02.06.00", description="Build Version of Tracim"
    )
    datetime = marshmallow.fields.DateTime(format=DATETIME_FORMAT)
    website = marshmallow.fields.URL()


class ErrorCodeSchema(marshmallow.Schema):
    name = marshmallow.fields.Str()
    code = marshmallow.fields.Int()


class ApplicationSchema(marshmallow.Schema):
    label = StrippedString(example="Agenda")
    slug = StrippedString(example="agenda")
    fa_icon = StrippedString(
        example="file-o",
        description="CSS class of the icon. Example: file-o for using Fontawesome file-o icon",
    )
    hexcolor = StrippedString(
        example="#FF0000",
        description="HTML encoded color associated to the application. Example:#FF0000 for red",
    )
    is_active = marshmallow.fields.Boolean(
        example=True, description="if true, the application is in use in the context"
    )
    config = marshmallow.fields.Dict()

    class Meta:
        description = "Tracim Application informations"


class StatusSchema(marshmallow.Schema):
    slug = StrippedString(
        example="open",
        description="the slug represents the type of status. "
        "Statuses are open, closed-validated, closed-invalidated, closed-deprecated",
    )
    global_status = StrippedString(
        example="open",
        description="global_status: open, closed",
        validate=content_global_status_validator,
    )
    label = StrippedString(example="Opened")
    fa_icon = StrippedString(example="fa-check")
    hexcolor = StrippedString(example="#0000FF")


class ContentTypeSchema(marshmallow.Schema):
    slug = StrippedString(example="pagehtml", validate=all_content_types_validator)
    fa_icon = StrippedString(
        example="fa-file-text-o",
        description="CSS class of the icon. Example: file-o for using Fontawesome file-o icon",
    )
    hexcolor = StrippedString(
        example="#FF0000",
        description="HTML encoded color associated to the application. Example:#FF0000 for red",
    )
    label = StrippedString(example="Text Documents")
    creation_label = StrippedString(example="Write a document")
    available_statuses = marshmallow.fields.Nested(StatusSchema, many=True)


class ContentMoveSchema(marshmallow.Schema):
    # TODO - G.M - 30-05-2018 - Read and apply this note
    # Note:
    # if the new workspace is different, then the backend
    # must check if the user is allowed to move to this workspace
    # (the user must be content manager of both workspaces)
    new_parent_id = marshmallow.fields.Int(
        example=42,
        description="id of the new parent content id.",
        allow_none=True,
        required=True,
        validate=positive_int_validator,
    )
    new_workspace_id = marshmallow.fields.Int(
        example=2,
        description="id of the new workspace id.",
        required=True,
        validate=strictly_positive_int_validator,
    )

    @post_load
    def make_move_params(self, data: typing.Dict[str, typing.Any]) -> object:
        return MoveParams(**data)


class ContentCreationSchema(marshmallow.Schema):
    label = StrippedString(
        required=True,
        example="contract for client XXX",
        description="Title of the content to create",
        validate=not_empty_string_validator,
    )
    content_type = StrippedString(
        required=True, example="html-document", validate=all_content_types_validator
    )
    parent_id = marshmallow.fields.Integer(
        example=35,
        description="content_id of parent content, if content should be placed "
        "in a folder, this should be folder content_id.",
        allow_none=True,
        default=None,
        validate=strictly_positive_int_validator,
    )

    @post_load
    def make_content_creation(self, data: typing.Dict[str, typing.Any]) -> object:
        return ContentCreation(**data)


class ContentDigestSchema(marshmallow.Schema):
    content_namespace = marshmallow.fields.String(example="content")
    content_id = marshmallow.fields.Int(example=6, validate=strictly_positive_int_validator)
    current_revision_id = marshmallow.fields.Int(example=12)
    slug = StrippedString(example="intervention-report-12")
    parent_id = marshmallow.fields.Int(
        example=34, allow_none=True, default=None, validate=positive_int_validator
    )
    workspace_id = marshmallow.fields.Int(example=19, validate=strictly_positive_int_validator)
    label = StrippedString(example="Intervention Report 12")
    content_type = StrippedString(example="html-document", validate=all_content_types_validator)
    sub_content_types = marshmallow.fields.List(
        StrippedString(example="html-content", validate=all_content_types_validator),
        description="list of content types allowed as sub contents. "
        "This field is required for folder contents, "
        "set it to empty list in other cases",
    )
    status = StrippedString(
        example="closed-deprecated",
        validate=content_status_validator,
        description="this slug is found in content_type available statuses",
        default=open_status,
    )
    is_archived = marshmallow.fields.Bool(example=False, default=False)
    is_deleted = marshmallow.fields.Bool(example=False, default=False)
    is_editable = marshmallow.fields.Bool(example=True, default=True)
    show_in_ui = marshmallow.fields.Bool(
        example=True,
        description="if false, then do not show content in the treeview. "
        "This may his maybe used for specific contents or "
        "for sub-contents. Default is True. "
        "In first version of the API, this field is always True",
    )
    file_extension = StrippedString(example=".txt")
    filename = StrippedString(example="nameofthefile.txt")
    modified = marshmallow.fields.DateTime(
        format=DATETIME_FORMAT,
        description="date of last modification of content."
        " note: this does not include comments or any subcontents.",
    )
    created = marshmallow.fields.DateTime(
        format=DATETIME_FORMAT, description="Content creation date"
    )
    actives_shares = marshmallow.fields.Int(
        description="number of active share on file", validate=positive_int_validator
    )


class ReadStatusSchema(marshmallow.Schema):
    content_id = marshmallow.fields.Int(example=6, validate=strictly_positive_int_validator)
    read_by_user = marshmallow.fields.Bool(example=False, default=False)


#####
# Content
#####


class ContentSchema(ContentDigestSchema):
    author = marshmallow.fields.Nested(UserDigestSchema)
    last_modifier = marshmallow.fields.Nested(UserDigestSchema)


class TextBasedDataAbstractSchema(marshmallow.Schema):
    raw_content = StrippedString(
        required=True,
        description="Content of the object, may be raw text or <b>html</b> for example",
    )


class FileInfoAbstractSchema(marshmallow.Schema):
    raw_content = StrippedString(description="raw text or html description of the file")
    page_nb = marshmallow.fields.Int(
        description="number of pages, return null value if unaivalable", example=1, allow_none=True
    )
    mimetype = StrippedString(
        description="file content mimetype", example="image/jpeg", required=True
    )
    size = marshmallow.fields.Int(
        description="file size in byte, return null value if unaivalable",
        example=1024,
        allow_none=True,
    )
    has_pdf_preview = marshmallow.fields.Bool(
        description="true if a pdf preview is available or false", example=True
    )
    has_jpeg_preview = marshmallow.fields.Bool(
        description="true if a jpeg preview is available or false", example=True
    )


class TextBasedContentSchema(ContentSchema, TextBasedDataAbstractSchema):
    pass


class FileContentSchema(ContentSchema, FileInfoAbstractSchema):
    pass


#####
# Revision
#####


class RevisionSchema(ContentDigestSchema):
    comment_ids = marshmallow.fields.List(
        marshmallow.fields.Int(example=4, validate=strictly_positive_int_validator)
    )
    revision_id = marshmallow.fields.Int(example=12, validate=strictly_positive_int_validator)
    revision_type = StrippedString(
        example=ActionDescription.CREATION, validate=action_description_validator
    )
    created = marshmallow.fields.DateTime(
        format=DATETIME_FORMAT, description="Content creation date"
    )
    author = marshmallow.fields.Nested(UserDigestSchema)


class TextBasedRevisionSchema(RevisionSchema, TextBasedDataAbstractSchema):
    pass


class FileRevisionSchema(RevisionSchema, FileInfoAbstractSchema):
    pass


class CollaborativeDocumentEditionConfigSchema(marshmallow.Schema):
    software = marshmallow.fields.String()
    supported_file_types = marshmallow.fields.List(
        marshmallow.fields.Nested(CollaborativeFileTypeSchema())
    )


class CommentSchema(marshmallow.Schema):
    content_id = marshmallow.fields.Int(example=6, validate=strictly_positive_int_validator)
    parent_id = marshmallow.fields.Int(example=34, validate=positive_int_validator)
    raw_content = StrippedString(example="<p>This is just an html comment !</p>")
    author = marshmallow.fields.Nested(UserDigestSchema)
    created = marshmallow.fields.DateTime(
        format=DATETIME_FORMAT, description="comment creation date"
    )


class SetCommentSchema(marshmallow.Schema):
    raw_content = StrippedString(
        example="<p>This is just an html comment !</p>",
        validate=not_empty_string_validator,
        required=True,
    )

    @post_load()
    def create_comment(self, data: typing.Dict[str, typing.Any]) -> object:
        return CommentCreation(**data)


class ContentModifyAbstractSchema(marshmallow.Schema):
    label = StrippedString(
        required=True,
        example="contract for client XXX",
        description="New title of the content",
        validate=not_empty_string_validator,
    )


class TextBasedContentModifySchema(ContentModifyAbstractSchema, TextBasedDataAbstractSchema):
    @post_load
    def text_based_content_update(self, data: typing.Dict[str, typing.Any]) -> object:
        return TextBasedContentUpdate(**data)


class FolderContentModifySchema(ContentModifyAbstractSchema, TextBasedDataAbstractSchema):
    sub_content_types = marshmallow.fields.List(
        StrippedString(example="html-document", validate=all_content_types_validator),
        description="list of content types allowed as sub contents. "
        "This field is required for folder contents, "
        "set it to empty list in other cases",
        required=True,
    )

    @post_load
    def folder_content_update(self, data: typing.Dict[str, typing.Any]) -> object:
        return FolderContentUpdate(**data)


class FileContentModifySchema(TextBasedContentModifySchema):
    pass


class SetContentStatusSchema(marshmallow.Schema):
    status = StrippedString(
        example="closed-deprecated",
        validate=content_status_validator,
        description="this slug is found in content_type available statuses",
        default=open_status,
        required=True,
    )

    @post_load
    def set_status(self, data: typing.Dict[str, typing.Any]) -> object:
        return SetContentStatus(**data)


class ConfigSchema(marshmallow.Schema):
    email_notification_activated = marshmallow.fields.Bool()
    new_user_invitation_do_notify = marshmallow.fields.Bool()
    webdav_enabled = marshmallow.fields.Bool()
    webdav_url = marshmallow.fields.String()
    collaborative_document_edition = marshmallow.fields.Nested(
        CollaborativeDocumentEditionConfigSchema(), allow_none=True
    )
    content_length_file_size_limit = marshmallow.fields.Integer()
    workspace_size_limit = marshmallow.fields.Integer()
    workspaces_number_per_user_limit = marshmallow.fields.Integer()
    instance_name = marshmallow.fields.String()


<<<<<<< HEAD
class TracimLiveEventHeaderSchema(marshmallow.Schema):
    # TODO - G.M - 2020-05-14 - Add Filtering for text/event-stream mimetype with accept header,
    #  see: https://github.com/tracim/tracim/issues/3042
    accept = marshmallow.fields.String(required=True, load_from="Accept", dump_to="Accept")
=======
class EventSchema(marshmallow.Schema):
    """Event structure transmitted to workers."""

    fields = marshmallow.fields.Dict()
    event_id = marshmallow.fields.Int(example=42, validate=strictly_positive_int_validator)
    operation = marshmallow.fields.String(validator=OneOf(OperationType.values()))
    entity_type = marshmallow.fields.String(validator=OneOf(EntityType.values()))
    created = marshmallow.fields.DateTime()

    @marshmallow.post_load
    def strings_to_enums(self, item):
        item["operation"] = OperationType(item["operation"])
        item["entity_type"] = EntityType(item["entity_type"])
        return item


class LiveMessageSchema(marshmallow.Schema):
    """Message for the user."""

    fields = marshmallow.fields.Dict()
    event_id = marshmallow.fields.Int(example=42, validate=strictly_positive_int_validator)
    event_type = marshmallow.fields.String(example="content.modified")
    created = marshmallow.fields.DateTime(format=DATETIME_FORMAT, description="created date")
    read = marshmallow.fields.DateTime(
        format=DATETIME_FORMAT, description="read date", allow_none=True
    )


class GetLiveMessageQuerySchema(marshmallow.Schema):
    """Possible query parameters for the GET messages endpoint."""

    read_status = marshmallow.fields.String(
        missing=ReadStatus.ALL.value, validator=OneOf(ReadStatus.values())
    )
>>>>>>> c237ed78
<|MERGE_RESOLUTION|>--- conflicted
+++ resolved
@@ -1101,7 +1101,6 @@
 class ContentDigestSchema(marshmallow.Schema):
     content_namespace = marshmallow.fields.String(example="content")
     content_id = marshmallow.fields.Int(example=6, validate=strictly_positive_int_validator)
-    current_revision_id = marshmallow.fields.Int(example=12)
     slug = StrippedString(example="intervention-report-12")
     parent_id = marshmallow.fields.Int(
         example=34, allow_none=True, default=None, validate=positive_int_validator
@@ -1157,6 +1156,7 @@
 
 
 class ContentSchema(ContentDigestSchema):
+    current_revision_id = marshmallow.fields.Int(example=12)
     author = marshmallow.fields.Nested(UserDigestSchema)
     last_modifier = marshmallow.fields.Nested(UserDigestSchema)
 
@@ -1314,12 +1314,6 @@
     instance_name = marshmallow.fields.String()
 
 
-<<<<<<< HEAD
-class TracimLiveEventHeaderSchema(marshmallow.Schema):
-    # TODO - G.M - 2020-05-14 - Add Filtering for text/event-stream mimetype with accept header,
-    #  see: https://github.com/tracim/tracim/issues/3042
-    accept = marshmallow.fields.String(required=True, load_from="Accept", dump_to="Accept")
-=======
 class EventSchema(marshmallow.Schema):
     """Event structure transmitted to workers."""
 
@@ -1354,4 +1348,9 @@
     read_status = marshmallow.fields.String(
         missing=ReadStatus.ALL.value, validator=OneOf(ReadStatus.values())
     )
->>>>>>> c237ed78
+
+
+class TracimLiveEventHeaderSchema(marshmallow.Schema):
+    # TODO - G.M - 2020-05-14 - Add Filtering for text/event-stream mimetype with accept header,
+    #  see: https://github.com/tracim/tracim/issues/3042
+    accept = marshmallow.fields.String(required=True, load_from="Accept", dump_to="Accept")