# coding=utf-8
import typing

import marshmallow
import re
from marshmallow import post_load
<<<<<<< HEAD
=======
from marshmallow.validate import Length
from marshmallow.validate import Regexp
from marshmallow.validate import OneOf
from marshmallow.validate import Range

from tracim_backend.app_models.contents import GlobalStatus
from tracim_backend.app_models.contents import content_status_list
from tracim_backend.app_models.contents import content_type_list
>>>>>>> 6ef1f077
from tracim_backend.app_models.contents import open_status
from tracim_backend.app_models.validator import *
from tracim_backend.lib.core.user import UserApi
from tracim_backend.lib.utils.utils import DATETIME_FORMAT
from tracim_backend.models.auth import Group
from tracim_backend.models.context_models import ActiveContentFilter
from tracim_backend.models.context_models import CommentCreation
from tracim_backend.models.context_models import CommentPath
from tracim_backend.models.context_models import ContentCreation
from tracim_backend.models.context_models import ContentFilter
from tracim_backend.models.context_models import ContentIdsQuery
from tracim_backend.models.context_models import FileCreation
from tracim_backend.models.context_models import FilePath
from tracim_backend.models.context_models import FilePreviewSizedPath
from tracim_backend.models.context_models import FileQuery
from tracim_backend.models.context_models import FileRevisionPath
from tracim_backend.models.context_models import FolderContentUpdate
from tracim_backend.models.context_models import KnownMemberQuery
from tracim_backend.models.context_models import LoginCredentials
from tracim_backend.models.context_models import MoveParams
from tracim_backend.models.context_models import PageQuery
from tracim_backend.models.context_models import ResetPasswordCheckToken
from tracim_backend.models.context_models import ResetPasswordModify
from tracim_backend.models.context_models import ResetPasswordRequest
from tracim_backend.models.context_models import RevisionPreviewSizedPath
from tracim_backend.models.context_models import RoleUpdate
from tracim_backend.models.context_models import SetContentStatus
from tracim_backend.models.context_models import SetEmail
from tracim_backend.models.context_models import SetPassword
from tracim_backend.models.context_models import SimpleFile
from tracim_backend.models.context_models import TextBasedContentUpdate
from tracim_backend.models.context_models import UserCreation
from tracim_backend.models.context_models import UserInfos
from tracim_backend.models.context_models import UserProfile
from tracim_backend.models.context_models import UserWorkspaceAndContentPath
from tracim_backend.models.context_models import WorkspaceAndContentPath
from tracim_backend.models.context_models import \
    WorkspaceAndContentRevisionPath
from tracim_backend.models.context_models import WorkspaceAndUserPath
from tracim_backend.models.context_models import WorkspaceMemberInvitation
from tracim_backend.models.context_models import WorkspacePath
from tracim_backend.models.context_models import WorkspaceUpdate
from tracim_backend.models.data import ActionDescription

FIELD_LANG_DESC = "User langage in ISO 639 format. " \
                  "See https://fr.wikipedia.org/wiki/ISO_639"
FIELD_PROFILE_DESC = "Profile of the user. The profile is Tracim wide."
FIELD_TIMEZONE_DESC = "Timezone as in tz database format"

REGEX_STRING_AS_LIST_OF_INT = Regexp(regex=(re.compile('^(\d+(,\d+)*)?$')))

class SimpleFileSchema(marshmallow.Schema):
    """
    Just a simple schema for file
    """
    # TODO - G.M - 2018-10-09 - Set required to True, actually disable because
    # activating it make it failed due to "is not iterable issue.
    files = marshmallow.fields.Raw(required=False, description='a file')

    @post_load
    def create_file(self, data: typing.Dict[str, typing.Any]) -> object:
        return SimpleFile(**data)


class FileCreationFormSchema(marshmallow.Schema):
    parent_id = marshmallow.fields.Int(
        example=2,
        default=0,
        validate=positive_int_validator,
        allow_none=True
    )

    @post_load
    def file_creation_object(self, data: typing.Dict[str, typing.Any]) -> object:  # nopep8
        return FileCreation(**data)


class UserDigestSchema(marshmallow.Schema):
    """
    Simple user schema
    """
    user_id = marshmallow.fields.Int(dump_only=True, example=3)
    avatar_url = marshmallow.fields.Url(
        allow_none=True,
        example="/api/v2/asset/avatars/john-doe.jpg",
        description="avatar_url is the url of the image file. "
                    "If no avatar, then set it to an empty string "
                    "(frontend should interpret "
                    "an empty url as default avatar)",
    )
    public_name = marshmallow.fields.String(
        example='John Doe',
    )


class UserSchema(UserDigestSchema):
    """
    Complete user schema
    """
    email = marshmallow.fields.Email(
        required=True,
        example='hello@tracim.fr'
    )
    created = marshmallow.fields.DateTime(
        format=DATETIME_FORMAT,
        description='Date of creation of the user account',
    )
    is_active = marshmallow.fields.Bool(
        example=True,
        description='true if the user is active, '
                    'false if the user has been deactivated'
                    ' by an admin. Default is true'
    )
    is_deleted = marshmallow.fields.Bool(
        example=False,
        description='true if the user account has been deleted. '
                    'Default is false'
    )
    # TODO - G.M - 17-04-2018 - Restrict timezone values
    timezone = marshmallow.fields.String(
        description=FIELD_TIMEZONE_DESC,
        example="Europe/Paris",
        validate=user_timezone_validator,
    )
    # TODO - G.M - 17-04-2018 - check this, relative url allowed ?
    caldav_url = marshmallow.fields.Url(
        allow_none=True,
        relative=True,
        attribute='calendar_url',
        example="/api/v2/calendar/user/3.ics/",
        description="CalDAV url of the user dedicated calendar",
    )
    profile = marshmallow.fields.String(
        attribute='profile',
        validate=user_profile_validator,
        example='trusted-users',
        description=FIELD_PROFILE_DESC,
    )
    lang = marshmallow.fields.String(
        description=FIELD_LANG_DESC,
        example='en',
        required=False,
        validate=user_lang_validator,
        allow_none=True,
        default=None,
    )

    class Meta:
        description = 'Representation of a tracim user account'


class LoggedInUserPasswordSchema(marshmallow.Schema):
    loggedin_user_password = marshmallow.fields.String(
        required=True,
        validate=user_password_validator,
    )


class SetEmailSchema(LoggedInUserPasswordSchema):
    email = marshmallow.fields.Email(
        required=True,
        example='hello@tracim.fr',
        validate=user_email_validator
    )

    @post_load
    def create_set_email_object(self, data: typing.Dict[str, typing.Any]) -> object:  # nopep8
        return SetEmail(**data)


class SetPasswordSchema(LoggedInUserPasswordSchema):
    new_password = marshmallow.fields.String(
        example='8QLa$<w',
        required=True,
        validate=user_password_validator
    )
    new_password2 = marshmallow.fields.String(
        example='8QLa$<w',
        required=True,
        validate =user_password_validator,
    )

    @post_load
    def create_set_password_object(self, data: typing.Dict[str, typing.Any]) -> object:  # nopep8
        return SetPassword(**data)


class SetUserInfoSchema(marshmallow.Schema):
    """
    Schema used for setting user information.
    This schema is for write access only
    """

    timezone = marshmallow.fields.String(
        description=FIELD_TIMEZONE_DESC,
        example="Europe/Paris",
        required=True,
    )
    public_name = marshmallow.fields.String(
        example='John Doe',
        required=True,
        validate=user_public_name_validator
    )
    lang = marshmallow.fields.String(
        description=FIELD_LANG_DESC,
        example='en',
        required=True,
        validate=user_lang_validator,
        allow_none=True,
        default=None,
    )

    @post_load
    def create_user_info_object(self, data: typing.Dict[str, typing.Any]) -> object:  # nopep8
        return UserInfos(**data)


class SetUserProfileSchema(marshmallow.Schema):
    """
    Schema used for setting user profile. This schema is for write access only
    """
    profile = marshmallow.fields.String(
        attribute='profile',
        validate=user_profile_validator,
        example='trusted-users',
        description=FIELD_PROFILE_DESC,
    )

    @post_load
    def create_user_profile(self, data: typing.Dict[str, typing.Any]) -> object:
        return UserProfile(**data)


class UserCreationSchema(marshmallow.Schema):
    email = marshmallow.fields.Email(
        required=True,
        example='hello@tracim.fr',
        validate=user_email_validator,
    )
    password = marshmallow.fields.String(
        example='8QLa$<w',
        required=False,
        validate=user_password_validator,
    )
    profile = marshmallow.fields.String(
        attribute='profile',
        validate=user_profile_validator,
        example='trusted-users',
        required=False,
        default=Group.TIM_USER_GROUPNAME,
        description=FIELD_PROFILE_DESC,
    )
    timezone = marshmallow.fields.String(
        description=FIELD_TIMEZONE_DESC,
        example="Europe/Paris",
        required=False,
        default='',
        validate=user_timezone_validator,
    )
    public_name = marshmallow.fields.String(
        example='John Doe',
        required=False,
        default=None,
        #validate=user_public_name_validator
    )
    lang = marshmallow.fields.String(
        description=FIELD_LANG_DESC,
        example='en',
        required=False,
        validate=user_lang_validator,
        allow_none=True,
        default=None,
    )
    email_notification = marshmallow.fields.Bool(
        example=True,
        required=False,
        default=True,
    )

    @post_load
    def create_user(self, data: typing.Dict[str, typing.Any]) -> object:
        return UserCreation(**data)


# Path Schemas

class UserIdPathSchema(marshmallow.Schema):
    user_id = marshmallow.fields.Int(
        example=3,
        required=True,
        description='id of a valid user',
        validate=strictly_positive_int_validator,
    )


class WorkspaceIdPathSchema(marshmallow.Schema):
    workspace_id = marshmallow.fields.Int(
        example=4,
        required=True,
        description='id of a valid workspace',
        validate=strictly_positive_int_validator,
    )

    @post_load
    def make_path_object(self, data: typing.Dict[str, typing.Any]):
        return WorkspacePath(**data)


class ContentIdPathSchema(marshmallow.Schema):
    content_id = marshmallow.fields.Int(
        example=6,
        required=True,
        description='id of a valid content',
        validate=strictly_positive_int_validator,
    )


class RevisionIdPathSchema(marshmallow.Schema):
    revision_id = marshmallow.fields.Int(example=6, required=True)


class WorkspaceAndUserIdPathSchema(
    UserIdPathSchema,
    WorkspaceIdPathSchema
):
    @post_load
    def make_path_object(self, data: typing.Dict[str, typing.Any]) -> object:
        return WorkspaceAndUserPath(**data)


class WorkspaceAndContentIdPathSchema(
    WorkspaceIdPathSchema,
    ContentIdPathSchema
):
    @post_load
    def make_path_object(self, data: typing.Dict[str, typing.Any]) -> object:
        return WorkspaceAndContentPath(**data)


class FilenamePathSchema(marshmallow.Schema):
    filename = marshmallow.fields.String('filename.ext')


class WidthAndHeightPathSchema(marshmallow.Schema):
    width = marshmallow.fields.Int(example=256)
    height = marshmallow.fields.Int(example=256)


class AllowedJpgPreviewSizesSchema(marshmallow.Schema):
    width = marshmallow.fields.Int(example=256)
    height = marshmallow.fields.Int(example=256)


class AllowedJpgPreviewDimSchema(marshmallow.Schema):
    restricted = marshmallow.fields.Bool()
    dimensions = marshmallow.fields.Nested(
        AllowedJpgPreviewSizesSchema,
        many=True
    )


class WorkspaceAndContentRevisionIdPathSchema(
    WorkspaceIdPathSchema,
    ContentIdPathSchema,
    RevisionIdPathSchema,
):
    @post_load
    def make_path_object(self, data: typing.Dict[str, typing.Any]) -> object:
        return WorkspaceAndContentRevisionPath(**data)


class FilePathSchema(
    WorkspaceAndContentIdPathSchema,
    FilenamePathSchema
):
    @post_load
    def make_path_object(self, data: typing.Dict[str, typing.Any]) -> object:
        return FilePath(**data)


class FileRevisionPathSchema(
    WorkspaceAndContentRevisionIdPathSchema,
    FilenamePathSchema
):
    @post_load
    def make_path_object(self, data: typing.Dict[str, typing.Any]) -> object:
        return FileRevisionPath(**data)


class FilePreviewSizedPathSchema(
    WorkspaceAndContentIdPathSchema,
    WidthAndHeightPathSchema,
    FilenamePathSchema
):
    @post_load
    def make_path_object(self, data: typing.Dict[str, typing.Any]) -> object:
        return FilePreviewSizedPath(**data)


class FileRevisionPreviewSizedPathSchema(
    WorkspaceAndContentRevisionIdPathSchema,
    WidthAndHeightPathSchema,
    FilenamePathSchema
):
    @post_load
    def make_path_object(self, data: typing.Dict[str, typing.Any]) -> object:
        return RevisionPreviewSizedPath(**data)


class UserWorkspaceAndContentIdPathSchema(
    UserIdPathSchema,
    WorkspaceIdPathSchema,
    ContentIdPathSchema,
):
    @post_load
    def make_path_object(self, data: typing.Dict[str, typing.Any]) -> object:
        return UserWorkspaceAndContentPath(**data)


class UserWorkspaceIdPathSchema(
    UserIdPathSchema,
    WorkspaceIdPathSchema,
):
    @post_load
    def make_path_object(self, data: typing.Dict[str, typing.Any]) -> object:
        return WorkspaceAndUserPath(**data)


class CommentsPathSchema(WorkspaceAndContentIdPathSchema):
    comment_id = marshmallow.fields.Int(
        example=6,
        description='id of a valid comment related to content content_id',
        required=True,
        validate=strictly_positive_int_validator,
    )

    @post_load
    def make_path_object(self, data: typing.Dict[str, typing.Any]) -> object:
        return CommentPath(**data)


class KnownMemberQuerySchema(marshmallow.Schema):
    acp = marshmallow.fields.Str(
        example='test',
        description='search text to query',
        validate=acp_validator,
        required=True,
    )
<<<<<<< HEAD
    exclude_user_ids = marshmallow.fields.List(
        marshmallow.fields.Integer(
             example=6,
             validate=strictly_positive_int_validator,
        ),
        description='list of excluded user',
    )
    exclude_workspace_ids = marshmallow.fields.List(
        marshmallow.fields.Integer(
            example=3,
            validate=strictly_positive_int_validator,
        ),
        description='list of excluded workspace: user of this workspace are excluded from result',  # nopep8
=======
    exclude_user_ids = marshmallow.fields.String(
        validate=REGEX_STRING_AS_LIST_OF_INT,
        example="1,5",
        description='comma separated list of excluded user',
    )
    exclude_workspace_ids = marshmallow.fields.String(
        validate=REGEX_STRING_AS_LIST_OF_INT,
        example="3,4",
        description='comma separated list of excluded workspace: user of this workspace are excluded from result',  # nopep8
>>>>>>> 6ef1f077
    )

    @post_load
    def make_query_object(self, data: typing.Dict[str, typing.Any]) -> object:
        return KnownMemberQuery(**data)


class FileQuerySchema(marshmallow.Schema):
    force_download = marshmallow.fields.Int(
        example=1,
        default=0,
        description='force download of file or let browser decide if'
                    'file can be read directly from browser',
        validate=bool_as_int_validator,
    )

    @post_load
    def make_query(self, data: typing.Dict[str, typing.Any]) -> object:
        return FileQuery(**data)


class PageQuerySchema(FileQuerySchema):
    page = marshmallow.fields.Int(
        example=2,
        default=1,
        description='allow to show a specific page of a pdf file',
        validate=strictly_positive_int_validator,
    )

    @post_load
    def make_query(self, data: typing.Dict[str, typing.Any]) -> object:
        return PageQuery(**data)


class FilterContentQuerySchema(marshmallow.Schema):
<<<<<<< HEAD
    parent_id = marshmallow.fields.Int(
        example=2,
        default=0,
        description='allow to filter items in a folder.'
                    ' If not set, then return all contents.'
                    ' If set to 0, then return root contents.'
                    ' If set to another value, return all contents'
                    ' directly included in the folder parent_id',
        validate=strictly_positive_int_validator,
=======
    parent_ids = marshmallow.fields.String(
        validate=REGEX_STRING_AS_LIST_OF_INT,
        example='0,4,5',
        description='comma separated list of parent ids,'
                    ' parent_id allow to filter items in a folder.'
                    ' If not parent_ids at all, then return all contents.'
                    ' If one parent_id to 0, then return root contents.'
                    ' If set to another value, return all direct subcontents'
                    ' content of this folder'
                    ' If multiple value of parent_ids separated by comma,'
                    ' return mix of all content of all theses parent_ids',
        default='0',
    )
    complete_path_to_id = marshmallow.fields.Int(
        example=6,
        validate=Range(min=1, error="Value must be greater than 0"),
        description='If setted with a correct content_id, this will'
                    ' add to parent_ids filter, all parent of given content_id,'
                    ' workspace root included. This param help to get '
                    ' content needed to show a complete folder tree '
                    ' from root to content.',
        default=None,
        allow_none=True,
>>>>>>> 6ef1f077
    )
    show_archived = marshmallow.fields.Int(
        example=0,
        default=0,
        description='if set to 1, then show archived contents.'
                    ' Default is 0 - hide archived content',
        validate=bool_as_int_validator,
    )
    show_deleted = marshmallow.fields.Int(
        example=0,
        default=0,
        description='if set to 1, then show deleted contents.'
                    ' Default is 0 - hide deleted content',
        validate=bool_as_int_validator,
    )
    show_active = marshmallow.fields.Int(
        example=1,
        default=1,
        description='f set to 1, then show active contents. '
                    'Default is 1 - show active content.'
                    ' Note: active content are content '
                    'that is neither archived nor deleted. '
                    'The reason for this parameter to exist is for example '
                    'to allow to show only archived documents',
        validate=bool_as_int_validator
    )
    content_type = marshmallow.fields.String(
        example=content_type_list.Any_SLUG,
        default=content_type_list.Any_SLUG,
        validate=all_content_types_validator
    )
    label = marshmallow.fields.String(
        example='myfilename',
        default=None,
        allow_none=True,
        description='Filter by content label'
    )

    @post_load
    def make_content_filter(self, data: typing.Dict[str, typing.Any]) -> object:
        return ContentFilter(**data)


class ActiveContentFilterQuerySchema(marshmallow.Schema):
    limit = marshmallow.fields.Int(
        example=2,
        default=0,
        description='if 0 or not set, return all elements, else return only '
                    'the first limit elem (according to offset)',
        validate=strictly_positive_int_validator,
    )
    before_content_id = marshmallow.fields.Int(
        example=41,
        default=None,
        allow_none=True,
        description='return only content updated before this content',
    )

    @post_load
    def make_content_filter(self, data: typing.Dict[str, typing.Any]) -> object:
        return ActiveContentFilter(**data)


class ContentIdsQuerySchema(marshmallow.Schema):
<<<<<<< HEAD
    contents_ids = marshmallow.fields.List(
        marshmallow.fields.Int(
            example=6,
            validate=strictly_positive_int_validator,
        )
=======
    content_ids = marshmallow.fields.String(
        validate=REGEX_STRING_AS_LIST_OF_INT,
        example="1,5",
        description='comma separated list of contents ids',
>>>>>>> 6ef1f077
    )

    @post_load
    def make_content_ids(self, data: typing.Dict[str, typing.Any]) -> object:
        return ContentIdsQuery(**data)


###


class RoleUpdateSchema(marshmallow.Schema):
    role = marshmallow.fields.String(
        required=True,
        example='contributor',
        validate=user_role_validator
    )

    @post_load
    def make_role(self, data: typing.Dict[str, typing.Any]) -> object:
        return RoleUpdate(**data)


class WorkspaceMemberInviteSchema(marshmallow.Schema):
    role = marshmallow.fields.String(
        example='contributor',
        validate=user_role_validator,
        required=True
    )
    user_id = marshmallow.fields.Int(
        example=5,
        default=None,
        allow_none=True,
    )
    user_email = marshmallow.fields.Email(
        example='suri@cate.fr',
        default=None,
        allow_none=True,
        validate=user_email_validator,
    )
    user_public_name = marshmallow.fields.String(
        example='John',
        default=None,
        allow_none=True,
        validate=user_public_name_validator
    )

    @post_load
    def make_role(self, data: typing.Dict[str, typing.Any]) -> object:
        return WorkspaceMemberInvitation(**data)


class ResetPasswordRequestSchema(marshmallow.Schema):
    email = marshmallow.fields.Email(
        required=True,
        example='hello@tracim.fr',
        validate=user_email_validator,
    )

    @post_load
    def make_object(self, data: typing.Dict[str, typing.Any]) -> object:
        return ResetPasswordRequest(**data)


class ResetPasswordCheckTokenSchema(marshmallow.Schema):
    email = marshmallow.fields.Email(
        required=True,
        example='hello@tracim.fr',
        validate=user_email_validator,
    )
    reset_password_token = marshmallow.fields.String(
        description="token to reset password of given user",
        required=True,
    )

    @post_load
    def make_object(self, data: typing.Dict[str, typing.Any]) -> object:
        return ResetPasswordCheckToken(**data)


class ResetPasswordModifySchema(marshmallow.Schema):
    email = marshmallow.fields.Email(
        required=True,
        example='hello@tracim.fr',
        validate = user_email_validator
    )
    reset_password_token = marshmallow.fields.String(
        description="token to reset password of given user",
        required=True,
    )
    new_password = marshmallow.fields.String(
        example='8QLa$<w',
        required=True,
        validate = user_password_validator,
    )
    new_password2 = marshmallow.fields.String(
        example='8QLa$<w',
        required=True,
        validate = user_password_validator,
    )

    @post_load
    def make_object(self, data: typing.Dict[str, typing.Any]) -> object:
        return ResetPasswordModify(**data)


class BasicAuthSchema(marshmallow.Schema):

    email = marshmallow.fields.Email(
        example='hello@tracim.fr',
        required=True,
        validate= user_email_validator
    )
    password = marshmallow.fields.String(
        example='8QLa$<w',
        required=True,
        load_only=True,
        validate= user_password_validator,
    )

    class Meta:
        description = 'Entry for HTTP Basic Auth'

    @post_load
    def make_login(self, data: typing.Dict[str, typing.Any]) -> object:
        return LoginCredentials(**data)


class LoginOutputHeaders(marshmallow.Schema):
    expire_after = marshmallow.fields.String()


class WorkspaceModifySchema(marshmallow.Schema):
    label = marshmallow.fields.String(
        required=True,
        example='My Workspace',
        validate=not_empty_string_validator,
    )
    description = marshmallow.fields.String(
        required=True,
        example='A super description of my workspace.',
    )

    @post_load
    def make_workspace_modifications(self, data: typing.Dict[str, typing.Any]) -> object:  # nopep8
        return WorkspaceUpdate(**data)


class WorkspaceCreationSchema(WorkspaceModifySchema):
    pass


class NoContentSchema(marshmallow.Schema):

    class Meta:
        description = 'Empty Schema'
    pass


class WorkspaceMenuEntrySchema(marshmallow.Schema):
    slug = marshmallow.fields.String(example='markdown-pages')
    label = marshmallow.fields.String(example='Markdown Documents')
    route = marshmallow.fields.String(
        example='/workspace/{workspace_id}/contents/?type=mardown-page',
        description='the route is the frontend route. '
                    'It may include workspace_id '
                    'which must be replaced on backend size '
                    '(the route must be ready-to-use)'
    )
    fa_icon = marshmallow.fields.String(
        example='file-text-o',
        description='CSS class of the icon. Example: file-o for using Fontawesome file-text-o icon',  # nopep8
    )
    hexcolor = marshmallow.fields.String(
        example='#F0F9DC',
        description='Hexadecimal color of the entry.'
    )

    class Meta:
        description = 'Entry element of a workspace menu'


class WorkspaceDigestSchema(marshmallow.Schema):
    workspace_id = marshmallow.fields.Int(
        example=4,
        validate=strictly_positive_int_validator,
    )
    slug = marshmallow.fields.String(example='intranet')
    label = marshmallow.fields.String(example='Intranet')
    sidebar_entries = marshmallow.fields.Nested(
        WorkspaceMenuEntrySchema,
        many=True,
    )
    is_deleted = marshmallow.fields.Bool(example=False, default=False)

    class Meta:
        description = 'Digest of workspace informations'


class WorkspaceSchema(WorkspaceDigestSchema):
    description = marshmallow.fields.String(example='All intranet data.')

    class Meta:
        description = 'Full workspace informations'


class WorkspaceMemberSchema(marshmallow.Schema):
    role = marshmallow.fields.String(
        example='contributor',
        validate=user_role_validator
    )
    user_id = marshmallow.fields.Int(
        example=3,
        validate=strictly_positive_int_validator,
    )
    workspace_id = marshmallow.fields.Int(
        example=4,
        validate=strictly_positive_int_validator,
    )
    user = marshmallow.fields.Nested(
        UserDigestSchema()
    )
    workspace = marshmallow.fields.Nested(
        WorkspaceDigestSchema(exclude=('sidebar_entries',))
    )
    is_active = marshmallow.fields.Bool()
    do_notify = marshmallow.fields.Bool(
        description='has user enabled notification for this workspace',
        example=True,
    )

    class Meta:
        description = 'Workspace Member information'


class WorkspaceMemberCreationSchema(WorkspaceMemberSchema):
    newly_created = marshmallow.fields.Bool(
        exemple=False,
        description='Is the user completely new '
                    '(and account was just created) or not ?',
    )
    email_sent = marshmallow.fields.Bool(
        exemple=False,
        description='Has an email been sent to user to inform him about '
                    'this new workspace registration and eventually his account'
                    'creation'
    )


class ApplicationConfigSchema(marshmallow.Schema):
    pass
    #  TODO - G.M - 24-05-2018 - Set this


class TimezoneSchema(marshmallow.Schema):
    name = marshmallow.fields.String(example='Europe/London')


class AboutSchema(marshmallow.Schema):
    name = marshmallow.fields.String(example='Tracim', description='Software name')  # nopep8
    version = marshmallow.fields.String(example='2.0', allow_none=True, description='Version of Tracim')  # nopep8
    datetime = marshmallow.fields.DateTime(format=DATETIME_FORMAT)
    website = marshmallow.fields.URL(allow_none=True)


class ConfigSchema(marshmallow.Schema):
    email_notification_activated = marshmallow.fields.Bool()


class ApplicationSchema(marshmallow.Schema):
    label = marshmallow.fields.String(example='Calendar')
    slug = marshmallow.fields.String(example='calendar')
    fa_icon = marshmallow.fields.String(
        example='file-o',
        description='CSS class of the icon. Example: file-o for using Fontawesome file-o icon',  # nopep8
    )
    hexcolor = marshmallow.fields.String(
        example='#FF0000',
        description='HTML encoded color associated to the application. Example:#FF0000 for red'  # nopep8
    )
    is_active = marshmallow.fields.Boolean(
        example=True,
        description='if true, the application is in use in the context',
    )
    config = marshmallow.fields.Nested(
        ApplicationConfigSchema,
    )

    class Meta:
        description = 'Tracim Application informations'


class StatusSchema(marshmallow.Schema):
    slug = marshmallow.fields.String(
        example='open',
        description='the slug represents the type of status. '
                    'Statuses are open, closed-validated, closed-invalidated, closed-deprecated'  # nopep8
    )
    global_status = marshmallow.fields.String(
        example='open',
        description='global_status: open, closed',
        validate=content_global_status_validator,
    )
    label = marshmallow.fields.String(example='Open')
    fa_icon = marshmallow.fields.String(example='fa-check')
    hexcolor = marshmallow.fields.String(example='#0000FF')


class ContentTypeSchema(marshmallow.Schema):
    slug = marshmallow.fields.String(
        example='pagehtml',
        validate=all_content_types_validator,
    )
    fa_icon = marshmallow.fields.String(
        example='fa-file-text-o',
        description='CSS class of the icon. Example: file-o for using Fontawesome file-o icon',  # nopep8
    )
    hexcolor = marshmallow.fields.String(
        example="#FF0000",
        description='HTML encoded color associated to the application. Example:#FF0000 for red'  # nopep8
    )
    label = marshmallow.fields.String(
        example='Text Documents'
    )
    creation_label = marshmallow.fields.String(
        example='Write a document'
    )
    available_statuses = marshmallow.fields.Nested(
        StatusSchema,
        many=True
    )


class ContentMoveSchema(marshmallow.Schema):
    # TODO - G.M - 30-05-2018 - Read and apply this note
    # Note:
    # if the new workspace is different, then the backend
    # must check if the user is allowed to move to this workspace
    # (the user must be content manager of both workspaces)
    new_parent_id = marshmallow.fields.Int(
        example=42,
        description='id of the new parent content id.',
        allow_none=True,
        required=True,
        validate=positive_int_validator,
    )
    new_workspace_id = marshmallow.fields.Int(
        example=2,
        description='id of the new workspace id.',
        required=True,
        validate=strictly_positive_int_validator,
    )

    @post_load
    def make_move_params(self, data: typing.Dict[str, typing.Any]) -> object:
        return MoveParams(**data)


class ContentCreationSchema(marshmallow.Schema):
    label = marshmallow.fields.String(
        required=True,
        example='contract for client XXX',
        description='Title of the content to create',
        validate=not_empty_string_validator,
    )
    content_type = marshmallow.fields.String(
        required=True,
        example='html-document',
        validate=all_content_types_validator,
    )
    parent_id = marshmallow.fields.Integer(
        example=35,
        description='content_id of parent content, if content should be placed '
                    'in a folder, this should be folder content_id.',
        allow_none=True,
        default=None,
        validate=strictly_positive_int_validator,
    )

    @post_load
    def make_content_creation(self, data: typing.Dict[str, typing.Any]) -> object:  # nopep8
        return ContentCreation(**data)


class ContentDigestSchema(marshmallow.Schema):
    content_id = marshmallow.fields.Int(
        example=6,
        validate=strictly_positive_int_validator,
    )
    slug = marshmallow.fields.Str(example='intervention-report-12')
    parent_id = marshmallow.fields.Int(
        example=34,
        allow_none=True,
        default=None,
        validate=positive_int_validator,
    )
    workspace_id = marshmallow.fields.Int(
        example=19,
        validate=strictly_positive_int_validator,
    )
    label = marshmallow.fields.Str(example='Intervention Report 12')
    content_type = marshmallow.fields.Str(
        example='html-document',
        validate=all_content_types_validator,
    )
    sub_content_types = marshmallow.fields.List(
        marshmallow.fields.String(
            example='html-content',
            validate=all_content_types_validator
        ),
        description='list of content types allowed as sub contents. '
                    'This field is required for folder contents, '
                    'set it to empty list in other cases'
    )
    status = marshmallow.fields.Str(
        example='closed-deprecated',
        validate=content_status_validator,
        description='this slug is found in content_type available statuses',
        default=open_status
    )
    is_archived = marshmallow.fields.Bool(example=False, default=False)
    is_deleted = marshmallow.fields.Bool(example=False, default=False)
    is_editable = marshmallow.fields.Bool(example=True, default=True)
    show_in_ui = marshmallow.fields.Bool(
        example=True,
        description='if false, then do not show content in the treeview. '
                    'This may his maybe used for specific contents or '
                    'for sub-contents. Default is True. '
                    'In first version of the API, this field is always True',
    )
    file_extension = marshmallow.fields.String(
        example='.txt'
    )
    filename = marshmallow.fields.String(
        example='nameofthefile.txt'
    )
    modified = marshmallow.fields.DateTime(
        format=DATETIME_FORMAT,
        description='date of last modification of content.'
                    ' note: this does not include comments or any subcontents.',
    )
    created = marshmallow.fields.DateTime(
        format=DATETIME_FORMAT,
        description='Content creation date',
    )


class ReadStatusSchema(marshmallow.Schema):
    content_id = marshmallow.fields.Int(
        example=6,
        validate=strictly_positive_int_validator,
    )
    read_by_user = marshmallow.fields.Bool(example=False, default=False)
#####
# Content
#####


class ContentSchema(ContentDigestSchema):
    current_revision_id = marshmallow.fields.Int(example=12)
    author = marshmallow.fields.Nested(UserDigestSchema)
    last_modifier = marshmallow.fields.Nested(UserDigestSchema)


class TextBasedDataAbstractSchema(marshmallow.Schema):
    raw_content = marshmallow.fields.String(
        required=True,
        description='Content of the object, may be raw text or <b>html</b> for example'  # nopep8
    )


class FileInfoAbstractSchema(marshmallow.Schema):
    raw_content = marshmallow.fields.String(
        description='raw text or html description of the file'
    )
    page_nb = marshmallow.fields.Int(
        description='number of pages, return null value if unaivalable',
        example=1,
        allow_none=True,
    )
    mimetype = marshmallow.fields.String(
        description='file content mimetype',
        example='image/jpeg',
        required=True,
    )
    size = marshmallow.fields.Int(
        description='file size in byte, return null value if unaivalable',
        example=1024,
        allow_none=True,
    )
    has_pdf_preview = marshmallow.fields.Bool(
        description="true if a pdf preview is available or false",
        example=True,
    )
    has_jpeg_preview = marshmallow.fields.Bool(
        description="true if a jpeg preview is available or false",
        example=True,
    )


class TextBasedContentSchema(ContentSchema, TextBasedDataAbstractSchema):
    pass


class FileContentSchema(ContentSchema, FileInfoAbstractSchema):
    pass

#####
# Revision
#####


class RevisionSchema(ContentDigestSchema):
    comment_ids = marshmallow.fields.List(
        marshmallow.fields.Int(
            example=4,
            validate=strictly_positive_int_validator,
        )
    )
    revision_id = marshmallow.fields.Int(
        example=12,
        validate=strictly_positive_int_validator,
    )
    revision_type = marshmallow.fields.String(
        example=ActionDescription.CREATION,
        validate=action_description_validator,
    )
    created = marshmallow.fields.DateTime(
        format=DATETIME_FORMAT,
        description='Content creation date',
    )
    author = marshmallow.fields.Nested(UserDigestSchema)


class TextBasedRevisionSchema(RevisionSchema, TextBasedDataAbstractSchema):
    pass


class FileRevisionSchema(RevisionSchema, FileInfoAbstractSchema):
    pass


class CommentSchema(marshmallow.Schema):
    content_id = marshmallow.fields.Int(
        example=6,
        validate=strictly_positive_int_validator,
    )
    parent_id = marshmallow.fields.Int(
        example=34,
        validate=positive_int_validator,
    )
    raw_content = marshmallow.fields.String(
        example='<p>This is just an html comment !</p>'
    )
    author = marshmallow.fields.Nested(UserDigestSchema)
    created = marshmallow.fields.DateTime(
        format=DATETIME_FORMAT,
        description='comment creation date',
    )


class SetCommentSchema(marshmallow.Schema):
    raw_content = marshmallow.fields.String(
        example='<p>This is just an html comment !</p>',
        validate= not_empty_string_validator,
        required=True,
    )

    @post_load()
    def create_comment(self, data: typing.Dict[str, typing.Any]) -> object:
        return CommentCreation(**data)


class ContentModifyAbstractSchema(marshmallow.Schema):
    label = marshmallow.fields.String(
        required=True,
        example='contract for client XXX',
        description='New title of the content',
        validate= not_empty_string_validator
    )


class TextBasedContentModifySchema(ContentModifyAbstractSchema, TextBasedDataAbstractSchema):  # nopep8

    @post_load
    def text_based_content_update(self, data: typing.Dict[str, typing.Any]) -> object:  # nopep8
        return TextBasedContentUpdate(**data)


class FolderContentModifySchema(ContentModifyAbstractSchema, TextBasedDataAbstractSchema):  # nopep8
    sub_content_types = marshmallow.fields.List(
        marshmallow.fields.String(
            example='html-document',
            validate=all_content_types_validator,
        ),
        description='list of content types allowed as sub contents. '
                    'This field is required for folder contents, '
                    'set it to empty list in other cases',
        required = True,
    )

    @post_load
    def folder_content_update(self, data: typing.Dict[str, typing.Any]) -> object:  # nopep8
        return FolderContentUpdate(**data)


class FileContentModifySchema(TextBasedContentModifySchema):
    pass


class SetContentStatusSchema(marshmallow.Schema):
    status = marshmallow.fields.Str(
        example='closed-deprecated',
        validate=content_status_validator,
        description='this slug is found in content_type available statuses',
        default=open_status,
        required=True,
    )

    @post_load
    def set_status(self, data: typing.Dict[str, typing.Any]) -> object:
        return SetContentStatus(**data)<|MERGE_RESOLUTION|>--- conflicted
+++ resolved
@@ -4,8 +4,6 @@
 import marshmallow
 import re
 from marshmallow import post_load
-<<<<<<< HEAD
-=======
 from marshmallow.validate import Length
 from marshmallow.validate import Regexp
 from marshmallow.validate import OneOf
@@ -14,7 +12,6 @@
 from tracim_backend.app_models.contents import GlobalStatus
 from tracim_backend.app_models.contents import content_status_list
 from tracim_backend.app_models.contents import content_type_list
->>>>>>> 6ef1f077
 from tracim_backend.app_models.contents import open_status
 from tracim_backend.app_models.validator import *
 from tracim_backend.lib.core.user import UserApi
@@ -64,8 +61,6 @@
 FIELD_PROFILE_DESC = "Profile of the user. The profile is Tracim wide."
 FIELD_TIMEZONE_DESC = "Timezone as in tz database format"
 
-REGEX_STRING_AS_LIST_OF_INT = Regexp(regex=(re.compile('^(\d+(,\d+)*)?$')))
-
 class SimpleFileSchema(marshmallow.Schema):
     """
     Just a simple schema for file
@@ -463,31 +458,16 @@
         validate=acp_validator,
         required=True,
     )
-<<<<<<< HEAD
-    exclude_user_ids = marshmallow.fields.List(
-        marshmallow.fields.Integer(
-             example=6,
-             validate=strictly_positive_int_validator,
-        ),
-        description='list of excluded user',
-    )
-    exclude_workspace_ids = marshmallow.fields.List(
-        marshmallow.fields.Integer(
-            example=3,
-            validate=strictly_positive_int_validator,
-        ),
-        description='list of excluded workspace: user of this workspace are excluded from result',  # nopep8
-=======
+
     exclude_user_ids = marshmallow.fields.String(
-        validate=REGEX_STRING_AS_LIST_OF_INT,
+        validate=regex_string_as_list_of_int,
         example="1,5",
         description='comma separated list of excluded user',
     )
     exclude_workspace_ids = marshmallow.fields.String(
-        validate=REGEX_STRING_AS_LIST_OF_INT,
+        validate=regex_string_as_list_of_int,
         example="3,4",
         description='comma separated list of excluded workspace: user of this workspace are excluded from result',  # nopep8
->>>>>>> 6ef1f077
     )
 
     @post_load
@@ -523,19 +503,9 @@
 
 
 class FilterContentQuerySchema(marshmallow.Schema):
-<<<<<<< HEAD
-    parent_id = marshmallow.fields.Int(
-        example=2,
-        default=0,
-        description='allow to filter items in a folder.'
-                    ' If not set, then return all contents.'
-                    ' If set to 0, then return root contents.'
-                    ' If set to another value, return all contents'
-                    ' directly included in the folder parent_id',
-        validate=strictly_positive_int_validator,
-=======
+
     parent_ids = marshmallow.fields.String(
-        validate=REGEX_STRING_AS_LIST_OF_INT,
+        validate=regex_string_as_list_of_int,
         example='0,4,5',
         description='comma separated list of parent ids,'
                     ' parent_id allow to filter items in a folder.'
@@ -557,7 +527,6 @@
                     ' from root to content.',
         default=None,
         allow_none=True,
->>>>>>> 6ef1f077
     )
     show_archived = marshmallow.fields.Int(
         example=0,
@@ -622,18 +591,11 @@
 
 
 class ContentIdsQuerySchema(marshmallow.Schema):
-<<<<<<< HEAD
-    contents_ids = marshmallow.fields.List(
-        marshmallow.fields.Int(
-            example=6,
-            validate=strictly_positive_int_validator,
-        )
-=======
+
     content_ids = marshmallow.fields.String(
-        validate=REGEX_STRING_AS_LIST_OF_INT,
+        validate=regex_string_as_list_of_int,
         example="1,5",
         description='comma separated list of contents ids',
->>>>>>> 6ef1f077
     )
 
     @post_load
