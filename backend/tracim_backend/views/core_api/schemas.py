# coding=utf-8
import typing

import marshmallow
from marshmallow import post_load
from marshmallow.fields import String
from marshmallow.fields import ValidatedField
from marshmallow.validate import OneOf

from tracim_backend.app_models.contents import content_type_list
from tracim_backend.app_models.contents import open_status
from tracim_backend.app_models.rfc_email_validator import RFCEmailValidator
from tracim_backend.app_models.validator import acp_validator
from tracim_backend.app_models.validator import action_description_validator
from tracim_backend.app_models.validator import all_content_types_validator
from tracim_backend.app_models.validator import bool_as_int_validator
from tracim_backend.app_models.validator import content_global_status_validator
from tracim_backend.app_models.validator import content_status_validator
from tracim_backend.app_models.validator import not_empty_string_validator
from tracim_backend.app_models.validator import page_token_validator
from tracim_backend.app_models.validator import positive_int_validator
from tracim_backend.app_models.validator import regex_string_as_list_of_int
from tracim_backend.app_models.validator import regex_string_as_list_of_string
from tracim_backend.app_models.validator import strictly_positive_int_validator
from tracim_backend.app_models.validator import user_config_validator
from tracim_backend.app_models.validator import user_email_validator
from tracim_backend.app_models.validator import user_lang_validator
from tracim_backend.app_models.validator import user_password_validator
from tracim_backend.app_models.validator import user_profile_validator
from tracim_backend.app_models.validator import user_profile_validator_with_nobody
from tracim_backend.app_models.validator import user_public_name_validator
from tracim_backend.app_models.validator import user_role_validator
from tracim_backend.app_models.validator import user_timezone_validator
from tracim_backend.app_models.validator import user_username_validator
from tracim_backend.app_models.validator import workspace_access_type_validator
from tracim_backend.lib.utils.utils import DATETIME_FORMAT
from tracim_backend.lib.utils.utils import DEFAULT_NB_ITEM_PAGINATION
from tracim_backend.models.auth import AuthType
from tracim_backend.models.context_models import ActiveContentFilter
from tracim_backend.models.context_models import CommentCreation
from tracim_backend.models.context_models import CommentPath
from tracim_backend.models.context_models import ContentCreation
from tracim_backend.models.context_models import ContentFilter
from tracim_backend.models.context_models import ContentIdsQuery
from tracim_backend.models.context_models import FileCreation
from tracim_backend.models.context_models import FilePath
from tracim_backend.models.context_models import FilePreviewSizedPath
from tracim_backend.models.context_models import FileQuery
from tracim_backend.models.context_models import FileRevisionPath
from tracim_backend.models.context_models import FolderContentUpdate
from tracim_backend.models.context_models import KnownMembersQuery
from tracim_backend.models.context_models import LiveMessageQuery
from tracim_backend.models.context_models import LoginCredentials
from tracim_backend.models.context_models import MoveParams
from tracim_backend.models.context_models import PageQuery
from tracim_backend.models.context_models import RadicaleUserSubitemsPath
from tracim_backend.models.context_models import RadicaleWorkspaceSubitemsPath
from tracim_backend.models.context_models import ResetPasswordCheckToken
from tracim_backend.models.context_models import ResetPasswordModify
from tracim_backend.models.context_models import ResetPasswordRequest
from tracim_backend.models.context_models import RevisionPreviewSizedPath
from tracim_backend.models.context_models import RoleUpdate
from tracim_backend.models.context_models import SetContentStatus
from tracim_backend.models.context_models import SetEmail
from tracim_backend.models.context_models import SetPassword
from tracim_backend.models.context_models import SetUsername
from tracim_backend.models.context_models import SimpleFile
from tracim_backend.models.context_models import TextBasedContentUpdate
from tracim_backend.models.context_models import UserAllowedSpace
from tracim_backend.models.context_models import UserCreation
from tracim_backend.models.context_models import UserInfos
from tracim_backend.models.context_models import UserMessagesSummaryQuery
from tracim_backend.models.context_models import UserProfile
from tracim_backend.models.context_models import UserWorkspaceAndContentPath
from tracim_backend.models.context_models import WorkspaceAndContentPath
from tracim_backend.models.context_models import WorkspaceAndContentRevisionPath
from tracim_backend.models.context_models import WorkspaceAndUserPath
from tracim_backend.models.context_models import WorkspaceCreate
from tracim_backend.models.context_models import WorkspaceMemberInvitation
from tracim_backend.models.context_models import WorkspacePath
from tracim_backend.models.context_models import WorkspaceUpdate
from tracim_backend.models.data import ActionDescription
from tracim_backend.models.data import WorkspaceAccessType
from tracim_backend.models.event import EntityType
from tracim_backend.models.event import EventTypeDatabaseParameters
from tracim_backend.models.event import OperationType
from tracim_backend.models.event import ReadStatus
from tracim_backend.models.roles import WorkspaceRoles

FIELD_LANG_DESC = "User langage in ISO 639 format. " "See https://fr.wikipedia.org/wiki/ISO_639"
FIELD_PROFILE_DESC = "Profile of the user. The profile is Tracim wide."
FIELD_TIMEZONE_DESC = "Timezone as in tz database format"


class StrippedString(String):
    def _deserialize(self, value, attr, data, **kwargs):
        value = super()._deserialize(value, attr, data, **kwargs)
        if value:
            value = value.strip()
        return value.strip()


class EventTypeListField(StrippedString):
    def _deserialize(self, value, attr, data, **kwargs):
        result = []
        value = super()._deserialize(value, attr, data, **kwargs)
        if value:
            values = value.split(",")
            for item in values:
                result.append(EventTypeDatabaseParameters.from_event_type(item.strip()))
            return result
        return None


ExcludeAuthorIdsField = StrippedString(
    required=False,
    default=None,
    allow_none=True,
    validate=regex_string_as_list_of_int,
    example="1,5",
    description="comma separated list of excluded authors",
)


class RFCEmail(ValidatedField, String):
    """A validated email rfc style "john <john@john.ndd>" field.
    Validation occurs during both serialization and
    deserialization.

    :param args: The same positional arguments that :class:`String` receives.
    :param kwargs: The same keyword arguments that :class:`String` receives.
    """

    default_error_messages = {"invalid": "Not a valid rfc email address."}

    def __init__(self, *args, **kwargs):
        String.__init__(self, *args, **kwargs)
        # Insert validation into self.validators so that multiple errors can be
        # stored.
        self.validators.insert(0, RFCEmailValidator(error=self.error_messages["invalid"]))

    def _validated(self, value):
        if value is None:
            return None
        return RFCEmailValidator(error=self.error_messages["invalid"])(value)


class CollaborativeFileTypeSchema(marshmallow.Schema):
    mimetype = marshmallow.fields.String(
        example="application/vnd.oasis.opendocument.text",
        required=True,
        description="Collabora Online file mimetype",
    )
    extension = marshmallow.fields.String(
        example="odt", required=True, description="Collabora Online file extensions"
    )
    associated_action = marshmallow.fields.String(
        example="edit", required=True, description="Collabora Online action allowed"
    )
    url_source = marshmallow.fields.URL(
        required=True,
        description="URL of the collabora online editor for this type of file",
        example="http://localhost:9980/loleaflet/305832f/loleaflet.html",
    )


class SimpleFileSchema(marshmallow.Schema):
    """
    Just a simple schema for file
    """

    # TODO - G.M - 2018-10-09 - Set required to True, actually disable because
    # activating it make it failed due to "is not iterable issue.
    # see https://github.com/tracim/tracim/issues/2350
    files = marshmallow.fields.Raw(required=False, description="a file")

    @post_load
    def create_file(self, data: typing.Dict[str, typing.Any]) -> object:
        return SimpleFile(**data)


class FileCreationFormSchema(marshmallow.Schema):
    parent_id = marshmallow.fields.Int(
        example=2, default=0, validate=positive_int_validator, allow_none=True
    )

    @post_load
    def file_creation_object(self, data: typing.Dict[str, typing.Any]) -> object:
        return FileCreation(**data)


class UserDigestSchema(marshmallow.Schema):
    """
    Simple user schema
    """

    user_id = marshmallow.fields.Int(dump_only=True, example=3)
    avatar_url = marshmallow.fields.Url(
        allow_none=True,
        example="/api/asset/avatars/john-doe.jpg",
        description="avatar_url is the url of the image file. "
        "If no avatar, then set it to an empty string "
        "(frontend should interpret "
        "an empty url as default avatar)",
    )
    public_name = StrippedString(example="John Doe")
    username = StrippedString(
        example="My-Power_User99", required=False, default=None, allow_none=True
    )


class UserDiskSpaceSchema(UserDigestSchema):
    user_id = marshmallow.fields.Int(dump_only=True, example=3)
    allowed_space = marshmallow.fields.Integer(
        description="allowed space per user in bytes. this apply on sum of user owned workspace size."
        "if user_space > allowed_space, no file can be created/updated in any user owned workspaces. 0 mean no limit"
    )
    used_space = marshmallow.fields.Integer(
        description="used space per user in bytes. this apply on sum of user owned workspace size."
        "if user_space > allowed_space, no file can be created/updated in any user owned workspaces."
    )
    user = marshmallow.fields.Nested(UserDigestSchema(), attribute="user_in_context")


class UserSchema(UserDigestSchema):
    """
    Complete user schema
    """

    email = marshmallow.fields.Email(required=False, example="hello@tracim.fr", allow_none=True)
    created = marshmallow.fields.DateTime(
        format=DATETIME_FORMAT, description="Date of creation of the user account"
    )
    is_active = marshmallow.fields.Bool(
        example=True,
        description="true if the user is active, "
        "false if the user has been deactivated"
        " by an admin. Default is true",
    )
    is_deleted = marshmallow.fields.Bool(
        example=False, description="true if the user account has been deleted. " "Default is false"
    )
    # TODO - G.M - 17-04-2018 - Restrict timezone values
    timezone = StrippedString(
        description=FIELD_TIMEZONE_DESC, example="Europe/Paris", validate=user_timezone_validator
    )
    profile = StrippedString(
        attribute="profile",
        validate=user_profile_validator_with_nobody,
        example="trusted-users",
        description=FIELD_PROFILE_DESC,
    )
    lang = StrippedString(
        description=FIELD_LANG_DESC,
        example="en",
        required=False,
        validate=user_lang_validator,
        allow_none=True,
        default=None,
    )
    auth_type = marshmallow.fields.String(
        validate=OneOf([auth_type_en.value for auth_type_en in AuthType]),
        example=AuthType.INTERNAL.value,
        description="authentication system of the user",
    )
    allowed_space = marshmallow.fields.Integer(
        validate=positive_int_validator,
        allow_none=True,
        required=False,
        description="allowed space per user in bytes. this apply on sum of user owned workspace size."
        "if limit is reached, no file can be created/updated in any user owned workspaces. 0 mean no limit",
    )

    class Meta:
        description = "Representation of a tracim user account"


class LoggedInUserPasswordSchema(marshmallow.Schema):
    loggedin_user_password = String(required=True, validate=user_password_validator)


class SetConfigSchema(marshmallow.Schema):
    """
    Change the user config
    """

    parameters = marshmallow.fields.Dict(
        required=True,
        example={"param1": "value1"},
        validate=user_config_validator,
        description="A simple json dictionary. "
        'Valid keys only contain characters in "0-9a-zA-Z-_." and are not empty. '
        'You can use "." to create a hierarchy in the configuration parameters. '
        "Valid values only allow primitive types: numbers, bool, null, and do not accept "
        "complex types such dictionaries or lists.",
    )


class SetEmailSchema(LoggedInUserPasswordSchema):
    email = marshmallow.fields.Email(
        required=True, example="hello@tracim.fr", validate=user_email_validator
    )

    @post_load
    def create_set_email_object(self, data: typing.Dict[str, typing.Any]) -> object:
        return SetEmail(**data)


class SetUsernameSchema(LoggedInUserPasswordSchema):
    username = StrippedString(
        required=True, example="The-user_42", validate=user_username_validator
    )

    @post_load
    def create_set_username_object(self, data: typing.Dict[str, typing.Any]) -> object:
        return SetUsername(**data)


class SetPasswordSchema(LoggedInUserPasswordSchema):
    new_password = String(example="8QLa$<w", required=True, validate=user_password_validator)
    new_password2 = String(example="8QLa$<w", required=True, validate=user_password_validator)

    @post_load
    def create_set_password_object(self, data: typing.Dict[str, typing.Any]) -> object:
        return SetPassword(**data)


class SetUserInfoSchema(marshmallow.Schema):
    """
    Schema used for setting user information.
    This schema is for write access only
    """

    timezone = StrippedString(
        description=FIELD_TIMEZONE_DESC, example="Europe/Paris", required=True
    )
    public_name = StrippedString(
        example="John Doe", required=False, validate=user_public_name_validator, default=None
    )
    lang = StrippedString(
        description=FIELD_LANG_DESC,
        example="en",
        required=True,
        validate=user_lang_validator,
        allow_none=True,
        default=None,
    )

    @post_load
    def create_user_info_object(self, data: typing.Dict[str, typing.Any]) -> object:
        return UserInfos(**data)


class SetUserProfileSchema(marshmallow.Schema):
    """
    Schema used for setting user profile. This schema is for write access only
    """

    profile = StrippedString(
        attribute="profile",
        validate=user_profile_validator,
        example="trusted-users",
        description=FIELD_PROFILE_DESC,
        required=True,
    )

    @post_load
    def create_user_profile(self, data: typing.Dict[str, typing.Any]) -> object:
        return UserProfile(**data)


class SetUserAllowedSpaceSchema(marshmallow.Schema):
    """
    Schema used for setting user allowed space. This schema is for write access only
    """

    allowed_space = marshmallow.fields.Integer(
        validate=positive_int_validator,
        allow_none=True,
        required=False,
        description="allowed space per user in bytes. this apply on sum of user owned workspace size."
        "if limit is reached, no file can be created/updated in any user owned workspaces. 0 mean no limit.",
    )

    @post_load
    def create_user_allowed_space(self, data: typing.Dict[str, typing.Any]) -> object:
        return UserAllowedSpace(**data)


class UserCreationSchema(marshmallow.Schema):
    email = marshmallow.fields.Email(
        required=False, example="hello@tracim.fr", validate=user_email_validator, allow_none=True
    )
    username = String(
        required=False, example="My-Power_User99", validate=user_username_validator, allow_none=True
    )
    password = String(
        example="8QLa$<w",
        required=False,
        validate=user_password_validator,
        allow_none=True,
        default=None,
    )
    profile = StrippedString(
        attribute="profile",
        validate=user_profile_validator,
        example="trusted-users",
        required=False,
        allow_none=True,
        description=FIELD_PROFILE_DESC,
    )
    timezone = StrippedString(
        description=FIELD_TIMEZONE_DESC,
        example="Europe/Paris",
        required=False,
        default="",
        validate=user_timezone_validator,
    )
    public_name = StrippedString(
        example="John Doe",
        required=False,
        default=None,
        # validate=user_public_name_validator
    )
    lang = StrippedString(
        description=FIELD_LANG_DESC,
        example="en",
        required=False,
        validate=user_lang_validator,
        allow_none=True,
        default=None,
    )
    email_notification = marshmallow.fields.Bool(example=True, required=False, default=True)
    allowed_space = marshmallow.fields.Integer(
        validate=positive_int_validator,
        allow_none=True,
        required=False,
        description="allowed space per user in bytes. this apply on sum of user owned workspace size."
        "if limit is reached, no file can be created/updated in any user owned workspaces. 0 mean no limit",
    )

    @marshmallow.validates_schema(pass_original=True)
    def validate_email_and_username(self, data: dict, original_data: dict, **kwargs) -> None:
        if not original_data.get("email") and not original_data.get("username"):
            raise marshmallow.ValidationError("email or username required")

    @post_load
    def create_user(self, data: typing.Dict[str, typing.Any]) -> object:
        return UserCreation(**data)


# Path Schemas
class RadicaleSubItemPathSchema(object):
    sub_item = marshmallow.fields.String()


class UserIdPathSchema(marshmallow.Schema):
    user_id = marshmallow.fields.Int(
        example=3,
        required=True,
        description="id of a valid user",
        validate=strictly_positive_int_validator,
    )


class EventIdPathSchema(marshmallow.Schema):
    event_id = marshmallow.fields.Int(
        example=5,
        required=True,
        description="id of a valid event",
        validate=strictly_positive_int_validator,
    )


class MessageIdsPathSchema(UserIdPathSchema, EventIdPathSchema):
    @post_load
    def make_path_object(self, data: typing.Dict[str, typing.Any]):
        return MessageIdsPath(**data)


class UserWorkspaceFilterQuery(object):
    def __init__(self, show_owned_workspace: int = 1, show_workspace_with_role: int = 1):
        self.show_owned_workspace = bool(show_owned_workspace)
        self.show_workspace_with_role = bool(show_workspace_with_role)


class MessageIdsPath(object):
    def __init__(self, event_id: int, user_id: int):
        self.event_id = event_id
        self.user_id = user_id


class UserWorkspaceFilterQuerySchema(marshmallow.Schema):
    show_owned_workspace = marshmallow.fields.Int(
        example=1,
        default=1,
        description="if set to 1, then show owned workspace in list"
        " Default is 1, else do no show them",
        validate=bool_as_int_validator,
    )
    show_workspace_with_role = marshmallow.fields.Int(
        example=1,
        default=1,
        description="if set to 1, then show workspace were user as a role in list"
        " Default is 1, else do no show them",
        validate=bool_as_int_validator,
    )

    @post_load
    def make_path_object(self, data: typing.Dict[str, typing.Any]):
        return UserWorkspaceFilterQuery(**data)


class WorkspaceMemberFilterQuery(object):
    def __init__(self, show_disabled_user: int = 0):
        self.show_disabled_user = bool(show_disabled_user)


class WorkspaceMemberFilterQuerySchema(marshmallow.Schema):
    show_disabled_user = marshmallow.fields.Int(
        exemple=0,
        default=0,
        description="if set to 1, then show also user which is disabled"
        " Default is 0, else show them",
        validate=bool_as_int_validator,
    )

    @post_load
    def make_path_object(self, data: typing.Dict[str, typing.Any]):
        return WorkspaceMemberFilterQuery(**data)


class WorkspaceIdPathSchema(marshmallow.Schema):
    workspace_id = marshmallow.fields.Int(
        example=4,
        required=True,
        description="id of a valid workspace",
        validate=strictly_positive_int_validator,
    )

    @post_load
    def make_path_object(self, data: typing.Dict[str, typing.Any]):
        return WorkspacePath(**data)


class RadicaleUserSubItemPathSchema(RadicaleSubItemPathSchema, UserIdPathSchema):
    @post_load
    def make_path_object(self, data: typing.Dict[str, typing.Any]):
        return RadicaleUserSubitemsPath(**data)


class RadicaleWorkspaceSubItemPathSchema(RadicaleSubItemPathSchema, WorkspaceIdPathSchema):
    @post_load
    def make_path_object(self, data: typing.Dict[str, typing.Any]):
        return RadicaleWorkspaceSubitemsPath(**data)


class ContentIdPathSchema(marshmallow.Schema):
    content_id = marshmallow.fields.Int(
        example=6,
        required=True,
        description="id of a valid content",
        validate=strictly_positive_int_validator,
    )


class RevisionIdPathSchema(marshmallow.Schema):
    revision_id = marshmallow.fields.Int(example=6, required=True)


class WorkspaceAndUserIdPathSchema(UserIdPathSchema, WorkspaceIdPathSchema):
    @post_load
    def make_path_object(self, data: typing.Dict[str, typing.Any]) -> object:
        return WorkspaceAndUserPath(**data)


class WorkspaceAndContentIdPathSchema(WorkspaceIdPathSchema, ContentIdPathSchema):
    @post_load
    def make_path_object(self, data: typing.Dict[str, typing.Any]) -> object:
        return WorkspaceAndContentPath(**data)


class FilenamePathSchema(marshmallow.Schema):
    filename = StrippedString("filename.ext")


class WidthAndHeightPathSchema(marshmallow.Schema):
    width = marshmallow.fields.Int(example=256)
    height = marshmallow.fields.Int(example=256)


class AllowedJpgPreviewSizesSchema(marshmallow.Schema):
    width = marshmallow.fields.Int(example=256)
    height = marshmallow.fields.Int(example=256)


class AllowedJpgPreviewDimSchema(marshmallow.Schema):
    restricted = marshmallow.fields.Bool()
    dimensions = marshmallow.fields.Nested(AllowedJpgPreviewSizesSchema, many=True)


class WorkspaceAndContentRevisionIdPathSchema(
    WorkspaceIdPathSchema, ContentIdPathSchema, RevisionIdPathSchema
):
    @post_load
    def make_path_object(self, data: typing.Dict[str, typing.Any]) -> object:
        return WorkspaceAndContentRevisionPath(**data)


class FilePathSchema(WorkspaceAndContentIdPathSchema, FilenamePathSchema):
    @post_load
    def make_path_object(self, data: typing.Dict[str, typing.Any]) -> object:
        return FilePath(**data)


class FileRevisionPathSchema(WorkspaceAndContentRevisionIdPathSchema, FilenamePathSchema):
    @post_load
    def make_path_object(self, data: typing.Dict[str, typing.Any]) -> object:
        return FileRevisionPath(**data)


class FilePreviewSizedPathSchema(
    WorkspaceAndContentIdPathSchema, WidthAndHeightPathSchema, FilenamePathSchema
):
    @post_load
    def make_path_object(self, data: typing.Dict[str, typing.Any]) -> object:
        return FilePreviewSizedPath(**data)


class FileRevisionPreviewSizedPathSchema(
    WorkspaceAndContentRevisionIdPathSchema, WidthAndHeightPathSchema, FilenamePathSchema
):
    @post_load
    def make_path_object(self, data: typing.Dict[str, typing.Any]) -> object:
        return RevisionPreviewSizedPath(**data)


class UserWorkspaceAndContentIdPathSchema(
    UserIdPathSchema, WorkspaceIdPathSchema, ContentIdPathSchema
):
    @post_load
    def make_path_object(self, data: typing.Dict[str, typing.Any]) -> object:
        return UserWorkspaceAndContentPath(**data)


class UserWorkspaceIdPathSchema(UserIdPathSchema, WorkspaceIdPathSchema):
    @post_load
    def make_path_object(self, data: typing.Dict[str, typing.Any]) -> object:
        return WorkspaceAndUserPath(**data)


class CommentsPathSchema(WorkspaceAndContentIdPathSchema):
    comment_id = marshmallow.fields.Int(
        example=6,
        description="id of a valid comment related to content content_id",
        required=True,
        validate=strictly_positive_int_validator,
    )

    @post_load
    def make_path_object(self, data: typing.Dict[str, typing.Any]) -> object:
        return CommentPath(**data)


class KnownMembersQuerySchema(marshmallow.Schema):
    acp = StrippedString(
        example="test", description="search text to query", validate=acp_validator, required=True
    )

    exclude_user_ids = StrippedString(
        validate=regex_string_as_list_of_int,
        example="1,5",
        description="comma separated list of excluded users",
    )

    exclude_workspace_ids = StrippedString(
        validate=regex_string_as_list_of_int,
        example="3,4",
        description="comma separated list of excluded workspaces: members of this workspace are excluded from the result; cannot be used with include_workspace_ids",
    )

    include_workspace_ids = StrippedString(
        validate=regex_string_as_list_of_int,
        example="3,4",
        description="comma separated list of included workspaces: members of this workspace are excluded from the result; cannot be used with exclude_workspace_ids",
    )

    @post_load
    def make_query_object(self, data: typing.Dict[str, typing.Any]) -> object:
        return KnownMembersQuery(**data)


class FileQuerySchema(marshmallow.Schema):
    force_download = marshmallow.fields.Int(
        example=1,
        default=0,
        description="force download of file or let browser decide if"
        "file can be read directly from browser",
        validate=bool_as_int_validator,
    )

    @post_load
    def make_query(self, data: typing.Dict[str, typing.Any]) -> object:
        return FileQuery(**data)


class PageQuerySchema(FileQuerySchema):
    page = marshmallow.fields.Int(
        example=2,
        default=1,
        description="allow to show a specific page of a pdf file",
        validate=strictly_positive_int_validator,
    )

    @post_load
    def make_query(self, data: typing.Dict[str, typing.Any]) -> object:
        return PageQuery(**data)


class FilterContentQuerySchema(marshmallow.Schema):
    parent_ids = StrippedString(
        validate=regex_string_as_list_of_int,
        example="0,4,5",
        description="comma separated list of parent ids,"
        " parent_id allow to filter items in a folder."
        " If not parent_ids at all, then return all contents."
        " If one parent_id to 0, then return root contents."
        " If set to another value, return all direct subcontents"
        " content of this folder"
        " If multiple value of parent_ids separated by comma,"
        " return mix of all content of all theses parent_ids",
        default="0",
    )
    namespaces_filter = StrippedString(
        validate=regex_string_as_list_of_string,
        example="content,upload",
        description="comma list of namespaces allowed",
        default=None,
        allow_none=True,
    )
    complete_path_to_id = marshmallow.fields.Int(
        example=6,
        validate=strictly_positive_int_validator,
        description="If setted with a correct content_id, this will"
        " add to parent_ids filter, all parent of given content_id,"
        " workspace root included. This param help to get "
        " content needed to show a complete folder tree "
        " from root to content.",
        default=None,
        allow_none=True,
    )
    show_archived = marshmallow.fields.Int(
        example=0,
        default=0,
        description="if set to 1, then show archived contents."
        " Default is 0 - hide archived content",
        validate=bool_as_int_validator,
    )
    show_deleted = marshmallow.fields.Int(
        example=0,
        default=0,
        description="if set to 1, then show deleted contents."
        " Default is 0 - hide deleted content",
        validate=bool_as_int_validator,
    )
    show_active = marshmallow.fields.Int(
        example=1,
        default=1,
        description="if set to 1, then show active contents. "
        "Default is 1 - show active content."
        " Note: active content are content "
        "that is neither archived nor deleted. "
        "The reason for this parameter to exist is for example "
        "to allow to show only archived documents",
        validate=bool_as_int_validator,
    )
    content_type = StrippedString(
        example=content_type_list.Any_SLUG,
        default=content_type_list.Any_SLUG,
        validate=all_content_types_validator,
    )
    label = StrippedString(
        example="myfilename", default=None, allow_none=True, description="Filter by content label"
    )

    @post_load
    def make_content_filter(self, data: typing.Dict[str, typing.Any]) -> object:
        return ContentFilter(**data)


class ActiveContentFilterQuerySchema(marshmallow.Schema):
    limit = marshmallow.fields.Int(
        example=2,
        default=0,
        description="if 0 or not set, return all elements, else return only "
        "the first limit elem (according to offset)",
        validate=strictly_positive_int_validator,
    )
    before_content_id = marshmallow.fields.Int(
        example=41,
        default=None,
        allow_none=True,
        description="return only content updated before this content",
    )

    @post_load
    def make_content_filter(self, data: typing.Dict[str, typing.Any]) -> object:
        return ActiveContentFilter(**data)


class ContentIdsQuerySchema(marshmallow.Schema):
    content_ids = StrippedString(
        validate=regex_string_as_list_of_int,
        example="1,5",
        description="comma separated list of contents ids",
    )

    @post_load
    def make_content_ids(self, data: typing.Dict[str, typing.Any]) -> object:
        return ContentIdsQuery(**data)


###


class RoleUpdateSchema(marshmallow.Schema):
    role = StrippedString(required=True, example="contributor", validate=user_role_validator)

    @post_load
    def make_role(self, data: typing.Dict[str, typing.Any]) -> object:
        return RoleUpdate(**data)


class WorkspaceMemberInviteSchema(marshmallow.Schema):
    role = StrippedString(example="contributor", validate=user_role_validator, required=True)
    user_id = marshmallow.fields.Int(example=5, default=None, allow_none=True)
    user_email = marshmallow.fields.Email(
        example="suri@cate.fr", default=None, allow_none=True, validate=user_email_validator
    )
    user_username = StrippedString(
        example="The-John_Doe42", default=None, allow_none=True, validate=user_username_validator
    )

    @post_load
    def make_workspace_member_invite(self, data: typing.Dict[str, typing.Any]) -> object:
        return WorkspaceMemberInvitation(**data)

    @marshmallow.validates_schema(pass_original=True)
    def has_user_id_email_or_username(self, data: dict, original_data: dict, **kwargs) -> None:
        if not (
            original_data.get("user_email")
            or original_data.get("user_username")
            or original_data.get("user_id")
        ):
            raise marshmallow.ValidationError("user_id, user_email or user_username required")


class ResetPasswordRequestSchema(marshmallow.Schema):
    email = marshmallow.fields.Email(
        example="hello@tracim.fr", default=None, allow_none=True, validate=user_email_validator
    )

    username = StrippedString(
        example="The-John_Doe42", default=None, allow_none=True, validate=user_username_validator
    )

    @post_load
    def make_object(self, data: typing.Dict[str, typing.Any]) -> object:
        return ResetPasswordRequest(**data)

    # TODO 2020-06-11 - RJ: duplicated code across this file
    @marshmallow.validates_schema(pass_original=True)
    def validate_email_and_username(self, data: dict, original_data: dict, **kwargs) -> None:
        if not original_data.get("email") and not original_data.get("username"):
            raise marshmallow.ValidationError("email or username required")


class ResetPasswordCheckTokenSchema(marshmallow.Schema):
    email = marshmallow.fields.Email(
        required=True, example="hello@tracim.fr", validate=user_email_validator
    )
    reset_password_token = String(
        description="token to reset password of given user", required=True
    )

    @post_load
    def make_object(self, data: typing.Dict[str, typing.Any]) -> object:
        return ResetPasswordCheckToken(**data)


class ResetPasswordModifySchema(marshmallow.Schema):
    email = marshmallow.fields.Email(
        required=True, example="hello@tracim.fr", validate=user_email_validator
    )
    reset_password_token = String(
        description="token to reset password of given user", required=True
    )
    new_password = String(example="8QLa$<w", required=True, validate=user_password_validator)
    new_password2 = String(example="8QLa$<w", required=True, validate=user_password_validator)

    @post_load
    def make_object(self, data: typing.Dict[str, typing.Any]) -> object:
        return ResetPasswordModify(**data)


class BasicAuthSchema(marshmallow.Schema):

    email = marshmallow.fields.Email(
        example="hello@tracim.fr", required=False, validate=user_email_validator, allow_none=True
    )
    username = String(
        example="My-Power_User99", required=False, validate=user_username_validator, allow_none=True
    )
    password = String(
        example="8QLa$<w", required=True, load_only=True, validate=user_password_validator
    )

    class Meta:
        description = "Entry for HTTP Basic Auth"

    @marshmallow.validates_schema(pass_original=True)
    def validate_email_and_username(self, data: dict, original_data: dict, **kwargs) -> None:
        if not original_data.get("email") and not original_data.get("username"):
            raise marshmallow.ValidationError("email or username required")

    @post_load
    def make_login(self, data: typing.Dict[str, typing.Any]) -> object:
        return LoginCredentials(**data)


class LoginOutputHeaders(marshmallow.Schema):
    expire_after = StrippedString()


class WorkspaceModifySchema(marshmallow.Schema):
    label = StrippedString(
        required=False,
        example="My Workspace",
        validate=not_empty_string_validator,
        default=None,
        allow_none=True,
    )
    description = StrippedString(
        required=False,
        example="A super description of my workspace.",
        default=None,
        allow_none=True,
    )
    agenda_enabled = marshmallow.fields.Bool(
        required=False,
        default=None,
        description="has workspace has an associated agenda ?",
        allow_none=True,
    )
    public_upload_enabled = marshmallow.fields.Bool(
        required=False,
        description="is workspace allowing manager to give access external user"
        "to upload file into it ?",
        default=None,
        allow_none=True,
    )
    public_download_enabled = marshmallow.fields.Bool(
        required=False,
        description="is workspace allowing manager to give access external user"
        "to some file into it ?",
        default=None,
        allow_none=True,
    )
    default_user_role = StrippedString(
        example=WorkspaceRoles.READER.slug,
        description="default role for new users in this workspace",
        validate=user_role_validator,
        required=False,
        allow_none=True,
        default=None,
    )

    @post_load
    def make_workspace_modifications(self, data: typing.Dict[str, typing.Any]) -> object:
        return WorkspaceUpdate(**data)


class WorkspaceCreationSchema(marshmallow.Schema):
    label = StrippedString(
        required=True, example="My Workspace", validate=not_empty_string_validator
    )
    description = StrippedString(required=True, example="A super description of my workspace.")
    agenda_enabled = marshmallow.fields.Bool(
        required=False, description="has workspace has an associated agenda ?", default=True
    )
    access_type = StrippedString(
        example=WorkspaceAccessType.CONFIDENTIAL.value,
        validate=workspace_access_type_validator,
        required=True,
    )
    default_user_role = StrippedString(
        description="default role for new users in this workspace",
        example=WorkspaceRoles.READER.slug,
        validate=user_role_validator,
        required=True,
    )
    public_upload_enabled = marshmallow.fields.Bool(
        required=False,
        description="is workspace allowing manager to give access external user"
        "to upload file into it ?",
        default=True,
    )
    public_download_enabled = marshmallow.fields.Bool(
        required=False,
        description="is workspace allowing manager to give access external user"
        "to some file into it ?",
        default=True,
    )

    @post_load
    def make_workspace_modifications(self, data: typing.Dict[str, typing.Any]) -> object:
        return WorkspaceCreate(**data)


class NoContentSchema(marshmallow.Schema):
    class Meta:
        description = "Empty Schema"

    pass


class WorkspaceMenuEntrySchema(marshmallow.Schema):
    slug = StrippedString(example="markdown-pages")
    label = StrippedString(example="Markdown Documents")
    route = StrippedString(
        example="/workspace/{workspace_id}/contents/?type=mardown-page",
        description="the route is the frontend route. "
        "It may include workspace_id "
        "which must be replaced on backend size "
        "(the route must be ready-to-use)",
    )
    fa_icon = StrippedString(
        example="file-text-o",
        description="CSS class of the icon. Example: file-o for using Fontawesome file-text-o icon",
    )
    hexcolor = StrippedString(example="#F0F9DC", description="Hexadecimal color of the entry.")

    class Meta:
        description = "Entry element of a workspace menu"


class WorkspaceDigestSchema(marshmallow.Schema):
    workspace_id = marshmallow.fields.Int(example=4, validate=strictly_positive_int_validator)
    slug = StrippedString(example="intranet")
    label = StrippedString(example="Intranet")


class WorkspaceSchema(WorkspaceDigestSchema):
    access_type = StrippedString(
        example=WorkspaceAccessType.CONFIDENTIAL.value,
        validate=workspace_access_type_validator,
        required=True,
    )
    description = StrippedString(example="All intranet data.")
    created = marshmallow.fields.DateTime(
        format=DATETIME_FORMAT, description="Workspace creation date"
    )
    owner = marshmallow.fields.Nested(UserDigestSchema(), allow_none=True)
    sidebar_entries = marshmallow.fields.Nested(WorkspaceMenuEntrySchema, many=True)
    is_deleted = marshmallow.fields.Bool(example=False, default=False)
    agenda_enabled = marshmallow.fields.Bool(example=True, default=True)
    public_upload_enabled = marshmallow.fields.Bool(
        description="is workspace allowing manager to give access external user"
        "to upload file into it ?",
        default=True,
    )
    public_download_enabled = marshmallow.fields.Bool(
        description="is workspace allowing manager to give access external user"
        "to some file into it ?",
        default=True,
    )

    class Meta:
<<<<<<< HEAD
        description = "Full workspace information"
=======
        description = "Digest of workspace informations"


class WorkspaceSchema(WorkspaceDigestSchema):
    default_user_role = StrippedString(
        example=WorkspaceRoles.READER.slug,
        validate=user_role_validator,
        required=True,
        description="default role for new users in this workspace",
    )
    description = StrippedString(example="All intranet data.")
    created = marshmallow.fields.DateTime(
        format=DATETIME_FORMAT, description="Workspace creation date"
    )
    owner = marshmallow.fields.Nested(UserDigestSchema(), allow_none=True)

    class Meta:
        description = "Full workspace informations"
>>>>>>> 346e3152


class UserConfigSchema(marshmallow.Schema):
    parameters = marshmallow.fields.Dict(
        description="parameters present in the user's configuration."
    )


class WorkspaceDiskSpaceSchema(marshmallow.Schema):
    workspace_id = marshmallow.fields.Int(example=4, validate=strictly_positive_int_validator)
    used_space = marshmallow.fields.Int(
        description="used space in the workspace in bytes."
        "if owner allowed space limit or  workspace allowed_space limit is reach,"
        "no file can be created/updated in this workspace."
    )
    allowed_space = marshmallow.fields.Int(
        description="allowed space in workspace in bytes. "
        "if limit is reach, no file can be created/updated "
        "in any user owned workspaces. 0 mean no limit."
    )
    workspace = marshmallow.fields.Nested(WorkspaceDigestSchema(), attribute="workspace_in_context")


class WorkspaceMemberDigestSchema(marshmallow.Schema):
    role = StrippedString(example="contributor", validate=user_role_validator)
    do_notify = marshmallow.fields.Bool(
        description="has user enabled notification for this workspace", example=True
    )


class WorkspaceMemberSchema(WorkspaceMemberDigestSchema):
    user_id = marshmallow.fields.Int(example=3, validate=strictly_positive_int_validator)
    workspace_id = marshmallow.fields.Int(example=4, validate=strictly_positive_int_validator)
    is_active = marshmallow.fields.Bool()
    user = marshmallow.fields.Nested(UserDigestSchema())
    workspace = marshmallow.fields.Nested(WorkspaceDigestSchema(exclude=("sidebar_entries",)))

    class Meta:
        description = "Workspace Member information"


class WorkspaceMemberCreationSchema(WorkspaceMemberSchema):
    newly_created = marshmallow.fields.Bool(
        exemple=False,
        description="Is the user completely new " "(and account was just created) or not ?",
    )
    email_sent = marshmallow.fields.Bool(
        exemple=False,
        description="Has an email been sent to user to inform him about "
        "this new workspace registration and eventually his account"
        "creation",
    )


class TimezoneSchema(marshmallow.Schema):
    name = StrippedString(example="Europe/London")


class GetUsernameAvailability(marshmallow.Schema):
    username = StrippedString(example="The-powerUser_42", required=True)


class UsernameAvailability(marshmallow.Schema):
    username = StrippedString(example="The-powerUser_42", required=True)
    available = marshmallow.fields.Boolean(required=True)


class AboutSchema(marshmallow.Schema):
    name = StrippedString(example="Tracim", description="Software name")
    version = StrippedString(example="2.6", description="Version of Tracim")
    build_version = StrippedString(
        example="release_02.06.00", description="Build Version of Tracim"
    )
    datetime = marshmallow.fields.DateTime(format=DATETIME_FORMAT)
    website = marshmallow.fields.URL()


class ReservedUsernamesSchema(marshmallow.Schema):
    items = marshmallow.fields.List(String(), required=True)


class ErrorCodeSchema(marshmallow.Schema):
    name = marshmallow.fields.Str()
    code = marshmallow.fields.Int()


class ApplicationSchema(marshmallow.Schema):
    label = StrippedString(example="Agenda")
    slug = StrippedString(example="agenda")
    fa_icon = StrippedString(
        example="file-o",
        description="CSS class of the icon. Example: file-o for using Fontawesome file-o icon",
    )
    hexcolor = StrippedString(
        example="#FF0000",
        description="HTML encoded color associated to the application. Example:#FF0000 for red",
    )
    is_active = marshmallow.fields.Boolean(
        example=True, description="if true, the application is in use in the context"
    )
    config = marshmallow.fields.Dict()

    class Meta:
        description = "Tracim Application informations"


class StatusSchema(marshmallow.Schema):
    slug = StrippedString(
        example="open",
        description="the slug represents the type of status. "
        "Statuses are open, closed-validated, closed-invalidated, closed-deprecated",
    )
    global_status = StrippedString(
        example="open",
        description="global_status: open, closed",
        validate=content_global_status_validator,
    )
    label = StrippedString(example="Opened")
    fa_icon = StrippedString(example="fa-check")
    hexcolor = StrippedString(example="#0000FF")


class ContentTypeSchema(marshmallow.Schema):
    slug = StrippedString(example="pagehtml", validate=all_content_types_validator)
    fa_icon = StrippedString(
        example="fa-file-text-o",
        description="CSS class of the icon. Example: file-o for using Fontawesome file-o icon",
    )
    hexcolor = StrippedString(
        example="#FF0000",
        description="HTML encoded color associated to the application. Example:#FF0000 for red",
    )
    label = StrippedString(example="Text Documents")
    creation_label = StrippedString(example="Write a document")
    available_statuses = marshmallow.fields.Nested(StatusSchema, many=True)


class ContentMoveSchema(marshmallow.Schema):
    # TODO - G.M - 30-05-2018 - Read and apply this note
    # Note:
    # if the new workspace is different, then the backend
    # must check if the user is allowed to move to this workspace
    # (the user must be content manager of both workspaces)
    new_parent_id = marshmallow.fields.Int(
        example=42,
        description="id of the new parent content id.",
        allow_none=True,
        required=True,
        validate=positive_int_validator,
    )
    new_workspace_id = marshmallow.fields.Int(
        example=2,
        description="id of the new workspace id.",
        required=True,
        validate=strictly_positive_int_validator,
    )

    @post_load
    def make_move_params(self, data: typing.Dict[str, typing.Any]) -> object:
        return MoveParams(**data)


class ContentCreationSchema(marshmallow.Schema):
    label = StrippedString(
        required=True,
        example="contract for client XXX",
        description="Title of the content to create",
        validate=not_empty_string_validator,
    )
    content_type = StrippedString(
        required=True, example="html-document", validate=all_content_types_validator
    )
    parent_id = marshmallow.fields.Integer(
        example=35,
        description="content_id of parent content, if content should be placed "
        "in a folder, this should be folder content_id.",
        allow_none=True,
        default=None,
        validate=strictly_positive_int_validator,
    )

    @post_load
    def make_content_creation(self, data: typing.Dict[str, typing.Any]) -> object:
        return ContentCreation(**data)


class ContentDigestSchema(marshmallow.Schema):
    content_namespace = marshmallow.fields.String(example="content")
    content_id = marshmallow.fields.Int(example=6, validate=strictly_positive_int_validator)
    current_revision_id = marshmallow.fields.Int(example=12)
    current_revision_type = StrippedString(
        example=ActionDescription.CREATION, validate=action_description_validator
    )
    slug = StrippedString(example="intervention-report-12")
    parent_id = marshmallow.fields.Int(
        example=34, allow_none=True, default=None, validate=positive_int_validator
    )
    workspace_id = marshmallow.fields.Int(example=19, validate=strictly_positive_int_validator)
    label = StrippedString(example="Intervention Report 12")
    content_type = StrippedString(example="html-document", validate=all_content_types_validator)
    sub_content_types = marshmallow.fields.List(
        StrippedString(example="html-content", validate=all_content_types_validator),
        description="list of content types allowed as sub contents. "
        "This field is required for folder contents, "
        "set it to empty list in other cases",
    )
    status = StrippedString(
        example="closed-deprecated",
        validate=content_status_validator,
        description="this slug is found in content_type available statuses",
        default=open_status,
    )
    is_archived = marshmallow.fields.Bool(example=False, default=False)
    is_deleted = marshmallow.fields.Bool(example=False, default=False)
    is_editable = marshmallow.fields.Bool(example=True, default=True)
    show_in_ui = marshmallow.fields.Bool(
        example=True,
        description="if false, then do not show content in the treeview. "
        "This may his maybe used for specific contents or "
        "for sub-contents. Default is True. "
        "In first version of the API, this field is always True",
    )
    file_extension = StrippedString(example=".txt")
    filename = StrippedString(example="nameofthefile.txt")
    modified = marshmallow.fields.DateTime(
        format=DATETIME_FORMAT,
        description="date of last modification of content."
        " note: this does not include comments or any subcontents.",
    )
    created = marshmallow.fields.DateTime(
        format=DATETIME_FORMAT, description="Content creation date"
    )
    actives_shares = marshmallow.fields.Int(
        description="number of active share on file", validate=positive_int_validator
    )


class ReadStatusSchema(marshmallow.Schema):
    content_id = marshmallow.fields.Int(example=6, validate=strictly_positive_int_validator)
    read_by_user = marshmallow.fields.Bool(example=False, default=False)


#####
# Content
#####


class ContentSchema(ContentDigestSchema):
    author = marshmallow.fields.Nested(UserDigestSchema)
    last_modifier = marshmallow.fields.Nested(UserDigestSchema)


class TextBasedDataAbstractSchema(marshmallow.Schema):
    raw_content = StrippedString(
        required=True,
        description="Content of the object, may be raw text or <b>html</b> for example",
    )


class FileInfoAbstractSchema(marshmallow.Schema):
    raw_content = StrippedString(description="raw text or html description of the file")
    page_nb = marshmallow.fields.Int(
        description="number of pages, return null value if unaivalable", example=1, allow_none=True
    )
    mimetype = StrippedString(
        description="file content mimetype", example="image/jpeg", required=True
    )
    size = marshmallow.fields.Int(
        description="file size in byte, return null value if unaivalable",
        example=1024,
        allow_none=True,
    )
    has_pdf_preview = marshmallow.fields.Bool(
        description="true if a pdf preview is available or false", example=True
    )
    has_jpeg_preview = marshmallow.fields.Bool(
        description="true if a jpeg preview is available or false", example=True
    )


class TextBasedContentSchema(ContentSchema, TextBasedDataAbstractSchema):
    pass


class FileContentSchema(ContentSchema, FileInfoAbstractSchema):
    pass


#####
# Revision
#####


class RevisionSchema(ContentDigestSchema):
    comment_ids = marshmallow.fields.List(
        marshmallow.fields.Int(example=4, validate=strictly_positive_int_validator)
    )
    revision_id = marshmallow.fields.Int(example=12, validate=strictly_positive_int_validator)
    revision_type = StrippedString(
        example=ActionDescription.CREATION, validate=action_description_validator
    )
    created = marshmallow.fields.DateTime(
        format=DATETIME_FORMAT, description="Content creation date"
    )
    author = marshmallow.fields.Nested(UserDigestSchema)


class TextBasedRevisionSchema(RevisionSchema, TextBasedDataAbstractSchema):
    pass


class FileRevisionSchema(RevisionSchema, FileInfoAbstractSchema):
    pass


class CollaborativeDocumentEditionConfigSchema(marshmallow.Schema):
    software = marshmallow.fields.String()
    supported_file_types = marshmallow.fields.List(
        marshmallow.fields.Nested(CollaborativeFileTypeSchema())
    )


class CommentSchema(marshmallow.Schema):
    content_id = marshmallow.fields.Int(example=6, validate=strictly_positive_int_validator)
    parent_id = marshmallow.fields.Int(example=34, validate=positive_int_validator)
    content_type = StrippedString(example="html-document", validate=all_content_types_validator)
    parent_content_type = String(example="html-document", validate=all_content_types_validator)
    parent_label = String(example="This is a label")
    raw_content = StrippedString(example="<p>This is just an html comment !</p>")
    author = marshmallow.fields.Nested(UserDigestSchema)
    created = marshmallow.fields.DateTime(
        format=DATETIME_FORMAT, description="comment creation date"
    )


class SetCommentSchema(marshmallow.Schema):
    raw_content = StrippedString(
        example="<p>This is just an html comment !</p>",
        validate=not_empty_string_validator,
        required=True,
    )

    @post_load()
    def create_comment(self, data: typing.Dict[str, typing.Any]) -> object:
        return CommentCreation(**data)


class ContentModifyAbstractSchema(marshmallow.Schema):
    label = StrippedString(
        required=True,
        example="contract for client XXX",
        description="New title of the content",
        validate=not_empty_string_validator,
    )


class TextBasedContentModifySchema(ContentModifyAbstractSchema, TextBasedDataAbstractSchema):
    @post_load
    def text_based_content_update(self, data: typing.Dict[str, typing.Any]) -> object:
        return TextBasedContentUpdate(**data)


class FolderContentModifySchema(ContentModifyAbstractSchema, TextBasedDataAbstractSchema):
    sub_content_types = marshmallow.fields.List(
        StrippedString(example="html-document", validate=all_content_types_validator),
        description="list of content types allowed as sub contents. "
        "This field is required for folder contents, "
        "set it to empty list in other cases",
        required=True,
    )

    @post_load
    def folder_content_update(self, data: typing.Dict[str, typing.Any]) -> object:
        return FolderContentUpdate(**data)


class FileContentModifySchema(TextBasedContentModifySchema):
    pass


class SetContentStatusSchema(marshmallow.Schema):
    status = StrippedString(
        example="closed-deprecated",
        validate=content_status_validator,
        description="this slug is found in content_type available statuses",
        default=open_status,
        required=True,
    )

    @post_load
    def set_status(self, data: typing.Dict[str, typing.Any]) -> object:
        return SetContentStatus(**data)


class ConfigSchema(marshmallow.Schema):
    email_notification_activated = marshmallow.fields.Bool()
    new_user_invitation_do_notify = marshmallow.fields.Bool()
    webdav_enabled = marshmallow.fields.Bool()
    webdav_url = marshmallow.fields.String()
    collaborative_document_edition = marshmallow.fields.Nested(
        CollaborativeDocumentEditionConfigSchema(), allow_none=True
    )
    content_length_file_size_limit = marshmallow.fields.Integer()
    workspace_size_limit = marshmallow.fields.Integer()
    workspaces_number_per_user_limit = marshmallow.fields.Integer()
    instance_name = marshmallow.fields.String()
    email_required = marshmallow.fields.Bool()


class EventSchema(marshmallow.Schema):
    """Event structure transmitted to workers."""

    fields = marshmallow.fields.Dict()
    event_id = marshmallow.fields.Int(example=42, validate=strictly_positive_int_validator)
    operation = marshmallow.fields.String(validator=OneOf(OperationType.values()))
    entity_type = marshmallow.fields.String(validator=OneOf(EntityType.values()))
    created = marshmallow.fields.DateTime()

    @marshmallow.post_load
    def strings_to_enums(self, item):
        item["operation"] = OperationType(item["operation"])
        item["entity_type"] = EntityType(item["entity_type"])
        return item


class LiveMessageSchema(marshmallow.Schema):
    """Message for the user."""

    fields = marshmallow.fields.Dict()
    event_id = marshmallow.fields.Int(example=42, validate=strictly_positive_int_validator)
    event_type = marshmallow.fields.String(example="content.modified")
    created = marshmallow.fields.DateTime(format=DATETIME_FORMAT, description="created date")
    read = marshmallow.fields.DateTime(
        format=DATETIME_FORMAT, description="read date", allow_none=True
    )


class LiveMessageSchemaPage(marshmallow.Schema):
    previous_page_token = marshmallow.fields.String()
    next_page_token = marshmallow.fields.String()
    has_next = marshmallow.fields.Bool()
    has_previous = marshmallow.fields.Bool()
    per_page = marshmallow.fields.Int()
    items = marshmallow.fields.Nested(LiveMessageSchema, many=True)


class GetLiveMessageQuerySchema(marshmallow.Schema):
    """Possible query parameters for the GET messages endpoint."""

    count = marshmallow.fields.Int(
        example=10,
        validate=strictly_positive_int_validator,
        missing=DEFAULT_NB_ITEM_PAGINATION,
        default=DEFAULT_NB_ITEM_PAGINATION,
        allow_none=False,
    )
    page_token = marshmallow.fields.String(
        description="token of the page wanted, if not provided get first" "elements",
        validate=page_token_validator,
    )
    read_status = StrippedString(missing=ReadStatus.ALL.value, validator=OneOf(ReadStatus.values()))
    event_types = EventTypeListField()
    exclude_author_ids = ExcludeAuthorIdsField

    @post_load
    def live_message_query(self, data: typing.Dict[str, typing.Any]) -> LiveMessageQuery:
        return LiveMessageQuery(**data)


class TracimLiveEventHeaderSchema(marshmallow.Schema):
    # TODO - G.M - 2020-05-14 - Add Filtering for text/event-stream mimetype with accept header,
    #  see: https://github.com/tracim/tracim/issues/3042
    accept = marshmallow.fields.String(required=True, load_from="Accept", dump_to="Accept")


class TracimLiveEventQuerySchema(marshmallow.Schema):
    after_event_id = marshmallow.fields.Int(
        required=False, missing=0, example=42, validator=positive_int_validator
    )


# INFO - G.M - 2020-05-19 - This is only used for documentation
class PathSuffixSchema(marshmallow.Schema):
    path_suffix = marshmallow.fields.Str(
        required=False,
        description='any path, could include "/"',
        default="",
        example="/workspaces/1/notifications/activate",
    )


class UserMessagesSummaryQuerySchema(marshmallow.Schema):
    """Possible query parameters for the GET messages summary endpoint."""

    event_types = EventTypeListField()
    exclude_author_ids = ExcludeAuthorIdsField

    @post_load
    def message_summary_query(self, data: typing.Dict[str, typing.Any]) -> UserMessagesSummaryQuery:
        return UserMessagesSummaryQuery(**data)


class UserMessagesSummarySchema(marshmallow.Schema):
    messages_count = marshmallow.fields.Int(example=42)
    read_messages_count = marshmallow.fields.Int(example=30)
    unread_messages_count = marshmallow.fields.Int(example=12)
    user_id = marshmallow.fields.Int(example=3, validate=strictly_positive_int_validator)
    user = marshmallow.fields.Nested(UserDigestSchema())<|MERGE_RESOLUTION|>--- conflicted
+++ resolved
@@ -1056,6 +1056,12 @@
         validate=workspace_access_type_validator,
         required=True,
     )
+    default_user_role = StrippedString(
+        example=WorkspaceRoles.READER.slug,
+        validate=user_role_validator,
+        required=True,
+        description="default role for new users in this workspace",
+    )
     description = StrippedString(example="All intranet data.")
     created = marshmallow.fields.DateTime(
         format=DATETIME_FORMAT, description="Workspace creation date"
@@ -1076,28 +1082,7 @@
     )
 
     class Meta:
-<<<<<<< HEAD
         description = "Full workspace information"
-=======
-        description = "Digest of workspace informations"
-
-
-class WorkspaceSchema(WorkspaceDigestSchema):
-    default_user_role = StrippedString(
-        example=WorkspaceRoles.READER.slug,
-        validate=user_role_validator,
-        required=True,
-        description="default role for new users in this workspace",
-    )
-    description = StrippedString(example="All intranet data.")
-    created = marshmallow.fields.DateTime(
-        format=DATETIME_FORMAT, description="Workspace creation date"
-    )
-    owner = marshmallow.fields.Nested(UserDigestSchema(), allow_none=True)
-
-    class Meta:
-        description = "Full workspace informations"
->>>>>>> 346e3152
 
 
 class UserConfigSchema(marshmallow.Schema):
