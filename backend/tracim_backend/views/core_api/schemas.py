# coding=utf-8
import typing

import marshmallow
from marshmallow import post_load
from marshmallow.fields import String
from marshmallow.fields import ValidatedField
from marshmallow.validate import OneOf

from tracim_backend.app_models.contents import content_type_list
from tracim_backend.app_models.contents import open_status
from tracim_backend.app_models.rfc_email_validator import RFCEmailValidator
from tracim_backend.app_models.validator import acp_validator
from tracim_backend.app_models.validator import action_description_validator
from tracim_backend.app_models.validator import all_content_types_validator
from tracim_backend.app_models.validator import bool_as_int_validator
from tracim_backend.app_models.validator import content_global_status_validator
from tracim_backend.app_models.validator import content_status_validator
from tracim_backend.app_models.validator import not_empty_string_validator
from tracim_backend.app_models.validator import positive_int_validator
from tracim_backend.app_models.validator import regex_string_as_list_of_int
from tracim_backend.app_models.validator import regex_string_as_list_of_string
from tracim_backend.app_models.validator import strictly_positive_int_validator
from tracim_backend.app_models.validator import user_email_validator
from tracim_backend.app_models.validator import user_lang_validator
from tracim_backend.app_models.validator import user_password_validator
from tracim_backend.app_models.validator import user_profile_validator
from tracim_backend.app_models.validator import user_profile_validator_with_nobody
from tracim_backend.app_models.validator import user_public_name_validator
from tracim_backend.app_models.validator import user_role_validator
from tracim_backend.app_models.validator import user_timezone_validator
from tracim_backend.app_models.validator import user_username_validator
from tracim_backend.lib.utils.utils import DATETIME_FORMAT
from tracim_backend.models.auth import AuthType
from tracim_backend.models.context_models import ActiveContentFilter
from tracim_backend.models.context_models import CommentCreation
from tracim_backend.models.context_models import CommentPath
from tracim_backend.models.context_models import ContentCreation
from tracim_backend.models.context_models import ContentFilter
from tracim_backend.models.context_models import ContentIdsQuery
from tracim_backend.models.context_models import FileCreation
from tracim_backend.models.context_models import FilePath
from tracim_backend.models.context_models import FilePreviewSizedPath
from tracim_backend.models.context_models import FileQuery
from tracim_backend.models.context_models import FileRevisionPath
from tracim_backend.models.context_models import FolderContentUpdate
from tracim_backend.models.context_models import KnownMemberQuery
from tracim_backend.models.context_models import LoginCredentials
from tracim_backend.models.context_models import MoveParams
from tracim_backend.models.context_models import PageQuery
from tracim_backend.models.context_models import RadicaleUserSubitemsPath
from tracim_backend.models.context_models import RadicaleWorkspaceSubitemsPath
from tracim_backend.models.context_models import ResetPasswordCheckToken
from tracim_backend.models.context_models import ResetPasswordModify
from tracim_backend.models.context_models import ResetPasswordRequest
from tracim_backend.models.context_models import RevisionPreviewSizedPath
from tracim_backend.models.context_models import RoleUpdate
from tracim_backend.models.context_models import SetContentStatus
from tracim_backend.models.context_models import SetEmail
from tracim_backend.models.context_models import SetPassword
from tracim_backend.models.context_models import SetUsername
from tracim_backend.models.context_models import SimpleFile
from tracim_backend.models.context_models import TextBasedContentUpdate
from tracim_backend.models.context_models import UserAllowedSpace
from tracim_backend.models.context_models import UserCreation
from tracim_backend.models.context_models import UserInfos
from tracim_backend.models.context_models import UserProfile
from tracim_backend.models.context_models import UserWorkspaceAndContentPath
from tracim_backend.models.context_models import WorkspaceAndContentPath
from tracim_backend.models.context_models import WorkspaceAndContentRevisionPath
from tracim_backend.models.context_models import WorkspaceAndUserPath
from tracim_backend.models.context_models import WorkspaceCreate
from tracim_backend.models.context_models import WorkspaceMemberInvitation
from tracim_backend.models.context_models import WorkspacePath
from tracim_backend.models.context_models import WorkspaceUpdate
from tracim_backend.models.data import ActionDescription
from tracim_backend.models.event import EntityType
from tracim_backend.models.event import OperationType
from tracim_backend.models.event import ReadStatus

FIELD_LANG_DESC = "User langage in ISO 639 format. " "See https://fr.wikipedia.org/wiki/ISO_639"
FIELD_PROFILE_DESC = "Profile of the user. The profile is Tracim wide."
FIELD_TIMEZONE_DESC = "Timezone as in tz database format"


class StrippedString(String):
    def _deserialize(self, value, attr, data, **kwargs):
        value = super()._deserialize(value, attr, data, **kwargs)
        if value:
            value = value.strip()
        return value.strip()


class RFCEmail(ValidatedField, String):
    """A validated email rfc style "john <john@john.ndd>" field.
    Validation occurs during both serialization and
    deserialization.

    :param args: The same positional arguments that :class:`String` receives.
    :param kwargs: The same keyword arguments that :class:`String` receives.
    """

    default_error_messages = {"invalid": "Not a valid rfc email address."}

    def __init__(self, *args, **kwargs):
        String.__init__(self, *args, **kwargs)
        # Insert validation into self.validators so that multiple errors can be
        # stored.
        self.validators.insert(0, RFCEmailValidator(error=self.error_messages["invalid"]))

    def _validated(self, value):
        if value is None:
            return None
        return RFCEmailValidator(error=self.error_messages["invalid"])(value)


class CollaborativeFileTypeSchema(marshmallow.Schema):
    mimetype = marshmallow.fields.String(
        example="application/vnd.oasis.opendocument.text",
        required=True,
        description="Collabora Online file mimetype",
    )
    extension = marshmallow.fields.String(
        example="odt", required=True, description="Collabora Online file extensions"
    )
    associated_action = marshmallow.fields.String(
        example="edit", required=True, description="Collabora Online action allowed"
    )
    url_source = marshmallow.fields.URL(
        required=True,
        description="URL of the collabora online editor for this type of file",
        example="http://localhost:9980/loleaflet/305832f/loleaflet.html",
    )


class SimpleFileSchema(marshmallow.Schema):
    """
    Just a simple schema for file
    """

    # TODO - G.M - 2018-10-09 - Set required to True, actually disable because
    # activating it make it failed due to "is not iterable issue.
    # see https://github.com/tracim/tracim/issues/2350
    files = marshmallow.fields.Raw(required=False, description="a file")

    @post_load
    def create_file(self, data: typing.Dict[str, typing.Any]) -> object:
        return SimpleFile(**data)


class FileCreationFormSchema(marshmallow.Schema):
    parent_id = marshmallow.fields.Int(
        example=2, default=0, validate=positive_int_validator, allow_none=True
    )

    @post_load
    def file_creation_object(self, data: typing.Dict[str, typing.Any]) -> object:
        return FileCreation(**data)


class UserDigestSchema(marshmallow.Schema):
    """
    Simple user schema
    """

    user_id = marshmallow.fields.Int(dump_only=True, example=3)
    avatar_url = marshmallow.fields.Url(
        allow_none=True,
        example="/api/v2/asset/avatars/john-doe.jpg",
        description="avatar_url is the url of the image file. "
        "If no avatar, then set it to an empty string "
        "(frontend should interpret "
        "an empty url as default avatar)",
    )
    public_name = StrippedString(example="John Doe")
    username = StrippedString(
        example="My-Power_User99", required=False, default=None, allow_none=True
    )


class UserDiskSpaceSchema(UserDigestSchema):
    user_id = marshmallow.fields.Int(dump_only=True, example=3)
    allowed_space = marshmallow.fields.Integer(
        description="allowed space per user in bytes. this apply on sum of user owned workspace size."
        "if user_space > allowed_space, no file can be created/updated in any user owned workspaces. 0 mean no limit"
    )
    used_space = marshmallow.fields.Integer(
        description="used space per user in bytes. this apply on sum of user owned workspace size."
        "if user_space > allowed_space, no file can be created/updated in any user owned workspaces."
    )
    user = marshmallow.fields.Nested(UserDigestSchema(), attribute="user_in_context")


class UserSchema(UserDigestSchema):
    """
    Complete user schema
    """

    email = marshmallow.fields.Email(required=False, example="hello@tracim.fr", allow_none=True)
    created = marshmallow.fields.DateTime(
        format=DATETIME_FORMAT, description="Date of creation of the user account"
    )
    is_active = marshmallow.fields.Bool(
        example=True,
        description="true if the user is active, "
        "false if the user has been deactivated"
        " by an admin. Default is true",
    )
    is_deleted = marshmallow.fields.Bool(
        example=False, description="true if the user account has been deleted. " "Default is false"
    )
    # TODO - G.M - 17-04-2018 - Restrict timezone values
    timezone = StrippedString(
        description=FIELD_TIMEZONE_DESC, example="Europe/Paris", validate=user_timezone_validator
    )
    profile = StrippedString(
        attribute="profile",
        validate=user_profile_validator_with_nobody,
        example="trusted-users",
        description=FIELD_PROFILE_DESC,
    )
    lang = StrippedString(
        description=FIELD_LANG_DESC,
        example="en",
        required=False,
        validate=user_lang_validator,
        allow_none=True,
        default=None,
    )
    auth_type = marshmallow.fields.String(
        validate=OneOf([auth_type_en.value for auth_type_en in AuthType]),
        example=AuthType.INTERNAL.value,
        description="authentication system of the user",
    )
    allowed_space = marshmallow.fields.Integer(
        validate=positive_int_validator,
        allow_none=True,
        required=False,
        description="allowed space per user in bytes. this apply on sum of user owned workspace size."
        "if limit is reach, no file can be created/updated in any user owned workspaces. 0 mean no limit",
    )

    class Meta:
        description = "Representation of a tracim user account"


class LoggedInUserPasswordSchema(marshmallow.Schema):
    loggedin_user_password = String(required=True, validate=user_password_validator)


class SetEmailSchema(LoggedInUserPasswordSchema):
    email = marshmallow.fields.Email(
        required=True, example="hello@tracim.fr", validate=user_email_validator
    )

    @post_load
    def create_set_email_object(self, data: typing.Dict[str, typing.Any]) -> object:
        return SetEmail(**data)


class SetUsernameSchema(LoggedInUserPasswordSchema):
    username = StrippedString(
        required=True, example="The-user_42", validate=user_username_validator
    )

    @post_load
    def create_set_username_object(self, data: typing.Dict[str, typing.Any]) -> object:
        return SetUsername(**data)


class SetPasswordSchema(LoggedInUserPasswordSchema):
    new_password = String(example="8QLa$<w", required=True, validate=user_password_validator)
    new_password2 = String(example="8QLa$<w", required=True, validate=user_password_validator)

    @post_load
    def create_set_password_object(self, data: typing.Dict[str, typing.Any]) -> object:
        return SetPassword(**data)


class SetUserInfoSchema(marshmallow.Schema):
    """
    Schema used for setting user information.
    This schema is for write access only
    """

    timezone = StrippedString(
        description=FIELD_TIMEZONE_DESC, example="Europe/Paris", required=True
    )
    public_name = StrippedString(
        example="John Doe", required=False, validate=user_public_name_validator, default=None
    )
    lang = StrippedString(
        description=FIELD_LANG_DESC,
        example="en",
        required=True,
        validate=user_lang_validator,
        allow_none=True,
        default=None,
    )

    @post_load
    def create_user_info_object(self, data: typing.Dict[str, typing.Any]) -> object:
        return UserInfos(**data)


class SetUserProfileSchema(marshmallow.Schema):
    """
    Schema used for setting user profile. This schema is for write access only
    """

    profile = StrippedString(
        attribute="profile",
        validate=user_profile_validator,
        example="trusted-users",
        description=FIELD_PROFILE_DESC,
        required=True,
    )

    @post_load
    def create_user_profile(self, data: typing.Dict[str, typing.Any]) -> object:
        return UserProfile(**data)


class SetUserAllowedSpaceSchema(marshmallow.Schema):
    """
    Schema used for setting user allowed space. This schema is for write access only
    """

    allowed_space = marshmallow.fields.Integer(
        validate=positive_int_validator,
        allow_none=True,
        required=False,
        description="allowed space per user in bytes. this apply on sum of user owned workspace size."
        "if limit is reach, no file can be created/updated in any user owned workspaces. 0 mean no limit.",
    )

    @post_load
    def create_user_allowed_space(self, data: typing.Dict[str, typing.Any]) -> object:
        return UserAllowedSpace(**data)


class UserCreationSchema(marshmallow.Schema):
    email = marshmallow.fields.Email(
<<<<<<< HEAD
        required=False, example="hello@tracim.fr", validate=user_email_validator
=======
        required=False, example="hello@tracim.fr", validate=user_email_validator, allow_none=True
    )
    username = String(
        required=False, example="My-Power_User99", validate=user_username_validator, allow_none=True
>>>>>>> 39c031f2
    )
    username = String(required=False, example="My-Power_User99", validate=user_username_validator)
    password = String(
        example="8QLa$<w",
        required=False,
        validate=user_password_validator,
        allow_none=True,
        default=None,
    )
    profile = StrippedString(
        attribute="profile",
        validate=user_profile_validator,
        example="trusted-users",
        required=False,
        allow_none=True,
        description=FIELD_PROFILE_DESC,
    )
    timezone = StrippedString(
        description=FIELD_TIMEZONE_DESC,
        example="Europe/Paris",
        required=False,
        default="",
        validate=user_timezone_validator,
    )
    public_name = StrippedString(
        example="John Doe",
        required=False,
        default=None,
        # validate=user_public_name_validator
    )
    lang = StrippedString(
        description=FIELD_LANG_DESC,
        example="en",
        required=False,
        validate=user_lang_validator,
        allow_none=True,
        default=None,
    )
    email_notification = marshmallow.fields.Bool(example=True, required=False, default=True)
    allowed_space = marshmallow.fields.Integer(
        validate=positive_int_validator,
        allow_none=True,
        required=False,
        description="allowed space per user in bytes. this apply on sum of user owned workspace size."
        "if limit is reach, no file can be created/updated in any user owned workspaces. 0 mean no limit",
    )

    @marshmallow.validates_schema(pass_original=True)
    def validate_email_and_username(self, data: dict, original_data: dict, **kwargs) -> None:
        if not original_data.get("email") and not original_data.get("username"):
            raise marshmallow.ValidationError("email or username required")

    @post_load
    def create_user(self, data: typing.Dict[str, typing.Any]) -> object:
        return UserCreation(**data)


# Path Schemas
class RadicaleSubItemPathSchema(object):
    sub_item = marshmallow.fields.String()


class UserIdPathSchema(marshmallow.Schema):
    user_id = marshmallow.fields.Int(
        example=3,
        required=True,
        description="id of a valid user",
        validate=strictly_positive_int_validator,
    )


class UserWorkspaceFilterQuery(object):
    def __init__(self, show_owned_workspace: int = 1, show_workspace_with_role: int = 1):
        self.show_owned_workspace = bool(show_owned_workspace)
        self.show_workspace_with_role = bool(show_workspace_with_role)


class UserWorkspaceFilterQuerySchema(marshmallow.Schema):
    show_owned_workspace = marshmallow.fields.Int(
        example=1,
        default=1,
        description="if set to 1, then show owned workspace in list"
        " Default is 1, else do no show them",
        validate=bool_as_int_validator,
    )
    show_workspace_with_role = marshmallow.fields.Int(
        example=1,
        default=1,
        description="if set to 1, then show workspace were user as a role in list"
        " Default is 1, else do no show them",
        validate=bool_as_int_validator,
    )

    @post_load
    def make_path_object(self, data: typing.Dict[str, typing.Any]):
        return UserWorkspaceFilterQuery(**data)


class WorkspaceMemberFilterQuery(object):
    def __init__(self, show_disabled_user: int = 0):
        self.show_disabled_user = bool(show_disabled_user)


class WorkspaceMemberFilterQuerySchema(marshmallow.Schema):
    show_disabled_user = marshmallow.fields.Int(
        exemple=0,
        default=0,
        description="if set to 1, then show also user which is disabled"
        " Default is 0, else show them",
        validate=bool_as_int_validator,
    )

    @post_load
    def make_path_object(self, data: typing.Dict[str, typing.Any]):
        return WorkspaceMemberFilterQuery(**data)


class WorkspaceIdPathSchema(marshmallow.Schema):
    workspace_id = marshmallow.fields.Int(
        example=4,
        required=True,
        description="id of a valid workspace",
        validate=strictly_positive_int_validator,
    )

    @post_load
    def make_path_object(self, data: typing.Dict[str, typing.Any]):
        return WorkspacePath(**data)


class RadicaleUserSubItemPathSchema(RadicaleSubItemPathSchema, UserIdPathSchema):
    @post_load
    def make_path_object(self, data: typing.Dict[str, typing.Any]):
        return RadicaleUserSubitemsPath(**data)


class RadicaleWorkspaceSubItemPathSchema(RadicaleSubItemPathSchema, WorkspaceIdPathSchema):
    @post_load
    def make_path_object(self, data: typing.Dict[str, typing.Any]):
        return RadicaleWorkspaceSubitemsPath(**data)


class ContentIdPathSchema(marshmallow.Schema):
    content_id = marshmallow.fields.Int(
        example=6,
        required=True,
        description="id of a valid content",
        validate=strictly_positive_int_validator,
    )


class RevisionIdPathSchema(marshmallow.Schema):
    revision_id = marshmallow.fields.Int(example=6, required=True)


class WorkspaceAndUserIdPathSchema(UserIdPathSchema, WorkspaceIdPathSchema):
    @post_load
    def make_path_object(self, data: typing.Dict[str, typing.Any]) -> object:
        return WorkspaceAndUserPath(**data)


class WorkspaceAndContentIdPathSchema(WorkspaceIdPathSchema, ContentIdPathSchema):
    @post_load
    def make_path_object(self, data: typing.Dict[str, typing.Any]) -> object:
        return WorkspaceAndContentPath(**data)


class FilenamePathSchema(marshmallow.Schema):
    filename = StrippedString("filename.ext")


class WidthAndHeightPathSchema(marshmallow.Schema):
    width = marshmallow.fields.Int(example=256)
    height = marshmallow.fields.Int(example=256)


class AllowedJpgPreviewSizesSchema(marshmallow.Schema):
    width = marshmallow.fields.Int(example=256)
    height = marshmallow.fields.Int(example=256)


class AllowedJpgPreviewDimSchema(marshmallow.Schema):
    restricted = marshmallow.fields.Bool()
    dimensions = marshmallow.fields.Nested(AllowedJpgPreviewSizesSchema, many=True)


class WorkspaceAndContentRevisionIdPathSchema(
    WorkspaceIdPathSchema, ContentIdPathSchema, RevisionIdPathSchema
):
    @post_load
    def make_path_object(self, data: typing.Dict[str, typing.Any]) -> object:
        return WorkspaceAndContentRevisionPath(**data)


class FilePathSchema(WorkspaceAndContentIdPathSchema, FilenamePathSchema):
    @post_load
    def make_path_object(self, data: typing.Dict[str, typing.Any]) -> object:
        return FilePath(**data)


class FileRevisionPathSchema(WorkspaceAndContentRevisionIdPathSchema, FilenamePathSchema):
    @post_load
    def make_path_object(self, data: typing.Dict[str, typing.Any]) -> object:
        return FileRevisionPath(**data)


class FilePreviewSizedPathSchema(
    WorkspaceAndContentIdPathSchema, WidthAndHeightPathSchema, FilenamePathSchema
):
    @post_load
    def make_path_object(self, data: typing.Dict[str, typing.Any]) -> object:
        return FilePreviewSizedPath(**data)


class FileRevisionPreviewSizedPathSchema(
    WorkspaceAndContentRevisionIdPathSchema, WidthAndHeightPathSchema, FilenamePathSchema
):
    @post_load
    def make_path_object(self, data: typing.Dict[str, typing.Any]) -> object:
        return RevisionPreviewSizedPath(**data)


class UserWorkspaceAndContentIdPathSchema(
    UserIdPathSchema, WorkspaceIdPathSchema, ContentIdPathSchema
):
    @post_load
    def make_path_object(self, data: typing.Dict[str, typing.Any]) -> object:
        return UserWorkspaceAndContentPath(**data)


class UserWorkspaceIdPathSchema(UserIdPathSchema, WorkspaceIdPathSchema):
    @post_load
    def make_path_object(self, data: typing.Dict[str, typing.Any]) -> object:
        return WorkspaceAndUserPath(**data)


class CommentsPathSchema(WorkspaceAndContentIdPathSchema):
    comment_id = marshmallow.fields.Int(
        example=6,
        description="id of a valid comment related to content content_id",
        required=True,
        validate=strictly_positive_int_validator,
    )

    @post_load
    def make_path_object(self, data: typing.Dict[str, typing.Any]) -> object:
        return CommentPath(**data)


class KnownMemberQuerySchema(marshmallow.Schema):
    acp = StrippedString(
        example="test", description="search text to query", validate=acp_validator, required=True
    )

    exclude_user_ids = StrippedString(
        validate=regex_string_as_list_of_int,
        example="1,5",
        description="comma separated list of excluded user",
    )
    exclude_workspace_ids = StrippedString(
        validate=regex_string_as_list_of_int,
        example="3,4",
        description="comma separated list of excluded workspace: user of this workspace are excluded from result",
    )

    @post_load
    def make_query_object(self, data: typing.Dict[str, typing.Any]) -> object:
        return KnownMemberQuery(**data)


class FileQuerySchema(marshmallow.Schema):
    force_download = marshmallow.fields.Int(
        example=1,
        default=0,
        description="force download of file or let browser decide if"
        "file can be read directly from browser",
        validate=bool_as_int_validator,
    )

    @post_load
    def make_query(self, data: typing.Dict[str, typing.Any]) -> object:
        return FileQuery(**data)


class PageQuerySchema(FileQuerySchema):
    page = marshmallow.fields.Int(
        example=2,
        default=1,
        description="allow to show a specific page of a pdf file",
        validate=strictly_positive_int_validator,
    )

    @post_load
    def make_query(self, data: typing.Dict[str, typing.Any]) -> object:
        return PageQuery(**data)


class FilterContentQuerySchema(marshmallow.Schema):

    parent_ids = StrippedString(
        validate=regex_string_as_list_of_int,
        example="0,4,5",
        description="comma separated list of parent ids,"
        " parent_id allow to filter items in a folder."
        " If not parent_ids at all, then return all contents."
        " If one parent_id to 0, then return root contents."
        " If set to another value, return all direct subcontents"
        " content of this folder"
        " If multiple value of parent_ids separated by comma,"
        " return mix of all content of all theses parent_ids",
        default="0",
    )
    namespaces_filter = StrippedString(
        validate=regex_string_as_list_of_string,
        example="content,upload",
        description="comma list of namespaces allowed",
        default=None,
        allow_none=True,
    )
    complete_path_to_id = marshmallow.fields.Int(
        example=6,
        validate=strictly_positive_int_validator,
        description="If setted with a correct content_id, this will"
        " add to parent_ids filter, all parent of given content_id,"
        " workspace root included. This param help to get "
        " content needed to show a complete folder tree "
        " from root to content.",
        default=None,
        allow_none=True,
    )
    show_archived = marshmallow.fields.Int(
        example=0,
        default=0,
        description="if set to 1, then show archived contents."
        " Default is 0 - hide archived content",
        validate=bool_as_int_validator,
    )
    show_deleted = marshmallow.fields.Int(
        example=0,
        default=0,
        description="if set to 1, then show deleted contents."
        " Default is 0 - hide deleted content",
        validate=bool_as_int_validator,
    )
    show_active = marshmallow.fields.Int(
        example=1,
        default=1,
        description="if set to 1, then show active contents. "
        "Default is 1 - show active content."
        " Note: active content are content "
        "that is neither archived nor deleted. "
        "The reason for this parameter to exist is for example "
        "to allow to show only archived documents",
        validate=bool_as_int_validator,
    )
    content_type = StrippedString(
        example=content_type_list.Any_SLUG,
        default=content_type_list.Any_SLUG,
        validate=all_content_types_validator,
    )
    label = StrippedString(
        example="myfilename", default=None, allow_none=True, description="Filter by content label"
    )

    @post_load
    def make_content_filter(self, data: typing.Dict[str, typing.Any]) -> object:
        return ContentFilter(**data)


class ActiveContentFilterQuerySchema(marshmallow.Schema):
    limit = marshmallow.fields.Int(
        example=2,
        default=0,
        description="if 0 or not set, return all elements, else return only "
        "the first limit elem (according to offset)",
        validate=strictly_positive_int_validator,
    )
    before_content_id = marshmallow.fields.Int(
        example=41,
        default=None,
        allow_none=True,
        description="return only content updated before this content",
    )

    @post_load
    def make_content_filter(self, data: typing.Dict[str, typing.Any]) -> object:
        return ActiveContentFilter(**data)


class ContentIdsQuerySchema(marshmallow.Schema):

    content_ids = StrippedString(
        validate=regex_string_as_list_of_int,
        example="1,5",
        description="comma separated list of contents ids",
    )

    @post_load
    def make_content_ids(self, data: typing.Dict[str, typing.Any]) -> object:
        return ContentIdsQuery(**data)


###


class RoleUpdateSchema(marshmallow.Schema):
    role = StrippedString(required=True, example="contributor", validate=user_role_validator)

    @post_load
    def make_role(self, data: typing.Dict[str, typing.Any]) -> object:
        return RoleUpdate(**data)


class WorkspaceMemberInviteSchema(marshmallow.Schema):
    role = StrippedString(example="contributor", validate=user_role_validator, required=True)
    user_id = marshmallow.fields.Int(example=5, default=None, allow_none=True)
    user_email = marshmallow.fields.Email(
        example="suri@cate.fr", default=None, allow_none=True, validate=user_email_validator
    )
    user_username = StrippedString(
        example="The-John_Doe42", default=None, allow_none=True, validate=user_username_validator
    )
    user_username = StrippedString(
        example="The-John_Doe42", default=None, allow_none=True, validate=user_username_validator
    )

    @post_load
    def make_workspace_member_invite(self, data: typing.Dict[str, typing.Any]) -> object:
        return WorkspaceMemberInvitation(**data)

    @marshmallow.validates_schema(pass_original=True)
    def has_user_id_email_or_username(self, data: dict, original_data: dict, **kwargs) -> None:
        if not (
            original_data.get("user_email")
            or original_data.get("user_username")
            or original_data.get("user_id")
        ):
            raise marshmallow.ValidationError("user_id, user_email or user_username required")


class ResetPasswordRequestSchema(marshmallow.Schema):
    email = marshmallow.fields.Email(
        example="hello@tracim.fr", default=None, allow_none=True, validate=user_email_validator
    )

    username = StrippedString(
        example="The-John_Doe42", default=None, allow_none=True, validate=user_username_validator
    )

    @post_load
    def make_object(self, data: typing.Dict[str, typing.Any]) -> object:
        return ResetPasswordRequest(**data)

    # TODO 2020-06-11 - RJ: duplicated code across this file
    @marshmallow.validates_schema(pass_original=True)
    def validate_email_and_username(self, data: dict, original_data: dict, **kwargs) -> None:
        if not original_data.get("email") and not original_data.get("username"):
            raise marshmallow.ValidationError("email or username required")


class ResetPasswordCheckTokenSchema(marshmallow.Schema):
    email = marshmallow.fields.Email(
        required=True, example="hello@tracim.fr", validate=user_email_validator
    )
    reset_password_token = String(
        description="token to reset password of given user", required=True
    )

    @post_load
    def make_object(self, data: typing.Dict[str, typing.Any]) -> object:
        return ResetPasswordCheckToken(**data)


class ResetPasswordModifySchema(marshmallow.Schema):
    email = marshmallow.fields.Email(
        required=True, example="hello@tracim.fr", validate=user_email_validator
    )
    reset_password_token = String(
        description="token to reset password of given user", required=True
    )
    new_password = String(example="8QLa$<w", required=True, validate=user_password_validator)
    new_password2 = String(example="8QLa$<w", required=True, validate=user_password_validator)

    @post_load
    def make_object(self, data: typing.Dict[str, typing.Any]) -> object:
        return ResetPasswordModify(**data)


class BasicAuthSchema(marshmallow.Schema):

    email = marshmallow.fields.Email(
<<<<<<< HEAD
        example="hello@tracim.fr", required=False, validate=user_email_validator
=======
        example="hello@tracim.fr", required=False, validate=user_email_validator, allow_none=True
    )
    username = String(
        example="My-Power_User99", required=False, validate=user_username_validator, allow_none=True
>>>>>>> 39c031f2
    )
    username = String(example="My-Power_User99", required=False, validate=user_username_validator)
    password = String(
        example="8QLa$<w", required=True, load_only=True, validate=user_password_validator
    )

    class Meta:
        description = "Entry for HTTP Basic Auth"

    @marshmallow.validates_schema(pass_original=True)
    def validate_email_and_username(self, data: dict, original_data: dict, **kwargs) -> None:
        if not original_data.get("email") and not original_data.get("username"):
            raise marshmallow.ValidationError("email or username required")

    @post_load
    def make_login(self, data: typing.Dict[str, typing.Any]) -> object:
        return LoginCredentials(**data)


class LoginOutputHeaders(marshmallow.Schema):
    expire_after = StrippedString()


class WorkspaceModifySchema(marshmallow.Schema):
    label = StrippedString(
        required=False,
        example="My Workspace",
        validate=not_empty_string_validator,
        default=None,
        allow_none=True,
    )
    description = StrippedString(
        required=False,
        example="A super description of my workspace.",
        default=None,
        allow_none=True,
    )
    agenda_enabled = marshmallow.fields.Bool(
        required=False,
        default=None,
        description="has workspace has an associated agenda ?",
        allow_none=True,
    )
    public_upload_enabled = marshmallow.fields.Bool(
        required=False,
        description="is workspace allowing manager to give access external user"
        "to upload file into it ?",
        default=None,
        allow_none=True,
    )
    public_download_enabled = marshmallow.fields.Bool(
        required=False,
        description="is workspace allowing manager to give access external user"
        "to some file into it ?",
        default=None,
        allow_none=True,
    )

    @post_load
    def make_workspace_modifications(self, data: typing.Dict[str, typing.Any]) -> object:
        return WorkspaceUpdate(**data)


class WorkspaceCreationSchema(marshmallow.Schema):
    label = StrippedString(
        required=True, example="My Workspace", validate=not_empty_string_validator
    )
    description = StrippedString(required=True, example="A super description of my workspace.")
    agenda_enabled = marshmallow.fields.Bool(
        required=False, description="has workspace has an associated agenda ?", default=True
    )
    public_upload_enabled = marshmallow.fields.Bool(
        required=False,
        description="is workspace allowing manager to give access external user"
        "to upload file into it ?",
        default=True,
    )
    public_download_enabled = marshmallow.fields.Bool(
        required=False,
        description="is workspace allowing manager to give access external user"
        "to some file into it ?",
        default=True,
    )

    @post_load
    def make_workspace_modifications(self, data: typing.Dict[str, typing.Any]) -> object:
        return WorkspaceCreate(**data)


class NoContentSchema(marshmallow.Schema):
    class Meta:
        description = "Empty Schema"

    pass


class WorkspaceMenuEntrySchema(marshmallow.Schema):
    slug = StrippedString(example="markdown-pages")
    label = StrippedString(example="Markdown Documents")
    route = StrippedString(
        example="/workspace/{workspace_id}/contents/?type=mardown-page",
        description="the route is the frontend route. "
        "It may include workspace_id "
        "which must be replaced on backend size "
        "(the route must be ready-to-use)",
    )
    fa_icon = StrippedString(
        example="file-text-o",
        description="CSS class of the icon. Example: file-o for using Fontawesome file-text-o icon",
    )
    hexcolor = StrippedString(example="#F0F9DC", description="Hexadecimal color of the entry.")

    class Meta:
        description = "Entry element of a workspace menu"


class WorkspaceMinimalSchema(marshmallow.Schema):
    workspace_id = marshmallow.fields.Int(example=4, validate=strictly_positive_int_validator)
    slug = StrippedString(example="intranet")
    label = StrippedString(example="Intranet")


class WorkspaceDigestSchema(WorkspaceMinimalSchema):
    sidebar_entries = marshmallow.fields.Nested(WorkspaceMenuEntrySchema, many=True)
    is_deleted = marshmallow.fields.Bool(example=False, default=False)
    agenda_enabled = marshmallow.fields.Bool(example=True, default=True)
    public_upload_enabled = marshmallow.fields.Bool(
        description="is workspace allowing manager to give access external user"
        "to upload file into it ?",
        default=True,
    )
    public_download_enabled = marshmallow.fields.Bool(
        description="is workspace allowing manager to give access external user"
        "to some file into it ?",
        default=True,
    )

    class Meta:
        description = "Digest of workspace informations"


class WorkspaceSchema(WorkspaceDigestSchema):
    description = StrippedString(example="All intranet data.")
    created = marshmallow.fields.DateTime(
        format=DATETIME_FORMAT, description="Workspace creation date"
    )
    owner = marshmallow.fields.Nested(UserDigestSchema(), allow_none=True)

    class Meta:
        description = "Full workspace informations"


class WorkspaceDiskSpaceSchema(marshmallow.Schema):
    workspace_id = marshmallow.fields.Int(example=4, validate=strictly_positive_int_validator)
    used_space = marshmallow.fields.Int(
        description="used space in the workspace in bytes."
        "if owner allowed space limit or  workspace allowed_space limit is reach,"
        "no file can be created/updated in this workspace."
    )
    allowed_space = marshmallow.fields.Int(
        description="allowed space in workspace in bytes. "
        "if limit is reach, no file can be created/updated "
        "in any user owned workspaces. 0 mean no limit."
    )
    workspace = marshmallow.fields.Nested(
        WorkspaceMinimalSchema(), attribute="workspace_in_context"
    )


class WorkspaceMemberDigestSchema(marshmallow.Schema):
    role = StrippedString(example="contributor", validate=user_role_validator)
    do_notify = marshmallow.fields.Bool(
        description="has user enabled notification for this workspace", example=True
    )


class WorkspaceMemberSchema(WorkspaceMemberDigestSchema):
    user_id = marshmallow.fields.Int(example=3, validate=strictly_positive_int_validator)
    workspace_id = marshmallow.fields.Int(example=4, validate=strictly_positive_int_validator)
    is_active = marshmallow.fields.Bool()
    user = marshmallow.fields.Nested(UserDigestSchema())
    workspace = marshmallow.fields.Nested(WorkspaceDigestSchema(exclude=("sidebar_entries",)))

    class Meta:
        description = "Workspace Member information"


class WorkspaceMemberCreationSchema(WorkspaceMemberSchema):
    newly_created = marshmallow.fields.Bool(
        exemple=False,
        description="Is the user completely new " "(and account was just created) or not ?",
    )
    email_sent = marshmallow.fields.Bool(
        exemple=False,
        description="Has an email been sent to user to inform him about "
        "this new workspace registration and eventually his account"
        "creation",
    )


class TimezoneSchema(marshmallow.Schema):
    name = StrippedString(example="Europe/London")


class GetUsernameAvailability(marshmallow.Schema):
    username = StrippedString(example="The-powerUser_42", required=True)


class UsernameAvailability(marshmallow.Schema):
    username = StrippedString(example="The-powerUser_42", required=True)
    available = marshmallow.fields.Boolean(required=True)


class AboutSchema(marshmallow.Schema):
    name = StrippedString(example="Tracim", description="Software name")
    version = StrippedString(example="2.6", description="Version of Tracim")
    build_version = StrippedString(
        example="release_02.06.00", description="Build Version of Tracim"
    )
    datetime = marshmallow.fields.DateTime(format=DATETIME_FORMAT)
    website = marshmallow.fields.URL()


class ErrorCodeSchema(marshmallow.Schema):
    name = marshmallow.fields.Str()
    code = marshmallow.fields.Int()


class ApplicationSchema(marshmallow.Schema):
    label = StrippedString(example="Agenda")
    slug = StrippedString(example="agenda")
    fa_icon = StrippedString(
        example="file-o",
        description="CSS class of the icon. Example: file-o for using Fontawesome file-o icon",
    )
    hexcolor = StrippedString(
        example="#FF0000",
        description="HTML encoded color associated to the application. Example:#FF0000 for red",
    )
    is_active = marshmallow.fields.Boolean(
        example=True, description="if true, the application is in use in the context"
    )
    config = marshmallow.fields.Dict()

    class Meta:
        description = "Tracim Application informations"


class StatusSchema(marshmallow.Schema):
    slug = StrippedString(
        example="open",
        description="the slug represents the type of status. "
        "Statuses are open, closed-validated, closed-invalidated, closed-deprecated",
    )
    global_status = StrippedString(
        example="open",
        description="global_status: open, closed",
        validate=content_global_status_validator,
    )
    label = StrippedString(example="Opened")
    fa_icon = StrippedString(example="fa-check")
    hexcolor = StrippedString(example="#0000FF")


class ContentTypeSchema(marshmallow.Schema):
    slug = StrippedString(example="pagehtml", validate=all_content_types_validator)
    fa_icon = StrippedString(
        example="fa-file-text-o",
        description="CSS class of the icon. Example: file-o for using Fontawesome file-o icon",
    )
    hexcolor = StrippedString(
        example="#FF0000",
        description="HTML encoded color associated to the application. Example:#FF0000 for red",
    )
    label = StrippedString(example="Text Documents")
    creation_label = StrippedString(example="Write a document")
    available_statuses = marshmallow.fields.Nested(StatusSchema, many=True)


class ContentMoveSchema(marshmallow.Schema):
    # TODO - G.M - 30-05-2018 - Read and apply this note
    # Note:
    # if the new workspace is different, then the backend
    # must check if the user is allowed to move to this workspace
    # (the user must be content manager of both workspaces)
    new_parent_id = marshmallow.fields.Int(
        example=42,
        description="id of the new parent content id.",
        allow_none=True,
        required=True,
        validate=positive_int_validator,
    )
    new_workspace_id = marshmallow.fields.Int(
        example=2,
        description="id of the new workspace id.",
        required=True,
        validate=strictly_positive_int_validator,
    )

    @post_load
    def make_move_params(self, data: typing.Dict[str, typing.Any]) -> object:
        return MoveParams(**data)


class ContentCreationSchema(marshmallow.Schema):
    label = StrippedString(
        required=True,
        example="contract for client XXX",
        description="Title of the content to create",
        validate=not_empty_string_validator,
    )
    content_type = StrippedString(
        required=True, example="html-document", validate=all_content_types_validator
    )
    parent_id = marshmallow.fields.Integer(
        example=35,
        description="content_id of parent content, if content should be placed "
        "in a folder, this should be folder content_id.",
        allow_none=True,
        default=None,
        validate=strictly_positive_int_validator,
    )

    @post_load
    def make_content_creation(self, data: typing.Dict[str, typing.Any]) -> object:
        return ContentCreation(**data)


class ContentDigestSchema(marshmallow.Schema):
    content_namespace = marshmallow.fields.String(example="content")
    content_id = marshmallow.fields.Int(example=6, validate=strictly_positive_int_validator)
    current_revision_id = marshmallow.fields.Int(example=12)
    current_revision_type = StrippedString(
        example=ActionDescription.CREATION, validate=action_description_validator
    )
    slug = StrippedString(example="intervention-report-12")
    parent_id = marshmallow.fields.Int(
        example=34, allow_none=True, default=None, validate=positive_int_validator
    )
    workspace_id = marshmallow.fields.Int(example=19, validate=strictly_positive_int_validator)
    label = StrippedString(example="Intervention Report 12")
    content_type = StrippedString(example="html-document", validate=all_content_types_validator)
    sub_content_types = marshmallow.fields.List(
        StrippedString(example="html-content", validate=all_content_types_validator),
        description="list of content types allowed as sub contents. "
        "This field is required for folder contents, "
        "set it to empty list in other cases",
    )
    status = StrippedString(
        example="closed-deprecated",
        validate=content_status_validator,
        description="this slug is found in content_type available statuses",
        default=open_status,
    )
    is_archived = marshmallow.fields.Bool(example=False, default=False)
    is_deleted = marshmallow.fields.Bool(example=False, default=False)
    is_editable = marshmallow.fields.Bool(example=True, default=True)
    show_in_ui = marshmallow.fields.Bool(
        example=True,
        description="if false, then do not show content in the treeview. "
        "This may his maybe used for specific contents or "
        "for sub-contents. Default is True. "
        "In first version of the API, this field is always True",
    )
    file_extension = StrippedString(example=".txt")
    filename = StrippedString(example="nameofthefile.txt")
    modified = marshmallow.fields.DateTime(
        format=DATETIME_FORMAT,
        description="date of last modification of content."
        " note: this does not include comments or any subcontents.",
    )
    created = marshmallow.fields.DateTime(
        format=DATETIME_FORMAT, description="Content creation date"
    )
    actives_shares = marshmallow.fields.Int(
        description="number of active share on file", validate=positive_int_validator
    )


class ReadStatusSchema(marshmallow.Schema):
    content_id = marshmallow.fields.Int(example=6, validate=strictly_positive_int_validator)
    read_by_user = marshmallow.fields.Bool(example=False, default=False)


#####
# Content
#####


class ContentSchema(ContentDigestSchema):
    author = marshmallow.fields.Nested(UserDigestSchema)
    last_modifier = marshmallow.fields.Nested(UserDigestSchema)


class TextBasedDataAbstractSchema(marshmallow.Schema):
    raw_content = StrippedString(
        required=True,
        description="Content of the object, may be raw text or <b>html</b> for example",
    )


class FileInfoAbstractSchema(marshmallow.Schema):
    raw_content = StrippedString(description="raw text or html description of the file")
    page_nb = marshmallow.fields.Int(
        description="number of pages, return null value if unaivalable", example=1, allow_none=True
    )
    mimetype = StrippedString(
        description="file content mimetype", example="image/jpeg", required=True
    )
    size = marshmallow.fields.Int(
        description="file size in byte, return null value if unaivalable",
        example=1024,
        allow_none=True,
    )
    has_pdf_preview = marshmallow.fields.Bool(
        description="true if a pdf preview is available or false", example=True
    )
    has_jpeg_preview = marshmallow.fields.Bool(
        description="true if a jpeg preview is available or false", example=True
    )


class TextBasedContentSchema(ContentSchema, TextBasedDataAbstractSchema):
    pass


class FileContentSchema(ContentSchema, FileInfoAbstractSchema):
    pass


#####
# Revision
#####


class RevisionSchema(ContentDigestSchema):
    comment_ids = marshmallow.fields.List(
        marshmallow.fields.Int(example=4, validate=strictly_positive_int_validator)
    )
    revision_id = marshmallow.fields.Int(example=12, validate=strictly_positive_int_validator)
    revision_type = StrippedString(
        example=ActionDescription.CREATION, validate=action_description_validator
    )
    created = marshmallow.fields.DateTime(
        format=DATETIME_FORMAT, description="Content creation date"
    )
    author = marshmallow.fields.Nested(UserDigestSchema)


class TextBasedRevisionSchema(RevisionSchema, TextBasedDataAbstractSchema):
    pass


class FileRevisionSchema(RevisionSchema, FileInfoAbstractSchema):
    pass


class CollaborativeDocumentEditionConfigSchema(marshmallow.Schema):
    software = marshmallow.fields.String()
    supported_file_types = marshmallow.fields.List(
        marshmallow.fields.Nested(CollaborativeFileTypeSchema())
    )


class CommentSchema(marshmallow.Schema):
    content_id = marshmallow.fields.Int(example=6, validate=strictly_positive_int_validator)
    parent_id = marshmallow.fields.Int(example=34, validate=positive_int_validator)
    content_type = StrippedString(example="html-document", validate=all_content_types_validator)
    raw_content = StrippedString(example="<p>This is just an html comment !</p>")
    author = marshmallow.fields.Nested(UserDigestSchema)
    created = marshmallow.fields.DateTime(
        format=DATETIME_FORMAT, description="comment creation date"
    )


class SetCommentSchema(marshmallow.Schema):
    raw_content = StrippedString(
        example="<p>This is just an html comment !</p>",
        validate=not_empty_string_validator,
        required=True,
    )

    @post_load()
    def create_comment(self, data: typing.Dict[str, typing.Any]) -> object:
        return CommentCreation(**data)


class ContentModifyAbstractSchema(marshmallow.Schema):
    label = StrippedString(
        required=True,
        example="contract for client XXX",
        description="New title of the content",
        validate=not_empty_string_validator,
    )


class TextBasedContentModifySchema(ContentModifyAbstractSchema, TextBasedDataAbstractSchema):
    @post_load
    def text_based_content_update(self, data: typing.Dict[str, typing.Any]) -> object:
        return TextBasedContentUpdate(**data)


class FolderContentModifySchema(ContentModifyAbstractSchema, TextBasedDataAbstractSchema):
    sub_content_types = marshmallow.fields.List(
        StrippedString(example="html-document", validate=all_content_types_validator),
        description="list of content types allowed as sub contents. "
        "This field is required for folder contents, "
        "set it to empty list in other cases",
        required=True,
    )

    @post_load
    def folder_content_update(self, data: typing.Dict[str, typing.Any]) -> object:
        return FolderContentUpdate(**data)


class FileContentModifySchema(TextBasedContentModifySchema):
    pass


class SetContentStatusSchema(marshmallow.Schema):
    status = StrippedString(
        example="closed-deprecated",
        validate=content_status_validator,
        description="this slug is found in content_type available statuses",
        default=open_status,
        required=True,
    )

    @post_load
    def set_status(self, data: typing.Dict[str, typing.Any]) -> object:
        return SetContentStatus(**data)


class ConfigSchema(marshmallow.Schema):
    email_notification_activated = marshmallow.fields.Bool()
    new_user_invitation_do_notify = marshmallow.fields.Bool()
    webdav_enabled = marshmallow.fields.Bool()
    webdav_url = marshmallow.fields.String()
    collaborative_document_edition = marshmallow.fields.Nested(
        CollaborativeDocumentEditionConfigSchema(), allow_none=True
    )
    content_length_file_size_limit = marshmallow.fields.Integer()
    workspace_size_limit = marshmallow.fields.Integer()
    workspaces_number_per_user_limit = marshmallow.fields.Integer()
    instance_name = marshmallow.fields.String()
    email_required = marshmallow.fields.Bool()


class EventSchema(marshmallow.Schema):
    """Event structure transmitted to workers."""

    fields = marshmallow.fields.Dict()
    event_id = marshmallow.fields.Int(example=42, validate=strictly_positive_int_validator)
    operation = marshmallow.fields.String(validator=OneOf(OperationType.values()))
    entity_type = marshmallow.fields.String(validator=OneOf(EntityType.values()))
    created = marshmallow.fields.DateTime()

    @marshmallow.post_load
    def strings_to_enums(self, item):
        item["operation"] = OperationType(item["operation"])
        item["entity_type"] = EntityType(item["entity_type"])
        return item


class LiveMessageSchema(marshmallow.Schema):
    """Message for the user."""

    fields = marshmallow.fields.Dict()
    event_id = marshmallow.fields.Int(example=42, validate=strictly_positive_int_validator)
    event_type = marshmallow.fields.String(example="content.modified")
    created = marshmallow.fields.DateTime(format=DATETIME_FORMAT, description="created date")
    read = marshmallow.fields.DateTime(
        format=DATETIME_FORMAT, description="read date", allow_none=True
    )


class GetLiveMessageQuerySchema(marshmallow.Schema):
    """Possible query parameters for the GET messages endpoint."""

    read_status = marshmallow.fields.String(
        missing=ReadStatus.ALL.value, validator=OneOf(ReadStatus.values())
    )


class TracimLiveEventHeaderSchema(marshmallow.Schema):
    # TODO - G.M - 2020-05-14 - Add Filtering for text/event-stream mimetype with accept header,
    #  see: https://github.com/tracim/tracim/issues/3042
    accept = marshmallow.fields.String(required=True, load_from="Accept", dump_to="Accept")<|MERGE_RESOLUTION|>--- conflicted
+++ resolved
@@ -341,14 +341,10 @@
 
 class UserCreationSchema(marshmallow.Schema):
     email = marshmallow.fields.Email(
-<<<<<<< HEAD
-        required=False, example="hello@tracim.fr", validate=user_email_validator
-=======
         required=False, example="hello@tracim.fr", validate=user_email_validator, allow_none=True
     )
     username = String(
         required=False, example="My-Power_User99", validate=user_username_validator, allow_none=True
->>>>>>> 39c031f2
     )
     username = String(required=False, example="My-Power_User99", validate=user_username_validator)
     password = String(
@@ -840,14 +836,10 @@
 class BasicAuthSchema(marshmallow.Schema):
 
     email = marshmallow.fields.Email(
-<<<<<<< HEAD
-        example="hello@tracim.fr", required=False, validate=user_email_validator
-=======
         example="hello@tracim.fr", required=False, validate=user_email_validator, allow_none=True
     )
     username = String(
         example="My-Power_User99", required=False, validate=user_username_validator, allow_none=True
->>>>>>> 39c031f2
     )
     username = String(example="My-Power_User99", required=False, validate=user_username_validator)
     password = String(
