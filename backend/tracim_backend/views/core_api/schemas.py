--- conflicted
+++ resolved
@@ -597,8 +597,6 @@
         required=True,
         example='My Workspace',
         validate=Length(min=1),
-        required=True
-
     )
     description = marshmallow.fields.String(
         required=True,
@@ -826,16 +824,11 @@
         example='contract for client XXX',
         description='Title of the content to create',
         validate=Length(min=1),
-<<<<<<< HEAD
-        required=True
-=======
->>>>>>> f9f98ec3
     )
     content_type = marshmallow.fields.String(
         required=True,
         example='html-document',
         validate=all_content_types_validator,
-        required=True,
     )
     parent_id = marshmallow.fields.Integer(
         example=35,
@@ -1018,12 +1011,8 @@
 class SetCommentSchema(marshmallow.Schema):
     raw_content = marshmallow.fields.String(
         example='<p>This is just an html comment !</p>',
-<<<<<<< HEAD
-        validate=Length(min=1)
-=======
         validate=Length(min=1),
         required=True,
->>>>>>> f9f98ec3
     )
 
     @post_load()
