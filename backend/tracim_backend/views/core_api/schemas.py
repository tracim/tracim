# coding=utf-8
import marshmallow
from marshmallow import post_load
from marshmallow.validate import OneOf
from marshmallow.validate import Range

from tracim_backend.lib.utils.utils import DATETIME_FORMAT
from tracim_backend.models.auth import Profile
from tracim_backend.models.contents import GlobalStatus
from tracim_backend.models.contents import CONTENT_STATUS
from tracim_backend.models.contents import CONTENT_TYPES
from tracim_backend.models.contents import open_status
from tracim_backend.models.context_models import ActiveContentFilter
from tracim_backend.models.context_models import ContentIdsQuery
from tracim_backend.models.context_models import UserWorkspaceAndContentPath
from tracim_backend.models.context_models import ContentCreation
from tracim_backend.models.context_models import UserCreation
from tracim_backend.models.context_models import SetEmail
from tracim_backend.models.context_models import SetPassword
from tracim_backend.models.context_models import UserInfos
from tracim_backend.models.context_models import UserProfile
from tracim_backend.models.context_models import ContentPreviewSizedPath
from tracim_backend.models.context_models import RevisionPreviewSizedPath
from tracim_backend.models.context_models import PageQuery
from tracim_backend.models.context_models import WorkspaceAndContentRevisionPath
from tracim_backend.models.context_models import WorkspaceMemberInvitation
from tracim_backend.models.context_models import WorkspaceUpdate
from tracim_backend.models.context_models import RoleUpdate
from tracim_backend.models.context_models import CommentCreation
from tracim_backend.models.context_models import TextBasedContentUpdate
from tracim_backend.models.context_models import SetContentStatus
from tracim_backend.models.context_models import CommentPath
from tracim_backend.models.context_models import MoveParams
from tracim_backend.models.context_models import WorkspaceAndContentPath
from tracim_backend.models.context_models import WorkspaceAndUserPath
from tracim_backend.models.context_models import ContentFilter
from tracim_backend.models.context_models import LoginCredentials
from tracim_backend.models.data import UserRoleInWorkspace
from tracim_backend.models.data import ActionDescription


class UserDigestSchema(marshmallow.Schema):
    """
    Simple user schema
    """
    user_id = marshmallow.fields.Int(dump_only=True, example=3)
    avatar_url = marshmallow.fields.Url(
        allow_none=True,
        example="/api/v2/assets/avatars/suri-cate.jpg",
        description="avatar_url is the url to the image file. "
                    "If no avatar, then set it to null "
                    "(and frontend will interpret this with a default avatar)",
    )
    public_name = marshmallow.fields.String(
        example='Suri Cate',
    )


class UserSchema(UserDigestSchema):
    """
    Complete user schema
    """
    email = marshmallow.fields.Email(
        required=True,
        example='suri.cate@algoo.fr'
    )
    created = marshmallow.fields.DateTime(
        format=DATETIME_FORMAT,
        description='User account creation date',
    )
    is_active = marshmallow.fields.Bool(
        example=True,
        description='Is user account activated ?'
    )
    # TODO - G.M - 17-04-2018 - Restrict timezone values
    timezone = marshmallow.fields.String(
        example="Europe/Paris",
    )
    # TODO - G.M - 17-04-2018 - check this, relative url allowed ?
    caldav_url = marshmallow.fields.Url(
        allow_none=True,
        relative=True,
        attribute='calendar_url',
        example="/api/v2/calendar/user/3.ics/",
        description="The url for calendar CalDAV direct access",
    )
    profile = marshmallow.fields.String(
        attribute='profile',
        validate=OneOf(Profile._NAME),
        example='managers',
    )

    class Meta:
        description = 'User account of Tracim'


class LoggedInUserPasswordSchema(marshmallow.Schema):
    loggedin_user_password = marshmallow.fields.String(
        required=True,
    )


class SetEmailSchema(LoggedInUserPasswordSchema):
    email = marshmallow.fields.Email(
        required=True,
        example='suri.cate@algoo.fr'
    )

    @post_load
    def create_set_email_object(self, data):
        return SetEmail(**data)


class SetPasswordSchema(LoggedInUserPasswordSchema):
    new_password = marshmallow.fields.String(
        example='8QLa$<w',
        required=True
    )
    new_password2 = marshmallow.fields.String(
        example='8QLa$<w',
        required=True
    )

    @post_load
    def create_set_password_object(self, data):
        return SetPassword(**data)


class UserInfosSchema(marshmallow.Schema):
    timezone = marshmallow.fields.String(
        example="Europe/Paris",
        required=True,
    )
    public_name = marshmallow.fields.String(
        example='Suri Cate',
        required=True,
    )

    @post_load
    def create_user_info_object(self, data):
        return UserInfos(**data)


class UserProfileSchema(marshmallow.Schema):
    profile = marshmallow.fields.String(
        attribute='profile',
        validate=OneOf(Profile._NAME),
        example='managers',
    )
    @post_load
    def create_user_profile(self, data):
        return UserProfile(**data)


class UserCreationSchema(
    SetEmailSchema,
    SetPasswordSchema,
    UserInfosSchema,
    UserProfileSchema
):
    @post_load
    def create_user(self, data):
        return UserCreation(**data)


# Path Schemas

class UserIdPathSchema(marshmallow.Schema):
    user_id = marshmallow.fields.Int(
        example=3,
        required=True,
        description='id of a valid user',
        validate=Range(min=1, error="Value must be greater than 0"),
    )


class WorkspaceIdPathSchema(marshmallow.Schema):
    workspace_id = marshmallow.fields.Int(
        example=4,
        required=True,
        description='id of a valid workspace',
        validate=Range(min=1, error="Value must be greater than 0"),
    )


class ContentIdPathSchema(marshmallow.Schema):
    content_id = marshmallow.fields.Int(
        example=6,
        required=True,
        description='id of a valid content',
        validate=Range(min=1, error="Value must be greater than 0"),
    )


class RevisionIdPathSchema(marshmallow.Schema):
    revision_id = marshmallow.fields.Int(example=6, required=True)


class WorkspaceAndUserIdPathSchema(
    UserIdPathSchema,
    WorkspaceIdPathSchema
):
    @post_load
    def make_path_object(self, data):
        return WorkspaceAndUserPath(**data)


class WorkspaceAndContentIdPathSchema(
    WorkspaceIdPathSchema,
    ContentIdPathSchema
):
    @post_load
    def make_path_object(self, data):
        return WorkspaceAndContentPath(**data)


class WidthAndHeightPathSchema(marshmallow.Schema):
    width = marshmallow.fields.Int(example=256)
    height = marshmallow.fields.Int(example=256)


class AllowedJpgPreviewSizesSchema(marshmallow.Schema):
    width = marshmallow.fields.Int(example=256)
    height = marshmallow.fields.Int(example=256)


class AllowedJpgPreviewDimSchema(marshmallow.Schema):
    restricted = marshmallow.fields.Bool()
    dimensions = marshmallow.fields.Nested(
        AllowedJpgPreviewSizesSchema,
        many=True
    )


class WorkspaceAndContentRevisionIdPathSchema(
    WorkspaceIdPathSchema,
    ContentIdPathSchema,
    RevisionIdPathSchema,
):
    @post_load
    def make_path_object(self, data):
        return WorkspaceAndContentRevisionPath(**data)


class ContentPreviewSizedPathSchema(
    WorkspaceAndContentIdPathSchema,
    WidthAndHeightPathSchema
):
    @post_load
    def make_path_object(self, data):
        return ContentPreviewSizedPath(**data)


class RevisionPreviewSizedPathSchema(
    WorkspaceAndContentRevisionIdPathSchema,
    WidthAndHeightPathSchema
):
    @post_load
    def make_path_object(self, data):
        return RevisionPreviewSizedPath(**data)


class UserWorkspaceAndContentIdPathSchema(
    UserIdPathSchema,
    WorkspaceIdPathSchema,
    ContentIdPathSchema,
):
    @post_load
    def make_path_object(self, data):
        return UserWorkspaceAndContentPath(**data)


class UserWorkspaceIdPathSchema(
    UserIdPathSchema,
    WorkspaceIdPathSchema,
):
    @post_load
    def make_path_object(self, data):
        return WorkspaceAndUserPath(**data)


class CommentsPathSchema(WorkspaceAndContentIdPathSchema):
    comment_id = marshmallow.fields.Int(
        example=6,
        description='id of a valid comment related to content content_id',
        required=True,
        validate=Range(min=1, error="Value must be greater than 0"),
    )

    @post_load
    def make_path_object(self, data):
        return CommentPath(**data)


class PageQuerySchema(marshmallow.Schema):
    page = marshmallow.fields.Int(
        example=2,
        default=0,
        description='allow to show a specific page of a pdf file',
        validate=Range(min=0, error="Value must be positive or 0"),
    )

    @post_load
    def make_page_query(self, data):
        return PageQuery(**data)


class FilterContentQuerySchema(marshmallow.Schema):
    parent_id = marshmallow.fields.Int(
        example=2,
        default=0,
        description='allow to filter items in a folder.'
                    ' If not set, then return all contents.'
                    ' If set to 0, then return root contents.'
                    ' If set to another value, return all contents'
                    ' directly included in the folder parent_id',
        validate=Range(min=0, error="Value must be positive or 0"),
    )
    show_archived = marshmallow.fields.Int(
        example=0,
        default=0,
        description='if set to 1, then show archived contents.'
                    ' Default is 0 - hide archived content',
        validate=Range(min=0, max=1, error="Value must be 0 or 1"),
    )
    show_deleted = marshmallow.fields.Int(
        example=0,
        default=0,
        description='if set to 1, then show deleted contents.'
                    ' Default is 0 - hide deleted content',
        validate=Range(min=0, max=1, error="Value must be 0 or 1"),
    )
    show_active = marshmallow.fields.Int(
        example=1,
        default=1,
        description='f set to 1, then show active contents. '
                    'Default is 1 - show active content.'
                    ' Note: active content are content '
                    'that is neither archived nor deleted. '
                    'The reason for this parameter to exist is for example '
                    'to allow to show only archived documents',
        validate=Range(min=0, max=1, error="Value must be 0 or 1"),
    )
    content_type = marshmallow.fields.String(
        example=CONTENT_TYPES.Any_SLUG,
        default=CONTENT_TYPES.Any_SLUG,
        validate=OneOf(CONTENT_TYPES.endpoint_allowed_types_slug())
    )

    @post_load
    def make_content_filter(self, data):
        return ContentFilter(**data)


class ActiveContentFilterQuerySchema(marshmallow.Schema):
    limit = marshmallow.fields.Int(
        example=2,
        default=0,
        description='if 0 or not set, return all elements, else return only '
                    'the first limit elem (according to offset)',
        validate=Range(min=0, error="Value must be positive or 0"),
    )
    before_datetime = marshmallow.fields.DateTime(
        format=DATETIME_FORMAT,
        description='return only content lastly updated before this date',
    )
    @post_load
    def make_content_filter(self, data):
        return ActiveContentFilter(**data)


class ContentIdsQuerySchema(marshmallow.Schema):
    contents_ids = marshmallow.fields.List(
        marshmallow.fields.Int(
            example=6,
            validate=Range(min=1, error="Value must be greater than 0"),
        )
    )
    @post_load
    def make_contents_ids(self, data):
        return ContentIdsQuery(**data)


###


class RoleUpdateSchema(marshmallow.Schema):
    role = marshmallow.fields.String(
        example='contributor',
        validate=OneOf(UserRoleInWorkspace.get_all_role_slug())
    )

    @post_load
    def make_role(self, data):
        return RoleUpdate(**data)


class WorkspaceMemberInviteSchema(RoleUpdateSchema):
    user_id = marshmallow.fields.Int(
        example=5,
        default=None,
        allow_none=True,
    )
    user_email_or_public_name = marshmallow.fields.String(
        example='suri@cate.fr',
        default=None,
        allow_none=True,
    )

    @post_load
    def make_role(self, data):
        return WorkspaceMemberInvitation(**data)


class BasicAuthSchema(marshmallow.Schema):

    email = marshmallow.fields.Email(
        example='suri.cate@algoo.fr',
        required=True
    )
    password = marshmallow.fields.String(
        example='8QLa$<w',
        required=True,
        load_only=True,
    )

    class Meta:
        description = 'Entry for HTTP Basic Auth'

    @post_load
    def make_login(self, data):
        return LoginCredentials(**data)


class LoginOutputHeaders(marshmallow.Schema):
    expire_after = marshmallow.fields.String()


class WorkspaceModifySchema(marshmallow.Schema):
    label = marshmallow.fields.String(
        example='My Workspace',
    )
    description = marshmallow.fields.String(
        example='A super description of my workspace.',
    )

    @post_load
    def make_workspace_modifications(self, data):
        return WorkspaceUpdate(**data)


class WorkspaceCreationSchema(WorkspaceModifySchema):
    pass


class NoContentSchema(marshmallow.Schema):

    class Meta:
        description = 'Empty Schema'
    pass


class WorkspaceMenuEntrySchema(marshmallow.Schema):
    slug = marshmallow.fields.String(example='markdown-pages')
    label = marshmallow.fields.String(example='Markdown Documents')
    route = marshmallow.fields.String(
        example='/#/workspace/{workspace_id}/contents/?type=mardown-page',
        description='the route is the frontend route. '
                    'It may include workspace_id '
                    'which must be replaced on backend size '
                    '(the route must be ready-to-use)'
    )
    fa_icon = marshmallow.fields.String(
        example='file-text-o',
        description='CSS class of the icon. Example: file-o for using Fontawesome file-text-o icon',  # nopep8
    )
    hexcolor = marshmallow.fields.String(
        example='#F0F9DC',
        description='Hexadecimal color of the entry.'
    )

    class Meta:
        description = 'Entry element of a workspace menu'


class WorkspaceDigestSchema(marshmallow.Schema):
    workspace_id = marshmallow.fields.Int(
        example=4,
        validate=Range(min=1, error="Value must be greater than 0"),
    )
    slug = marshmallow.fields.String(example='intranet')
    label = marshmallow.fields.String(example='Intranet')
    sidebar_entries = marshmallow.fields.Nested(
        WorkspaceMenuEntrySchema,
        many=True,
    )

    class Meta:
        description = 'Digest of workspace informations'


class WorkspaceSchema(WorkspaceDigestSchema):
    description = marshmallow.fields.String(example='All intranet data.')

    class Meta:
        description = 'Full workspace informations'


class WorkspaceMemberSchema(marshmallow.Schema):
    role = marshmallow.fields.String(
        example='contributor',
        validate=OneOf(UserRoleInWorkspace.get_all_role_slug())
    )
    user_id = marshmallow.fields.Int(
        example=3,
        validate=Range(min=1, error="Value must be greater than 0"),
    )
    workspace_id = marshmallow.fields.Int(
        example=4,
        validate=Range(min=1, error="Value must be greater than 0"),
    )
    user = marshmallow.fields.Nested(
        UserDigestSchema()
    )
    workspace = marshmallow.fields.Nested(
        WorkspaceDigestSchema(exclude=('sidebar_entries',))
    )
    is_active = marshmallow.fields.Bool()

    class Meta:
        description = 'Workspace Member information'


class WorkspaceMemberCreationSchema(WorkspaceMemberSchema):
    newly_created = marshmallow.fields.Bool(
        exemple=False,
        description='Is the user completely new '
                    '(and account was just created) or not ?',
    )
    email_sent = marshmallow.fields.Bool(
        exemple=False,
        description='Has an email been sent to user to inform him about '
                    'this new workspace registration and eventually his account'
                    'creation'
    )


class ApplicationConfigSchema(marshmallow.Schema):
    pass
    #  TODO - G.M - 24-05-2018 - Set this


class ApplicationSchema(marshmallow.Schema):
    label = marshmallow.fields.String(example='Calendar')
    slug = marshmallow.fields.String(example='calendar')
    fa_icon = marshmallow.fields.String(
        example='file-o',
        description='CSS class of the icon. Example: file-o for using Fontawesome file-o icon',  # nopep8
    )
    hexcolor = marshmallow.fields.String(
        example='#FF0000',
        description='HTML encoded color associated to the application. Example:#FF0000 for red'  # nopep8
    )
    is_active = marshmallow.fields.Boolean(
        example=True,
        description='if true, the application is in use in the context',
    )
    config = marshmallow.fields.Nested(
        ApplicationConfigSchema,
    )

    class Meta:
        description = 'Tracim Application informations'


class StatusSchema(marshmallow.Schema):
    slug = marshmallow.fields.String(
        example='open',
        description='the slug represents the type of status. '
                    'Statuses are open, closed-validated, closed-invalidated, closed-deprecated'  # nopep8
    )
    global_status = marshmallow.fields.String(
        example='open',
        description='global_status: open, closed',
        validate=OneOf([status.value for status in GlobalStatus]),
    )
    label = marshmallow.fields.String(example='Open')
    fa_icon = marshmallow.fields.String(example='fa-check')
    hexcolor = marshmallow.fields.String(example='#0000FF')


class ContentTypeSchema(marshmallow.Schema):
    slug = marshmallow.fields.String(
        example='pagehtml',
        validate=OneOf(CONTENT_TYPES.endpoint_allowed_types_slug()),
    )
    fa_icon = marshmallow.fields.String(
        example='fa-file-text-o',
        description='CSS class of the icon. Example: file-o for using Fontawesome file-o icon',  # nopep8
    )
    hexcolor = marshmallow.fields.String(
        example="#FF0000",
        description='HTML encoded color associated to the application. Example:#FF0000 for red'  # nopep8
    )
    label = marshmallow.fields.String(
        example='Text Documents'
    )
    creation_label = marshmallow.fields.String(
        example='Write a document'
    )
    available_statuses = marshmallow.fields.Nested(
        StatusSchema,
        many=True
    )


class ContentMoveSchema(marshmallow.Schema):
    # TODO - G.M - 30-05-2018 - Read and apply this note
    # Note:
    # if the new workspace is different, then the backend
    # must check if the user is allowed to move to this workspace
    # (the user must be content manager of both workspaces)
    new_parent_id = marshmallow.fields.Int(
        example=42,
        description='id of the new parent content id.',
        allow_none=True,
        required=True,
        validate=Range(min=0, error="Value must be positive or 0"),
    )
    new_workspace_id = marshmallow.fields.Int(
        example=2,
        description='id of the new workspace id.',
        required=True,
        validate=Range(min=1, error="Value must be greater than 0"),
    )

    @post_load
    def make_move_params(self, data):
        return MoveParams(**data)


class ContentCreationSchema(marshmallow.Schema):
    label = marshmallow.fields.String(
        example='contract for client XXX',
        description='Title of the content to create'
    )
    content_type = marshmallow.fields.String(
<<<<<<< HEAD
        example='html-documents',
        validate=OneOf(CONTENT_TYPES.endpoint_allowed_types_slug()),  # nopep8
=======
        example='html-document',
        validate=OneOf(ContentType.allowed_types_for_folding()),  # nopep8
>>>>>>> 7a8b18c1
    )
    parent_id = marshmallow.fields.Integer(
        example=35,
        description='content_id of parent content, if content should be placed in a folder, this should be folder content_id.', # nopep8
        allow_none=True,
        default=None,
        validate=Range(min=1, error="Value must be positive"),
    )


    @post_load
    def make_content_creation(self, data):
        return ContentCreation(**data)


class ContentDigestSchema(marshmallow.Schema):
    content_id = marshmallow.fields.Int(
        example=6,
        validate=Range(min=1, error="Value must be greater than 0"),
    )
    slug = marshmallow.fields.Str(example='intervention-report-12')
    parent_id = marshmallow.fields.Int(
        example=34,
        allow_none=True,
        default=None,
        validate=Range(min=0, error="Value must be positive or 0"),
    )
    workspace_id = marshmallow.fields.Int(
        example=19,
        validate=Range(min=1, error="Value must be greater than 0"),
    )
    label = marshmallow.fields.Str(example='Intervention Report 12')
    content_type = marshmallow.fields.Str(
<<<<<<< HEAD
        example='html-documents',
        validate=OneOf(CONTENT_TYPES.endpoint_allowed_types_slug()),
=======
        example='html-document',
        validate=OneOf(ContentType.allowed_types()),
>>>>>>> 7a8b18c1
    )
    sub_content_types = marshmallow.fields.List(
        marshmallow.fields.String(
            example='html-content',
            validate=OneOf(CONTENT_TYPES.endpoint_allowed_types_slug())
        ),
        description='list of content types allowed as sub contents. '
                    'This field is required for folder contents, '
                    'set it to empty list in other cases'
    )
    status = marshmallow.fields.Str(
        example='closed-deprecated',
        validate=OneOf(CONTENT_STATUS.allowed_slugs_values()),
        description='this slug is found in content_type available statuses',
        default=open_status
    )
    is_archived = marshmallow.fields.Bool(example=False, default=False)
    is_deleted = marshmallow.fields.Bool(example=False, default=False)
    show_in_ui = marshmallow.fields.Bool(
        example=True,
        description='if false, then do not show content in the treeview. '
                    'This may his maybe used for specific contents or '
                    'for sub-contents. Default is True. '
                    'In first version of the API, this field is always True',
    )


class ReadStatusSchema(marshmallow.Schema):
    content_id = marshmallow.fields.Int(
        example=6,
        validate=Range(min=1, error="Value must be greater than 0"),
    )
    read_by_user = marshmallow.fields.Bool(example=False, default=False)
#####
# Content
#####

class ContentSchema(ContentDigestSchema):
    current_revision_id = marshmallow.fields.Int(example=12)
    created = marshmallow.fields.DateTime(
        format=DATETIME_FORMAT,
        description='Content creation date',
    )
    author = marshmallow.fields.Nested(UserDigestSchema)
    modified = marshmallow.fields.DateTime(
        format=DATETIME_FORMAT,
        description='date of last modification of content',
    )
    last_modifier = marshmallow.fields.Nested(UserDigestSchema)


class TextBasedDataAbstractSchema(marshmallow.Schema):
    raw_content = marshmallow.fields.String(
        description='Content of the object, may be raw text or <b>html</b> for example'  # nopep8
    )


class FileInfoAbstractSchema(marshmallow.Schema):
    raw_content = marshmallow.fields.String(
        description='raw text or html description of the file'
    )


class TextBasedContentSchema(ContentSchema, TextBasedDataAbstractSchema):
    pass


class FileContentSchema(ContentSchema, FileInfoAbstractSchema):
    pass

#####
# Revision
#####


class RevisionSchema(ContentDigestSchema):
    comment_ids = marshmallow.fields.List(
        marshmallow.fields.Int(
            example=4,
            validate=Range(min=1, error="Value must be greater than 0"),
        )
    )
    revision_id = marshmallow.fields.Int(
        example=12,
        validate=Range(min=1, error="Value must be greater than 0"),
    )
    revision_type = marshmallow.fields.String(
        example=ActionDescription.CREATION,
        validate=OneOf(ActionDescription.allowed_values()),
    )
    created = marshmallow.fields.DateTime(
        format=DATETIME_FORMAT,
        description='Content creation date',
    )
    author = marshmallow.fields.Nested(UserDigestSchema)


class TextBasedRevisionSchema(RevisionSchema, TextBasedDataAbstractSchema):
    pass


class FileRevisionSchema(RevisionSchema, FileInfoAbstractSchema):
    pass


class CommentSchema(marshmallow.Schema):
    content_id = marshmallow.fields.Int(
        example=6,
        validate=Range(min=1, error="Value must be greater than 0"),
    )
    parent_id = marshmallow.fields.Int(
        example=34,
        validate=Range(min=0, error="Value must be positive or 0"),
    )
    raw_content = marshmallow.fields.String(
        example='<p>This is just an html comment !</p>'
    )
    author = marshmallow.fields.Nested(UserDigestSchema)
    created = marshmallow.fields.DateTime(
        format=DATETIME_FORMAT,
        description='comment creation date',
    )


class SetCommentSchema(marshmallow.Schema):
    raw_content = marshmallow.fields.String(
        example='<p>This is just an html comment !</p>'
    )

    @post_load()
    def create_comment(self, data):
        return CommentCreation(**data)


class ContentModifyAbstractSchema(marshmallow.Schema):
    label = marshmallow.fields.String(
        required=True,
        example='contract for client XXX',
        description='New title of the content'
    )


class TextBasedContentModifySchema(ContentModifyAbstractSchema, TextBasedDataAbstractSchema):  # nopep8

    @post_load
    def text_based_content_update(self, data):
        return TextBasedContentUpdate(**data)


class FileContentModifySchema(TextBasedContentModifySchema):
    pass


class SetContentStatusSchema(marshmallow.Schema):
    status = marshmallow.fields.Str(
        example='closed-deprecated',
        validate=OneOf(CONTENT_STATUS.allowed_slugs_values()),
        description='this slug is found in content_type available statuses',
        default=open_status,
        required=True,
    )

    @post_load
    def set_status(self, data):
        return SetContentStatus(**data)<|MERGE_RESOLUTION|>--- conflicted
+++ resolved
@@ -645,13 +645,8 @@
         description='Title of the content to create'
     )
     content_type = marshmallow.fields.String(
-<<<<<<< HEAD
-        example='html-documents',
-        validate=OneOf(CONTENT_TYPES.endpoint_allowed_types_slug()),  # nopep8
-=======
         example='html-document',
-        validate=OneOf(ContentType.allowed_types_for_folding()),  # nopep8
->>>>>>> 7a8b18c1
+        validate=OneOf(CONTENT_TYPES.endpoint_allowed_types_slug()),
     )
     parent_id = marshmallow.fields.Integer(
         example=35,
@@ -685,13 +680,8 @@
     )
     label = marshmallow.fields.Str(example='Intervention Report 12')
     content_type = marshmallow.fields.Str(
-<<<<<<< HEAD
-        example='html-documents',
+        example='html-document',
         validate=OneOf(CONTENT_TYPES.endpoint_allowed_types_slug()),
-=======
-        example='html-document',
-        validate=OneOf(ContentType.allowed_types()),
->>>>>>> 7a8b18c1
     )
     sub_content_types = marshmallow.fields.List(
         marshmallow.fields.String(
@@ -729,6 +719,7 @@
 # Content
 #####
 
+
 class ContentSchema(ContentDigestSchema):
     current_revision_id = marshmallow.fields.Int(example=12)
     created = marshmallow.fields.DateTime(
