# coding=utf-8
import marshmallow
from marshmallow import post_load
from marshmallow.validate import Length
from marshmallow.validate import OneOf
from marshmallow.validate import Range

from tracim_backend.app_models.contents import CONTENT_STATUS
from tracim_backend.app_models.contents import CONTENT_TYPES
from tracim_backend.app_models.contents import GlobalStatus
from tracim_backend.app_models.contents import open_status
from tracim_backend.app_models.validator import all_content_types_validator
from tracim_backend.lib.utils.utils import DATETIME_FORMAT
from tracim_backend.models.auth import Group
from tracim_backend.models.auth import Profile
from tracim_backend.models.context_models import ActiveContentFilter
from tracim_backend.models.context_models import ResetPasswordRequest
from tracim_backend.models.context_models import ResetPasswordCheckToken
from tracim_backend.models.context_models import ResetPasswordModify
from tracim_backend.models.context_models import FolderContentUpdate
from tracim_backend.models.context_models import AutocompleteQuery
from tracim_backend.models.context_models import CommentCreation
from tracim_backend.models.context_models import CommentPath
from tracim_backend.models.context_models import ContentCreation
from tracim_backend.models.context_models import ContentFilter
from tracim_backend.models.context_models import ContentIdsQuery
from tracim_backend.models.context_models import ContentPreviewSizedPath
from tracim_backend.models.context_models import FileQuery
from tracim_backend.models.context_models import FolderContentUpdate
from tracim_backend.models.context_models import LoginCredentials
from tracim_backend.models.context_models import MoveParams
from tracim_backend.models.context_models import PageQuery
from tracim_backend.models.context_models import RevisionPreviewSizedPath
from tracim_backend.models.context_models import RoleUpdate
from tracim_backend.models.context_models import SetContentStatus
from tracim_backend.models.context_models import SetEmail
from tracim_backend.models.context_models import SetPassword
from tracim_backend.models.context_models import TextBasedContentUpdate
from tracim_backend.models.context_models import UserCreation
from tracim_backend.models.context_models import UserInfos
from tracim_backend.models.context_models import UserProfile
from tracim_backend.models.context_models import UserWorkspaceAndContentPath
from tracim_backend.models.context_models import WorkspaceAndContentPath
from tracim_backend.models.context_models import \
    WorkspaceAndContentRevisionPath
from tracim_backend.models.context_models import WorkspaceAndUserPath
from tracim_backend.models.context_models import WorkspaceMemberInvitation
from tracim_backend.models.context_models import WorkspaceUpdate
from tracim_backend.models.data import ActionDescription
from tracim_backend.models.data import UserRoleInWorkspace


class UserDigestSchema(marshmallow.Schema):
    """
    Simple user schema
    """
    user_id = marshmallow.fields.Int(dump_only=True, example=3)
    avatar_url = marshmallow.fields.Url(
        allow_none=True,
        example="/api/v2/asset/avatars/suri-cate.jpg",
        description="avatar_url is the url to the image file. "
                    "If no avatar, then set it to null "
                    "(and frontend will interpret this with a default avatar)",
    )
    public_name = marshmallow.fields.String(
        example='Suri Cate',
    )


class UserSchema(UserDigestSchema):
    """
    Complete user schema
    """
    email = marshmallow.fields.Email(
        required=True,
        example='suri.cate@algoo.fr'
    )
    created = marshmallow.fields.DateTime(
        format=DATETIME_FORMAT,
        description='User account creation date',
    )
    is_active = marshmallow.fields.Bool(
        example=True,
        description='Is user account activated ?'
    )
    is_deleted = marshmallow.fields.Bool(
        example=False,
        description='Is user account deleted ?'
    )
    # TODO - G.M - 17-04-2018 - Restrict timezone values
    timezone = marshmallow.fields.String(
        description="Timezone as tz database format",
        example="Europe/Paris",
    )
    # TODO - G.M - 17-04-2018 - check this, relative url allowed ?
    caldav_url = marshmallow.fields.Url(
        allow_none=True,
        relative=True,
        attribute='calendar_url',
        example="/api/v2/calendar/user/3.ics/",
        description="The url for calendar CalDAV direct access",
    )
    profile = marshmallow.fields.String(
        attribute='profile',
        validate=OneOf(Profile._NAME),
        example='trusted-users',
    )
    lang = marshmallow.fields.String(
        description="User langage in iso639 format",
        example='en',
        required=False,
        validate=Length(min=2, max=3),
        allow_none=True,
        default=None,
    )

    class Meta:
        description = 'User account of Tracim'


class LoggedInUserPasswordSchema(marshmallow.Schema):
    loggedin_user_password = marshmallow.fields.String(
        required=True,
    )


class SetEmailSchema(LoggedInUserPasswordSchema):
    email = marshmallow.fields.Email(
        required=True,
        example='suri.cate@algoo.fr'
    )

    @post_load
    def create_set_email_object(self, data):
        return SetEmail(**data)


class SetPasswordSchema(LoggedInUserPasswordSchema):
    new_password = marshmallow.fields.String(
        example='8QLa$<w',
        required=True
    )
    new_password2 = marshmallow.fields.String(
        example='8QLa$<w',
        required=True
    )

    @post_load
    def create_set_password_object(self, data):
        return SetPassword(**data)


class UserInfosSchema(marshmallow.Schema):
    timezone = marshmallow.fields.String(
        description="Timezone as tz database format",
        example="Europe/Paris",
        required=True,
    )
    public_name = marshmallow.fields.String(
        example='Suri Cate',
        required=True,
    )
    lang = marshmallow.fields.String(
        description="User langage in iso639 format",
        example='en',
        required=True,
        validate=Length(min=2, max=3),
        allow_none=True,
        default=None,
    )

    @post_load
    def create_user_info_object(self, data):
        return UserInfos(**data)


class UserProfileSchema(marshmallow.Schema):
    profile = marshmallow.fields.String(
        attribute='profile',
        validate=OneOf(Profile._NAME),
        example='trusted-users',
    )
    @post_load
    def create_user_profile(self, data):
        return UserProfile(**data)


class UserCreationSchema(marshmallow.Schema):
    email = marshmallow.fields.Email(
        required=True,
        example='suri.cate@algoo.fr'
    )
    password = marshmallow.fields.String(
        example='8QLa$<w',
        required=False,
    )
    profile = marshmallow.fields.String(
        attribute='profile',
        validate=OneOf(Profile._NAME),
        example='trusted-users',
        required=False,
        default=Group.TIM_USER_GROUPNAME
    )
    timezone = marshmallow.fields.String(
        description="Timezone as tz database format",
        example="Europe/Paris",
        required=False,
        default=''
    )
    public_name = marshmallow.fields.String(
        example='Suri Cate',
        required=False,
        default=None,
    )
    lang = marshmallow.fields.String(
        description="User langage in iso639 format",
        example='en',
        required=False,
        validate=Length(min=2, max=3),
        allow_none=True,
        default=None,
    )
    email_notification = marshmallow.fields.Bool(
        example=True,
        required=False,
        default=True,
    )

    @post_load
    def create_user(self, data):
        return UserCreation(**data)


# Path Schemas

class UserIdPathSchema(marshmallow.Schema):
    user_id = marshmallow.fields.Int(
        example=3,
        required=True,
        description='id of a valid user',
        validate=Range(min=1, error="Value must be greater than 0"),
    )


class WorkspaceIdPathSchema(marshmallow.Schema):
    workspace_id = marshmallow.fields.Int(
        example=4,
        required=True,
        description='id of a valid workspace',
        validate=Range(min=1, error="Value must be greater than 0"),
    )


class ContentIdPathSchema(marshmallow.Schema):
    content_id = marshmallow.fields.Int(
        example=6,
        required=True,
        description='id of a valid content',
        validate=Range(min=1, error="Value must be greater than 0"),
    )


class RevisionIdPathSchema(marshmallow.Schema):
    revision_id = marshmallow.fields.Int(example=6, required=True)


class WorkspaceAndUserIdPathSchema(
    UserIdPathSchema,
    WorkspaceIdPathSchema
):
    @post_load
    def make_path_object(self, data):
        return WorkspaceAndUserPath(**data)


class WorkspaceAndContentIdPathSchema(
    WorkspaceIdPathSchema,
    ContentIdPathSchema
):
    @post_load
    def make_path_object(self, data):
        return WorkspaceAndContentPath(**data)


class WidthAndHeightPathSchema(marshmallow.Schema):
    width = marshmallow.fields.Int(example=256)
    height = marshmallow.fields.Int(example=256)


class AllowedJpgPreviewSizesSchema(marshmallow.Schema):
    width = marshmallow.fields.Int(example=256)
    height = marshmallow.fields.Int(example=256)


class AllowedJpgPreviewDimSchema(marshmallow.Schema):
    restricted = marshmallow.fields.Bool()
    dimensions = marshmallow.fields.Nested(
        AllowedJpgPreviewSizesSchema,
        many=True
    )


class WorkspaceAndContentRevisionIdPathSchema(
    WorkspaceIdPathSchema,
    ContentIdPathSchema,
    RevisionIdPathSchema,
):
    @post_load
    def make_path_object(self, data):
        return WorkspaceAndContentRevisionPath(**data)


class ContentPreviewSizedPathSchema(
    WorkspaceAndContentIdPathSchema,
    WidthAndHeightPathSchema
):
    @post_load
    def make_path_object(self, data):
        return ContentPreviewSizedPath(**data)


class RevisionPreviewSizedPathSchema(
    WorkspaceAndContentRevisionIdPathSchema,
    WidthAndHeightPathSchema
):
    @post_load
    def make_path_object(self, data):
        return RevisionPreviewSizedPath(**data)


class UserWorkspaceAndContentIdPathSchema(
    UserIdPathSchema,
    WorkspaceIdPathSchema,
    ContentIdPathSchema,
):
    @post_load
    def make_path_object(self, data):
        return UserWorkspaceAndContentPath(**data)


class UserWorkspaceIdPathSchema(
    UserIdPathSchema,
    WorkspaceIdPathSchema,
):
    @post_load
    def make_path_object(self, data):
        return WorkspaceAndUserPath(**data)


class CommentsPathSchema(WorkspaceAndContentIdPathSchema):
    comment_id = marshmallow.fields.Int(
        example=6,
        description='id of a valid comment related to content content_id',
        required=True,
        validate=Range(min=1, error="Value must be greater than 0"),
    )

    @post_load
    def make_path_object(self, data):
        return CommentPath(**data)


class AutocompleteQuerySchema(marshmallow.Schema):
    acp = marshmallow.fields.Str(
        example='test',
        description='search text to query',
        validate=Length(min=2),
        required=True,
    )
    @post_load
    def make_autocomplete(self, data):
        return AutocompleteQuery(**data)


class FileQuerySchema(marshmallow.Schema):
    force_download = marshmallow.fields.Int(
        example=1,
        default=0,
        description='force download of file or let browser decide if'
                    'file can be read directly from browser',
        validate=Range(min=0, max=1, error="Value must be 0 or 1"),
    )

    @post_load
    def make_query(self, data):
        return FileQuery(**data)


class PageQuerySchema(FileQuerySchema):
    page = marshmallow.fields.Int(
        example=2,
        default=1,
        description='allow to show a specific page of a pdf file',
        validate=Range(min=1, error="Value must be positive"),
    )

    @post_load
    def make_query(self, data):
        return PageQuery(**data)


class FilterContentQuerySchema(marshmallow.Schema):
    parent_id = marshmallow.fields.Int(
        example=2,
        default=0,
        description='allow to filter items in a folder.'
                    ' If not set, then return all contents.'
                    ' If set to 0, then return root contents.'
                    ' If set to another value, return all contents'
                    ' directly included in the folder parent_id',
        validate=Range(min=0, error="Value must be positive or 0"),
    )
    show_archived = marshmallow.fields.Int(
        example=0,
        default=0,
        description='if set to 1, then show archived contents.'
                    ' Default is 0 - hide archived content',
        validate=Range(min=0, max=1, error="Value must be 0 or 1"),
    )
    show_deleted = marshmallow.fields.Int(
        example=0,
        default=0,
        description='if set to 1, then show deleted contents.'
                    ' Default is 0 - hide deleted content',
        validate=Range(min=0, max=1, error="Value must be 0 or 1"),
    )
    show_active = marshmallow.fields.Int(
        example=1,
        default=1,
        description='f set to 1, then show active contents. '
                    'Default is 1 - show active content.'
                    ' Note: active content are content '
                    'that is neither archived nor deleted. '
                    'The reason for this parameter to exist is for example '
                    'to allow to show only archived documents',
        validate=Range(min=0, max=1, error="Value must be 0 or 1"),
    )
    content_type = marshmallow.fields.String(
        example=CONTENT_TYPES.Any_SLUG,
        default=CONTENT_TYPES.Any_SLUG,
        validate=all_content_types_validator
    )
    label = marshmallow.fields.String(
        example='myfilename',
        default=None,
        allow_none=True,
        description='Filter by content label'
    )

    @post_load
    def make_content_filter(self, data):
        return ContentFilter(**data)


class ActiveContentFilterQuerySchema(marshmallow.Schema):
    limit = marshmallow.fields.Int(
        example=2,
        default=0,
        description='if 0 or not set, return all elements, else return only '
                    'the first limit elem (according to offset)',
        validate=Range(min=0, error="Value must be positive or 0"),
    )
    before_content_id = marshmallow.fields.Int(
        example=41,
        default=None,
        allow_none=True,
        description='return only content updated before this content',
    )
    @post_load
    def make_content_filter(self, data):
        return ActiveContentFilter(**data)


class ContentIdsQuerySchema(marshmallow.Schema):
    contents_ids = marshmallow.fields.List(
        marshmallow.fields.Int(
            example=6,
            validate=Range(min=1, error="Value must be greater than 0"),
        )
    )
    @post_load
    def make_contents_ids(self, data):
        return ContentIdsQuery(**data)


###


class RoleUpdateSchema(marshmallow.Schema):
    role = marshmallow.fields.String(
        required=True,
        example='contributor',
        validate=OneOf(UserRoleInWorkspace.get_all_role_slug())
    )

    @post_load
    def make_role(self, data):
        return RoleUpdate(**data)


class WorkspaceMemberInviteSchema(marshmallow.Schema):
    role = marshmallow.fields.String(
        example='contributor',
        validate=OneOf(UserRoleInWorkspace.get_all_role_slug())
    )
    user_id = marshmallow.fields.Int(
        example=5,
        default=None,
        allow_none=True,
    )
    user_email_or_public_name = marshmallow.fields.String(
        example='suri@cate.fr',
        default=None,
        allow_none=True,
    )

    @post_load
    def make_role(self, data):
        return WorkspaceMemberInvitation(**data)


class ResetPasswordRequestSchema(marshmallow.Schema):
    email = marshmallow.fields.Email(
        required=True,
        example='suri.cate@algoo.fr'
    )

    @post_load
    def make_object(self, data):
        return ResetPasswordRequest(**data)


class ResetPasswordCheckTokenSchema(marshmallow.Schema):
    email = marshmallow.fields.Email(
        required=True,
        example='suri.cate@algoo.fr'
    )
    reset_password_token = marshmallow.fields.String(
        description="token to reset password of given user",
        required=True,
    )

    @post_load
    def make_object(self, data):
        return ResetPasswordCheckToken(**data)


class ResetPasswordModifySchema(marshmallow.Schema):
    email = marshmallow.fields.Email(
        required=True,
        example='suri.cate@algoo.fr'
    )
    reset_password_token = marshmallow.fields.String(
        description="token to reset password of given user",
        required=True,
    )
    new_password = marshmallow.fields.String(
        example='8QLa$<w',
        required=True
    )
    new_password2 = marshmallow.fields.String(
        example='8QLa$<w',
        required=True
    )

    @post_load
    def make_object(self, data):
        return ResetPasswordModify(**data)


class BasicAuthSchema(marshmallow.Schema):

    email = marshmallow.fields.Email(
        example='suri.cate@algoo.fr',
        required=True
    )
    password = marshmallow.fields.String(
        example='8QLa$<w',
        required=True,
        load_only=True,
    )

    class Meta:
        description = 'Entry for HTTP Basic Auth'

    @post_load
    def make_login(self, data):
        return LoginCredentials(**data)


class LoginOutputHeaders(marshmallow.Schema):
    expire_after = marshmallow.fields.String()


class WorkspaceModifySchema(marshmallow.Schema):
    label = marshmallow.fields.String(
        required=True,
        example='My Workspace',
    )
    description = marshmallow.fields.String(
        required=True,
        example='A super description of my workspace.',
    )

    @post_load
    def make_workspace_modifications(self, data):
        return WorkspaceUpdate(**data)


class WorkspaceCreationSchema(WorkspaceModifySchema):
    pass


class NoContentSchema(marshmallow.Schema):

    class Meta:
        description = 'Empty Schema'
    pass


class WorkspaceMenuEntrySchema(marshmallow.Schema):
    slug = marshmallow.fields.String(example='markdown-pages')
    label = marshmallow.fields.String(example='Markdown Documents')
    route = marshmallow.fields.String(
        example='/#/workspace/{workspace_id}/contents/?type=mardown-page',
        description='the route is the frontend route. '
                    'It may include workspace_id '
                    'which must be replaced on backend size '
                    '(the route must be ready-to-use)'
    )
    fa_icon = marshmallow.fields.String(
        example='file-text-o',
        description='CSS class of the icon. Example: file-o for using Fontawesome file-text-o icon',  # nopep8
    )
    hexcolor = marshmallow.fields.String(
        example='#F0F9DC',
        description='Hexadecimal color of the entry.'
    )

    class Meta:
        description = 'Entry element of a workspace menu'


class WorkspaceDigestSchema(marshmallow.Schema):
    workspace_id = marshmallow.fields.Int(
        example=4,
        validate=Range(min=1, error="Value must be greater than 0"),
    )
    slug = marshmallow.fields.String(example='intranet')
    label = marshmallow.fields.String(example='Intranet')
    sidebar_entries = marshmallow.fields.Nested(
        WorkspaceMenuEntrySchema,
        many=True,
    )
    is_deleted = marshmallow.fields.Bool(example=False, default=False)

    class Meta:
        description = 'Digest of workspace informations'


class WorkspaceSchema(WorkspaceDigestSchema):
    description = marshmallow.fields.String(example='All intranet data.')

    class Meta:
        description = 'Full workspace informations'


class WorkspaceMemberSchema(marshmallow.Schema):
    role = marshmallow.fields.String(
        example='contributor',
        validate=OneOf(UserRoleInWorkspace.get_all_role_slug())
    )
    user_id = marshmallow.fields.Int(
        example=3,
        validate=Range(min=1, error="Value must be greater than 0"),
    )
    workspace_id = marshmallow.fields.Int(
        example=4,
        validate=Range(min=1, error="Value must be greater than 0"),
    )
    user = marshmallow.fields.Nested(
        UserDigestSchema()
    )
    workspace = marshmallow.fields.Nested(
        WorkspaceDigestSchema(exclude=('sidebar_entries',))
    )
    is_active = marshmallow.fields.Bool()
    do_notify = marshmallow.fields.Bool(
        description='has user enabled notification for this workspace',
        example=True,
    )

    class Meta:
        description = 'Workspace Member information'


class WorkspaceMemberCreationSchema(WorkspaceMemberSchema):
    newly_created = marshmallow.fields.Bool(
        exemple=False,
        description='Is the user completely new '
                    '(and account was just created) or not ?',
    )
    email_sent = marshmallow.fields.Bool(
        exemple=False,
        description='Has an email been sent to user to inform him about '
                    'this new workspace registration and eventually his account'
                    'creation'
    )


class ApplicationConfigSchema(marshmallow.Schema):
    pass
    #  TODO - G.M - 24-05-2018 - Set this


class TimezoneSchema(marshmallow.Schema):
    name = marshmallow.fields.String(example='Europe/London')


class AboutSchema(marshmallow.Schema):
    name = marshmallow.fields.String(example='Tracim', description='Software name')  # nopep8
    version = marshmallow.fields.String(example='2.0', allow_none=True, description='Version of Tracim')  # nopep8
    datetime = marshmallow.fields.DateTime(format=DATETIME_FORMAT)
    website = marshmallow.fields.URL(allow_none=True)


class ConfigSchema(marshmallow.Schema):
    email_notification_activated = marshmallow.fields.Bool()


class ApplicationSchema(marshmallow.Schema):
    label = marshmallow.fields.String(example='Calendar')
    slug = marshmallow.fields.String(example='calendar')
    fa_icon = marshmallow.fields.String(
        example='file-o',
        description='CSS class of the icon. Example: file-o for using Fontawesome file-o icon',  # nopep8
    )
    hexcolor = marshmallow.fields.String(
        example='#FF0000',
        description='HTML encoded color associated to the application. Example:#FF0000 for red'  # nopep8
    )
    is_active = marshmallow.fields.Boolean(
        example=True,
        description='if true, the application is in use in the context',
    )
    config = marshmallow.fields.Nested(
        ApplicationConfigSchema,
    )

    class Meta:
        description = 'Tracim Application informations'


class StatusSchema(marshmallow.Schema):
    slug = marshmallow.fields.String(
        example='open',
        description='the slug represents the type of status. '
                    'Statuses are open, closed-validated, closed-invalidated, closed-deprecated'  # nopep8
    )
    global_status = marshmallow.fields.String(
        example='open',
        description='global_status: open, closed',
        validate=OneOf([status.value for status in GlobalStatus]),
    )
    label = marshmallow.fields.String(example='Open')
    fa_icon = marshmallow.fields.String(example='fa-check')
    hexcolor = marshmallow.fields.String(example='#0000FF')


class ContentTypeSchema(marshmallow.Schema):
    slug = marshmallow.fields.String(
        example='pagehtml',
        validate=all_content_types_validator,
    )
    fa_icon = marshmallow.fields.String(
        example='fa-file-text-o',
        description='CSS class of the icon. Example: file-o for using Fontawesome file-o icon',  # nopep8
    )
    hexcolor = marshmallow.fields.String(
        example="#FF0000",
        description='HTML encoded color associated to the application. Example:#FF0000 for red'  # nopep8
    )
    label = marshmallow.fields.String(
        example='Text Documents'
    )
    creation_label = marshmallow.fields.String(
        example='Write a document'
    )
    available_statuses = marshmallow.fields.Nested(
        StatusSchema,
        many=True
    )


class ContentMoveSchema(marshmallow.Schema):
    # TODO - G.M - 30-05-2018 - Read and apply this note
    # Note:
    # if the new workspace is different, then the backend
    # must check if the user is allowed to move to this workspace
    # (the user must be content manager of both workspaces)
    new_parent_id = marshmallow.fields.Int(
        example=42,
        description='id of the new parent content id.',
        allow_none=True,
        required=True,
        validate=Range(min=0, error="Value must be positive or 0"),
    )
    new_workspace_id = marshmallow.fields.Int(
        example=2,
        description='id of the new workspace id.',
        required=True,
        validate=Range(min=1, error="Value must be greater than 0"),
    )

    @post_load
    def make_move_params(self, data):
        return MoveParams(**data)


class ContentCreationSchema(marshmallow.Schema):
    label = marshmallow.fields.String(
        required=True,
        example='contract for client XXX',
        description='Title of the content to create',
        validate=Length(min=1),
        required=True
    )
    content_type = marshmallow.fields.String(
        required=True,
        example='html-document',
        validate=all_content_types_validator,
        required=True,
    )
    parent_id = marshmallow.fields.Integer(
        example=35,
        description='content_id of parent content, if content should be placed in a folder, this should be folder content_id.', # nopep8
        allow_none=True,
        default=None,
        validate=Range(min=1, error="Value must be positive"),
    )


    @post_load
    def make_content_creation(self, data):
        return ContentCreation(**data)


class ContentDigestSchema(marshmallow.Schema):
    content_id = marshmallow.fields.Int(
        example=6,
        validate=Range(min=1, error="Value must be greater than 0"),
    )
    slug = marshmallow.fields.Str(example='intervention-report-12')
    parent_id = marshmallow.fields.Int(
        example=34,
        allow_none=True,
        default=None,
        validate=Range(min=0, error="Value must be positive or 0"),
    )
    workspace_id = marshmallow.fields.Int(
        example=19,
        validate=Range(min=1, error="Value must be greater than 0"),
    )
    label = marshmallow.fields.Str(example='Intervention Report 12')
    content_type = marshmallow.fields.Str(
        example='html-document',
        validate=all_content_types_validator,
    )
    sub_content_types = marshmallow.fields.List(
        marshmallow.fields.String(
            example='html-content',
            validate=all_content_types_validator
        ),
        description='list of content types allowed as sub contents. '
                    'This field is required for folder contents, '
                    'set it to empty list in other cases'
    )
    status = marshmallow.fields.Str(
        example='closed-deprecated',
        validate=OneOf(CONTENT_STATUS.get_all_slugs_values()),
        description='this slug is found in content_type available statuses',
        default=open_status
    )
    is_archived = marshmallow.fields.Bool(example=False, default=False)
    is_deleted = marshmallow.fields.Bool(example=False, default=False)
    show_in_ui = marshmallow.fields.Bool(
        example=True,
        description='if false, then do not show content in the treeview. '
                    'This may his maybe used for specific contents or '
                    'for sub-contents. Default is True. '
                    'In first version of the API, this field is always True',
    )


class ReadStatusSchema(marshmallow.Schema):
    content_id = marshmallow.fields.Int(
        example=6,
        validate=Range(min=1, error="Value must be greater than 0"),
    )
    read_by_user = marshmallow.fields.Bool(example=False, default=False)
#####
# Content
#####


class ContentSchema(ContentDigestSchema):
    current_revision_id = marshmallow.fields.Int(example=12)
    created = marshmallow.fields.DateTime(
        format=DATETIME_FORMAT,
        description='Content creation date',
    )
    author = marshmallow.fields.Nested(UserDigestSchema)
    modified = marshmallow.fields.DateTime(
        format=DATETIME_FORMAT,
        description='date of last modification of content',
    )
    last_modifier = marshmallow.fields.Nested(UserDigestSchema)


class TextBasedDataAbstractSchema(marshmallow.Schema):
    raw_content = marshmallow.fields.String(
        description='Content of the object, may be raw text or <b>html</b> for example'  # nopep8
    )


class FileInfoAbstractSchema(marshmallow.Schema):
    raw_content = marshmallow.fields.String(
        description='raw text or html description of the file'
    )
    page_nb = marshmallow.fields.Int(
        description='number of pages, return null value if unaivalable',
        example=1,
        allow_none=True,
    )
    mimetype = marshmallow.fields.String(
        description='file content mimetype',
        example='image/jpeg',
        required=True,
    )
    size = marshmallow.fields.Int(
        description='file size in byte, return null value if unaivalable',
        example=1024,
        allow_none=True,
    )
    pdf_available = marshmallow.fields.Bool(
        description="Is pdf version of file available ?",
        example=True,
    )


class TextBasedContentSchema(ContentSchema, TextBasedDataAbstractSchema):
    pass


class FileContentSchema(ContentSchema, FileInfoAbstractSchema):
    pass

#####
# Revision
#####


class RevisionSchema(ContentDigestSchema):
    comment_ids = marshmallow.fields.List(
        marshmallow.fields.Int(
            example=4,
            validate=Range(min=1, error="Value must be greater than 0"),
        )
    )
    revision_id = marshmallow.fields.Int(
        example=12,
        validate=Range(min=1, error="Value must be greater than 0"),
    )
    revision_type = marshmallow.fields.String(
        example=ActionDescription.CREATION,
        validate=OneOf(ActionDescription.allowed_values()),
    )
    created = marshmallow.fields.DateTime(
        format=DATETIME_FORMAT,
        description='Content creation date',
    )
    author = marshmallow.fields.Nested(UserDigestSchema)


class TextBasedRevisionSchema(RevisionSchema, TextBasedDataAbstractSchema):
    pass


class FileRevisionSchema(RevisionSchema, FileInfoAbstractSchema):
    pass


class CommentSchema(marshmallow.Schema):
    content_id = marshmallow.fields.Int(
        example=6,
        validate=Range(min=1, error="Value must be greater than 0"),
    )
    parent_id = marshmallow.fields.Int(
        example=34,
        validate=Range(min=0, error="Value must be positive or 0"),
    )
    raw_content = marshmallow.fields.String(
        example='<p>This is just an html comment !</p>'
    )
    author = marshmallow.fields.Nested(UserDigestSchema)
    created = marshmallow.fields.DateTime(
        format=DATETIME_FORMAT,
        description='comment creation date',
    )


class SetCommentSchema(marshmallow.Schema):
    raw_content = marshmallow.fields.String(
<<<<<<< HEAD
        example='<p>This is just an html comment !</p>',
        validate=Length(min=1)
=======
        required=True,
        example='<p>This is just an html comment !</p>'
>>>>>>> b51ddf48
    )

    @post_load()
    def create_comment(self, data):
        return CommentCreation(**data)


class ContentModifyAbstractSchema(marshmallow.Schema):
    label = marshmallow.fields.String(
        required=True,
        example='contract for client XXX',
        description='New title of the content',
        validate=Length(min=1)
    )


class TextBasedContentModifySchema(ContentModifyAbstractSchema, TextBasedDataAbstractSchema):  # nopep8

    @post_load
    def text_based_content_update(self, data):
        return TextBasedContentUpdate(**data)


class FolderContentModifySchema(ContentModifyAbstractSchema, TextBasedDataAbstractSchema):  # nopep
    sub_content_types = marshmallow.fields.List(
        marshmallow.fields.String(
            example='html-document',
            validate=all_content_types_validator,
        ),
        description='list of content types allowed as sub contents. '
                    'This field is required for folder contents, '
                    'set it to empty list in other cases'
    )

    @post_load
    def folder_content_update(self, data):
        return FolderContentUpdate(**data)


class FileContentModifySchema(TextBasedContentModifySchema):
    pass


class SetContentStatusSchema(marshmallow.Schema):
    status = marshmallow.fields.Str(
        example='closed-deprecated',
        validate=OneOf(CONTENT_STATUS.get_all_slugs_values()),
        description='this slug is found in content_type available statuses',
        default=open_status,
        required=True,
    )

    @post_load
    def set_status(self, data):
        return SetContentStatus(**data)<|MERGE_RESOLUTION|>--- conflicted
+++ resolved
@@ -1011,13 +1011,9 @@
 
 class SetCommentSchema(marshmallow.Schema):
     raw_content = marshmallow.fields.String(
-<<<<<<< HEAD
         example='<p>This is just an html comment !</p>',
         validate=Length(min=1)
-=======
-        required=True,
-        example='<p>This is just an html comment !</p>'
->>>>>>> b51ddf48
+        required=True,
     )
 
     @post_load()
