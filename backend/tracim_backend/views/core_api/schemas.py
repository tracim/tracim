# coding=utf-8
import marshmallow
from marshmallow import post_load
from marshmallow.validate import Length
from marshmallow.validate import OneOf
from marshmallow.validate import Range

from tracim_backend.app_models.contents import content_status_list
from tracim_backend.app_models.contents import content_type_list
from tracim_backend.app_models.contents import GlobalStatus
from tracim_backend.app_models.contents import open_status
from tracim_backend.app_models.validator import all_content_types_validator
from tracim_backend.lib.utils.utils import DATETIME_FORMAT
from tracim_backend.models.auth import Group
from tracim_backend.models.auth import Profile
from tracim_backend.models.context_models import ActiveContentFilter
from tracim_backend.models.context_models import AutocompleteQuery
from tracim_backend.models.context_models import CommentCreation
from tracim_backend.models.context_models import CommentPath
from tracim_backend.models.context_models import ContentCreation
from tracim_backend.models.context_models import ContentFilter
from tracim_backend.models.context_models import ContentIdsQuery
from tracim_backend.models.context_models import ContentPreviewSizedPath
from tracim_backend.models.context_models import FileCreation
from tracim_backend.models.context_models import FileQuery
from tracim_backend.models.context_models import FolderContentUpdate
from tracim_backend.models.context_models import LoginCredentials
from tracim_backend.models.context_models import MoveParams
from tracim_backend.models.context_models import PageQuery
from tracim_backend.models.context_models import ResetPasswordCheckToken
from tracim_backend.models.context_models import ResetPasswordModify
from tracim_backend.models.context_models import ResetPasswordRequest
from tracim_backend.models.context_models import RevisionPreviewSizedPath
from tracim_backend.models.context_models import RoleUpdate
from tracim_backend.models.context_models import SetContentStatus
from tracim_backend.models.context_models import SetEmail
from tracim_backend.models.context_models import SetPassword
from tracim_backend.models.context_models import SimpleFile
from tracim_backend.models.context_models import TextBasedContentUpdate
from tracim_backend.models.context_models import UserCreation
from tracim_backend.models.context_models import UserInfos
from tracim_backend.models.context_models import UserProfile
from tracim_backend.models.context_models import UserWorkspaceAndContentPath
from tracim_backend.models.context_models import WorkspaceAndContentPath
from tracim_backend.models.context_models import \
    WorkspaceAndContentRevisionPath
from tracim_backend.models.context_models import WorkspaceAndUserPath
from tracim_backend.models.context_models import WorkspaceMemberInvitation
from tracim_backend.models.context_models import WorkspaceUpdate
from tracim_backend.models.data import ActionDescription
from tracim_backend.models.data import UserRoleInWorkspace

FIELD_LANG_DESC = "User langage in ISO 639 format. See https://fr.wikipedia.org/wiki/ISO_639"
FIELD_PROFILE_DESC = "Profile of the user. The profile is Tracim wide."
FIELD_TIMEZONE_DESC = "Timezone as in tz database format"


class SimpleFileSchema(marshmallow.Schema):
    """
    Just a simple schema for file
    """
    # TODO - G.M - 2018-10-09 - Set required to True, actually disable because
    # activating it make it failed due to "is not iterable issue.
    files = marshmallow.fields.Raw(required=False, description='a file')

    @post_load
    def create_file(self, data):
        return SimpleFile(**data)


class FileCreationFormSchema(marshmallow.Schema):
    parent_id = marshmallow.fields.Int(
        example=2,
        default=0,
        validate=Range(min=0, error="Value must be positive or 0"),
        allow_none=True
    )

    @post_load
    def file_creation_object(self, data):
        return FileCreation(**data)


class UserDigestSchema(marshmallow.Schema):
    """
    Simple user schema
    """
    user_id = marshmallow.fields.Int(dump_only=True, example=3)
    avatar_url = marshmallow.fields.Url(
        allow_none=True,
        example="/api/v2/asset/avatars/john-doe.jpg",
        description="avatar_url is the url of the image file. "
                    "If no avatar, then set it to an empty string "
                    "(frontend should interpret an empty url as default avatar)",
    )
    public_name = marshmallow.fields.String(
        example='John Doe',
    )


class UserSchema(UserDigestSchema):
    """
    Complete user schema
    """
    email = marshmallow.fields.Email(
        required=True,
        example='hello@tracim.fr'
    )
    created = marshmallow.fields.DateTime(
        format=DATETIME_FORMAT,
        description='Date of creation of the user account',
    )
    is_active = marshmallow.fields.Bool(
        example=True,
        description='true if the user is active, false if the user has been deactivated by an admin. Default is true'
    )
    is_deleted = marshmallow.fields.Bool(
        example=False,
        description='true if the user account has been deleted. Default is false'
    )
    # TODO - G.M - 17-04-2018 - Restrict timezone values
    timezone = marshmallow.fields.String(
        description=FIELD_TIMEZONE_DESC,
        example="Europe/Paris",
    )
    # TODO - G.M - 17-04-2018 - check this, relative url allowed ?
    caldav_url = marshmallow.fields.Url(
        allow_none=True,
        relative=True,
        attribute='calendar_url',
        example="/api/v2/calendar/user/3.ics/",
        description="CalDAV url of the user dedicated calendar",
    )
    profile = marshmallow.fields.String(
        attribute='profile',
        validate=OneOf(Profile._NAME),
        example='trusted-users',
        description=FIELD_PROFILE_DESC,
    )
    lang = marshmallow.fields.String(
        description=FIELD_LANG_DESC,
        example='en',
        required=False,
        validate=Length(min=2, max=3),
        allow_none=True,
        default=None,
    )

    class Meta:
        description = 'Representation of a tracim user account'


class LoggedInUserPasswordSchema(marshmallow.Schema):
    loggedin_user_password = marshmallow.fields.String(
        required=True,
    )


class SetEmailSchema(LoggedInUserPasswordSchema):
    email = marshmallow.fields.Email(
        required=True,
        example='hello@tracim.fr'
    )

    @post_load
    def create_set_email_object(self, data):
        return SetEmail(**data)


class SetPasswordSchema(LoggedInUserPasswordSchema):
    new_password = marshmallow.fields.String(
        example='8QLa$<w',
        required=True
    )
    new_password2 = marshmallow.fields.String(
        example='8QLa$<w',
        required=True
    )

    @post_load
    def create_set_password_object(self, data):
        return SetPassword(**data)


class SetUserInfoSchema(marshmallow.Schema):
    """
    Schema used for setting user information. This schema is for write access only
    """

    timezone = marshmallow.fields.String(
        description=FIELD_TIMEZONE_DESC,
        example="Europe/Paris",
        required=True,
    )
    public_name = marshmallow.fields.String(
        example='John Doe',
        required=True,
    )
    lang = marshmallow.fields.String(
        description=FIELD_LANG_DESC,
        example='en',
        required=True,
        validate=Length(min=2, max=3),
        allow_none=True,
        default=None,
    )

    @post_load
    def create_user_info_object(self, data):
        return UserInfos(**data)


class SetUserProfileSchema(marshmallow.Schema):
    """
    Schema used for setting user profile. This schema is for write access only
    """
    profile = marshmallow.fields.String(
        attribute='profile',
        validate=OneOf(Profile._NAME),
        example='trusted-users',
        description=FIELD_PROFILE_DESC,
    )
    @post_load
    def create_user_profile(self, data):
        return UserProfile(**data)


class UserCreationSchema(marshmallow.Schema):
    email = marshmallow.fields.Email(
        required=True,
        example='hello@tracim.fr'
    )
    password = marshmallow.fields.String(
        example='8QLa$<w',
        required=False,
    )
    profile = marshmallow.fields.String(
        attribute='profile',
        validate=OneOf(Profile._NAME),
        example='trusted-users',
        required=False,
        default=Group.TIM_USER_GROUPNAME,
        description=FIELD_PROFILE_DESC,
    )
    timezone = marshmallow.fields.String(
        description=FIELD_TIMEZONE_DESC,
        example="Europe/Paris",
        required=False,
        default=''
    )
    public_name = marshmallow.fields.String(
        example='John Doe',
        required=False,
        default=None,
    )
    lang = marshmallow.fields.String(
        description=FIELD_LANG_DESC,
        example='en',
        required=False,
        validate=Length(min=2, max=3),
        allow_none=True,
        default=None,
    )
    email_notification = marshmallow.fields.Bool(
        example=True,
        required=False,
        default=True,
    )

    @post_load
    def create_user(self, data):
        return UserCreation(**data)


# Path Schemas

class UserIdPathSchema(marshmallow.Schema):
    user_id = marshmallow.fields.Int(
        example=3,
        required=True,
        description='id of a valid user',
        validate=Range(min=1, error="Value must be greater than 0"),
    )


class WorkspaceIdPathSchema(marshmallow.Schema):
    workspace_id = marshmallow.fields.Int(
        example=4,
        required=True,
        description='id of a valid workspace',
        validate=Range(min=1, error="Value must be greater than 0"),
    )


class ContentIdPathSchema(marshmallow.Schema):
    content_id = marshmallow.fields.Int(
        example=6,
        required=True,
        description='id of a valid content',
        validate=Range(min=1, error="Value must be greater than 0"),
    )


class RevisionIdPathSchema(marshmallow.Schema):
    revision_id = marshmallow.fields.Int(example=6, required=True)


class WorkspaceAndUserIdPathSchema(
    UserIdPathSchema,
    WorkspaceIdPathSchema
):
    @post_load
    def make_path_object(self, data):
        return WorkspaceAndUserPath(**data)


class WorkspaceAndContentIdPathSchema(
    WorkspaceIdPathSchema,
    ContentIdPathSchema
):
    @post_load
    def make_path_object(self, data):
        return WorkspaceAndContentPath(**data)


class WidthAndHeightPathSchema(marshmallow.Schema):
    width = marshmallow.fields.Int(example=256)
    height = marshmallow.fields.Int(example=256)


class AllowedJpgPreviewSizesSchema(marshmallow.Schema):
    width = marshmallow.fields.Int(example=256)
    height = marshmallow.fields.Int(example=256)


class AllowedJpgPreviewDimSchema(marshmallow.Schema):
    restricted = marshmallow.fields.Bool()
    dimensions = marshmallow.fields.Nested(
        AllowedJpgPreviewSizesSchema,
        many=True
    )


class WorkspaceAndContentRevisionIdPathSchema(
    WorkspaceIdPathSchema,
    ContentIdPathSchema,
    RevisionIdPathSchema,
):
    @post_load
    def make_path_object(self, data):
        return WorkspaceAndContentRevisionPath(**data)


class ContentPreviewSizedPathSchema(
    WorkspaceAndContentIdPathSchema,
    WidthAndHeightPathSchema
):
    @post_load
    def make_path_object(self, data):
        return ContentPreviewSizedPath(**data)


class RevisionPreviewSizedPathSchema(
    WorkspaceAndContentRevisionIdPathSchema,
    WidthAndHeightPathSchema
):
    @post_load
    def make_path_object(self, data):
        return RevisionPreviewSizedPath(**data)


class UserWorkspaceAndContentIdPathSchema(
    UserIdPathSchema,
    WorkspaceIdPathSchema,
    ContentIdPathSchema,
):
    @post_load
    def make_path_object(self, data):
        return UserWorkspaceAndContentPath(**data)


class UserWorkspaceIdPathSchema(
    UserIdPathSchema,
    WorkspaceIdPathSchema,
):
    @post_load
    def make_path_object(self, data):
        return WorkspaceAndUserPath(**data)


class CommentsPathSchema(WorkspaceAndContentIdPathSchema):
    comment_id = marshmallow.fields.Int(
        example=6,
        description='id of a valid comment related to content content_id',
        required=True,
        validate=Range(min=1, error="Value must be greater than 0"),
    )

    @post_load
    def make_path_object(self, data):
        return CommentPath(**data)


class AutocompleteQuerySchema(marshmallow.Schema):
    acp = marshmallow.fields.Str(
        example='test',
        description='search text to query',
        validate=Length(min=2),
        required=True,
    )
    @post_load
    def make_autocomplete(self, data):
        return AutocompleteQuery(**data)


class FileQuerySchema(marshmallow.Schema):
    force_download = marshmallow.fields.Int(
        example=1,
        default=0,
        description='force download of file or let browser decide if'
                    'file can be read directly from browser',
        validate=Range(min=0, max=1, error="Value must be 0 or 1"),
    )

    @post_load
    def make_query(self, data):
        return FileQuery(**data)


class PageQuerySchema(FileQuerySchema):
    page = marshmallow.fields.Int(
        example=2,
        default=1,
        description='allow to show a specific page of a pdf file',
        validate=Range(min=1, error="Value must be positive"),
    )

    @post_load
    def make_query(self, data):
        return PageQuery(**data)


class FilterContentQuerySchema(marshmallow.Schema):
    parent_id = marshmallow.fields.Int(
        example=2,
        default=0,
        description='allow to filter items in a folder.'
                    ' If not set, then return all contents.'
                    ' If set to 0, then return root contents.'
                    ' If set to another value, return all contents'
                    ' directly included in the folder parent_id',
        validate=Range(min=0, error="Value must be positive or 0"),
    )
    show_archived = marshmallow.fields.Int(
        example=0,
        default=0,
        description='if set to 1, then show archived contents.'
                    ' Default is 0 - hide archived content',
        validate=Range(min=0, max=1, error="Value must be 0 or 1"),
    )
    show_deleted = marshmallow.fields.Int(
        example=0,
        default=0,
        description='if set to 1, then show deleted contents.'
                    ' Default is 0 - hide deleted content',
        validate=Range(min=0, max=1, error="Value must be 0 or 1"),
    )
    show_active = marshmallow.fields.Int(
        example=1,
        default=1,
        description='f set to 1, then show active contents. '
                    'Default is 1 - show active content.'
                    ' Note: active content are content '
                    'that is neither archived nor deleted. '
                    'The reason for this parameter to exist is for example '
                    'to allow to show only archived documents',
        validate=Range(min=0, max=1, error="Value must be 0 or 1"),
    )
    content_type = marshmallow.fields.String(
        example=content_type_list.Any_SLUG,
        default=content_type_list.Any_SLUG,
        validate=all_content_types_validator
    )
    label = marshmallow.fields.String(
        example='myfilename',
        default=None,
        allow_none=True,
        description='Filter by content label'
    )

    @post_load
    def make_content_filter(self, data):
        return ContentFilter(**data)


class ActiveContentFilterQuerySchema(marshmallow.Schema):
    limit = marshmallow.fields.Int(
        example=2,
        default=0,
        description='if 0 or not set, return all elements, else return only '
                    'the first limit elem (according to offset)',
        validate=Range(min=0, error="Value must be positive or 0"),
    )
    before_content_id = marshmallow.fields.Int(
        example=41,
        default=None,
        allow_none=True,
        description='return only content updated before this content',
    )
    @post_load
    def make_content_filter(self, data):
        return ActiveContentFilter(**data)


class ContentIdsQuerySchema(marshmallow.Schema):
    contents_ids = marshmallow.fields.List(
        marshmallow.fields.Int(
            example=6,
            validate=Range(min=1, error="Value must be greater than 0"),
        )
    )
    @post_load
    def make_contents_ids(self, data):
        return ContentIdsQuery(**data)


###


class RoleUpdateSchema(marshmallow.Schema):
    role = marshmallow.fields.String(
        required=True,
        example='contributor',
        validate=OneOf(UserRoleInWorkspace.get_all_role_slug())
    )

    @post_load
    def make_role(self, data):
        return RoleUpdate(**data)


class WorkspaceMemberInviteSchema(marshmallow.Schema):
    role = marshmallow.fields.String(
        example='contributor',
        validate=OneOf(UserRoleInWorkspace.get_all_role_slug())
    )
    user_id = marshmallow.fields.Int(
        example=5,
        default=None,
        allow_none=True,
    )
    user_email_or_public_name = marshmallow.fields.String(
        example='suri@cate.fr',
        default=None,
        allow_none=True,
    )

    @post_load
    def make_role(self, data):
        return WorkspaceMemberInvitation(**data)


class ResetPasswordRequestSchema(marshmallow.Schema):
    email = marshmallow.fields.Email(
        required=True,
        example='hello@tracim.fr'
    )

    @post_load
    def make_object(self, data):
        return ResetPasswordRequest(**data)


class ResetPasswordCheckTokenSchema(marshmallow.Schema):
    email = marshmallow.fields.Email(
        required=True,
        example='hello@tracim.fr'
    )
    reset_password_token = marshmallow.fields.String(
        description="token to reset password of given user",
        required=True,
    )

    @post_load
    def make_object(self, data):
        return ResetPasswordCheckToken(**data)


class ResetPasswordModifySchema(marshmallow.Schema):
    email = marshmallow.fields.Email(
        required=True,
        example='hello@tracim.fr'
    )
    reset_password_token = marshmallow.fields.String(
        description="token to reset password of given user",
        required=True,
    )
    new_password = marshmallow.fields.String(
        example='8QLa$<w',
        required=True
    )
    new_password2 = marshmallow.fields.String(
        example='8QLa$<w',
        required=True
    )

    @post_load
    def make_object(self, data):
        return ResetPasswordModify(**data)


class BasicAuthSchema(marshmallow.Schema):

    email = marshmallow.fields.Email(
        example='hello@tracim.fr',
        required=True
    )
    password = marshmallow.fields.String(
        example='8QLa$<w',
        required=True,
        load_only=True,
    )

    class Meta:
        description = 'Entry for HTTP Basic Auth'

    @post_load
    def make_login(self, data):
        return LoginCredentials(**data)


class LoginOutputHeaders(marshmallow.Schema):
    expire_after = marshmallow.fields.String()


class WorkspaceModifySchema(marshmallow.Schema):
    label = marshmallow.fields.String(
        required=True,
        example='My Workspace',
        validate=Length(min=1),
    )
    description = marshmallow.fields.String(
        required=True,
        example='A super description of my workspace.',
    )

    @post_load
    def make_workspace_modifications(self, data):
        return WorkspaceUpdate(**data)


class WorkspaceCreationSchema(WorkspaceModifySchema):
    pass


class NoContentSchema(marshmallow.Schema):

    class Meta:
        description = 'Empty Schema'
    pass


class WorkspaceMenuEntrySchema(marshmallow.Schema):
    slug = marshmallow.fields.String(example='markdown-pages')
    label = marshmallow.fields.String(example='Markdown Documents')
    route = marshmallow.fields.String(
        example='/#/workspace/{workspace_id}/contents/?type=mardown-page',
        description='the route is the frontend route. '
                    'It may include workspace_id '
                    'which must be replaced on backend size '
                    '(the route must be ready-to-use)'
    )
    fa_icon = marshmallow.fields.String(
        example='file-text-o',
        description='CSS class of the icon. Example: file-o for using Fontawesome file-text-o icon',  # nopep8
    )
    hexcolor = marshmallow.fields.String(
        example='#F0F9DC',
        description='Hexadecimal color of the entry.'
    )

    class Meta:
        description = 'Entry element of a workspace menu'


class WorkspaceDigestSchema(marshmallow.Schema):
    workspace_id = marshmallow.fields.Int(
        example=4,
        validate=Range(min=1, error="Value must be greater than 0"),
    )
    slug = marshmallow.fields.String(example='intranet')
    label = marshmallow.fields.String(example='Intranet')
    sidebar_entries = marshmallow.fields.Nested(
        WorkspaceMenuEntrySchema,
        many=True,
    )
    is_deleted = marshmallow.fields.Bool(example=False, default=False)

    class Meta:
        description = 'Digest of workspace informations'


class WorkspaceSchema(WorkspaceDigestSchema):
    description = marshmallow.fields.String(example='All intranet data.')

    class Meta:
        description = 'Full workspace informations'


class WorkspaceMemberSchema(marshmallow.Schema):
    role = marshmallow.fields.String(
        example='contributor',
        validate=OneOf(UserRoleInWorkspace.get_all_role_slug())
    )
    user_id = marshmallow.fields.Int(
        example=3,
        validate=Range(min=1, error="Value must be greater than 0"),
    )
    workspace_id = marshmallow.fields.Int(
        example=4,
        validate=Range(min=1, error="Value must be greater than 0"),
    )
    user = marshmallow.fields.Nested(
        UserDigestSchema()
    )
    workspace = marshmallow.fields.Nested(
        WorkspaceDigestSchema(exclude=('sidebar_entries',))
    )
    is_active = marshmallow.fields.Bool()
    do_notify = marshmallow.fields.Bool(
        description='has user enabled notification for this workspace',
        example=True,
    )

    class Meta:
        description = 'Workspace Member information'


class WorkspaceMemberCreationSchema(WorkspaceMemberSchema):
    newly_created = marshmallow.fields.Bool(
        exemple=False,
        description='Is the user completely new '
                    '(and account was just created) or not ?',
    )
    email_sent = marshmallow.fields.Bool(
        exemple=False,
        description='Has an email been sent to user to inform him about '
                    'this new workspace registration and eventually his account'
                    'creation'
    )


class ApplicationConfigSchema(marshmallow.Schema):
    pass
    #  TODO - G.M - 24-05-2018 - Set this


class TimezoneSchema(marshmallow.Schema):
    name = marshmallow.fields.String(example='Europe/London')


class AboutSchema(marshmallow.Schema):
    name = marshmallow.fields.String(example='Tracim', description='Software name')  # nopep8
    version = marshmallow.fields.String(example='2.0', allow_none=True, description='Version of Tracim')  # nopep8
    datetime = marshmallow.fields.DateTime(format=DATETIME_FORMAT)
    website = marshmallow.fields.URL(allow_none=True)


class ConfigSchema(marshmallow.Schema):
    email_notification_activated = marshmallow.fields.Bool()


class ApplicationSchema(marshmallow.Schema):
    label = marshmallow.fields.String(example='Calendar')
    slug = marshmallow.fields.String(example='calendar')
    fa_icon = marshmallow.fields.String(
        example='file-o',
        description='CSS class of the icon. Example: file-o for using Fontawesome file-o icon',  # nopep8
    )
    hexcolor = marshmallow.fields.String(
        example='#FF0000',
        description='HTML encoded color associated to the application. Example:#FF0000 for red'  # nopep8
    )
    is_active = marshmallow.fields.Boolean(
        example=True,
        description='if true, the application is in use in the context',
    )
    config = marshmallow.fields.Nested(
        ApplicationConfigSchema,
    )

    class Meta:
        description = 'Tracim Application informations'


class StatusSchema(marshmallow.Schema):
    slug = marshmallow.fields.String(
        example='open',
        description='the slug represents the type of status. '
                    'Statuses are open, closed-validated, closed-invalidated, closed-deprecated'  # nopep8
    )
    global_status = marshmallow.fields.String(
        example='open',
        description='global_status: open, closed',
        validate=OneOf([status.value for status in GlobalStatus]),
    )
    label = marshmallow.fields.String(example='Open')
    fa_icon = marshmallow.fields.String(example='fa-check')
    hexcolor = marshmallow.fields.String(example='#0000FF')


class ContentTypeSchema(marshmallow.Schema):
    slug = marshmallow.fields.String(
        example='pagehtml',
        validate=all_content_types_validator,
    )
    fa_icon = marshmallow.fields.String(
        example='fa-file-text-o',
        description='CSS class of the icon. Example: file-o for using Fontawesome file-o icon',  # nopep8
    )
    hexcolor = marshmallow.fields.String(
        example="#FF0000",
        description='HTML encoded color associated to the application. Example:#FF0000 for red'  # nopep8
    )
    label = marshmallow.fields.String(
        example='Text Documents'
    )
    creation_label = marshmallow.fields.String(
        example='Write a document'
    )
    available_statuses = marshmallow.fields.Nested(
        StatusSchema,
        many=True
    )


class ContentMoveSchema(marshmallow.Schema):
    # TODO - G.M - 30-05-2018 - Read and apply this note
    # Note:
    # if the new workspace is different, then the backend
    # must check if the user is allowed to move to this workspace
    # (the user must be content manager of both workspaces)
    new_parent_id = marshmallow.fields.Int(
        example=42,
        description='id of the new parent content id.',
        allow_none=True,
        required=True,
        validate=Range(min=0, error="Value must be positive or 0"),
    )
    new_workspace_id = marshmallow.fields.Int(
        example=2,
        description='id of the new workspace id.',
        required=True,
        validate=Range(min=1, error="Value must be greater than 0"),
    )

    @post_load
    def make_move_params(self, data):
        return MoveParams(**data)


class ContentCreationSchema(marshmallow.Schema):
    label = marshmallow.fields.String(
        required=True,
        example='contract for client XXX',
        description='Title of the content to create',
        validate=Length(min=1),
    )
    content_type = marshmallow.fields.String(
        required=True,
        example='html-document',
        validate=all_content_types_validator,
    )
    parent_id = marshmallow.fields.Integer(
        example=35,
        description='content_id of parent content, if content should be placed in a folder, this should be folder content_id.', # nopep8
        allow_none=True,
        default=None,
        validate=Range(min=1, error="Value must be positive"),
    )


    @post_load
    def make_content_creation(self, data):
        return ContentCreation(**data)


class ContentDigestSchema(marshmallow.Schema):
    content_id = marshmallow.fields.Int(
        example=6,
        validate=Range(min=1, error="Value must be greater than 0"),
    )
    slug = marshmallow.fields.Str(example='intervention-report-12')
    parent_id = marshmallow.fields.Int(
        example=34,
        allow_none=True,
        default=None,
        validate=Range(min=0, error="Value must be positive or 0"),
    )
    workspace_id = marshmallow.fields.Int(
        example=19,
        validate=Range(min=1, error="Value must be greater than 0"),
    )
    label = marshmallow.fields.Str(example='Intervention Report 12')
    content_type = marshmallow.fields.Str(
        example='html-document',
        validate=all_content_types_validator,
    )
    sub_content_types = marshmallow.fields.List(
        marshmallow.fields.String(
            example='html-content',
            validate=all_content_types_validator
        ),
        description='list of content types allowed as sub contents. '
                    'This field is required for folder contents, '
                    'set it to empty list in other cases'
    )
    status = marshmallow.fields.Str(
        example='closed-deprecated',
        validate=OneOf(content_status_list.get_all_slugs_values()),
        description='this slug is found in content_type available statuses',
        default=open_status
    )
    is_archived = marshmallow.fields.Bool(example=False, default=False)
    is_deleted = marshmallow.fields.Bool(example=False, default=False)
    show_in_ui = marshmallow.fields.Bool(
        example=True,
        description='if false, then do not show content in the treeview. '
                    'This may his maybe used for specific contents or '
                    'for sub-contents. Default is True. '
                    'In first version of the API, this field is always True',
    )
<<<<<<< HEAD
    file_extension = marshmallow.fields.String(
        example='.txt'
    )
    filename = marshmallow.fields.String(
        example='nameofthefile.txt'
=======
    modified = marshmallow.fields.DateTime(
        format=DATETIME_FORMAT,
        description='date of last modification of content.'
                    ' note: this does not include comments or any subcontents.',
    )
    created = marshmallow.fields.DateTime(
        format=DATETIME_FORMAT,
        description='Content creation date',
>>>>>>> 6a2b8e60
    )


class ReadStatusSchema(marshmallow.Schema):
    content_id = marshmallow.fields.Int(
        example=6,
        validate=Range(min=1, error="Value must be greater than 0"),
    )
    read_by_user = marshmallow.fields.Bool(example=False, default=False)
#####
# Content
#####


class ContentSchema(ContentDigestSchema):
    current_revision_id = marshmallow.fields.Int(example=12)
    author = marshmallow.fields.Nested(UserDigestSchema)
    last_modifier = marshmallow.fields.Nested(UserDigestSchema)


class TextBasedDataAbstractSchema(marshmallow.Schema):
    raw_content = marshmallow.fields.String(
        description='Content of the object, may be raw text or <b>html</b> for example'  # nopep8
    )


class FileInfoAbstractSchema(marshmallow.Schema):
    raw_content = marshmallow.fields.String(
        description='raw text or html description of the file'
    )
    page_nb = marshmallow.fields.Int(
        description='number of pages, return null value if unaivalable',
        example=1,
        allow_none=True,
    )
    mimetype = marshmallow.fields.String(
        description='file content mimetype',
        example='image/jpeg',
        required=True,
    )
    size = marshmallow.fields.Int(
        description='file size in byte, return null value if unaivalable',
        example=1024,
        allow_none=True,
    )
    pdf_available = marshmallow.fields.Bool(
        description="Is pdf version of file available ?",
        example=True,
    )


class TextBasedContentSchema(ContentSchema, TextBasedDataAbstractSchema):
    pass


class FileContentSchema(ContentSchema, FileInfoAbstractSchema):
    pass

#####
# Revision
#####


class RevisionSchema(ContentDigestSchema):
    comment_ids = marshmallow.fields.List(
        marshmallow.fields.Int(
            example=4,
            validate=Range(min=1, error="Value must be greater than 0"),
        )
    )
    revision_id = marshmallow.fields.Int(
        example=12,
        validate=Range(min=1, error="Value must be greater than 0"),
    )
    revision_type = marshmallow.fields.String(
        example=ActionDescription.CREATION,
        validate=OneOf(ActionDescription.allowed_values()),
    )
    created = marshmallow.fields.DateTime(
        format=DATETIME_FORMAT,
        description='Content creation date',
    )
    author = marshmallow.fields.Nested(UserDigestSchema)


class TextBasedRevisionSchema(RevisionSchema, TextBasedDataAbstractSchema):
    pass


class FileRevisionSchema(RevisionSchema, FileInfoAbstractSchema):
    pass


class CommentSchema(marshmallow.Schema):
    content_id = marshmallow.fields.Int(
        example=6,
        validate=Range(min=1, error="Value must be greater than 0"),
    )
    parent_id = marshmallow.fields.Int(
        example=34,
        validate=Range(min=0, error="Value must be positive or 0"),
    )
    raw_content = marshmallow.fields.String(
        example='<p>This is just an html comment !</p>'
    )
    author = marshmallow.fields.Nested(UserDigestSchema)
    created = marshmallow.fields.DateTime(
        format=DATETIME_FORMAT,
        description='comment creation date',
    )


class SetCommentSchema(marshmallow.Schema):
    raw_content = marshmallow.fields.String(
        example='<p>This is just an html comment !</p>',
        validate=Length(min=1),
        required=True,
    )

    @post_load()
    def create_comment(self, data):
        return CommentCreation(**data)


class ContentModifyAbstractSchema(marshmallow.Schema):
    label = marshmallow.fields.String(
        required=True,
        example='contract for client XXX',
        description='New title of the content',
        validate=Length(min=1)
    )


class TextBasedContentModifySchema(ContentModifyAbstractSchema, TextBasedDataAbstractSchema):  # nopep8

    @post_load
    def text_based_content_update(self, data):
        return TextBasedContentUpdate(**data)


class FolderContentModifySchema(ContentModifyAbstractSchema, TextBasedDataAbstractSchema):  # nopep
    sub_content_types = marshmallow.fields.List(
        marshmallow.fields.String(
            example='html-document',
            validate=all_content_types_validator,
        ),
        description='list of content types allowed as sub contents. '
                    'This field is required for folder contents, '
                    'set it to empty list in other cases'
    )

    @post_load
    def folder_content_update(self, data):
        return FolderContentUpdate(**data)


class FileContentModifySchema(TextBasedContentModifySchema):
    pass


class SetContentStatusSchema(marshmallow.Schema):
    status = marshmallow.fields.Str(
        example='closed-deprecated',
        validate=OneOf(content_status_list.get_all_slugs_values()),
        description='this slug is found in content_type available statuses',
        default=open_status,
        required=True,
    )

    @post_load
    def set_status(self, data):
        return SetContentStatus(**data)<|MERGE_RESOLUTION|>--- conflicted
+++ resolved
@@ -930,13 +930,12 @@
                     'for sub-contents. Default is True. '
                     'In first version of the API, this field is always True',
     )
-<<<<<<< HEAD
     file_extension = marshmallow.fields.String(
         example='.txt'
     )
     filename = marshmallow.fields.String(
         example='nameofthefile.txt'
-=======
+    )
     modified = marshmallow.fields.DateTime(
         format=DATETIME_FORMAT,
         description='date of last modification of content.'
@@ -945,7 +944,6 @@
     created = marshmallow.fields.DateTime(
         format=DATETIME_FORMAT,
         description='Content creation date',
->>>>>>> 6a2b8e60
     )
 
 
