--- conflicted
+++ resolved
@@ -191,15 +191,8 @@
             content.revision_id,
             page_number=hapic_data.query.page
         )
-<<<<<<< HEAD
+        request.response_download_mode(force_download=hapic_data.query.force_download)  # nopep8
         response = FileResponse(pdf_preview_path)
-        # INFO - G.M - 2018-09-05 - Support for force download param
-        if hapic_data.query.force_download:
-            response.content_disposition = 'attachment'
-=======
-        request.response_download_mode(force_download=hapic_data.query.force_download)  # nopep8
-        response = FileResponse(pdf_preview_path)
->>>>>>> 88515604
         return response
 
     @hapic.with_api_doc(tags=[SWAGGER_TAG__FILE_ENDPOINTS])
@@ -226,15 +219,8 @@
             content_type=CONTENT_TYPES.Any_SLUG
         )
         pdf_preview_path = api.get_full_pdf_preview_path(content.revision_id)
-<<<<<<< HEAD
+        request.response_download_mode(force_download=hapic_data.query.force_download)  # nopep8
         response = FileResponse(pdf_preview_path)
-        # INFO - G.M - 2018-09-05 - Support for force download param
-        if hapic_data.query.force_download:
-            response.content_disposition = 'attachment'
-=======
-        request.response_download_mode(force_download=hapic_data.query.force_download)  # nopep8
-        response = FileResponse(pdf_preview_path)
->>>>>>> 88515604
         return response
 
     @hapic.with_api_doc(tags=[SWAGGER_TAG__FILE_ENDPOINTS])
@@ -269,15 +255,8 @@
             revision.revision_id,
             page_number=hapic_data.query.page
         )
-<<<<<<< HEAD
+        request.response_download_mode(force_download=hapic_data.query.force_download)  # nopep8
         response = FileResponse(pdf_preview_path)
-        # INFO - G.M - 2018-09-05 - Support for force download param
-        if hapic_data.query.force_download:
-            response.content_disposition = 'attachment'
-=======
-        request.response_download_mode(force_download=hapic_data.query.force_download)  # nopep8
-        response = FileResponse(pdf_preview_path)
->>>>>>> 88515604
         return response
 
     # jpg
@@ -312,15 +291,8 @@
             width=allowed_dim.dimensions[0].width,
             height=allowed_dim.dimensions[0].height,
         )
-<<<<<<< HEAD
+        request.response_download_mode(force_download=hapic_data.query.force_download)  # nopep8
         response = FileResponse(jpg_preview_path)
-        # INFO - G.M - 2018-09-05 - Support for force download param
-        if hapic_data.query.force_download:
-            response.content_disposition = 'attachment'
-=======
-        request.response_download_mode(force_download=hapic_data.query.force_download)  # nopep8
-        response = FileResponse(jpg_preview_path)
->>>>>>> 88515604
         return response
 
     @hapic.with_api_doc(tags=[SWAGGER_TAG__FILE_ENDPOINTS])
@@ -354,15 +326,8 @@
             height=hapic_data.path.height,
             width=hapic_data.path.width,
         )
-<<<<<<< HEAD
+        request.response_download_mode(force_download=hapic_data.query.force_download)  # nopep8
         response = FileResponse(jpg_preview_path)
-        # INFO - G.M - 2018-09-05 - Support for force download param
-        if hapic_data.query.force_download:
-            response.content_disposition = 'attachment'
-=======
-        request.response_download_mode(force_download=hapic_data.query.force_download)  # nopep8
-        response = FileResponse(jpg_preview_path)
->>>>>>> 88515604
         return response
 
     @hapic.with_api_doc(tags=[SWAGGER_TAG__FILE_ENDPOINTS])
@@ -400,15 +365,9 @@
             height=hapic_data.path.height,
             width=hapic_data.path.width,
         )
-<<<<<<< HEAD
+        
+        request.response_download_mode(force_download=hapic_data.query.force_download)  # nopep8
         response = FileResponse(jpg_preview_path)
-        # INFO - G.M - 2018-09-05 - Support for force download param
-        if hapic_data.query.force_download:
-            response.content_disposition = 'attachment'
-=======
-        request.response_download_mode(force_download=hapic_data.query.force_download)  # nopep8
-        response = FileResponse(jpg_preview_path)
->>>>>>> 88515604
         return response
 
     @hapic.with_api_doc(tags=[SWAGGER_TAG__FILE_ENDPOINTS])
