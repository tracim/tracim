--- conflicted
+++ resolved
@@ -49,11 +49,7 @@
     @hapic.input_path(WorkspaceAndContentIdPathSchema())
     @hapic.output_body(WOPIDiscoverySchema())
     def discovery(self, context, request: TracimRequest, hapic_data=None):
-<<<<<<< HEAD
-        response = requests.get("http://localhost:9980/hosting/discovery", verify=False)
-=======
         response = requests.get(COLLABORA_URL + "/hosting/discovery")
->>>>>>> 37960240
         root = ElementTree.fromstring(response.text)
         actions = {}
         for xml_actions in root.findall("net-zone/app/action"):
@@ -179,4 +175,8 @@
             "/{wopi_base}/contents".format(wopi_base=WOPI_BASE),
             request_method="POST",
         )
-        configurator.add_view(self.put_content, route_name="wopi_put_content")+        configurator.add_view(self.put_content, route_name="wopi_put_content")
+
+
+http://localhost:9980/lool/http://192.168.1.228:6543/api/v2/workspaces/2/wopi/files/11?access_token=b143eab900c02d511e6c25ecb40a4f67b5b5eab663d3ec61228f4bdb850dbd7ac8e423fe&access_token_ttl=0&permission=edit/ws?WOPISrc=http://192.168.1.228:6543/api/v2/workspaces/2/wopi/files/11&compat=/ws
+http://localhost:9980/lool/http://192.168.1.228:6543/api/v2/workspaces/2/wopi/files/11?access_token=b143eab900c02d511e6c25ecb40a4f67b5b5eab663d3ec61228f4bdb850dbd7ac8e423fe&access_token_ttl=0&permission=edit/ws?WOPISrc=http://192.168.1.228:6543/api/v2/workspaces/2/wopi/files/11&compat=/ws