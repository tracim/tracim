--- conflicted
+++ resolved
@@ -275,7 +275,11 @@
         required=False,
         missing=None,
     )
-<<<<<<< HEAD
+    created_range = marshmallow.fields.Nested(DateRangeSchema(), required=False, missing=None)
+    modified_range = marshmallow.fields.Nested(DateRangeSchema(), required=False, missing=None)
+    search_fields = marshmallow.fields.List(
+        marshmallow.fields.String(), required=False, missing=None
+    )
 
 
 class UserSearchQuerySchema(marshmallow.Schema):
@@ -373,11 +377,4 @@
     total_hits = marshmallow.fields.Integer()
     is_total_hits_accurate = marshmallow.fields.Boolean()
     facets = marshmallow.fields.Nested(WorkspaceSearchFacets())
-    search_fields = marshmallow.fields.List(marshmallow.fields.String())
-=======
-    created_range = marshmallow.fields.Nested(DateRangeSchema(), required=False, missing=None)
-    modified_range = marshmallow.fields.Nested(DateRangeSchema(), required=False, missing=None)
-    search_fields = marshmallow.fields.List(
-        marshmallow.fields.String(), required=False, missing=None
-    )
->>>>>>> cb7381d5
+    search_fields = marshmallow.fields.List(marshmallow.fields.String())