# -*- coding: utf-8 -*-
"""
Auth* related model.

This is where the models used by the authentication stack are defined.

It's perfectly fine to re-use this definition in the tracim application,
though.
"""
from datetime import datetime
import enum
from hashlib import sha256
import os
import time
import typing
from typing import TYPE_CHECKING
import uuid

import sqlalchemy
from sqlalchemy import BigInteger
from sqlalchemy import CheckConstraint
from sqlalchemy import Column
from sqlalchemy import Sequence
from sqlalchemy.ext.hybrid import hybrid_property
from sqlalchemy.orm import synonym
from sqlalchemy.types import Boolean
from sqlalchemy.types import DateTime
from sqlalchemy.types import Enum
from sqlalchemy.types import Integer
from sqlalchemy.types import Unicode

from tracim_backend.exceptions import ExpiredResetPasswordToken
from tracim_backend.exceptions import ProfileDoesNotExist
from tracim_backend.exceptions import UnvalidResetPasswordToken
from tracim_backend.models.meta import DeclarativeBase

if TYPE_CHECKING:
    from tracim_backend.models.data import Workspace
    from tracim_backend.models.data import UserRoleInWorkspace
__all__ = ["User"]


class AuthType(enum.Enum):
    INTERNAL = "internal"
    LDAP = "ldap"
    UNKNOWN = "unknown"
    REMOTE = "remote"


class Profile(enum.Enum):
    """This model is the "max" profile associated to a given user."""

    NOBODY = (0, "nobody")
    USER = (1, "users")
    TRUSTED_USER = (2, "trusted-users")
    ADMIN = (3, "administrators")

    def __init__(self, profile_id: int, slug: str):
        self.id = profile_id
        self.slug = slug

    @classmethod
    def get_all_valid_slugs(cls, include_nobody: bool = False):
        if include_nobody:
            return [item.slug for item in list(cls)]
        return [item.slug for item in list(cls) if item.id > 0]

    @classmethod
    def get_profile_from_id(cls, id: int):
        profiles = [item for item in list(cls) if item.id == id]
        if len(profiles) != 1:
            raise ProfileDoesNotExist()
        return profiles[0]

    @classmethod
    def get_profile_from_slug(cls, slug: str):
        profiles = [item for item in list(cls) if item.slug == slug]
        if len(profiles) != 1:
            raise ProfileDoesNotExist()
        return profiles[0]


class User(DeclarativeBase):
    """
    User definition.

    This is the user definition used by :mod:`repoze.who`, which requires at
    least the ``email`` column.
    """

    MIN_PASSWORD_LENGTH = 6
    MAX_PASSWORD_LENGTH = 512
    MAX_HASHED_PASSWORD_LENGTH = 128
    MIN_PUBLIC_NAME_LENGTH = 3
    MAX_PUBLIC_NAME_LENGTH = 255
    MIN_EMAIL_LENGTH = 3
    MAX_EMAIL_LENGTH = 255
    MIN_USERNAME_LENGTH = 3
    MAX_USERNAME_LENGTH = 255
    MAX_IMPORTED_FROM_LENGTH = 32
    MAX_TIMEZONE_LENGTH = 32
    MIN_LANG_LENGTH = 2
    MAX_LANG_LENGTH = 3
    MAX_AUTH_TOKEN_LENGTH = 255
    MAX_RESET_PASSWORD_TOKEN_HASH_LENGTH = 255
    DEFAULT_ALLOWED_SPACE = 0
<<<<<<< HEAD
    USERNAME_OR_EMAIL_REQUIRED_CONSTRAINT_NAME = "username_or_email_required"
=======
    USERNAME_OR_EMAIL_REQUIRED_CONSTRAINT_NAME = "ck_users_username_email"
>>>>>>> 39c031f2

    __tablename__ = "users"
    # INFO - G.M - 2018-10-24 - force table to use utf8 instead of
    # utf8bm4 for mysql only in order to avoid max length of key issue with
    # long varchar in utf8bm4 column. This issue is related to email
    # field and is uniqueness. As far we search, there is to be no way to apply
    # mysql specific (which is ignored by other database)
    #  collation only on email field.
    __table_args__ = (
        CheckConstraint(
            "NOT (email IS NULL AND username IS NULL)",
            name=USERNAME_OR_EMAIL_REQUIRED_CONSTRAINT_NAME,
        ),
        {"mysql_charset": "utf8", "mysql_collate": "utf8_general_ci"},
    )

    user_id = Column(Integer, Sequence("seq__users__user_id"), autoincrement=True, primary_key=True)
    email = Column(Unicode(MAX_EMAIL_LENGTH), unique=True, nullable=True)
    username = Column(Unicode(MAX_USERNAME_LENGTH), unique=True, nullable=True)
    display_name = Column(Unicode(MAX_PUBLIC_NAME_LENGTH))
    _password = Column("password", Unicode(MAX_HASHED_PASSWORD_LENGTH), nullable=True)
    created = Column(DateTime, default=datetime.utcnow)
    is_active = Column(Boolean, default=True, nullable=False)
    is_deleted = Column(
        Boolean,
        default=False,
        nullable=False,
        server_default=sqlalchemy.sql.expression.literal(False),
    )
    imported_from = Column(Unicode(MAX_IMPORTED_FROM_LENGTH), nullable=True)
    # timezone as tz database format
    timezone = Column(Unicode(MAX_TIMEZONE_LENGTH), nullable=False, server_default="")
    # lang in iso639 format
    auth_type = Column(Enum(AuthType), nullable=False, server_default=AuthType.INTERNAL.name)
    lang = Column(Unicode(MAX_LANG_LENGTH), nullable=True, default=None)
    # TODO - G.M - 04-04-2018 - [auth] Check if this is already needed
    # with new auth system
    # TODO - G.M - 2018-08-22 - Think about hash instead of direct token
    auth_token = Column(Unicode(MAX_AUTH_TOKEN_LENGTH))
    auth_token_created = Column(DateTime)
    reset_password_token_hash = Column(
        Unicode(MAX_RESET_PASSWORD_TOKEN_HASH_LENGTH), nullable=True, default=None
    )
    reset_password_token_created = Column(DateTime, nullable=True, default=None)
    allowed_space = Column(BigInteger, nullable=False, server_default=str(DEFAULT_ALLOWED_SPACE))
    profile = Column(Enum(Profile), nullable=False, server_default=Profile.NOBODY.name)

    @hybrid_property
    def email_address(self):
        return self.email

    @property
    def public_name(self) -> str:
        return self.display_name

    @property
    def avatar_url(self) -> typing.Optional[str]:
        # TODO - G-M - 20-04-2018 - [Avatar] Add user avatar feature
        return None

    def __repr__(self):
        return "<User: email=%s, username=%s display=%s>" % (
            repr(self.email),
            repr(self.username),
            repr(self.display_name),
        )

    def __unicode__(self):
        return self.display_name or self.email or self.username

    @classmethod
    def by_email_address(cls, email, dbsession):
        """Return the user object whose email address is ``email``."""
        return dbsession.query(cls).filter_by(email=email).first()

    @classmethod
    def by_username(cls, username, dbsession):
        """Return the user object whose user name is ``username``."""
        return dbsession.query(cls).filter_by(username=username).first()

    @property
    def login(self) -> str:
        """Return email or username if no email"""
        return self.email or self.username

    def _set_password(self, cleartext_password: typing.Optional[str]) -> None:
        """
        Set ciphertext password from cleartext password.

        Hash cleartext password on the fly,
        Store its ciphertext version,
        """
        if cleartext_password is None:
            self._password = None
        else:
            self._password = self._hash(cleartext_password)

    def _get_password(self) -> str:
        """Return the hashed version of the password."""
        return self._password

    password = synonym("_password", descriptor=property(_get_password, _set_password))

    def validate_password(self, cleartext_password: typing.Optional[str]) -> bool:
        """
        Check the password against existing credentials.

        :param cleartext_password: the password that was provided by the user
            to try and authenticate. This is the clear text version that we
            will need to match against the hashed one in the database.
        :type cleartext_password: unicode object.
        :return: Whether the password is valid.
        :rtype: bool
        """

        if not self.password:
            return False
        return self._validate_hash(self.password, cleartext_password)

    def get_display_name(self, remove_email_part: bool = False) -> str:
        """
        Get a name to display from corresponding display_name, username or email.

        :param remove_email_part: If True and display name based on email,
            remove @xxx.xxx part of email in returned value
        :return: display name based on user name or email.
        """
        if self.display_name:
            return self.display_name

        if self.username:
            return self.username

        if remove_email_part:
            at_pos = self.email.index("@")
            return self.email[0:at_pos]
        return self.email

    def get_role(self, workspace: "Workspace") -> int:
        for role in self.roles:
            if role.workspace == workspace:
                return role.role

        return UserRoleInWorkspace.NOT_APPLICABLE

    def get_active_roles(self) -> ["UserRoleInWorkspace"]:
        """
        :return: list of roles of the user for all not-deleted workspaces
        """
        roles = []
        for role in self.roles:
            if not role.workspace.is_deleted:
                roles.append(role)
        return roles

    # Tokens ###

    def reset_tokens(self):
        self._generate_auth_token()
        # disable reset_password token
        self.reset_password_token_hash = None
        self.reset_password_token_created = None

    # Reset Password Tokens #
    def generate_reset_password_token(self) -> str:
        (
            reset_password_token,
            self.reset_password_token_created,
            self.reset_password_token_hash,
        ) = self._generate_token(create_hash=True)
        return reset_password_token

    def validate_reset_password_token(self, token, validity_seconds) -> bool:
        if not self.reset_password_token_created:
            raise UnvalidResetPasswordToken(
                "reset password token is unvalid due to unknown creation date"
            )
        if not self._validate_date(self.reset_password_token_created, validity_seconds):
            raise ExpiredResetPasswordToken("reset password token has expired")
        if not self._validate_hash(self.reset_password_token_hash, token):
            raise UnvalidResetPasswordToken("reset password token is unvalid")
        return True

    # Auth Token #
    # TODO - G.M - 04-04-2018 - [auth] Check if this is already needed
    # with new auth system

    def _generate_auth_token(self) -> str:
        self.auth_token, self.auth_token_created, _ = self._generate_token()
        return self.auth_token

    # TODO - G.M - 2018-08-23 - Should we store hash instead of direct stored
    # auth token ?
    def validate_auth_token(self, token, validity_seconds) -> bool:
        return self.ensure_auth_token(validity_seconds) == token

    def ensure_auth_token(self, validity_seconds) -> str:
        """
        Create auth_token if None, regenerate auth_token if too old.
        auth_token validity is set in
        :return: actual valid auth token
        """

        if not self.auth_token or not self.auth_token_created:
            self._generate_auth_token()
            return self.auth_token

        if not self._validate_date(self.auth_token_created, validity_seconds):
            self._generate_auth_token()

        return self.auth_token

    # Utils functions #

    @classmethod
    def _hash(cls, cleartext_password_or_token: str) -> str:
        salt = sha256()
        salt.update(os.urandom(60))
        salt = salt.hexdigest()

        hashed = sha256()
        # Make sure password is a str because we cannot hash unicode objects
        hashed.update((cleartext_password_or_token + salt).encode("utf-8"))
        hashed = hashed.hexdigest()

        ciphertext_password = salt + hashed

        # Make sure the hashed password is a unicode object at the end of the
        # process because SQLAlchemy _wants_ unicode objects for Unicode cols
        # FIXME - D.A. - 2013-11-20 - The following line has been removed since using python3. Is this normal ?!
        # password = password.decode('utf-8')

        return ciphertext_password

    @classmethod
    def _validate_hash(cls, hashed: str, cleartext_password_or_token: str) -> bool:
        result = False
        if hashed:
            new_hash = sha256()
            new_hash.update((cleartext_password_or_token + hashed[:64]).encode("utf-8"))
            result = hashed[64:] == new_hash.hexdigest()
        return result

    @classmethod
    def _generate_token(
        cls, create_hash=False
    ) -> typing.Union[str, datetime, typing.Optional[str]]:
        token = str(uuid.uuid4().hex)
        creation_datetime = datetime.utcnow()
        hashed_token = None
        if create_hash:
            hashed_token = cls._hash(token)
        return token, creation_datetime, hashed_token

    @classmethod
    def _validate_date(cls, date: datetime, validity_seconds: int) -> bool:
        if not date:
            return False
        now_seconds = time.mktime(datetime.utcnow().timetuple())
        auth_token_seconds = time.mktime(date.timetuple())
        difference = now_seconds - auth_token_seconds

        if difference > validity_seconds:
            return False
        return True<|MERGE_RESOLUTION|>--- conflicted
+++ resolved
@@ -104,11 +104,7 @@
     MAX_AUTH_TOKEN_LENGTH = 255
     MAX_RESET_PASSWORD_TOKEN_HASH_LENGTH = 255
     DEFAULT_ALLOWED_SPACE = 0
-<<<<<<< HEAD
-    USERNAME_OR_EMAIL_REQUIRED_CONSTRAINT_NAME = "username_or_email_required"
-=======
     USERNAME_OR_EMAIL_REQUIRED_CONSTRAINT_NAME = "ck_users_username_email"
->>>>>>> 39c031f2
 
     __tablename__ = "users"
     # INFO - G.M - 2018-10-24 - force table to use utf8 instead of
