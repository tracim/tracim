# -*- coding: utf-8 -*-
"""
Auth* related model.

This is where the models used by the authentication stack are defined.

It's perfectly fine to re-use this definition in the tracim application,
though.
"""
import os
import time
import uuid

from datetime import datetime
import enum
from hashlib import sha256
from typing import TYPE_CHECKING

import sqlalchemy
import typing
from sqlalchemy import Column
from sqlalchemy import ForeignKey
from sqlalchemy import Sequence
from sqlalchemy import Table
from sqlalchemy.ext.hybrid import hybrid_property
from sqlalchemy.orm import relation
from sqlalchemy.orm import relationship
from sqlalchemy.orm import synonym
from sqlalchemy.types import Boolean
from sqlalchemy.types import DateTime
from sqlalchemy.types import Integer
from sqlalchemy.types import Unicode
from sqlalchemy.types import Enum
from tracim_backend.exceptions import ExpiredResetPasswordToken
from tracim_backend.exceptions import UnvalidResetPasswordToken

from tracim_backend.models.meta import DeclarativeBase
from tracim_backend.models.meta import metadata
if TYPE_CHECKING:
    from tracim_backend.models.data import Workspace
    from tracim_backend.models.data import UserRoleInWorkspace
__all__ = ['User', 'Group', 'Permission']

# This is the association table for the many-to-many relationship between
# groups and permissions.
group_permission_table = Table('group_permission', metadata,
    Column('group_id', Integer, ForeignKey('groups.group_id',
        onupdate="CASCADE", ondelete="CASCADE"), primary_key=True),
    Column('permission_id', Integer, ForeignKey('permissions.permission_id',
        onupdate="CASCADE", ondelete="CASCADE"), primary_key=True)
)

# This is the association table for the many-to-many relationship between
# groups and members - this is, the memberships.
user_group_table = Table('user_group', metadata,
    Column('user_id', Integer, ForeignKey('users.user_id',
        onupdate="CASCADE", ondelete="CASCADE"), primary_key=True),
    Column('group_id', Integer, ForeignKey('groups.group_id',
        onupdate="CASCADE", ondelete="CASCADE"), primary_key=True)
)

class AuthType(enum.Enum):
    INTERNAL = 'internal'
    LDAP = 'ldap'
    UNKNOWN = 'unknown'

class Group(DeclarativeBase):

    TIM_NOBODY = 0
    TIM_USER = 1
    TIM_MANAGER = 2
    TIM_ADMIN = 3

    TIM_NOBODY_GROUPNAME = 'nobody'
    TIM_USER_GROUPNAME = 'users'
    TIM_MANAGER_GROUPNAME = 'trusted-users'
    TIM_ADMIN_GROUPNAME = 'administrators'

    __tablename__ = 'groups'

    group_id = Column(Integer, Sequence('seq__groups__group_id'), autoincrement=True, primary_key=True)
    group_name = Column(Unicode(16), unique=True, nullable=False)
    display_name = Column(Unicode(255))
    created = Column(DateTime, default=datetime.utcnow)
    users = relationship('User', secondary=user_group_table, backref='groups')

    def __repr__(self):
        return '<Group: name=%s>' % repr(self.group_name)

    def __unicode__(self):
        return self.group_name

    @classmethod
    def by_group_name(cls, group_name, dbsession):
        """Return the user object whose email address is ``email``."""
        return dbsession.query(cls).filter_by(group_name=group_name).first()


class Profile(object):
    """This model is the "max" group associated to a given user."""

    _NAME = [
        Group.TIM_NOBODY_GROUPNAME,
        Group.TIM_USER_GROUPNAME,
        Group.TIM_MANAGER_GROUPNAME,
        Group.TIM_ADMIN_GROUPNAME,
    ]

    _IDS = [
        Group.TIM_NOBODY,
        Group.TIM_USER,
        Group.TIM_MANAGER,
        Group.TIM_ADMIN,
    ]

    # TODO - G.M - 18-04-2018 [Cleanup] Drop this
    # _LABEL = [l_('Nobody'),
    #           l_('Users'),
    #           l_('Global managers'),
    #           l_('Administrators')]

    def __init__(self, profile_id):
        assert isinstance(profile_id, int)
        self.id = profile_id
        self.name = Profile._NAME[profile_id]
        # TODO - G.M - 18-04-2018 [Cleanup] Drop this
        # self.label = Profile._LABEL[profile_id]


class User(DeclarativeBase):
    """
    User definition.

    This is the user definition used by :mod:`repoze.who`, which requires at
    least the ``email`` column.
    """

    MIN_PASSWORD_LENGTH =  6
    MAX_PASSWORD_LENGTH = 512
    MAX_HASHED_PASSWORD_LENGTH = 128
    MIN_PUBLIC_NAME_LENGTH = 3
    MAX_PUBLIC_NAME_LENGTH = 255
    MIN_EMAIL_LENGTH = 3
    MAX_EMAIL_LENGTH = 255
    MAX_IMPORTED_FROM_LENGTH = 32
    MAX_TIMEZONE_LENGTH = 32
    MIN_LANG_LENGTH = 2
    MAX_LANG_LENGTH = 3
    MAX_AUTH_TOKEN_LENGTH = 255
    MAX_RESET_PASSWORD_TOKEN_HASH_LENGTH = 255

    __tablename__ = 'users'
    # INFO - G.M - 2018-10-24 - force table to use utf8 instead of
    # utf8bm4 for mysql only in order to avoid max length of key issue with
    # long varchar in utf8bm4 column. This issue is related to email
    # field and is uniqueness. As far we search, there is to be no way to apply
    # mysql specific (which is ignored by other database)
    #  collation only on email field.
    __table_args__ = {
        'mysql_charset': 'utf8',
        'mysql_collate': 'utf8_general_ci'
    }

    user_id = Column(Integer, Sequence('seq__users__user_id'), autoincrement=True, primary_key=True)
<<<<<<< HEAD
    email = Column(Unicode(255), unique=True, nullable=False)
    display_name = Column(Unicode(255))
    _password = Column('password', Unicode(128), nullable=True)
=======
    email = Column(Unicode(MAX_EMAIL_LENGTH), unique=True, nullable=False)
    display_name = Column(Unicode(MAX_PUBLIC_NAME_LENGTH))
    _password = Column('password', Unicode(MAX_HASHED_PASSWORD_LENGTH))
>>>>>>> b8a0c16a
    created = Column(DateTime, default=datetime.utcnow)
    is_active = Column(Boolean, default=True, nullable=False)
    is_deleted = Column(Boolean, default=False, nullable=False, server_default=sqlalchemy.sql.expression.literal(False))
    imported_from = Column(Unicode(MAX_IMPORTED_FROM_LENGTH), nullable=True)
    # timezone as tz database format
    timezone = Column(Unicode(MAX_TIMEZONE_LENGTH), nullable=False, server_default='')
    # lang in iso639 format
<<<<<<< HEAD
    auth_type = Column(Enum(AuthType), nullable=False, server_default=AuthType.INTERNAL.name)
    lang = Column(Unicode(3), nullable=True, default=None)
=======
    lang = Column(Unicode(MAX_LANG_LENGTH), nullable=True, default=None)
>>>>>>> b8a0c16a
    # TODO - G.M - 04-04-2018 - [auth] Check if this is already needed
    # with new auth system
    # TODO - G.M - 2018-08-22 - Think about hash instead of direct token
    auth_token = Column(Unicode(MAX_AUTH_TOKEN_LENGTH))
    auth_token_created = Column(DateTime)
    reset_password_token_hash = Column(Unicode(MAX_RESET_PASSWORD_TOKEN_HASH_LENGTH), nullable=True, default=None)  # nopep8
    reset_password_token_created = Column(DateTime, nullable=True, default=None)

    @hybrid_property
    def email_address(self):
        return self.email

    def __repr__(self):
        return '<User: email=%s, display=%s>' % (
                repr(self.email), repr(self.display_name))

    def __unicode__(self):
        return self.display_name or self.email

    @property
    def permissions(self):
        """Return a set with all permissions granted to the user."""
        perms = set()
        for g in self.groups:
            perms = perms | set(g.permissions)
        return perms

    @property
    def profile(self) -> Profile:
        profile_id = 0
        if len(self.groups) > 0:
            profile_id = max(group.group_id for group in self.groups)
        return Profile(profile_id)

    # TODO - G-M - 20-04-2018 - [Calendar] Replace this in context model object
    # @property
    # def calendar_url(self) -> str:
    #     # TODO - 20160531 - Bastien: Cyclic import if import in top of file
    #     from tracim.lib.calendar import CalendarManager
    #     calendar_manager = CalendarManager(None)
    #
    #     return calendar_manager.get_user_calendar_url(self.user_id)

    @classmethod
    def by_email_address(cls, email, dbsession):
        """Return the user object whose email address is ``email``."""
        return dbsession.query(cls).filter_by(email=email).first()

    @classmethod
    def by_user_name(cls, username, dbsession):
        """Return the user object whose user name is ``username``."""
        return dbsession.query(cls).filter_by(email=username).first()

    def _set_password(self, cleartext_password: typing.Optional[str]) -> None:
        """
        Set ciphertext password from cleartext password.

        Hash cleartext password on the fly,
        Store its ciphertext version,
        """
        if cleartext_password is None:
            self._password = None
        else:
            self._password = self._hash(cleartext_password)


    def _get_password(self) -> str:
        """Return the hashed version of the password."""
        return self._password

    password = synonym('_password', descriptor=property(_get_password,
                                                        _set_password))

    def validate_password(self, cleartext_password: typing.Optional[str]) -> bool:
        """
        Check the password against existing credentials.

        :param cleartext_password: the password that was provided by the user
            to try and authenticate. This is the clear text version that we
            will need to match against the hashed one in the database.
        :type cleartext_password: unicode object.
        :return: Whether the password is valid.
        :rtype: bool
        """


        if not self.password:
            return False
        return self._validate_hash(self.password, cleartext_password)

    def get_display_name(self, remove_email_part: bool=False) -> str:
        """
        Get a name to display from corresponding member or email.

        :param remove_email_part: If True and display name based on email,
            remove @xxx.xxx part of email in returned value
        :return: display name based on user name or email.
        """
        if self.display_name:
            return self.display_name
        else:
            if remove_email_part:
                at_pos = self.email.index('@')
                return self.email[0:at_pos]
            return self.email

    def get_role(self, workspace: 'Workspace') -> int:
        for role in self.roles:
            if role.workspace == workspace:
                return role.role

        return UserRoleInWorkspace.NOT_APPLICABLE

    def get_active_roles(self) -> ['UserRoleInWorkspace']:
        """
        :return: list of roles of the user for all not-deleted workspaces
        """
        roles = []
        for role in self.roles:
            if not role.workspace.is_deleted:
                roles.append(role)
        return roles

    # Tokens ###

    def reset_tokens(self):
        self._generate_auth_token()
        # disable reset_password token
        self.reset_password_token_hash = None
        self.reset_password_token_created = None

    # Reset Password Tokens #
    def generate_reset_password_token(self) -> str:
        reset_password_token, self.reset_password_token_created, self.reset_password_token_hash = self._generate_token(
            create_hash=True)  # nopep8
        return reset_password_token

    def validate_reset_password_token(self, token, validity_seconds) -> bool:
        if not self.reset_password_token_created:
            raise UnvalidResetPasswordToken('reset password token is unvalid due to unknown creation date')  # nopep8
        if not self._validate_date(self.reset_password_token_created, validity_seconds):  # nopep8
            raise ExpiredResetPasswordToken('reset password token has expired')
        if not self._validate_hash(self.reset_password_token_hash, token):
            raise UnvalidResetPasswordToken('reset password token is unvalid')
        return True

    # Auth Token #
    # TODO - G.M - 04-04-2018 - [auth] Check if this is already needed
    # with new auth system

    def _generate_auth_token(self) -> str:
        self.auth_token, self.auth_token_created, _ = self._generate_token()
        return self.auth_token

    # TODO - G.M - 2018-08-23 - Should we store hash instead of direct stored
    # auth token ?
    def validate_auth_token(self, token, validity_seconds) -> bool:
        return self.ensure_auth_token(validity_seconds) == token

    def ensure_auth_token(self, validity_seconds) -> str:
        """
        Create auth_token if None, regenerate auth_token if too much old.
        auth_token validity is set in
        :return: actual valid auth token
        """

        if not self.auth_token or not self.auth_token_created:
            self._generate_auth_token()
            return self.auth_token

        if not self._validate_date(self.auth_token_created, validity_seconds):
            self._generate_auth_token()

        return self.auth_token

    # Utils functions #

    @classmethod
    def _hash(cls, cleartext_password_or_token: str) -> str:
        salt = sha256()
        salt.update(os.urandom(60))
        salt = salt.hexdigest()

        hashed = sha256()
        # Make sure password is a str because we cannot hash unicode objects
        hashed.update((cleartext_password_or_token + salt).encode('utf-8'))
        hashed = hashed.hexdigest()

        ciphertext_password = salt + hashed

        # Make sure the hashed password is a unicode object at the end of the
        # process because SQLAlchemy _wants_ unicode objects for Unicode cols
        # FIXME - D.A. - 2013-11-20 - The following line has been removed since using python3. Is this normal ?!
        # password = password.decode('utf-8')

        return ciphertext_password

    @classmethod
    def _validate_hash(cls, hashed: str, cleartext_password_or_token: str) -> bool:  # nopep8
        result = False
        if hashed:
            new_hash = sha256()
            new_hash.update((cleartext_password_or_token + hashed[:64]).encode('utf-8'))
            result = hashed[64:] == new_hash.hexdigest()
        return result

    @classmethod
    def _generate_token(cls, create_hash=False) -> typing.Union[str, datetime, typing.Optional[str]]:  # nopep8
        token = str(uuid.uuid4())
        creation_datetime = datetime.utcnow()
        hashed_token = None
        if create_hash:
            hashed_token = cls._hash(token)
        return token, creation_datetime, hashed_token

    @classmethod
    def _validate_date(cls, date: datetime, validity_seconds: int) -> bool:
        if not date:
            return False
        now_seconds = time.mktime(datetime.utcnow().timetuple())
        auth_token_seconds = time.mktime(date.timetuple())
        difference = now_seconds - auth_token_seconds

        if difference > validity_seconds:
            return False
        return True


class Permission(DeclarativeBase):
    """
    Permission definition.

    Only the ``permission_name`` column is required.

    """

    __tablename__ = 'permissions'

    permission_id = Column(
        Integer,
        Sequence('seq__permissions__permission_id'),
        autoincrement=True,
        primary_key=True
    )
    permission_name = Column(Unicode(63), unique=True, nullable=False)
    description = Column(Unicode(255))

    groups = relation(Group, secondary=group_permission_table,
                      backref='permissions')

    def __repr__(self):
        return '<Permission: name=%s>' % repr(self.permission_name)

    def __unicode__(self):
        return self.permission_name<|MERGE_RESOLUTION|>--- conflicted
+++ resolved
@@ -162,15 +162,9 @@
     }
 
     user_id = Column(Integer, Sequence('seq__users__user_id'), autoincrement=True, primary_key=True)
-<<<<<<< HEAD
-    email = Column(Unicode(255), unique=True, nullable=False)
-    display_name = Column(Unicode(255))
-    _password = Column('password', Unicode(128), nullable=True)
-=======
     email = Column(Unicode(MAX_EMAIL_LENGTH), unique=True, nullable=False)
     display_name = Column(Unicode(MAX_PUBLIC_NAME_LENGTH))
-    _password = Column('password', Unicode(MAX_HASHED_PASSWORD_LENGTH))
->>>>>>> b8a0c16a
+    _password = Column('password', Unicode(MAX_HASHED_PASSWORD_LENGTH), nullable=True)
     created = Column(DateTime, default=datetime.utcnow)
     is_active = Column(Boolean, default=True, nullable=False)
     is_deleted = Column(Boolean, default=False, nullable=False, server_default=sqlalchemy.sql.expression.literal(False))
@@ -178,12 +172,8 @@
     # timezone as tz database format
     timezone = Column(Unicode(MAX_TIMEZONE_LENGTH), nullable=False, server_default='')
     # lang in iso639 format
-<<<<<<< HEAD
     auth_type = Column(Enum(AuthType), nullable=False, server_default=AuthType.INTERNAL.name)
-    lang = Column(Unicode(3), nullable=True, default=None)
-=======
     lang = Column(Unicode(MAX_LANG_LENGTH), nullable=True, default=None)
->>>>>>> b8a0c16a
     # TODO - G.M - 04-04-2018 - [auth] Check if this is already needed
     # with new auth system
     # TODO - G.M - 2018-08-22 - Think about hash instead of direct token
