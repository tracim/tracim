# coding=utf-8
import typing
from datetime import datetime
from enum import Enum

from slugify import slugify
from sqlalchemy.orm import Session
from tracim_backend.config import CFG
from tracim_backend.config import PreviewDim
from tracim_backend.extensions import app_list
from tracim_backend.lib.core.application import ApplicationApi
from tracim_backend.lib.utils.utils import get_root_frontend_url
from tracim_backend.lib.utils.utils import password_generator
from tracim_backend.lib.utils.utils import CONTENT_FRONTEND_URL_SCHEMA
from tracim_backend.lib.utils.utils import WORKSPACE_FRONTEND_URL_SCHEMA
from tracim_backend.models import User
from tracim_backend.models.auth import Profile
from tracim_backend.models.auth import Group
from tracim_backend.models.data import Content
from tracim_backend.models.data import ContentRevisionRO
from tracim_backend.models.data import Workspace
from tracim_backend.models.data import UserRoleInWorkspace
from tracim_backend.models.roles import WorkspaceRoles
from tracim_backend.app_models.workspace_menu_entries import WorkspaceMenuEntry
from tracim_backend.app_models.contents import CONTENT_TYPES


class PreviewAllowedDim(object):

    def __init__(
            self,
            restricted:bool,
            dimensions: typing.List[PreviewDim]
    ) -> None:
        self.restricted = restricted
        self.dimensions = dimensions


class MoveParams(object):
    """
    Json body params for move action model
    """
    def __init__(self, new_parent_id: str, new_workspace_id: str = None) -> None:  # nopep8
        self.new_parent_id = new_parent_id
        self.new_workspace_id = new_workspace_id


class LoginCredentials(object):
    """
    Login credentials model for login model
    """

    def __init__(self, email: str, password: str) -> None:
        self.email = email
        self.password = password


class SetEmail(object):
    """
    Just an email
    """
    def __init__(self, loggedin_user_password: str, email: str) -> None:
        self.loggedin_user_password = loggedin_user_password
        self.email = email


class SetPassword(object):
    """
    Just an password
    """
    def __init__(self,
        loggedin_user_password: str,
        new_password: str,
        new_password2: str
    ) -> None:
        self.loggedin_user_password = loggedin_user_password
        self.new_password = new_password
        self.new_password2 = new_password2


class UserInfos(object):
    """
    Just some user infos
    """
    def __init__(self, timezone: str, public_name: str, lang: str) -> None:
        self.timezone = timezone
        self.public_name = public_name
        self.lang = lang


class UserProfile(object):
    """
    Just some user infos
    """
    def __init__(self, profile: str) -> None:
        self.profile = profile


class UserCreation(object):
    """
    Just some user infos
    """
    def __init__(
            self,
            email: str,
            password: str = None,
            public_name: str = None,
            timezone: str = None,
            profile: str = None,
            lang: str = None,
            email_notification: bool = True,
    ) -> None:
        self.email = email
        # INFO - G.M - 2018-08-16 - cleartext password, default value
        # is auto-generated.
        self.password = password or password_generator()
        self.public_name = public_name or None
        self.timezone = timezone or ''
        self.lang = lang or None
        self.profile = profile or Group.TIM_USER_GROUPNAME
        self.email_notification = email_notification


class WorkspaceAndContentPath(object):
    """
    Paths params with workspace id and content_id model
    """
    def __init__(self, workspace_id: int, content_id: int) -> None:
        self.content_id = content_id
        self.workspace_id = workspace_id


class WorkspaceAndContentRevisionPath(object):
    """
    Paths params with workspace id and content_id model
    """
    def __init__(self, workspace_id: int, content_id: int, revision_id) -> None:
        self.content_id = content_id
        self.revision_id = revision_id
        self.workspace_id = workspace_id


class ContentPreviewSizedPath(object):
    """
    Paths params with workspace id and content_id, width, heigth
    """
    def __init__(self, workspace_id: int, content_id: int, width: int, height: int) -> None:  # nopep8
        self.content_id = content_id
        self.workspace_id = workspace_id
        self.width = width
        self.height = height


class RevisionPreviewSizedPath(object):
    """
    Paths params with workspace id and content_id, revision_id width, heigth
    """
    def __init__(self, workspace_id: int, content_id: int, revision_id: int, width: int, height: int) -> None:  # nopep8
        self.content_id = content_id
        self.revision_id = revision_id
        self.workspace_id = workspace_id
        self.width = width
        self.height = height


class WorkspaceAndUserPath(object):
    """
    Paths params with workspace id and user_id
    """
    def __init__(self, workspace_id: int, user_id: int):
        self.workspace_id = workspace_id
        self.user_id = user_id


class UserWorkspaceAndContentPath(object):
    """
    Paths params with user_id, workspace id and content_id model
    """
    def __init__(self, user_id: int, workspace_id: int, content_id: int) -> None:  # nopep8
        self.content_id = content_id
        self.workspace_id = workspace_id
        self.user_id = user_id


class CommentPath(object):
    """
    Paths params with workspace id and content_id and comment_id model
    """
    def __init__(
        self,
        workspace_id: int,
        content_id: int,
        comment_id: int
    ) -> None:
        self.content_id = content_id
        self.workspace_id = workspace_id
        self.comment_id = comment_id


class AutocompleteQuery(object):
    """
    Autocomplete query model
    """
    def __init__(self, acp: str):
        self.acp = acp


class FileQuery(object):
    """
    File query model
    """
    def __init__(
        self,
        force_download: int = 0,
    ):
        self.force_download = force_download


class PageQuery(object):
    """
    Page query model
    """
    def __init__(
            self,
<<<<<<< HEAD
            page: int = 1
=======
            force_download: int = 0,
            page: int = 0
>>>>>>> 69f50012
    ):
        self.force_download=force_download
        self.page = page


class ContentFilter(object):
    """
    Content filter model
    """
    def __init__(
            self,
            workspace_id: int = None,
            parent_id: int = None,
            show_archived: int = 0,
            show_deleted: int = 0,
            show_active: int = 1,
            content_type: str = None,
            offset: int = None,
            limit: int = None,
    ) -> None:
        self.parent_id = parent_id
        self.workspace_id = workspace_id
        self.show_archived = bool(show_archived)
        self.show_deleted = bool(show_deleted)
        self.show_active = bool(show_active)
        self.limit = limit
        self.offset = offset
        self.content_type = content_type


class ActiveContentFilter(object):
    def __init__(
            self,
            limit: int = None,
            before_content_id: datetime = None,
    ):
        self.limit = limit
        self.before_content_id = before_content_id


class ContentIdsQuery(object):
    def __init__(
            self,
            contents_ids: typing.List[int] = None,
    ):
        self.contents_ids = contents_ids


class RoleUpdate(object):
    """
    Update role
    """
    def __init__(
        self,
        role: str,
    ):
        self.role = role


class WorkspaceMemberInvitation(object):
    """
    Workspace Member Invitation
    """
    def __init__(
        self,
        user_id: int,
        user_email_or_public_name: str,
        role: str,
    ):
        self.role = role
        self.user_email_or_public_name = user_email_or_public_name
        self.user_id = user_id


class WorkspaceUpdate(object):
    """
    Update workspace
    """
    def __init__(
        self,
        label: str,
        description: str,
    ):
        self.label = label
        self.description = description


class ContentCreation(object):
    """
    Content creation model
    """
    def __init__(
        self,
        label: str,
        content_type: str,
        parent_id: typing.Optional[int] = None,
    ) -> None:
        self.label = label
        self.content_type = content_type
        self.parent_id = parent_id or None


class CommentCreation(object):
    """
    Comment creation model
    """
    def __init__(
        self,
        raw_content: str,
    ) -> None:
        self.raw_content = raw_content


class SetContentStatus(object):
    """
    Set content status
    """
    def __init__(
        self,
        status: str,
    ) -> None:
        self.status = status


class TextBasedContentUpdate(object):
    """
    TextBasedContent update model
    """
    def __init__(
        self,
        label: str,
        raw_content: str,
    ) -> None:
        self.label = label
        self.raw_content = raw_content


class FolderContentUpdate(object):
    """
    Folder Content update model
    """
    def __init__(
        self,
        label: str,
        raw_content: str,
        sub_content_types: typing.List[str],
    ) -> None:
        self.label = label
        self.raw_content = raw_content
        self.sub_content_types = sub_content_types


class TypeUser(Enum):
    """Params used to find user"""
    USER_ID = 'found_id'
    EMAIL = 'found_email'
    PUBLIC_NAME = 'found_public_name'


class UserInContext(object):
    """
    Interface to get User data and User data related to context.
    """

    def __init__(self, user: User, dbsession: Session, config: CFG):
        self.user = user
        self.dbsession = dbsession
        self.config = config

    # Default

    @property
    def email(self) -> str:
        return self.user.email

    @property
    def user_id(self) -> int:
        return self.user.user_id

    @property
    def public_name(self) -> str:
        return self.display_name

    @property
    def display_name(self) -> str:
        return self.user.display_name

    @property
    def created(self) -> datetime:
        return self.user.created

    @property
    def is_active(self) -> bool:
        return self.user.is_active

    @property
    def timezone(self) -> str:
        return self.user.timezone

    @property
    def lang(self) -> str:
        return self.user.lang

    @property
    def profile(self) -> Profile:
        return self.user.profile.name

    @property
    def is_deleted(self) -> bool:
        return self.user.is_deleted

    # Context related

    @property
    def calendar_url(self) -> typing.Optional[str]:
        # TODO - G-M - 20-04-2018 - [Calendar] Replace calendar code to get
        # url calendar url.
        #
        # from tracim.lib.calendar import CalendarManager
        # calendar_manager = CalendarManager(None)
        # return calendar_manager.get_workspace_calendar_url(self.workspace_id)
        return None

    @property
    def avatar_url(self) -> typing.Optional[str]:
        # TODO - G-M - 20-04-2018 - [Avatar] Add user avatar feature
        return None


class WorkspaceInContext(object):
    """
    Interface to get Workspace data and Workspace data related to context.
    """

    def __init__(self, workspace: Workspace, dbsession: Session, config: CFG):
        self.workspace = workspace
        self.dbsession = dbsession
        self.config = config

    @property
    def workspace_id(self) -> int:
        """
        numeric id of the workspace.
        """
        return self.workspace.workspace_id

    @property
    def id(self) -> int:
        """
        alias of workspace_id
        """
        return self.workspace_id

    @property
    def label(self) -> str:
        """
        get workspace label
        """
        return self.workspace.label

    @property
    def description(self) -> str:
        """
        get workspace description
        """
        return self.workspace.description

    @property
    def slug(self) -> str:
        """
        get workspace slug
        """
        return slugify(self.workspace.label)

    @property
    def is_deleted(self) -> bool:
        """
        Is the workspace deleted ?
        """
        return self.workspace.is_deleted

    @property
    def sidebar_entries(self) -> typing.List[WorkspaceMenuEntry]:
        """
        get sidebar entries, those depends on activated apps.
        """
        # TODO - G.M - 22-05-2018 - Rework on this in
        # order to not use hardcoded list
        # list should be able to change (depending on activated/disabled
        # apps)
        app_api = ApplicationApi(
            app_list
        )
        return app_api.get_default_workspace_menu_entry(self.workspace)

    @property
    def frontend_url(self):
        root_frontend_url = get_root_frontend_url(self.config)
        workspace_frontend_url = WORKSPACE_FRONTEND_URL_SCHEMA.format(
            workspace_id=self.workspace_id,
        )
        return root_frontend_url + workspace_frontend_url


class UserRoleWorkspaceInContext(object):
    """
    Interface to get UserRoleInWorkspace data and related content

    """
    def __init__(
            self,
            user_role: UserRoleInWorkspace,
            dbsession: Session,
            config: CFG,
            # Extended params
            newly_created: bool = None,
            email_sent: bool = None
    )-> None:
        self.user_role = user_role
        self.dbsession = dbsession
        self.config = config
        # Extended params
        self.newly_created = newly_created
        self.email_sent = email_sent

    @property
    def user_id(self) -> int:
        """
        User who has the role has this id
        :return: user id as integer
        """
        return self.user_role.user_id

    @property
    def workspace_id(self) -> int:
        """
        This role apply only on the workspace with this workspace_id
        :return: workspace id as integer
        """
        return self.user_role.workspace_id

    # TODO - G.M - 23-05-2018 - Check the API spec for this this !

    @property
    def role_id(self) -> int:
        """
        role as int id, each value refer to a different role.
        """
        return self.user_role.role

    @property
    def role(self) -> str:
        return self.role_slug

    @property
    def role_slug(self) -> str:
        """
        simple name of the role of the user.
        can be anything from UserRoleInWorkspace SLUG, like
        'not_applicable', 'reader',
        'contributor', 'content-manager', 'workspace-manager'
        :return: user workspace role as slug.
        """
        return WorkspaceRoles.get_role_from_level(self.user_role.role).slug

    @property
    def is_active(self) -> bool:
        return self.user.is_active

    @property
    def do_notify(self) -> bool:
        return self.user_role.do_notify

    @property
    def user(self) -> UserInContext:
        """
        User who has this role, with context data
        :return: UserInContext object
        """
        return UserInContext(
            self.user_role.user,
            self.dbsession,
            self.config
        )

    @property
    def workspace(self) -> WorkspaceInContext:
        """
        Workspace related to this role, with his context data
        :return: WorkspaceInContext object
        """
        return WorkspaceInContext(
            self.user_role.workspace,
            self.dbsession,
            self.config
        )


class ContentInContext(object):
    """
    Interface to get Content data and Content data related to context.
    """

    def __init__(self, content: Content, dbsession: Session, config: CFG, user: User=None):  # nopep8
        self.content = content
        self.dbsession = dbsession
        self.config = config
        self._user = user

    # Default
    @property
    def content_id(self) -> int:
        return self.content.content_id

    @property
    def parent_id(self) -> int:
        """
        Return parent_id of the content
        """
        return self.content.parent_id

    @property
    def workspace_id(self) -> int:
        return self.content.workspace_id

    @property
    def label(self) -> str:
        return self.content.label

    @property
    def content_type(self) -> str:
        content_type = CONTENT_TYPES.get_one_by_slug(self.content.type)
        return content_type.slug

    @property
    def sub_content_types(self) -> typing.List[str]:
        return [_type.slug for _type in self.content.get_allowed_content_types()]  # nopep8

    @property
    def status(self) -> str:
        return self.content.status

    @property
    def is_archived(self) -> bool:
        return self.content.is_archived

    @property
    def is_deleted(self) -> bool:
        return self.content.is_deleted

    @property
    def raw_content(self) -> str:
        return self.content.description

    @property
    def author(self) -> UserInContext:
        return UserInContext(
            dbsession=self.dbsession,
            config=self.config,
            user=self.content.first_revision.owner
        )

    @property
    def current_revision_id(self) -> int:
        return self.content.revision_id

    @property
    def created(self) -> datetime:
        return self.content.created

    @property
    def modified(self) -> datetime:
        return self.updated

    @property
    def updated(self) -> datetime:
        return self.content.updated

    @property
    def last_modifier(self) -> UserInContext:
        return UserInContext(
            dbsession=self.dbsession,
            config=self.config,
            user=self.content.last_revision.owner
        )

    # Context-related
    @property
    def show_in_ui(self) -> bool:
        # TODO - G.M - 31-05-2018 - Enable Show_in_ui params
        # if false, then do not show content in the treeview.
        # This may his maybe used for specific contents or for sub-contents.
        # Default is True.
        # In first version of the API, this field is always True
        return True

    @property
    def slug(self) -> str:
        return slugify(self.content.label)

    @property
    def read_by_user(self) -> bool:
        assert self._user
        return not self.content.has_new_information_for(self._user)

    @property
    def frontend_url(self) -> str:
        root_frontend_url = get_root_frontend_url(self.config)
        content_frontend_url = CONTENT_FRONTEND_URL_SCHEMA.format(
            workspace_id=self.workspace_id,
            content_type=self.content_type,
            content_id=self.content_id,
        )
        return root_frontend_url + content_frontend_url

    # file specific
    @property
    def page_nb(self) -> typing.Optional[int]:
        """
        :return: page_nb of content if available, None if unavailable
        """
        if self.content.depot_file:
            from tracim_backend.lib.core.content import ContentApi
            content_api = ContentApi(
                current_user=self._user,
                session=self.dbsession,
                config=self.config
            )
            return content_api.get_preview_page_nb(self.content.revision_id)
        else:
            return None

    @property
    def mimetype(self) -> str:
        """
        :return: mimetype of content if available, None if unavailable
        """
        return self.content.file_mimetype

    @property
    def size(self) -> typing.Optional[int]:
        """
        :return: size of content if available, None if unavailable
        """
        if self.content.depot_file:
            return self.content.depot_file.file.content_length
        else:
            return None


class RevisionInContext(object):
    """
    Interface to get Content data and Content data related to context.
    """

    def __init__(self, content_revision: ContentRevisionRO, dbsession: Session, config: CFG,  user: User=None) -> None:  # nopep8
        assert content_revision is not None
        self.revision = content_revision
        self.dbsession = dbsession
        self.config = config
        self._user = user

    # Default
    @property
    def content_id(self) -> int:
        return self.revision.content_id

    @property
    def parent_id(self) -> int:
        """
        Return parent_id of the content
        """
        return self.revision.parent_id

    @property
    def workspace_id(self) -> int:
        return self.revision.workspace_id

    @property
    def label(self) -> str:
        return self.revision.label

    @property
    def revision_type(self) -> str:
        return self.revision.revision_type

    @property
    def content_type(self) -> str:
        return CONTENT_TYPES.get_one_by_slug(self.revision.type).slug

    @property
    def sub_content_types(self) -> typing.List[str]:
        return [_type.slug for _type
                in self.revision.node.get_allowed_content_types()]

    @property
    def status(self) -> str:
        return self.revision.status

    @property
    def is_archived(self) -> bool:
        return self.revision.is_archived

    @property
    def is_deleted(self) -> bool:
        return self.revision.is_deleted

    @property
    def raw_content(self) -> str:
        return self.revision.description

    @property
    def author(self) -> UserInContext:
        return UserInContext(
            dbsession=self.dbsession,
            config=self.config,
            user=self.revision.owner
        )

    @property
    def revision_id(self) -> int:
        return self.revision.revision_id

    @property
    def created(self) -> datetime:
        return self.updated

    @property
    def modified(self) -> datetime:
        return self.updated

    @property
    def updated(self) -> datetime:
        return self.revision.updated

    @property
    def next_revision(self) -> typing.Optional[ContentRevisionRO]:
        """
        Get next revision (later revision)
        :return: next_revision
        """
        next_revision = None
        revisions = self.revision.node.revisions
        # INFO - G.M - 2018-06-177 - Get revisions more recent that
        # current one
        next_revisions = [
            revision for revision in revisions
            if revision.revision_id > self.revision.revision_id
        ]
        if next_revisions:
            # INFO - G.M - 2018-06-177 -sort revisions by date
            sorted_next_revisions = sorted(
                next_revisions,
                key=lambda revision: revision.updated
            )
            # INFO - G.M - 2018-06-177 - return only next revision
            return sorted_next_revisions[0]
        else:
            return None

    @property
    def comment_ids(self) -> typing.List[int]:
        """
        Get list of ids of all current revision related comments
        :return: list of comments ids
        """
        comments = self.revision.node.get_comments()
        # INFO - G.M - 2018-06-177 - Get comments more recent than revision.
        revision_comments = [
            comment for comment in comments
            if comment.created > self.revision.updated
        ]
        if self.next_revision:
            # INFO - G.M - 2018-06-177 - if there is a revision more recent
            # than current remove comments from theses rev (comments older
            # than next_revision.)
            revision_comments = [
                comment for comment in revision_comments
                if comment.created < self.next_revision.updated
            ]
        sorted_revision_comments = sorted(
            revision_comments,
            key=lambda revision: revision.created
        )
        comment_ids = []
        for comment in sorted_revision_comments:
            comment_ids.append(comment.content_id)
        return comment_ids

    # Context-related
    @property
    def show_in_ui(self) -> bool:
        # TODO - G.M - 31-05-2018 - Enable Show_in_ui params
        # if false, then do not show content in the treeview.
        # This may his maybe used for specific contents or for sub-contents.
        # Default is True.
        # In first version of the API, this field is always True
        return True

    @property
    def slug(self) -> str:
        return slugify(self.revision.label)

    # file specific
    @property
    def page_nb(self) -> typing.Optional[int]:
        """
        :return: page_nb of content if available, None if unavailable
        """
        if self.revision.depot_file:
            # TODO - G.M - 2018-09-05 - Fix circular import better
            from tracim_backend.lib.core.content import ContentApi
            content_api = ContentApi(
                current_user=self._user,
                session=self.dbsession,
                config=self.config
            )
            return content_api.get_preview_page_nb(self.revision.revision_id)
        else:
            return None

    @property
    def mimetype(self) -> str:
        """
        :return: mimetype of content if available, None if unavailable
        """
        return self.revision.file_mimetype

    @property
    def size(self) -> typing.Optional[int]:
        """
        :return: size of content if available, None if unavailable
        """
        if self.revision.depot_file:
            return self.revision.depot_file.file.content_length
        else:
            return None<|MERGE_RESOLUTION|>--- conflicted
+++ resolved
@@ -222,14 +222,10 @@
     """
     def __init__(
             self,
-<<<<<<< HEAD
+            force_download: int = 0,
             page: int = 1
-=======
-            force_download: int = 0,
-            page: int = 0
->>>>>>> 69f50012
     ):
-        self.force_download=force_download
+        self.force_download = force_download
         self.page = page
 
 
