--- conflicted
+++ resolved
@@ -112,10 +112,7 @@
     children = relationship(
         "Workspace",
         backref=backref("parent", remote_side=[workspace_id], order_by="Workspace.workspace_id",),
-<<<<<<< HEAD
-=======
         order_by="Workspace.workspace_id",
->>>>>>> 764221c3
     )
 
     @property
@@ -160,7 +157,6 @@
             return self.recursive_children
         else:
             return self.children
-<<<<<<< HEAD
 
     @property
     def filemanager_filename(self):
@@ -173,8 +169,6 @@
         # in context file-like like webdav
         virtual_extension = ".space"
         return "{}{}".format(self.label, virtual_extension)
-=======
->>>>>>> 764221c3
 
     @hybrid_property
     def contents(self) -> List["Content"]:
