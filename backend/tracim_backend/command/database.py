# -*- coding: utf-8 -*-
import argparse
import re
import traceback
import typing

<<<<<<< HEAD
from depot.io.utils import FileIntent
=======
from alembic import command as alembic_command
from alembic.config import Config
>>>>>>> c3f19133
from depot.manager import DepotManager
from pyramid.paster import get_appsettings
from sqlalchemy import text
from sqlalchemy.engine import reflection
from sqlalchemy.exc import IntegrityError
from sqlalchemy.orm import Session
import transaction

from tracim_backend.command import AppContextCommand
from tracim_backend.config import CFG
from tracim_backend.exceptions import DatabaseInitializationFailed
from tracim_backend.exceptions import ForceArgumentNeeded
from tracim_backend.fixtures import FixturesLoader
from tracim_backend.fixtures.content import Content as ContentFixture
from tracim_backend.fixtures.users import Base as BaseFixture
from tracim_backend.lib.utils.logger import logger
from tracim_backend.models.auth import User
from tracim_backend.models.data import ContentRevisionRO
from tracim_backend.models.meta import DeclarativeBase
from tracim_backend.models.setup_models import get_engine
from tracim_backend.models.setup_models import get_session_factory
from tracim_backend.models.setup_models import get_tm_session


class InitializeDBCommand(AppContextCommand):
    auto_setup_context = False

    def get_description(self) -> str:
        return "Initialize database"

    def get_parser(self, prog_name: str) -> argparse.ArgumentParser:
        parser = super().get_parser(prog_name)
        parser.add_argument(
            "--test-data",
            help="Add some default data to database to make test",
            dest="test_data",
            required=False,
            action="store_true",
            default=False,
        )
        return parser

    def take_action(self, parsed_args: argparse.Namespace) -> None:
        super(InitializeDBCommand, self).take_action(parsed_args)
        config_uri = parsed_args.config_file
        settings = get_appsettings(config_uri)
        # INFO - G.M - 2018-06-178 - We need to add info from [DEFAULT]
        # section of config file in order to have both global and
        # web app specific param.
        settings.update(settings.global_conf)
        app_config = CFG(settings)
        self._create_schema(app_config)
        self._populate_database(app_config, add_test_data=parsed_args.test_data)
        alembic_config = Config(parsed_args.config_file)
        alembic_command.stamp(config=alembic_config, revision="head")
        print("-------------------")
        print("Current database version:")
        alembic_command.show(config=alembic_config, rev="head")

    @classmethod
    def _create_schema(cls, app_config: CFG) -> None:
        print("- Create Schemas of databases -")
        engine = get_engine(app_config)
        DeclarativeBase.metadata.create_all(engine)

    @classmethod
    def _populate_database(cls, app_config: CFG, add_test_data: bool) -> None:
        engine = get_engine(app_config)
        session_factory = get_session_factory(engine)
        print("- Populate database with default data -")
        with transaction.manager:
            dbsession = get_tm_session(session_factory, transaction.manager)
            try:
                fixtures = [BaseFixture]
                fixtures_loader = FixturesLoader(dbsession, app_config)
                fixtures_loader.loads(fixtures)
                transaction.commit()
                if add_test_data:
                    app_config.configure_filedepot()
                    fixtures = [ContentFixture]
                    fixtures_loader.loads(fixtures)
                transaction.commit()
                print("Database initialized.")
            except IntegrityError as exc:
                transaction.abort()
                print("Database initialization failed")
                raise DatabaseInitializationFailed(
                    "Warning, there was a problem when adding default data"
                    ", it may have already been added."
                ) from exc


class DeleteDBCommand(AppContextCommand):
    auto_setup_context = False

    def get_description(self) -> str:
        return "Delete database"

    def get_parser(self, prog_name: str) -> argparse.ArgumentParser:
        parser = super().get_parser(prog_name)
        parser.add_argument(
            "--force",
            help="force delete of database",
            dest="force",
            required=False,
            action="store_true",
            default=False,
        )
        return parser

    def take_action(self, parsed_args: argparse.Namespace) -> None:
        super(DeleteDBCommand, self).take_action(parsed_args)
        config_uri = parsed_args.config_file
        # setup_logging(config_uri)
        settings = get_appsettings(config_uri)
        settings.update(settings.global_conf)
        app_config = CFG(settings)
        app_config.configure_filedepot()
        engine = get_engine(app_config)

        if parsed_args.force:
            print("Database deletion begin.")
            DeclarativeBase.metadata.drop_all(engine)
            sql = text("DROP TABLE IF EXISTS migrate_version;")
            engine.execute(sql)
            print("Database deletion done.")
            try:
                print("Cleaning depot begin.")
                depot = DepotManager.get(app_config.UPLOADED_FILES__STORAGE__STORAGE_NAME)
                depot_files = depot.list()
                for file_ in depot_files:
                    try:
                        depot.delete(file_)
                    # TODO - G.M - 2019-05-09 - better handling of specific exception here
                    except Exception as exc:
                        traceback.print_exc()
                        print("Something goes wrong during deletion of {}".format(file_))
                        raise exc
                print("Cleaning depot done.")
            except FileNotFoundError:
                print("Warning! Can delete depots file, is depot path correctly" " configured?")
        else:
            force_arg_required = (
                "Warning! You should use --force if you really want to delete database."
            )
            print(force_arg_required)
            print("Database not deleted")
            raise ForceArgumentNeeded(force_arg_required)


class MigrateMysqlCharsetCommand(AppContextCommand):
    auto_setup_context = False
    DEFAULT_COLLATION = "utf8mb4_unicode_520_ci"
    DEFAULT_CHARSET = "utf8mb4"

    def get_description(self) -> str:
        return "change Mysql/Mariadb charset/collation"

    def get_parser(self, prog_name: str) -> argparse.ArgumentParser:
        parser = super().get_parser(prog_name)
        parser.add_argument(
            "--collation",
            help="set database collation",
            dest="collation",
            required=False,
            default=None,
        )
        parser.add_argument(
            "--charset", help="set database charset", dest="charset", required=False, default=None,
        )
        return parser

    def take_action(self, parsed_args: argparse.Namespace) -> None:
        super(MigrateMysqlCharsetCommand, self).take_action(parsed_args)
        config_uri = parsed_args.config_file
        settings = get_appsettings(config_uri)
        settings.update(settings.global_conf)
        app_config = CFG(settings)
        app_config.configure_filedepot()
        engine = get_engine(app_config)
        inspector = reflection.Inspector.from_engine(engine)
        database_name = engine.url.database
        collation = parsed_args.collation or self.DEFAULT_COLLATION
        charset = parsed_args.charset or self.DEFAULT_CHARSET
        if not engine.dialect.name.startswith("mysql"):
            raise ValueError("This command is only supported on Mysql/Mariadb databases")
        logger.info(self, "Database not deleted")
        set_database = "ALTER DATABASE {database} CHARACTER SET {charset} COLLATE {collation};".format(
            database=database_name, charset=charset, collation=collation
        )
        logger.debug(self, set_database)
        engine.execute(set_database)
        for table in inspector.get_table_names():
            set_table = "ALTER TABLE {table} CONVERT TO CHARACTER SET {charset} COLLATE {collation};".format(
                table=table, charset=charset, collation=collation
            )
            logger.debug(self, set_table)
            engine.execute(set_table)
        print('Database set to "{}" character set with "{}" collation '.format(charset, collation))


class UpdateNamingConventionsV1ToV2Command(AppContextCommand):
    auto_setup_context = False

    def get_description(self) -> str:
        return "Update database naming conventions from V1 database to V2"

    def take_action(self, parsed_args: argparse.Namespace) -> None:
        super(UpdateNamingConventionsV1ToV2Command, self).take_action(parsed_args)
        config_uri = parsed_args.config_file
        settings = get_appsettings(config_uri)
        settings.update(settings.global_conf)
        app_config = CFG(settings)
        app_config.configure_filedepot()
        engine = get_engine(app_config)
        inspector = reflection.Inspector.from_engine(engine)
        v1_unique_convention = re.compile(r"uk__(\w+)__(\w+)")
        v1_foreign_key_convention = re.compile(r"fk__(\w+)__(\w+)__(\w+)")
        v1_primary_key_convention = re.compile(r"pk__(\w+)")

        if not engine.dialect.name.startswith("postgresql"):
            raise ValueError("This command is only supported on PostgreSQL databases")

        with engine.begin():
            for table_name in inspector.get_table_names():
                if table_name == "migrate_version":
                    continue

                for unique_constraint in inspector.get_unique_constraints(table_name):
                    match = v1_unique_convention.search(unique_constraint["name"])
                    if match:
                        new_name = "uq__{}__{}".format(match.group(1), match.group(2))
                        engine.execute(
                            "ALTER TABLE {} RENAME CONSTRAINT {} TO {}".format(
                                table_name, unique_constraint["name"], new_name
                            )
                        )

                for foreign_key in inspector.get_foreign_keys(table_name):
                    match = v1_foreign_key_convention.search(foreign_key["name"])
                    # special cases for content_revisions and revision_read_status
                    if foreign_key["name"] == "fk__content_revisions__owner_id":
                        new_name = "fk_content_revisions_owner_id_users"
                        engine.execute(
                            "ALTER TABLE {} RENAME CONSTRAINT {} TO {}".format(
                                table_name, foreign_key["name"], new_name
                            )
                        )
                    elif foreign_key["name"] == "revision_read_status_revision_id_fkey":
                        new_name = "fk_revision_read_status_revision_id_content_revisions"
                        engine.execute(
                            "ALTER TABLE {} RENAME CONSTRAINT {} TO {}".format(
                                table_name, foreign_key["name"], new_name
                            )
                        )
                    elif foreign_key["name"] == "revision_read_status_user_id_fkey":
                        new_name = "fk_revision_read_status_user_id_users"
                        engine.execute(
                            "ALTER TABLE {} RENAME CONSTRAINT {} TO {}".format(
                                table_name, foreign_key["name"], new_name
                            )
                        )
                    elif match:
                        new_name = "fk_{}_{}_{}".format(
                            match.group(1), match.group(2), match.group(3)
                        )
                        engine.execute(
                            "ALTER TABLE {} RENAME CONSTRAINT {} TO {}".format(
                                table_name, foreign_key["name"], new_name
                            )
                        )

                primary_key = inspector.get_pk_constraint(table_name)
                if primary_key:
                    match = v1_primary_key_convention.search(primary_key["name"])
                    if primary_key["name"] == "pk__users__user_id":
                        engine.execute(
                            "ALTER INDEX {} RENAME TO pk_users".format(primary_key["name"])
                        )
                    elif primary_key["name"] == "pk__content_revisions__revision_id":
                        engine.execute(
                            "ALTER INDEX {} RENAME TO pk_content_revisions".format(
                                primary_key["name"]
                            )
                        )
                    elif primary_key["name"] == "pk__user_workspace__user_id__workspace_id":
                        engine.execute(
                            "ALTER INDEX {} RENAME TO pk_user_workspace".format(primary_key["name"])
                        )
                    elif primary_key["name"] == "pk__workspace__workspace_id":
                        engine.execute(
                            "ALTER INDEX {} RENAME TO pk_workspaces".format(primary_key["name"])
                        )
                    elif primary_key["name"] == "revision_read_status_pkey":
                        engine.execute(
                            "ALTER INDEX {} RENAME TO pk_revision_read_status".format(
                                primary_key["name"]
                            )
                        )
                    elif match:
                        new_name = "pk_{}".format(match.group(1))
                        engine.execute(
                            "ALTER INDEX {} RENAME TO {}".format(primary_key["name"], new_name)
                        )


class MigrateStorageCommand(AppContextCommand):
    auto_setup_context = False

    def get_description(self) -> str:
        return "migrate database storage"

    def get_parser(self, prog_name: str) -> argparse.ArgumentParser:
        parser = super().get_parser(prog_name)
        parser.add_argument(
            "-o",
            "--old-config",
            help="old configuration file to use",
            dest="old_config_file",
            required=True,
        )
        return parser

    def _reupload_depot_file(self, db_object, field_names: typing.List[str], dbsession: Session):
        for field_name in field_names:
            field_value = getattr(db_object, field_name)
            if field_value:
                setattr(
                    db_object,
                    field_name,
                    FileIntent(field_value.file, field_value.filename, field_value.content_type),
                )
                dbsession.add(db_object)
                dbsession.flush()

    def take_action(self, parsed_args: argparse.Namespace) -> None:
        super(MigrateStorageCommand, self).take_action(parsed_args)

        config_uri = parsed_args.config_file
        settings = get_appsettings(config_uri)
        settings.update(settings.global_conf)
        new_cfg = CFG(settings)
        new_cfg.configure_filedepot()

        old_config_uri = parsed_args.old_config_file
        old_settings = get_appsettings(old_config_uri)
        old_settings.update(old_settings.global_conf)
        old_cfg = CFG(old_settings)
        old_cfg.configure_filedepot()

        original_storage_name = old_cfg.UPLOADED_FILES__STORAGE__STORAGE_NAME
        original_storage_type = old_cfg.UPLOADED_FILES__STORAGE__STORAGE_TYPE
        new_storage_name = new_cfg.UPLOADED_FILES__STORAGE__STORAGE_NAME
        new_storage_type = new_cfg.UPLOADED_FILES__STORAGE__STORAGE_TYPE
        print(
            "Migration of storage from {}({}) to {}({}) started".format(
                original_storage_name, original_storage_type, new_storage_name, new_storage_type
            )
        )

        if new_storage_name == original_storage_name:
            raise Exception(
                "You need to use a different storage name between old and new storage type"
            )
        if new_cfg.SQLALCHEMY__URL != old_cfg.SQLALCHEMY__URL:
            raise Exception("This feature cannot be used between different databases")

        DepotManager.set_default(new_cfg.UPLOADED_FILES__STORAGE__STORAGE_NAME)
        engine = get_engine(new_cfg)
        session_factory = get_session_factory(engine)
        with transaction.manager:
            dbsession = get_tm_session(session_factory, transaction.manager)
            revisions = dbsession.query(ContentRevisionRO).all()
            for revision in revisions:
                self._reupload_depot_file(revision, field_names=["depot_file"], dbsession=dbsession)
            users = dbsession.query(User).all()
            for user in users:
                self._reupload_depot_file(
                    user,
                    field_names=["avatar", "cropped_avatar", "cover", "cropped_cover"],
                    dbsession=dbsession,
                )
            transaction.commit()
        print(
            "Migration of storage finished from {}({}) to {}({})".format(
                original_storage_name, original_storage_type, new_storage_name, new_storage_type
            )
        )<|MERGE_RESOLUTION|>--- conflicted
+++ resolved
@@ -4,12 +4,9 @@
 import traceback
 import typing
 
-<<<<<<< HEAD
-from depot.io.utils import FileIntent
-=======
 from alembic import command as alembic_command
 from alembic.config import Config
->>>>>>> c3f19133
+from depot.io.utils import FileIntent
 from depot.manager import DepotManager
 from pyramid.paster import get_appsettings
 from sqlalchemy import text
