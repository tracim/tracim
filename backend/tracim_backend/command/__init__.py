--- conflicted
+++ resolved
@@ -1,14 +1,11 @@
 # -*- coding: utf-8 -*-
-<<<<<<< HEAD
+import logging
+import sys
 import argparse
+
 import sys
 import typing
 from copy import deepcopy
-=======
-import logging
-import sys
-import argparse
->>>>>>> d029225a
 
 import transaction
 from cliff.app import App
@@ -17,14 +14,10 @@
 from pyramid.paster import get_appsettings
 from sqlalchemy.orm import Session
 
-<<<<<<< HEAD
 from tracim_backend import CFG
 from tracim_backend.exceptions import InvalidSettingFile
-=======
-from pyramid.paster import bootstrap
 from pyramid.paster import setup_logging
 from tracim_backend.lib.utils.logger import logger
->>>>>>> d029225a
 from tracim_backend.lib.utils.utils import DEFAULT_TRACIM_CONFIG_FILE
 from tracim_backend.models.setup_models import get_engine
 from tracim_backend.models.setup_models import get_session_factory
@@ -68,25 +61,41 @@
     default_settings = {}
 
     def take_action(self, parsed_args: argparse.Namespace) -> None:
-<<<<<<< HEAD
-        super(AppContextCommand, self).take_action(parsed_args)
-        if self.auto_setup_context:
-            config_uri = parsed_args.config_file
-            settings = self.setup_settings(config_uri)
-            engine = get_engine(settings)
-            app_config = CFG(settings)
-            app_config.configure_filedepot()
-            session_factory = get_session_factory(engine)
-            session = get_tm_session(session_factory, transaction.manager)
-            try:
-                self.take_app_action(parsed_args, app_config, session)
-            except Exception as exc:
-                session.rollback()
-                transaction.abort()
-                raise exc
-            finally:
-                transaction.commit()
-                session.close_all()
+        try:
+            super(AppContextCommand, self).take_action(parsed_args)
+            self._setup_logging(parsed_args)
+            if self.auto_setup_context:
+                config_uri = parsed_args.config_file
+                settings = self.setup_settings(config_uri)
+                engine = get_engine(settings)
+                app_config = CFG(settings)
+                app_config.configure_filedepot()
+                session_factory = get_session_factory(engine)
+                session = get_tm_session(session_factory, transaction.manager)
+                try:
+                    self.take_app_action(parsed_args, app_config, session)
+                except Exception as exc:
+                    session.rollback()
+                    transaction.abort()
+                    raise exc
+                finally:
+                    transaction.commit()
+                    session.close_all()
+        except Exception as exc:
+            logger.exception(self, exc)
+            print('Something goes wrong during command')
+            raise exc
+
+    def _setup_logging(self, parsed_args):
+        if parsed_args.debug:
+            # INFO - G.M - 2019-03-13 - setup logging for config file
+            setup_logging(parsed_args.config_file)
+        else:
+            # INFO - G.M - 2019-03-13 - disable all logging
+            logging.config.dictConfig({
+                'version': 1,
+                'disable_existing_loggers': True,
+            })
 
     def setup_settings(self, config_uri) -> typing.Dict[str, str]:
         settings = self.default_settings
@@ -108,30 +117,6 @@
             session: Session,
     ):
         pass
-=======
-        try:
-            super(AppContextCommand, self).take_action(parsed_args)
-            self._setup_logging(parsed_args)
-            if self.auto_setup_context:
-                with bootstrap(parsed_args.config_file) as app_context:
-                    with app_context['request'].tm:
-                        self.take_app_action(parsed_args, app_context)
-        except Exception as exc:
-            logger.exception(self, exc)
-            print('Something goes wrong during command')
-            raise exc
-
-    def _setup_logging(self, parsed_args):
-        if parsed_args.debug:
-            # INFO - G.M - 2019-03-13 - setup logging for config file
-            setup_logging(parsed_args.config_file)
-        else:
-            # INFO - G.M - 2019-03-13 - disable all logging
-            logging.config.dictConfig({
-                'version': 1,
-                'disable_existing_loggers': True,
-            })
->>>>>>> d029225a
 
     def get_parser(self, prog_name: str) -> argparse.ArgumentParser:
         parser = super(AppContextCommand, self).get_parser(prog_name)
@@ -156,10 +141,7 @@
         )
         return parser
 
-<<<<<<< HEAD
-=======
 
->>>>>>> d029225a
 class Extender(argparse.Action):
     """
     Copied class from http://stackoverflow.com/a/12461237/801924
