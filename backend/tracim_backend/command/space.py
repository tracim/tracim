--- conflicted
+++ resolved
@@ -11,32 +11,19 @@
     def get_parser(self, prog_name: str) -> argparse.ArgumentParser:
         parser = super().get_parser(prog_name)
         parser.add_argument(
-<<<<<<< HEAD
             "-s",
             "--space-id",
-            help="the space id to move",
+            help="Id of the space id to move",
             dest="space_id",
-=======
-            "-w",
-            "--workspace_id",
-            help="Id of the workspace to move",
-            dest="workspace_id",
->>>>>>> 752b77eb
             required=True,
             type=int,
         )
         parser.add_argument(
             "-p",
             "--new-parent",
-<<<<<<< HEAD
-            help="the new parent of space id to move",
+            help="Id of the new parent of workspace id to move",
             dest="parent_space_id",
-            required=True,
-=======
-            help="Id of the new parent workspace",
-            dest="parent_workspace_id",
             required=False,
->>>>>>> 752b77eb
             default=None,
             type=int,
         )
