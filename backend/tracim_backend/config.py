# -*- coding: utf-8 -*-
import json
from urllib.parse import urlparse

import os
from paste.deploy.converters import asbool
from tracim_backend.app_models.validator import update_validators
from tracim_backend.extensions import app_list
from tracim_backend.lib.utils.logger import logger
from depot.manager import DepotManager
from tracim_backend.app_models.applications import Application
from tracim_backend.app_models.contents import CONTENT_TYPES
from tracim_backend.app_models.contents import CONTENT_STATUS
from tracim_backend.models.data import ActionDescription


class CFG(object):
    """Object used for easy access to config file parameters."""

    def __setattr__(self, key, value):
        """
        Log-ready setter.

        Logs all configuration parameters except password.
        :param key:
        :param value:
        :return:
        """
        if 'PASSWORD' not in key and \
                ('URL' not in key or type(value) == str) and \
                'CONTENT' not in key:
            # We do not show PASSWORD for security reason
            # we do not show URL because At the time of configuration setup,
            # it can't be evaluated
            # We do not show CONTENT in order not to pollute log files
            logger.info(self, 'CONFIG: [ {} | {} ]'.format(key, value))
        else:
            logger.info(self, 'CONFIG: [ {} | <value not shown> ]'.format(key))

        self.__dict__[key] = value

    def __init__(self, settings):
        """Parse configuration file."""

        ###
        # General
        ###
        backend_folder = os.path.dirname(os.path.dirname(os.path.abspath(__file__)))  # nopep8
        tracim_v2_folder = os.path.dirname(backend_folder)
        default_color_config_file_path = os.path.join(tracim_v2_folder, 'color.json')  # nopep8
        self.COLOR_CONFIG_FILE_PATH = settings.get(
            'color.config_file_path', default_color_config_file_path
        )
        if not os.path.exists(self.COLOR_CONFIG_FILE_PATH):
            raise Exception(
                'ERROR: {} file does not exist. '
                'please create it or set color.config_file_path'
                'with a correct value'.format(self.COLOR_CONFIG_FILE_PATH)
            )

        try:
            with open(self.COLOR_CONFIG_FILE_PATH) as json_file:
                self.APPS_COLORS = json.load(json_file)
        except Exception as e:
            raise Exception(
                'Error: {} file could not be load as json'.format(self.COLOR_CONFIG_FILE_PATH) # nopep8
            ) from e

        try:
            self.APPS_COLORS['primary']
        except KeyError as e:
            raise Exception(
                'Error: primary color is required in {} file'.format(
                    self.COLOR_CONFIG_FILE_PATH)  # nopep8
            ) from e

        self._set_default_app()
        mandatory_msg = \
            'ERROR: {} configuration is mandatory. Set it before continuing.'
        self.DEPOT_STORAGE_DIR = settings.get(
            'depot_storage_dir',
        )
        if not self.DEPOT_STORAGE_DIR:
            raise Exception(
                mandatory_msg.format('depot_storage_dir')
            )
        self.DEPOT_STORAGE_NAME = settings.get(
            'depot_storage_name',
        )
        if not self.DEPOT_STORAGE_NAME:
            raise Exception(
                mandatory_msg.format('depot_storage_name')
            )
        self.PREVIEW_CACHE_DIR = settings.get(
            'preview_cache_dir',
        )
        if not self.PREVIEW_CACHE_DIR:
            raise Exception(
                'ERROR: preview_cache_dir configuration is mandatory. '
                'Set it before continuing.'
            )

        self.DATA_UPDATE_ALLOWED_DURATION = int(settings.get(
            'content.update.allowed.duration',
            0,
        ))

        self.API_KEY = settings.get(
            'api.key',
            ''
        )
        self.SESSION_REISSUE_TIME = int(settings.get(
            'session.reissue_time',
            120
        ))

        self.WEBSITE_TITLE = settings.get(
            'website.title',
            'TRACIM',
        )

        # base url of the frontend
        self.WEBSITE_BASE_URL = settings.get(
            'website.base_url',
            '',
        )
        if not self.WEBSITE_BASE_URL:
            raise Exception(
                'website.base_url is needed in order to have correct path in'
                'few place like in email.'
                'You should set it with frontend root url.'
            )

        self.API_BASE_URL = settings.get(
            'api.base_url',
            self.WEBSITE_BASE_URL,
        )
        allowed_origin = []
        allowed_origin_string = settings.get(
            'cors.access-control-allowed-origin',
            ''
        )
        if allowed_origin_string:
            allowed_origin.extend(allowed_origin_string.split(','))  # nopep8
        if not allowed_origin:
            allowed_origin.append(self.WEBSITE_BASE_URL)
            if self.API_BASE_URL != self.WEBSITE_BASE_URL:
                allowed_origin.append(self.API_BASE_URL)
        self.CORS_ALLOWED_ORIGIN = allowed_origin

        # TODO - G.M - 26-03-2018 - [Cleanup] These params seems deprecated for tracimv2,  # nopep8
        # Verify this
        #
        # self.WEBSITE_HOME_TITLE_COLOR = settings.get(
        #     'website.title.color',
        #     '#555',
        # )
        # self.WEBSITE_HOME_IMAGE_PATH = settings.get(
        #     '/assets/img/home_illustration.jpg',
        # )
        # self.WEBSITE_HOME_BACKGROUND_IMAGE_PATH = settings.get(
        #     '/assets/img/bg.jpg',
        # )
        #
        self.WEBSITE_SERVER_NAME = settings.get(
            'website.server_name',
            None,
        )

        if not self.WEBSITE_SERVER_NAME:
            self.WEBSITE_SERVER_NAME = urlparse(self.WEBSITE_BASE_URL).hostname
            logger.warning(
                self,
                'NOTE: Generated website.server_name parameter from '
                'website.base_url parameter -> {0}'
                .format(self.WEBSITE_SERVER_NAME)
            )

        self.WEBSITE_HOME_TAG_LINE = settings.get(
            'website.home.tag_line',
            '',
        )
        self.WEBSITE_SUBTITLE = settings.get(
            'website.home.subtitle',
            '',
        )
        self.WEBSITE_HOME_BELOW_LOGIN_FORM = settings.get(
            'website.home.below_login_form',
            '',
        )

        self.WEBSITE_TREEVIEW_CONTENT = settings.get(
            'website.treeview.content',
        )

        self.USER_AUTH_TOKEN_VALIDITY = int(settings.get(
            'user.auth_token.validity',
            '604800',
        ))
        self.USER_RESET_PASSWORD_TOKEN_VALIDITY = int(settings.get(
            'user.reset_password.validity',
            '600'
        ))

        self.DEBUG = asbool(settings.get('debug', False))
        # TODO - G.M - 27-03-2018 - [Email] Restore email config
        ###
        # EMAIL related stuff (notification, reply)
        ##

        self.EMAIL_NOTIFICATION_NOTIFIED_EVENTS = [
            ActionDescription.COMMENT,
            ActionDescription.CREATION,
            ActionDescription.EDITION,
            ActionDescription.REVISION,
            ActionDescription.STATUS_UPDATE
        ]

        self.EMAIL_NOTIFICATION_NOTIFIED_CONTENTS = [
            CONTENT_TYPES.Page.slug,
            CONTENT_TYPES.Thread.slug,
            CONTENT_TYPES.File.slug,
            CONTENT_TYPES.Comment.slug,
            # CONTENT_TYPES.Folder.slug -- Folder is skipped
        ]
        if settings.get('email.notification.from'):
            raise Exception(
                'email.notification.from configuration is deprecated. '
                'Use instead email.notification.from.email and '
                'email.notification.from.default_label.'
            )
        self.EMAIL_NOTIFICATION_FROM_EMAIL = settings.get(
            'email.notification.from.email',
            'noreply+{user_id}@trac.im'
        )
        self.EMAIL_NOTIFICATION_FROM_DEFAULT_LABEL = settings.get(
            'email.notification.from.default_label',
            'Tracim Notifications'
        )
        self.EMAIL_NOTIFICATION_REPLY_TO_EMAIL = settings.get(
            'email.notification.reply_to.email',
        )
        self.EMAIL_NOTIFICATION_REFERENCES_EMAIL = settings.get(
            'email.notification.references.email'
        )
        # Content update notification
        self.EMAIL_NOTIFICATION_CONTENT_UPDATE_TEMPLATE_HTML = settings.get(
            'email.notification.content_update.template.html',
        )
        self.EMAIL_NOTIFICATION_CONTENT_UPDATE_TEMPLATE_TEXT = settings.get(
            'email.notification.content_update.template.text',
        )
        self.EMAIL_NOTIFICATION_CONTENT_UPDATE_SUBJECT = settings.get(
            'email.notification.content_update.subject',
        )
        # Created account notification
        self.EMAIL_NOTIFICATION_CREATED_ACCOUNT_TEMPLATE_HTML = settings.get(
            'email.notification.created_account.template.html',
            './tracim_backend/templates/mail/created_account_body_html.mak',
        )
        self.EMAIL_NOTIFICATION_CREATED_ACCOUNT_TEMPLATE_TEXT = settings.get(
            'email.notification.created_account.template.text',
            './tracim_backend/templates/mail/created_account_body_text.mak',
        )
        self.EMAIL_NOTIFICATION_CREATED_ACCOUNT_SUBJECT = settings.get(
            'email.notification.created_account.subject',
            '[{website_title}] Created account',
        )

        # Reset password notification
        self.EMAIL_NOTIFICATION_RESET_PASSWORD_TEMPLATE_HTML = settings.get(
            'email.notification.reset_password_request.template.html',
            './tracim_backend/templates/mail/reset_password_body_html.mak',
        )
        self.EMAIL_NOTIFICATION_RESET_PASSWORD_TEMPLATE_TEXT = settings.get(
            'email.notification.reset_password_request.template.text',
            './tracim_backend/templates/mail/reset_password_body_text.mak',
        )
        self.EMAIL_NOTIFICATION_RESET_PASSWORD_SUBJECT = settings.get(
            'email.notification.reset_password_request.subject',
            '[{website_title}] Reset Password Request'
        )

        self.EMAIL_NOTIFICATION_PROCESSING_MODE = settings.get(
            'email.notification.processing_mode',
        )

        self.EMAIL_NOTIFICATION_ACTIVATED = asbool(settings.get(
            'email.notification.activated',
        ))
        self.EMAIL_NOTIFICATION_SMTP_SERVER = settings.get(
            'email.notification.smtp.server',
        )
        self.EMAIL_NOTIFICATION_SMTP_PORT = settings.get(
            'email.notification.smtp.port',
        )
        self.EMAIL_NOTIFICATION_SMTP_USER = settings.get(
            'email.notification.smtp.user',
        )
        self.EMAIL_NOTIFICATION_SMTP_PASSWORD = settings.get(
            'email.notification.smtp.password',
        )
        self.EMAIL_NOTIFICATION_LOG_FILE_PATH = settings.get(
            'email.notification.log_file_path',
            None,
        )

        # self.EMAIL_REPLY_ACTIVATED = asbool(settings.get(
        #     'email.reply.activated',
        #     False,
        # ))
        #
        # self.EMAIL_REPLY_IMAP_SERVER = settings.get(
        #     'email.reply.imap.server',
        # )
        # self.EMAIL_REPLY_IMAP_PORT = settings.get(
        #     'email.reply.imap.port',
        # )
        # self.EMAIL_REPLY_IMAP_USER = settings.get(
        #     'email.reply.imap.user',
        # )
        # self.EMAIL_REPLY_IMAP_PASSWORD = settings.get(
        #     'email.reply.imap.password',
        # )
        # self.EMAIL_REPLY_IMAP_FOLDER = settings.get(
        #     'email.reply.imap.folder',
        # )
        # self.EMAIL_REPLY_CHECK_HEARTBEAT = int(settings.get(
        #     'email.reply.check.heartbeat',
        #     60,
        # ))
        # self.EMAIL_REPLY_TOKEN = settings.get(
        #     'email.reply.token',
        # )
        # self.EMAIL_REPLY_IMAP_USE_SSL = asbool(settings.get(
        #     'email.reply.imap.use_ssl',
        # ))
        # self.EMAIL_REPLY_IMAP_USE_IDLE = asbool(settings.get(
        #     'email.reply.imap.use_idle',
        #     True,
        # ))
        # self.EMAIL_REPLY_CONNECTION_MAX_LIFETIME = int(settings.get(
        #     'email.reply.connection.max_lifetime',
        #     600,  # 10 minutes
        # ))
        # self.EMAIL_REPLY_USE_HTML_PARSING = asbool(settings.get(
        #     'email.reply.use_html_parsing',
        #     True,
        # ))
        # self.EMAIL_REPLY_USE_TXT_PARSING = asbool(settings.get(
        #     'email.reply.use_txt_parsing',
        #     True,
        # ))
        # self.EMAIL_REPLY_LOCKFILE_PATH = settings.get(
        #     'email.reply.lockfile_path',
        #     ''
        # )
        # if not self.EMAIL_REPLY_LOCKFILE_PATH and self.EMAIL_REPLY_ACTIVATED:
        #     raise Exception(
        #         mandatory_msg.format('email.reply.lockfile_path')
        #     )
        #
        self.EMAIL_PROCESSING_MODE = settings.get(
            'email.processing_mode',
            'sync',
        ).upper()

        if self.EMAIL_PROCESSING_MODE not in (
                self.CST.ASYNC,
                self.CST.SYNC,
        ):
            raise Exception(
                'email.processing_mode '
                'can ''be "{}" or "{}", not "{}"'.format(
                    self.CST.ASYNC,
                    self.CST.SYNC,
                    self.EMAIL_PROCESSING_MODE,
                )
            )

        self.EMAIL_SENDER_REDIS_HOST = settings.get(
            'email.async.redis.host',
            'localhost',
        )
        self.EMAIL_SENDER_REDIS_PORT = int(settings.get(
            'email.async.redis.port',
            6379,
        ))
        self.EMAIL_SENDER_REDIS_DB = int(settings.get(
            'email.async.redis.db',
            0,
        ))

        ###
        # WSGIDAV (Webdav server)
        ###

        # TODO - G.M - 27-03-2018 - [WebDav] Restore wsgidav config
        #self.WSGIDAV_CONFIG_PATH = settings.get(
        #    'wsgidav.config_path',
        #    'wsgidav.conf',
        #)
        # TODO: Convert to importlib
        # http://stackoverflow.com/questions/41063938/use-importlib-instead-imp-for-non-py-file
        #self.wsgidav_config = imp.load_source(
        #    'wsgidav_config',
        #    self.WSGIDAV_CONFIG_PATH,
        #)
        # self.WSGIDAV_PORT = self.wsgidav_config.port
        # self.WSGIDAV_CLIENT_BASE_URL = settings.get(
        #     'wsgidav.client.base_url',
        #     None,
        # )
        #
        # if not self.WSGIDAV_CLIENT_BASE_URL:
        #     self.WSGIDAV_CLIENT_BASE_URL = \
        #         '{0}:{1}'.format(
        #             self.WEBSITE_SERVER_NAME,
        #             self.WSGIDAV_PORT,
        #         )
        #     logger.warning(self,
        #         'NOTE: Generated wsgidav.client.base_url parameter with '
        #         'followings parameters: website.server_name and '
        #         'wsgidav.conf port'.format(
        #             self.WSGIDAV_CLIENT_BASE_URL,
        #         )
        #     )
        #
        # if not self.WSGIDAV_CLIENT_BASE_URL.endswith('/'):
        #     self.WSGIDAV_CLIENT_BASE_URL += '/'

        # TODO - G.M - 27-03-2018 - [Caldav] Restore radicale config
        ###
        # RADICALE (Caldav server)
        ###
        # self.RADICALE_SERVER_HOST = settings.get(
        #     'radicale.server.host',
        #     '127.0.0.1',
        # )
        # self.RADICALE_SERVER_PORT = int(settings.get(
        #     'radicale.server.port',
        #     5232,
        # ))
        # # Note: Other parameters needed to work in SSL (cert file, etc)
        # self.RADICALE_SERVER_SSL = asbool(settings.get(
        #     'radicale.server.ssl',
        #     False,
        # ))
        # self.RADICALE_SERVER_FILE_SYSTEM_FOLDER = settings.get(
        #     'radicale.server.filesystem.folder',
        # )
        # if not self.RADICALE_SERVER_FILE_SYSTEM_FOLDER:
        #     raise Exception(
        #         mandatory_msg.format('radicale.server.filesystem.folder')
        #     )
        # self.RADICALE_SERVER_ALLOW_ORIGIN = settings.get(
        #     'radicale.server.allow_origin',
        #     None,
        # )
        # if not self.RADICALE_SERVER_ALLOW_ORIGIN:
        #     self.RADICALE_SERVER_ALLOW_ORIGIN = self.WEBSITE_BASE_URL
        #     logger.warning(self,
        #         'NOTE: Generated radicale.server.allow_origin parameter with '
        #         'followings parameters: website.base_url ({0})'
        #         .format(self.WEBSITE_BASE_URL)
        #     )
        #
        # self.RADICALE_SERVER_REALM_MESSAGE = settings.get(
        #     'radicale.server.realm_message',
        #     'Tracim Calendar - Password Required',
        # )
        #
        # self.RADICALE_CLIENT_BASE_URL_HOST = settings.get(
        #     'radicale.client.base_url.host',
        #     'http://{}:{}'.format(
        #         self.RADICALE_SERVER_HOST,
        #         self.RADICALE_SERVER_PORT,
        #     ),
        # )
        #
        # self.RADICALE_CLIENT_BASE_URL_PREFIX = settings.get(
        #     'radicale.client.base_url.prefix',
        #     '/',
        # )
        # # Ensure finished by '/'
        # if '/' != self.RADICALE_CLIENT_BASE_URL_PREFIX[-1]:
        #     self.RADICALE_CLIENT_BASE_URL_PREFIX += '/'
        # if '/' != self.RADICALE_CLIENT_BASE_URL_PREFIX[0]:
        #     self.RADICALE_CLIENT_BASE_URL_PREFIX \
        #         = '/' + self.RADICALE_CLIENT_BASE_URL_PREFIX
        #
        # if not self.RADICALE_CLIENT_BASE_URL_HOST:
        #     logger.warning(self,
        #         'Generated radicale.client.base_url.host parameter with '
        #         'followings parameters: website.server_name -> {}'
        #         .format(self.WEBSITE_SERVER_NAME)
        #     )
        #     self.RADICALE_CLIENT_BASE_URL_HOST = self.WEBSITE_SERVER_NAME
        #
        # self.RADICALE_CLIENT_BASE_URL_TEMPLATE = '{}{}'.format(
        #     self.RADICALE_CLIENT_BASE_URL_HOST,
        #     self.RADICALE_CLIENT_BASE_URL_PREFIX,
        # )
        self.PREVIEW_JPG_RESTRICTED_DIMS = asbool(settings.get(
            'preview.jpg.restricted_dims', False
        ))
        preview_jpg_allowed_dims_str = settings.get('preview.jpg.allowed_dims', '')  # nopep8
        allowed_dims = []
        if preview_jpg_allowed_dims_str:
            for sizes in preview_jpg_allowed_dims_str.split(','):
                parts = sizes.split('x')
                assert len(parts) == 2
                width, height = parts
                assert width.isdecimal()
                assert height.isdecimal()
                size = PreviewDim(int(width), int(height))
                allowed_dims.append(size)

        if not allowed_dims:
            size = PreviewDim(256, 256)
            allowed_dims.append(size)

        self.PREVIEW_JPG_ALLOWED_DIMS = allowed_dims

        self.FRONTEND_SERVE = asbool(settings.get(
            'frontend.serve', False
        ))
        # INFO - G.M - 2018-08-06 - we pretend that frontend_dist_folder
        # is probably in frontend subfolder
        # of tracim_v2 parent of both backend and frontend
        backend_folder = os.path.dirname(os.path.dirname(os.path.abspath(__file__)))  # nopep8
        tracim_v2_folder = os.path.dirname(backend_folder)
        backend_i18n_folder = os.path.join(backend_folder,'tracim_backend', 'locale')  # nopep8
<<<<<<< HEAD

        self.BACKEND_I18N_FOLDER = settings.get(
            'backend.18n_folder_path', backend_i18n_folder
        )
        if not os.path.isdir(self.BACKEND_I18N_FOLDER):
            raise Exception(
                'ERROR: {} folder does not exist as folder. '
                'please set backend.i8n_folder_path'
                'with a correct value'.format(self.BACKEND_I18N_FOLDER)
            )

=======

        self.BACKEND_I18N_FOLDER = settings.get(
            'backend.18n_folder_path', backend_i18n_folder
        )
        if not os.path.isdir(self.BACKEND_I18N_FOLDER):
            raise Exception(
                'ERROR: {} folder does not exist as folder. '
                'please set backend.i8n_folder_path'
                'with a correct value'.format(self.BACKEND_I18N_FOLDER)
            )

>>>>>>> d9428c57
        frontend_dist_folder = os.path.join(tracim_v2_folder, 'frontend', 'dist')  # nopep8
        self.FRONTEND_DIST_FOLDER_PATH = settings.get(
            'frontend.dist_folder_path', frontend_dist_folder
        )

        # INFO - G.M - 2018-08-06 - We check dist folder existence
        if self.FRONTEND_SERVE and not os.path.isdir(self.FRONTEND_DIST_FOLDER_PATH):  # nopep8
            raise Exception(
                'ERROR: {} folder does not exist as folder. '
                'please set frontend.dist_folder.path'
                'with a correct value'.format(self.FRONTEND_DIST_FOLDER_PATH)
            )

    def configure_filedepot(self):

        # TODO - G.M - 2018-08-08 - [GlobalVar] Refactor Global var
        # of tracim_backend, Be careful DepotManager is a Singleton !

        depot_storage_name = self.DEPOT_STORAGE_NAME
        depot_storage_path = self.DEPOT_STORAGE_DIR
        depot_storage_settings = {'depot.storage_path': depot_storage_path}
        DepotManager.configure(
            depot_storage_name,
            depot_storage_settings,
        )

    def _set_default_app(self):
        calendar = Application(
            label='Calendar',
            slug='calendar',
            fa_icon='calendar',
            is_active=False,
            config={},
            main_route='/#/workspaces/{workspace_id}/calendar',
            app_config=self
        )

        thread = Application(
            label='Threads',
            slug='contents/thread',
            fa_icon='comments-o',
            is_active=True,
            config={},
            main_route='/#/workspaces/{workspace_id}/contents?type=thread',
            app_config=self
        )
        thread.add_content_type(
            slug='thread',
            label='Thread',
            creation_label='Discuss about a topic',
            available_statuses=CONTENT_STATUS.get_all(),
        )

        folder = Application(
            label='Folder',
            slug='contents/folder',
            fa_icon='folder-open-o',
            is_active=True,
            config={},
            main_route='',
            app_config=self
        )
        folder.add_content_type(
            slug='folder',
            label='Folder',
            creation_label='Create a folder',
            available_statuses=CONTENT_STATUS.get_all(),
            allow_sub_content=True,
        )

        _file = Application(
            label='Files',
            slug='contents/file',
            fa_icon='paperclip',
            is_active=True,
            config={},
            main_route='/#/workspaces/{workspace_id}/contents?type=file',
            app_config=self,
        )
        _file.add_content_type(
            slug='file',
            label='File',
            creation_label='Upload a file',
            available_statuses=CONTENT_STATUS.get_all(),
        )

        markdownpluspage = Application(
            label='Markdown Plus Documents',
            # TODO - G.M - 24-05-2018 - Check label
            slug='content/markdownpluspage',
            fa_icon='file-code-o',
            is_active=False,
            config={},
            main_route='/#/workspaces/{workspace_id}/contents?type=markdownpluspage',
            # nopep8
            app_config=self,
        )
        markdownpluspage.add_content_type(
            slug='markdownpage',
            label='Rich Markdown File',
            creation_label='Create a Markdown document',
            available_statuses=CONTENT_STATUS.get_all(),
        )

        html_documents = Application(
            label='Text Documents',  # TODO - G.M - 24-05-2018 - Check label
            slug='contents/html-document',
            fa_icon='file-text-o',
            is_active=True,
            config={},
            main_route='/#/workspaces/{workspace_id}/contents?type=html-document',
            app_config=self
        )
        html_documents.add_content_type(
            slug='html-document',
            label='Text Document',
            creation_label='Write a document',
            available_statuses=CONTENT_STATUS.get_all(),
            slug_alias=['page']
        )

        # TODO - G.M - 2018-08-08 - [GlobalVar] Refactor Global var
        # of tracim_backend, Be careful app_list is a global_var
        app_list.clear()
        app_list.extend([
            html_documents,
            markdownpluspage,
            _file,
            thread,
            folder,
            calendar,
        ])
        # TODO - G.M - 2018-08-08 - We need to update validators each time
        # app_list is updated.
        update_validators()

    class CST(object):
        ASYNC = 'ASYNC'
        SYNC = 'SYNC'

        TREEVIEW_FOLDERS = 'folders'
        TREEVIEW_ALL = 'all'


class PreviewDim(object):

    def __init__(self, width: int, height: int) -> None:
        self.width = width
        self.height = height

    def __repr__(self):
        return "<PreviewDim width:{width} height:{height}>".format(
            width=self.width,
            height=self.height,
        )<|MERGE_RESOLUTION|>--- conflicted
+++ resolved
@@ -531,7 +531,6 @@
         backend_folder = os.path.dirname(os.path.dirname(os.path.abspath(__file__)))  # nopep8
         tracim_v2_folder = os.path.dirname(backend_folder)
         backend_i18n_folder = os.path.join(backend_folder,'tracim_backend', 'locale')  # nopep8
-<<<<<<< HEAD
 
         self.BACKEND_I18N_FOLDER = settings.get(
             'backend.18n_folder_path', backend_i18n_folder
@@ -543,19 +542,6 @@
                 'with a correct value'.format(self.BACKEND_I18N_FOLDER)
             )
 
-=======
-
-        self.BACKEND_I18N_FOLDER = settings.get(
-            'backend.18n_folder_path', backend_i18n_folder
-        )
-        if not os.path.isdir(self.BACKEND_I18N_FOLDER):
-            raise Exception(
-                'ERROR: {} folder does not exist as folder. '
-                'please set backend.i8n_folder_path'
-                'with a correct value'.format(self.BACKEND_I18N_FOLDER)
-            )
-
->>>>>>> d9428c57
         frontend_dist_folder = os.path.join(tracim_v2_folder, 'frontend', 'dist')  # nopep8
         self.FRONTEND_DIST_FOLDER_PATH = settings.get(
             'frontend.dist_folder_path', frontend_dist_folder
