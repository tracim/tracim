# -*- coding: utf-8 -*-
import json
import os
import typing
from collections import OrderedDict
from collections import namedtuple
from urllib.parse import urlparse

from depot.manager import DepotManager
from paste.deploy.converters import asbool

from tracim_backend.app_models.applications import Application
from tracim_backend.app_models.contents import content_status_list
from tracim_backend.app_models.contents import content_type_list
from tracim_backend.app_models.validator import update_validators
from tracim_backend.exceptions import ConfigurationError, ConfigCodeError
from tracim_backend.extensions import app_list
from tracim_backend.lib.utils.logger import logger
from tracim_backend.lib.utils.translation import DEFAULT_FALLBACK_LANG
from tracim_backend.lib.utils.translation import translator_marker as _
from tracim_backend.lib.utils.utils import string_to_list
from tracim_backend.models.auth import AuthType
from tracim_backend.models.auth import Group
from tracim_backend.models.data import ActionDescription
from tracim_backend.models.roles import WorkspaceRoles

ENV_VAR_PREFIX = 'TRACIM_'
CONFIG_LOG_TEMPLATE = 'CONFIG: [ {config_source: <15} | {config_name} | {config_value} | {config_name_source} ]'
ID_SOURCE_ENV_VAR='SOURCE_ENV_VAR'
ID_SOURCE_CONFIG='SOURCE_CONFIG'
ID_SOURCE_DEFAULT='SOURCE_DEFAULT'

class ConfigParam(object):
    def __init__(self, config_file_name):
        self.config_file_name = config_file_name
        self.config_name = self._get_associated_config_name(config_file_name)
        self.env_var_name = self._get_associated_env_var_name(self.config_name)

    def _get_associated_env_var_name(self, config_name: str) -> str:
        """
        Get associated env var name of any config_name.
        example: APP_ENABLED become TRACIM_APP_ENABLED
        """
        return '{env_var_prefix}{config_name}'.format(
            env_var_prefix=ENV_VAR_PREFIX,
            config_name=config_name
        )

    def _get_associated_config_name(self, config_name: str) -> str:
        """
        Get associated config_name to config_file_name
        example: app.enabled become APP__ENABLED
        """
        return config_name.replace('.', '__').replace('-','_').upper()

class CFG(object):
    """Object used for easy access to config file parameters."""

    def __init__(self, settings: typing.Dict[str, typing.Any]):
        self.settings = settings
        self.config_naming = [] # type: typing.List[ConfigParam]
        logger.debug(self, 'CONFIG_PROCESS:1: load config from settings')
        self.load_config()
        logger.debug(self, 'CONFIG_PROCESS:2: check validity of config given')
        self._check_consistency()
        self.check_config_validity()
        logger.debug(self, 'CONFIG_PROCESS:3: do post actions')
        self.do_post_check_action()

    # INFO - G.M - 2019-04-05 - Utils Methods


    def _get_printed_val_value(self, value: str, secret: bool) -> str:
        if secret:
            return '<value not shown>'
        else:
            return value

    def get_raw_config(
        self,
        config_file_name: str,
        default_value: typing.Optional[str] = None,
        secret:bool = False,
    ) -> str:
        """
        Get config parameter according to a config name.
        Priority:
         - 1: Environement variable
         - 2: Config file data (stored in CFG.settings dict)
         - 3: default_value
        :param config_file_name: name of the config parameter name
        :param default_value: default value if not setted value found
        :param secret: is the value of the parameter secret ? (if true, it will not be printed)
        :return:
        """
        param = ConfigParam(config_file_name)
        self.config_naming.append(param)
        val_cfg = self.settings.get(param.config_file_name)
        val_env = os.environ.get(param.env_var_name)
        if val_env:
            config_value = val_env
            config_source = ID_SOURCE_ENV_VAR
            config_name_source = param.env_var_name
        elif val_cfg:
            config_value = val_cfg
            config_source = ID_SOURCE_CONFIG
            config_name_source = param.config_file_name
        else:
            config_value = default_value
            config_source = ID_SOURCE_DEFAULT
            config_name_source = None

        logger.info(
            self,
            CONFIG_LOG_TEMPLATE.format(
                config_value=self._get_printed_val_value(config_value, secret),
                config_source=config_source,
                config_name=param.config_name,
                config_name_source=config_name_source,
            )
        )
        return config_value

    # INFO - G.M - 2019-04-05 - Config loading methods

    def load_config(self) -> None:
        """Parse configuration file and env variables"""
        logger.info(
            self,
            CONFIG_LOG_TEMPLATE.format(
                config_value='<config_value>',
                config_source='<config_source>',
                config_name='<config_name>',
                config_name_source='<config_name_source>',
            )
        )
        self._load_global_config()
        self._load_email_config()
        self._load_ldap_config()
        self._load_webdav_config()
        self._load_caldav_config()

    def _load_global_config(self) -> None:
        """
        Load generic config
        """
        ###
        # General
        ###
        self.DEFAULT_LANG = self.get_raw_config('default_lang', DEFAULT_FALLBACK_LANG)
        backend_folder = os.path.dirname(os.path.dirname(os.path.abspath(__file__)))  # nopep8
        tracim_v2_folder = os.path.dirname(backend_folder)
        default_color_config_file_path = os.path.join(tracim_v2_folder, 'color.json')  # nopep8
        self.COLOR__CONFIG_FILE_PATH = self.get_raw_config(
            'color.config_file_path', default_color_config_file_path
        )

        default_enabled_app = 'contents/thread,' \
                              'contents/file,' \
                              'contents/html-document,' \
                              'contents/folder,' \
                              'calendar'


<<<<<<< HEAD
        self.APP__ENABLED = string_to_list(
            self.get_raw_config('app.enabled', default_enabled_app),
            separator=',',
            cast_func=str,
            do_strip=True,
        )

        self.DEPOT_STORAGE_DIR = self.get_raw_config(
=======
        default_enabled_app = [
            'contents/thread',
            'contents/file',
            'contents/html-document',
            'contents/folder',
            'agenda',
        ]
        enabled_app = []
        enabled_app_str = settings.get('app.enabled', None)
        if enabled_app_str:
            for app in enabled_app_str.split(','):
                app_name = app.strip()
                enabled_app.append(app_name)
        else:
            enabled_app = default_enabled_app
        self.ENABLED_APP = enabled_app
        mandatory_msg = \
            'ERROR: {} configuration is mandatory. Set it before continuing.'
        self.DEPOT_STORAGE_DIR = settings.get(
>>>>>>> 4c567bc8
            'depot_storage_dir',
        )
        self.DEPOT_STORAGE_NAME = self.get_raw_config(
            'depot_storage_name',
        )
        self.PREVIEW_CACHE_DIR = self.get_raw_config(
            'preview_cache_dir',
        )

        self.AUTH_TYPES =  string_to_list(
            self.get_raw_config('auth_types', 'internal'),
            separator=',',
            cast_func=AuthType,
            do_strip=True,

        )
        self.REMOTE_USER_HEADER = self.get_raw_config('remote_user_header', None)
        # TODO - G.M - 2018-09-11 - Deprecated param
        # self.DATA_UPDATE_ALLOWED_DURATION = int(self.get_raw_config(
        #     'content.update.allowed.duration',
        #     0,
        # ))

        self.API__KEY = self.get_raw_config(
            'api.key',
            '',
            secret=True
        )
        self.SESSION__REISSUE_TIME = int(self.get_raw_config(
            'session.reissue_time',
            '120'
        ))
        self.WEBSITE__TITLE = self.get_raw_config(
            'website.title',
            'TRACIM',
        )

        # base url of the frontend
        self.WEBSITE__BASE_URL = self.get_raw_config(
            'website.base_url',
            '',
        )

        self.API__BASE_URL = self.get_raw_config(
            'api.base_url',
            self.WEBSITE__BASE_URL,
        )


        if self.API__BASE_URL != self.WEBSITE__BASE_URL:
            default_cors_allowed_origin = '{},{}'.format(self.WEBSITE__BASE_URL, self.API__BASE_URL)
        else:
            default_cors_allowed_origin = self.WEBSITE__BASE_URL

        self.CORS__ACCESS_CONTROL_ALLOWED_ORIGIN = string_to_list(
            self.get_raw_config('cors.access-control-allowed-origin', default_cors_allowed_origin),
            separator=',',
            cast_func=str,
            do_strip=True,

        )

        self.WEBSITE__SERVER_NAME = self.get_raw_config(
            'website.server_name',
        )
        if not self.WEBSITE__SERVER_NAME:
            self.WEBSITE__SERVER_NAME = self.get_raw_config(
                'website.server_name',
                default_value=urlparse(self.WEBSITE__BASE_URL).hostname
            )
            logger.warning(
                self,
                'NOTE: Generated website.server_name parameter from '
                'website.base_url parameter -> {0}'
                .format(self.WEBSITE__SERVER_NAME)
            )

        self.USER__AUTH_TOKEN__VALIDITY = int(self.get_raw_config(
            'user.auth_token.validity',
            '604800',
        ))

        # TODO - G.M - 2019-03-14 - retrocompat code,
        # will be deleted in the future (https://github.com/tracim/tracim/issues/1483)
        defaut_reset_password_validity = '900'
        self.USER__RESET_PASSWORD__VALIDITY = self.get_raw_config('user.reset_password.validity')
        if self.USER__RESET_PASSWORD__VALIDITY:
            logger.warning(
                self,
                'user.reset_password.validity parameter is deprecated ! '
                'please use user.reset_password.token_lifetime instead.'
            )
            self.USER__RESET_PASSWORD__TOKEN_LIFETIME = self.USER__RESET_PASSWORD__VALIDITY
        else:
            self.USER__RESET_PASSWORD__TOKEN_LIFETIME = int(self.get_raw_config(
                'user.reset_password.token_lifetime',
                defaut_reset_password_validity
            ))


        self.DEBUG = asbool(self.get_raw_config('debug', 'false'))

        self.PREVIEW__JPG__RESTRICTED_DIMS = asbool(self.get_raw_config(
            'preview.jpg.restricted_dims', 'false'
        ))
        self.PREVIEW__JPG__ALLOWED_DIMS = string_to_list(
            self.get_raw_config('preview.jpg.allowed_dims', '256x256'),
            cast_func=PreviewDim.from_string,
            separator=','
        )

        self.FRONTEND__SERVE = asbool(self.get_raw_config(
            'frontend.serve', 'false'
        ))
        # INFO - G.M - 2018-08-06 - we pretend that frontend_dist_folder
        # is probably in frontend subfolder
        # of tracim_v2 parent of both backend and frontend
        backend_folder = os.path.dirname(os.path.dirname(os.path.abspath(__file__)))  # nopep8
        tracim_v2_folder = os.path.dirname(backend_folder)
        backend_i18n_folder = os.path.join(backend_folder, 'tracim_backend', 'locale')  # nopep8

        self.BACKEND__I18N_FOLDER_PATH = self.get_raw_config(
            'backend.i18n_folder_path', backend_i18n_folder
        )

        frontend_dist_folder = os.path.join(tracim_v2_folder, 'frontend', 'dist')  # nopep8
        self.FRONTEND__DIST_FOLDER_PATH = self.get_raw_config(
            'frontend.dist_folder_path', frontend_dist_folder
        )

    def _load_email_config(self) -> None:
        """
        Load config for email related stuff
        """
        # TODO - G.M - 27-03-2018 - [Email] Restore email config
        ###
        # EMAIL related stuff (notification, reply)
        ##
        self.EMAIL__NOTIFICATION__ENABLED_ON_INVITATION = asbool(self.get_raw_config(
            'email.notification.enabled_on_invitation',
            'true'
        ))

        # TODO - G.M - 2019-04-05 - keep as parameters
        # or set it as constant,
        # see https://github.com/tracim/tracim/issues/1569
        self.EMAIL__NOTIFICATION__NOTIFIED_EVENTS = [
            ActionDescription.COMMENT,
            ActionDescription.CREATION,
            ActionDescription.EDITION,
            ActionDescription.REVISION,
            ActionDescription.STATUS_UPDATE
        ]
        # TODO - G.M - 2019-04-04 - need to be better handled:
        # dynamic default value and allow user to set this value.
        # see :https://github.com/tracim/tracim/issues/1555
        self.EMAIL__NOTIFICATION__NOTIFIED_CONTENTS = [
            'html-document',
            'thread',
            'file',
            'comment',
            # 'folder' --folder is skipped
        ]

        self.EMAIL__NOTIFICATION__FROM__EMAIL = self.get_raw_config(
            'email.notification.from.email',
            'noreply+{user_id}@trac.im'
        )
        self.EMAIL__NOTIFICATION__FROM = self.get_raw_config('email.notification.from')
        if self.get_raw_config('email.notification.from'):
            raise Exception(
                'email.notification.from configuration is deprecated. '
                'Use instead email.notification.from.email and '
                'email.notification.from.default_label.'
            )

        self.EMAIL__NOTIFICATION__FROM__DEFAULT_LABEL = self.get_raw_config(
            'email.notification.from.default_label',
            'Tracim Notifications'
        )
        self.EMAIL__NOTIFICATION__REPLY_TO__EMAIL = self.get_raw_config(
            'email.notification.reply_to.email',
        )
        self.EMAIL__NOTIFICATION__REFERENCES__EMAIL = self.get_raw_config(
            'email.notification.references.email'
        )
        # Content update notification

        self.EMAIL__NOTIFICATION__CONTENT_UPDATE__TEMPLATE__HTML = self.get_raw_config(
            'email.notification.content_update.template.html',
        )

        self.EMAIL__NOTIFICATION__CONTENT_UPDATE__SUBJECT = self.get_raw_config(
            'email.notification.content_update.subject',
            _("[{website_title}] [{workspace_label}] {content_label} ({content_status_label})")  # nopep8
        )
        # Created account notification
        self.EMAIL__NOTIFICATION__CREATED_ACCOUNT__TEMPLATE__HTML = self.get_raw_config(
            'email.notification.created_account.template.html',
        )
        self.EMAIL__NOTIFICATION__CREATED_ACCOUNT__SUBJECT = self.get_raw_config(
            'email.notification.created_account.subject',
            _('[{website_title}] Someone created an account for you'),
        )

        # Reset password notification
        self.EMAIL__NOTIFICATION__RESET_PASSWORD_REQUEST__TEMPLATE__HTML = self.get_raw_config(
            'email.notification.reset_password_request.template.html',
        )
        self.EMAIL__NOTIFICATION__RESET_PASSWORD_REQUEST__SUBJECT = self.get_raw_config(
            'email.notification.reset_password_request.subject',
            _('[{website_title}] A password reset has been requested'),
        )

        # TODO - G.M - 2019-01-22 - add feature to process notification email
        # asynchronously see issue https://github.com/tracim/tracim/issues/1345
        self.EMAIL__NOTIFICATION__PROCESSING_MODE = 'sync'
        self.EMAIL__NOTIFICATION__ACTIVATED = asbool(self.get_raw_config(
            'email.notification.activated',
        ))

        self.EMAIL__NOTIFICATION__SMTP__SERVER = self.get_raw_config(
            'email.notification.smtp.server',
        )
        self.EMAIL__NOTIFICATION__SMTP__PORT = self.get_raw_config(
            'email.notification.smtp.port',
        )
        self.EMAIL__NOTIFICATION__SMTP__USER = self.get_raw_config(
            'email.notification.smtp.user',
        )
        self.EMAIL__NOTIFICATION__SMTP__PASSWORD = self.get_raw_config(
            'email.notification.smtp.password',
            secret=True
        )

        self.EMAIL__REPLY__ACTIVATED = asbool(self.get_raw_config(
            'email.reply.activated',
            'false',
        ))

        self.EMAIL__REPLY__IMAP__SERVER = self.get_raw_config(
            'email.reply.imap.server',
        )
        self.EMAIL__REPLY__IMAP__PORT = self.get_raw_config(
            'email.reply.imap.port',
        )
        self.EMAIL__REPLY__IMAP__USER = self.get_raw_config(
            'email.reply.imap.user',
        )
        self.EMAIL__REPLY__IMAP__PASSWORD = self.get_raw_config(
            'email.reply.imap.password',
            secret=True
        )
        self.EMAIL__REPLY__IMAP__FOLDER = self.get_raw_config(
            'email.reply.imap.folder',
        )
        self.EMAIL__REPLY__CHECK__HEARTBEAT = int(self.get_raw_config(
            'email.reply.check.heartbeat',
            '60',
        ))
        self.EMAIL__REPLY__IMAP__USE_SSL = asbool(self.get_raw_config(
            'email.reply.imap.use_ssl',
        ))
        self.EMAIL__REPLY__IMAP__USE_IDLE = asbool(self.get_raw_config(
            'email.reply.imap.use_idle',
            'true',
        ))
        self.EMAIL__REPLY__CONNECTION__MAX_LIFETIME = int(self.get_raw_config(
            'email.reply.connection.max_lifetime',
            '600',  # 10 minutes
        ))
        self.EMAIL__REPLY__USE_HTML_PARSING = asbool(self.get_raw_config(
            'email.reply.use_html_parsing',
            'true',
        ))
        self.EMAIL__REPLY__USE_TXT_PARSING = asbool(self.get_raw_config(
            'email.reply.use_txt_parsing',
            'true',
        ))
        self.EMAIL__REPLY__LOCKFILE_PATH = self.get_raw_config(
            'email.reply.lockfile_path',
            ''
        )

        self.EMAIL__PROCESSING_MODE = self.get_raw_config(
            'email.processing_mode',
            'sync',
        ).upper()


        self.EMAIL__ASYNC__REDIS__HOST = self.get_raw_config(
            'email.async.redis.host',
            'localhost',
        )
        self.EMAIL__ASYNC__REDIS__PORT = int(self.get_raw_config(
            'email.async.redis.port',
            '6379',
        ))
        self.EMAIL__ASYNC__REDIS__DB = int(self.get_raw_config(
            'email.async.redis.db',
            '0',
        ))
        self.NEW_USER__INVITATION__DO_NOTIFY = asbool(self.get_raw_config(
            'new_user.invitation.do_notify',
            'True'
        ))

        self.NEW_USER__INVITATION__MINIMAL_PROFILE = self.get_raw_config(
            'new_user.invitation.minimal_profile',
            Group.TIM_MANAGER_GROUPNAME
        )

    def _load_webdav_config(self) -> None:
        """
        load config for webdav related stuff
        """
        tracim_website = 'http://tracim.fr/'
        tracim_name = 'Tracim'
        wsgidav_website = 'https://github.com/mar10/wsgidav/'
        wsgidav_name = 'WsgiDAV'

        self.WEBDAV__VERBOSE__LEVEL = int(self.get_raw_config('webdav.verbose.level', '1'))
        self.WEBDAV__ROOT_PATH = self.get_raw_config('webdav.root_path', '/')
        self.WEBDAV__BLOCK_SIZE = int(self.get_raw_config('webdav.block_size', '8192'))
        self.WEBDAV__DIR_BROWSER__ENABLED = asbool(self.get_raw_config('webdav.dir_browser.enabled', 'true'))
        default_webdav_footnote = '<a href="{instance_url}">{instance_name}</a>.' \
                                  ' This Webdav is serve by'  \
                                  ' <a href="{tracim_website}">{tracim_name} software</a> using' \
                                  ' <a href="{wsgidav_website}">{wsgidav_name}</a>.'.format(
                                      instance_name=self.WEBSITE__TITLE,
                                      instance_url=self.WEBSITE__BASE_URL,
                                      tracim_name=tracim_name,
                                      tracim_website=tracim_website,
                                      wsgidav_name=wsgidav_name,
                                      wsgidav_website=wsgidav_website,
                                  )
        self.WEBDAV__DIR_BROWSER__FOOTER = self.get_raw_config('webdav.dir_browser.footer', default_webdav_footnote)
        # TODO : check if tweaking those param does work

        # TODO - G.M - 2019-04-05 - keep as parameters
        # or set it as constant,
        # see https://github.com/tracim/tracim/issues/1569
        self.WEBDAV_SHOW_DELETED = False
        self.WEBDAV_SHOW_ARCHIVED = False
        self.WEBDAV_SHOW_HISTORY = False
        self.WEBDAV_MANAGE_LOCK = True

    def _load_caldav_config(self) -> None:
        """
        load config for caldav related stuff
        """
        self.CALDAV__ENABLED = asbool(self.get_raw_config(
            'caldav.enabled',
            'false'
        ))
        self.CALDAV__RADICALE_PROXY__BASE_URL = self.get_raw_config(
            'caldav.radicale_proxy.base_url',
            None
        )
<<<<<<< HEAD
        self.CALDAV__RADICALE__AGENDA_DIR = 'calendar'
        self.CALDAV__RADICALE__WORKSPACE_SUBDIR = 'workspace'
        self.CALDAV__RADICALE__USER_SUBDIR = 'user'
        self.CALDAV__RADICALE__BASE_PATH = '/{}/'.format(self.CALDAV__RADICALE__AGENDA_DIR)
        self.CALDAV__RADICALE__USER_PATH = '/{}/{}/'.format(
            self.CALDAV__RADICALE__AGENDA_DIR,
            self.CALDAV__RADICALE__USER_SUBDIR,
        )
        self.CALDAV_RADICALE_WORKSPACE_PATH = '/{}/{}/'.format(
            self.CALDAV__RADICALE__AGENDA_DIR,
            self.CALDAV__RADICALE__WORKSPACE_SUBDIR,
=======
        self.CALDAV_RADICALE_AGENDA_DIR = 'agenda'
        self.CALDAV_RADICALE_WORKSPACE_SUBDIR = 'workspace'
        self.CALDAV_RADICALE_USER_SUBDIR = 'user'
        self.CALDAV_RADICALE_BASE_PATH = '/{}/'.format(self.CALDAV_RADICALE_AGENDA_DIR)
        self.CALDAV_RADICALE_USER_PATH = '/{}/{}/'.format(
            self.CALDAV_RADICALE_AGENDA_DIR,
            self.CALDAV_RADICALE_USER_SUBDIR,
        )
        self.CALDAV_RADICALE_WORKSPACE_PATH = '/{}/{}/'.format(
            self.CALDAV_RADICALE_AGENDA_DIR,
            self.CALDAV_RADICALE_WORKSPACE_SUBDIR,
>>>>>>> 4c567bc8
        )

    def _load_ldap_config(self) ->  None:
        """
        Load config for ldap related stuff
        """
        self.LDAP_URL = self.get_raw_config(
            'ldap_url',
            'dc=directory,dc=fsf,dc=org'
        )
        self.LDAP_BASE_URL = self.get_raw_config(
            'ldap_base_url',
            'dc=directory,dc=fsf,dc=org'
        )
        self.LDAP_BIND_DN = self.get_raw_config(
            'ldap_bind_dn',
            'cn=admin, dc=directory,dc=fsf,dc=org'
        )
        self.LDAP_BIND_PASS = self.get_raw_config(
            'ldap_bind_pass',
            secret=True
        )
        self.LDAP_TLS = asbool(self.get_raw_config('ldap_tls', 'false'))
        self.LDAP_USER_BASE_DN = self.get_raw_config(
            'ldap_user_base_dn',
            'ou=people, dc=directory,dc=fsf,dc=org'
        )
        self.LDAP_LOGIN_ATTRIBUTE = self.get_raw_config(
            'ldap_login_attribute',
            'mail'
        )
        # TODO - G.M - 16-11-2018 - Those prams are only use at account creation
        self.LDAP_NAME_ATTRIBUTE = self.get_raw_config(
            'ldap_name_attribute'
        )
        # TODO - G.M - 2018-12-05 - [ldap_profile]
        # support for profile attribute disabled
        # Should be reenabled later probably with a better code
        # self.LDAP_PROFILE_ATTR = self.get_raw_config('ldap_profile_attribute')

        # TODO - G.M - 2019-04-05 - keep as parameters
        # or set it as constant,
        # see https://github.com/tracim/tracim/issues/1569
        self.LDAP_USER_FILTER = '({}=%(login)s)'.format(self.LDAP_LOGIN_ATTRIBUTE)  # nopep8
        self.LDAP_USE_POOL = True
        self.LDAP_POOL_SIZE = 10 if self.LDAP_USE_POOL else None
        self.LDAP_POOL_LIFETIME = 3600 if self.LDAP_USE_POOL else None
        self.LDAP_GET_INFO = None

    # INFO - G.M - 2019-04-05 - Config validation methods

    def check_config_validity(self) -> None:
        """
        Check if config setted is correct
        """
        self._check_global_config_validity()
        self._check_email_config_validity()
        self._check_caldav_config_validity()

    def _check_global_config_validity(self) -> None:
        """
        Check config for global stuff
        """
        mandatory_msg = \
            'ERROR: {} configuration is mandatory. Set it before continuing.'
        # INFO - G.M - 2019-04-03 - check color file validity
        if not os.path.exists(self.COLOR__CONFIG_FILE_PATH):
            raise Exception(
                'ERROR: {} file does not exist. '
                'please create it or set color.config_file_path'
                'with a correct value'.format(self.COLOR__CONFIG_FILE_PATH)
            )

        try:
            with open(self.COLOR__CONFIG_FILE_PATH) as json_file:
                self.APPS_COLORS = json.load(json_file)
        except Exception as e:
            raise Exception(
                'Error: {} file could not be load as json'.format(self.COLOR__CONFIG_FILE_PATH)  # nopep8
            ) from e

        try:
            self.APPS_COLORS['primary']
        except KeyError as e:
            raise Exception(
                'Error: primary color is required in {} file'.format(
                    self.COLOR__CONFIG_FILE_PATH)  # nopep8
            ) from e

        # INFO - G.M - 2019-04-03 - depot dir validity
        if not self.DEPOT_STORAGE_DIR:
            raise Exception(
                mandatory_msg.format('depot_storage_dir')
            )
        if not self.DEPOT_STORAGE_NAME:
            raise Exception(
                mandatory_msg.format('depot_storage_name')
            )

        if not self.PREVIEW_CACHE_DIR:
            raise Exception(
                'ERROR: preview_cache_dir configuration is mandatory. '
                'Set it before continuing.'
            )

        if AuthType.REMOTE is self.AUTH_TYPES:
            raise Exception(
                'ERROR: "remote" auth not allowed in auth_types'
                ' list, use remote_user_header instead'
            )

        if not self.WEBSITE__BASE_URL:
            raise Exception(
                'website.base_url is needed in order to have correct path in'
                'few place like in email.'
                'You should set it with frontend root url.'
            )

        if not os.path.isdir(self.BACKEND__I18N_FOLDER_PATH):
            raise Exception(
                'ERROR: {} folder does not exist as folder. '
                'please set backend.i8n_folder_path'
                'with a correct value'.format(self.BACKEND__I18N_FOLDER_PATH)
            )

        # INFO - G.M - 2018-08-06 - We check dist folder existence
        if self.FRONTEND__SERVE and not os.path.isdir(self.FRONTEND__DIST_FOLDER_PATH):  # nopep8
            raise Exception(
                'ERROR: {} folder does not exist as folder. '
                'please set frontend.dist_folder.path'
                'with a correct value'.format(self.FRONTEND__DIST_FOLDER_PATH)
            )

    def _check_email_config_validity(self) -> None:
        """
        Check if config is correctly setted for email features
        """
        mandatory_msg = \
            'ERROR: {} configuration is mandatory. Set it before continuing.'
        if not self.EMAIL__NOTIFICATION__ACTIVATED:
            logger.warning(
                self,
                'Notification by email mecanism is disabled ! '
                'Notification and mail invitation mecanisms will not work.'
            )

        if not self.EMAIL__REPLY__LOCKFILE_PATH and self.EMAIL__REPLY__ACTIVATED:
            raise Exception(
                mandatory_msg.format('email.reply.lockfile_path')
            )
        # INFO - G.M - 2019-02-01 - check if template are available,
        # do not allow running with email_notification_activated
        # if templates needed are not available
        if self.EMAIL__NOTIFICATION__ACTIVATED:
            templates = {
                'content_update notification': self.EMAIL__NOTIFICATION__CONTENT_UPDATE__TEMPLATE__HTML,
                'created account': self.EMAIL__NOTIFICATION__CREATED_ACCOUNT__TEMPLATE__HTML,
                'password reset': self.EMAIL__NOTIFICATION__RESET_PASSWORD_REQUEST__TEMPLATE__HTML,
            }
            for template_description, template_path in templates.items():
                if not template_path or not os.path.isfile(template_path):
                    raise ConfigurationError(
                        'ERROR: email template for {template_description} '
                        'not found at "{template_path}."'.format(
                            template_description=template_description,
                            template_path=template_path
                        )
                    )

        if self.EMAIL__PROCESSING_MODE not in (
                self.CST.ASYNC,
                self.CST.SYNC,
        ):
            raise Exception(
                'email.processing_mode '
                'can ''be "{}" or "{}", not "{}"'.format(
                    self.CST.ASYNC,
                    self.CST.SYNC,
                    self.EMAIL__PROCESSING_MODE,
                )
            )

    def _check_caldav_config_validity(self) -> None:
        """
        Check if config is correctly setted for caldav features
        """
        if self.CALDAV__ENABLED and not self.CALDAV__RADICALE_PROXY__BASE_URL:
            raise ConfigurationError(
                'ERROR: Caldav radicale proxy cannot be activated if no radicale'
                'base url is configured. set "caldav.radicale_proxy.base_url" properly'
            )

    # INFO - G.M - 2019-04-05 - Post Actions Methods
    def do_post_check_action(self) -> None:
        self._set_default_app(self.APP__ENABLED)

    def _set_default_app(self, enabled_app_list: typing.List[str]) -> None:

        # init applications
        html_documents = Application(
            label='Text Documents',  # TODO - G.M - 24-05-2018 - Check label
            slug='contents/html-document',
            fa_icon='file-text-o',
            is_active=True,
            config={},
            main_route='/ui/workspaces/{workspace_id}/contents?type=html-document',
            app_config=self
        )
        html_documents.add_content_type(
            slug='html-document',
            label='Text Document',
            creation_label='Write a document',
            available_statuses=content_status_list.get_all(),
            slug_alias=['page'],
            file_extension='.document.html',
        )

        _file = Application(
            label='Files',
            slug='contents/file',
            fa_icon='paperclip',
            is_active=True,
            config={},
            main_route='/ui/workspaces/{workspace_id}/contents?type=file',
            app_config=self,
        )
        _file.add_content_type(
            slug='file',
            label='File',
            creation_label='Upload a file',
            available_statuses=content_status_list.get_all(),
        )

        thread = Application(
            label='Threads',
            slug='contents/thread',
            fa_icon='comments-o',
            is_active=True,
            config={},
            main_route='/ui/workspaces/{workspace_id}/contents?type=thread',
            app_config=self
        )
        thread.add_content_type(
            slug='thread',
            label='Thread',
            creation_label='Start a topic',
            available_statuses=content_status_list.get_all(),
            file_extension='.thread.html'
        )

        folder = Application(
            label='Folder',
            slug='contents/folder',
            fa_icon='folder-o',
            is_active=True,
            config={},
            main_route='',
            app_config=self
        )
        folder.add_content_type(
            slug='folder',
            label='Folder',
            creation_label='Create a folder',
            available_statuses=content_status_list.get_all(),
            allow_sub_content=True,
            minimal_role_content_creation=WorkspaceRoles.CONTENT_MANAGER
        )

        markdownpluspage = Application(
            label='Markdown Plus Documents',
            # TODO - G.M - 24-05-2018 - Check label
            slug='contents/markdownpluspage',
            fa_icon='file-code-o',
            is_active=False,
            config={},
            main_route='/ui/workspaces/{workspace_id}/contents?type=markdownpluspage',
            # nopep8
            app_config=self,
        )
        markdownpluspage.add_content_type(
            slug='markdownpage',
            label='Rich Markdown File',
            creation_label='Create a Markdown document',
            available_statuses=content_status_list.get_all(),
        )

        agenda = Application(
            label='Agenda',
            slug='agenda',
            fa_icon='calendar',
            is_active=self.CALDAV__ENABLED,
            config={},
            main_route='/ui/workspaces/{workspace_id}/agenda',
            app_config=self
        )

        # process activated app list
        available_apps = OrderedDict([
            (html_documents.slug, html_documents),
            (_file.slug, _file),
            (thread.slug, thread),
            (folder.slug, folder),
            (markdownpluspage.slug, markdownpluspage),
            (agenda.slug, agenda)
        ])
        # TODO - G.M - 2018-08-08 - [GlobalVar] Refactor Global var
        # of tracim_backend, Be careful app_list is a global_var
        app_list.clear()
        for app_slug in enabled_app_list:
            if app_slug in available_apps.keys():
                app_list.append(available_apps[app_slug])
        # TODO - G.M - 2018-08-08 - We need to update validators each time
        # app_list is updated.
        update_validators()

    # INFO - G.M - 2019-04-05 - Others methods
    def _check_consistency(self):
        """
        Verify all config_name_attribute are correctly associated with
        a true cfg attribute. Will raise AttributeError if not.
        """
        for config_param in self.config_naming:
            try:
                getattr(self, config_param.config_name)
            except AttributeError as exc:
                raise ConfigCodeError(
                    'config file source code is not correct (see config.py file)'
                    ' When using self.get_raw_config in CFG, you should use proper'
                    ' naming between config file param and config param.\n'
                    'use : self.{} = self.get_raw_config({})'.format(
                        config_param.config_name,
                        config_param.config_file_name
                    )
                )

    def configure_filedepot(self) -> None:

        # TODO - G.M - 2018-08-08 - [GlobalVar] Refactor Global var
        # of tracim_backend, Be careful DepotManager is a Singleton !

        depot_storage_name = self.DEPOT_STORAGE_NAME
        depot_storage_path = self.DEPOT_STORAGE_DIR
        depot_storage_settings = {'depot.storage_path': depot_storage_path}
        DepotManager.configure(
            depot_storage_name,
            depot_storage_settings,
        )

    class CST(object):
        ASYNC = 'ASYNC'
        SYNC = 'SYNC'



class PreviewDim(object):

    def __init__(self, width: int, height: int) -> None:
        self.width = width
        self.height = height

    @classmethod
    def from_string(cls, dim: str) -> 'PreviewDim':
        """
        Alternative initialisation method, instead of setting width and height
        directly, we can give a valid [width]x[height] string to create
        a PreviewDim object
        """
        parts = dim.split('x')
        assert len(parts) == 2
        width, height = parts
        assert width.isdecimal()
        assert height.isdecimal()
        return PreviewDim(int(width), int(height))

    def __repr__(self):
        return "<PreviewDim width:{width} height:{height}>".format(
            width=self.width,
            height=self.height,
        )<|MERGE_RESOLUTION|>--- conflicted
+++ resolved
@@ -159,10 +159,9 @@
                               'contents/file,' \
                               'contents/html-document,' \
                               'contents/folder,' \
-                              'calendar'
-
-
-<<<<<<< HEAD
+                              'agenda'
+
+
         self.APP__ENABLED = string_to_list(
             self.get_raw_config('app.enabled', default_enabled_app),
             separator=',',
@@ -171,27 +170,6 @@
         )
 
         self.DEPOT_STORAGE_DIR = self.get_raw_config(
-=======
-        default_enabled_app = [
-            'contents/thread',
-            'contents/file',
-            'contents/html-document',
-            'contents/folder',
-            'agenda',
-        ]
-        enabled_app = []
-        enabled_app_str = settings.get('app.enabled', None)
-        if enabled_app_str:
-            for app in enabled_app_str.split(','):
-                app_name = app.strip()
-                enabled_app.append(app_name)
-        else:
-            enabled_app = default_enabled_app
-        self.ENABLED_APP = enabled_app
-        mandatory_msg = \
-            'ERROR: {} configuration is mandatory. Set it before continuing.'
-        self.DEPOT_STORAGE_DIR = settings.get(
->>>>>>> 4c567bc8
             'depot_storage_dir',
         )
         self.DEPOT_STORAGE_NAME = self.get_raw_config(
@@ -551,8 +529,7 @@
             'caldav.radicale_proxy.base_url',
             None
         )
-<<<<<<< HEAD
-        self.CALDAV__RADICALE__AGENDA_DIR = 'calendar'
+        self.CALDAV__RADICALE__AGENDA_DIR = 'agenda'
         self.CALDAV__RADICALE__WORKSPACE_SUBDIR = 'workspace'
         self.CALDAV__RADICALE__USER_SUBDIR = 'user'
         self.CALDAV__RADICALE__BASE_PATH = '/{}/'.format(self.CALDAV__RADICALE__AGENDA_DIR)
@@ -563,19 +540,6 @@
         self.CALDAV_RADICALE_WORKSPACE_PATH = '/{}/{}/'.format(
             self.CALDAV__RADICALE__AGENDA_DIR,
             self.CALDAV__RADICALE__WORKSPACE_SUBDIR,
-=======
-        self.CALDAV_RADICALE_AGENDA_DIR = 'agenda'
-        self.CALDAV_RADICALE_WORKSPACE_SUBDIR = 'workspace'
-        self.CALDAV_RADICALE_USER_SUBDIR = 'user'
-        self.CALDAV_RADICALE_BASE_PATH = '/{}/'.format(self.CALDAV_RADICALE_AGENDA_DIR)
-        self.CALDAV_RADICALE_USER_PATH = '/{}/{}/'.format(
-            self.CALDAV_RADICALE_AGENDA_DIR,
-            self.CALDAV_RADICALE_USER_SUBDIR,
-        )
-        self.CALDAV_RADICALE_WORKSPACE_PATH = '/{}/{}/'.format(
-            self.CALDAV_RADICALE_AGENDA_DIR,
-            self.CALDAV_RADICALE_WORKSPACE_SUBDIR,
->>>>>>> 4c567bc8
         )
 
     def _load_ldap_config(self) ->  None:
