# -*- coding: utf-8 -*-
from collections import OrderedDict
import json
import os
import typing

from depot.manager import DepotManager
from paste.deploy.converters import asbool

from tracim_backend.app_models.applications import Application
from tracim_backend.app_models.contents import content_status_list
from tracim_backend.app_models.validator import update_validators
from tracim_backend.exceptions import ConfigCodeError
from tracim_backend.exceptions import ConfigurationError
from tracim_backend.exceptions import NotReadableDirectory
from tracim_backend.exceptions import NotWritableDirectory
from tracim_backend.extensions import app_list
from tracim_backend.lib.collaborative_document_edition.data import COLLABORA_DOCUMENT_EDITION_SLUG
from tracim_backend.lib.utils.logger import logger
from tracim_backend.lib.utils.translation import DEFAULT_FALLBACK_LANG
from tracim_backend.lib.utils.translation import translator_marker as _
from tracim_backend.lib.utils.utils import is_dir_exist
from tracim_backend.lib.utils.utils import is_dir_readable
from tracim_backend.lib.utils.utils import is_dir_writable
from tracim_backend.lib.utils.utils import string_to_list
from tracim_backend.models.auth import AuthType
from tracim_backend.models.auth import Group
from tracim_backend.models.auth import Profile
from tracim_backend.models.data import ActionDescription
from tracim_backend.models.roles import WorkspaceRoles

ENV_VAR_PREFIX = "TRACIM_"
CONFIG_LOG_TEMPLATE = (
    "CONFIG: [ {config_source: <15} | {config_name} | {config_value} | {config_name_source} ]"
)
ID_SOURCE_ENV_VAR = "SOURCE_ENV_VAR"
ID_SOURCE_CONFIG = "SOURCE_CONFIG"
ID_SOURCE_DEFAULT = "SOURCE_DEFAULT"


class ConfigParam(object):
    def __init__(self, config_file_name):
        self.config_file_name = config_file_name
        self.config_name = self._get_associated_config_name(config_file_name)
        self.env_var_name = self._get_associated_env_var_name(self.config_name)

    def _get_associated_env_var_name(self, config_name: str) -> str:
        """
        Get associated env var name of any config_name.
        example: APP_ENABLED become TRACIM_APP_ENABLED
        """
        return "{env_var_prefix}{config_name}".format(
            env_var_prefix=ENV_VAR_PREFIX, config_name=config_name
        )

    def _get_associated_config_name(self, config_name: str) -> str:
        """
        Get associated config_name to config_file_name
        example: app.enabled become APP__ENABLED
        """
        return config_name.replace(".", "__").replace("-", "_").upper()


class CFG(object):
    """Object used for easy access to config file parameters."""

    def __init__(self, settings: typing.Dict[str, typing.Any]):
        self.settings = settings
        self.config_naming = []  # type: typing.List[ConfigParam]
        logger.debug(self, "CONFIG_PROCESS:1: load config from settings")
        self.load_config()
        logger.debug(self, "CONFIG_PROCESS:2: check validity of config given")
        self._check_consistency()
        self.check_config_validity()
        logger.debug(self, "CONFIG_PROCESS:3: do post actions")
        self.do_post_check_action()

    # INFO - G.M - 2019-04-05 - Utils Methods

    def _get_printed_val_value(self, value: str, secret: bool) -> str:
        if secret:
            return "<value not shown>"
        else:
            return value

    def get_raw_config(
        self,
        config_file_name: str,
        default_value: typing.Optional[str] = None,
        secret: bool = False,
    ) -> str:
        """
        Get config parameter according to a config name.
        Priority:
         - 1: Environement variable
         - 2: Config file data (stored in CFG.settings dict)
         - 3: default_value
        :param config_file_name: name of the config parameter name
        :param default_value: default value if not setted value found
        :param secret: is the value of the parameter secret ? (if true, it will not be printed)
        :return:
        """
        param = ConfigParam(config_file_name)
        self.config_naming.append(param)
        val_cfg = self.settings.get(param.config_file_name)
        val_env = os.environ.get(param.env_var_name)
        if val_env:
            config_value = val_env
            config_source = ID_SOURCE_ENV_VAR
            config_name_source = param.env_var_name
        elif val_cfg:
            config_value = val_cfg
            config_source = ID_SOURCE_CONFIG
            config_name_source = param.config_file_name
        else:
            config_value = default_value
            config_source = ID_SOURCE_DEFAULT
            config_name_source = None

        logger.info(
            self,
            CONFIG_LOG_TEMPLATE.format(
                config_value=self._get_printed_val_value(config_value, secret),
                config_source=config_source,
                config_name=param.config_name,
                config_name_source=config_name_source,
            ),
        )
        return config_value

    # INFO - G.M - 2019-04-05 - Config loading methods

    def load_config(self) -> None:
        """Parse configuration file and env variables"""
        logger.info(
            self,
            CONFIG_LOG_TEMPLATE.format(
                config_value="<config_value>",
                config_source="<config_source>",
                config_name="<config_name>",
                config_name_source="<config_name_source>",
            ),
        )
        self._load_global_config()
        self._load_limitation_config()
        self._load_email_config()
        self._load_ldap_config()
        self._load_webdav_config()
        self._load_caldav_config()
        self._load_search_config()
        self._load_collaborative_document_edition_config()

        # INFO - G.M - 2019-08-08 - import app here instead of top of file,
        # to make thing easier later
        # when app will be load dynamycally.
        import tracim_backend.applications.share.config as share_app_config

        share_app_config.load_config(self)

        import tracim_backend.applications.upload_permissions.config as upload_permissions_config

        upload_permissions_config.load_config(self)

    def _load_global_config(self) -> None:
        """
        Load generic config
        """
        ###
        # General
        ###
        self.SQLALCHEMY__URL = self.get_raw_config("sqlalchemy.url", "")
        self.DEFAULT_LANG = self.get_raw_config("default_lang", DEFAULT_FALLBACK_LANG)
        backend_folder = os.path.dirname(os.path.dirname(os.path.abspath(__file__)))
        tracim_v2_folder = os.path.dirname(backend_folder)
        default_color_config_file_path = os.path.join(tracim_v2_folder, "color.json")
        self.COLOR__CONFIG_FILE_PATH = self.get_raw_config(
            "color.config_file_path", default_color_config_file_path
        )

        default_enabled_app = (
            "contents/thread,"
            "contents/file,"
            "contents/html-document,"
            "contents/folder,"
            "agenda,"
            "collaborative_document_edition,"
            "share_content,"
            "upload_permission"
        )

        self.APP__ENABLED = string_to_list(
            self.get_raw_config("app.enabled", default_enabled_app),
            separator=",",
            cast_func=str,
            do_strip=True,
        )

        self.DEPOT_STORAGE_DIR = self.get_raw_config("depot_storage_dir")
        self.DEPOT_STORAGE_NAME = self.get_raw_config("depot_storage_name")
        self.PREVIEW_CACHE_DIR = self.get_raw_config("preview_cache_dir")
        self.AUTH_TYPES = string_to_list(
            self.get_raw_config("auth_types", "internal"),
            separator=",",
            cast_func=AuthType,
            do_strip=True,
        )
        self.REMOTE_USER_HEADER = self.get_raw_config("remote_user_header", None)
        # TODO - G.M - 2018-09-11 - Deprecated param
        # self.DATA_UPDATE_ALLOWED_DURATION = int(self.get_raw_config(
        #     'content.update.allowed.duration',
        #     0,
        # ))

        self.API__KEY = self.get_raw_config("api.key", "", secret=True)
        self.SESSION__REISSUE_TIME = int(self.get_raw_config("session.reissue_time", "120"))
        self.SESSION__DATA_DIR = self.get_raw_config("session.data_dir")
        self.SESSION__LOCK_DIR = self.get_raw_config("session.lock_dir")
        self.WEBSITE__TITLE = self.get_raw_config("website.title", "TRACIM")

        # base url of the frontend
        self.WEBSITE__BASE_URL = self.get_raw_config("website.base_url", "")

        self.API__BASE_URL = self.get_raw_config("api.base_url", self.WEBSITE__BASE_URL)

        if self.API__BASE_URL != self.WEBSITE__BASE_URL:
            default_cors_allowed_origin = "{},{}".format(self.WEBSITE__BASE_URL, self.API__BASE_URL)
        else:
            default_cors_allowed_origin = self.WEBSITE__BASE_URL

        self.CORS__ACCESS_CONTROL_ALLOWED_ORIGIN = string_to_list(
            self.get_raw_config("cors.access-control-allowed-origin", default_cors_allowed_origin),
            separator=",",
            cast_func=str,
            do_strip=True,
        )

        self.USER__AUTH_TOKEN__VALIDITY = int(
            self.get_raw_config("user.auth_token.validity", "604800")
        )

        # TODO - G.M - 2019-03-14 - retrocompat code,
        # will be deleted in the future (https://github.com/tracim/tracim/issues/1483)
        defaut_reset_password_validity = "900"
        self.USER__RESET_PASSWORD__VALIDITY = self.get_raw_config("user.reset_password.validity")
        if self.USER__RESET_PASSWORD__VALIDITY:
            logger.warning(
                self,
                "user.reset_password.validity parameter is deprecated ! "
                "please use user.reset_password.token_lifetime instead.",
            )
            self.USER__RESET_PASSWORD__TOKEN_LIFETIME = self.USER__RESET_PASSWORD__VALIDITY
        else:
            self.USER__RESET_PASSWORD__TOKEN_LIFETIME = int(
                self.get_raw_config(
                    "user.reset_password.token_lifetime", defaut_reset_password_validity
                )
            )
<<<<<<< HEAD
=======
        self.USER__DEFAULT_PROFILE = self.get_raw_config("user.default_profile", Profile.USER.slug)

>>>>>>> 0bbe25c4
        self.DEBUG = asbool(self.get_raw_config("debug", "false"))

        self.PREVIEW__JPG__RESTRICTED_DIMS = asbool(
            self.get_raw_config("preview.jpg.restricted_dims", "false")
        )
        self.PREVIEW__JPG__ALLOWED_DIMS = string_to_list(
            self.get_raw_config("preview.jpg.allowed_dims", "256x256"),
            cast_func=PreviewDim.from_string,
            separator=",",
        )

        self.FRONTEND__SERVE = asbool(self.get_raw_config("frontend.serve", "false"))
        # INFO - G.M - 2018-08-06 - we pretend that frontend_dist_folder
        # is probably in frontend subfolder
        # of tracim_v2 parent of both backend and frontend
        backend_folder = os.path.dirname(os.path.dirname(os.path.abspath(__file__)))
        tracim_v2_folder = os.path.dirname(backend_folder)
        backend_i18n_folder = os.path.join(backend_folder, "tracim_backend", "locale")

        self.BACKEND__I18N_FOLDER_PATH = self.get_raw_config(
            "backend.i18n_folder_path", backend_i18n_folder
        )

        frontend_dist_folder = os.path.join(tracim_v2_folder, "frontend", "dist")
        self.FRONTEND__DIST_FOLDER_PATH = self.get_raw_config(
            "frontend.dist_folder_path", frontend_dist_folder
        )

    def _load_limitation_config(self) -> None:
        self.LIMITATION__SHAREDSPACE_PER_USER = int(
            self.get_raw_config("limitation.sharedspace_per_user", "0")
        )
        self.LIMITATION__CONTENT_LENGTH_FILE_SIZE = int(
            self.get_raw_config("limitation.content_length_file_size", "0")
        )
        self.LIMITATION__WORKSPACE_SIZE = int(self.get_raw_config("limitation.workspace_size", "0"))
        self.LIMITATION__USER_DEFAULT_ALLOWED_SPACE = int(
            self.get_raw_config("limitation.user_default_allowed_space", "0")
        )

    def _load_email_config(self) -> None:
        """
        Load config for email related stuff
        """
        # TODO - G.M - 27-03-2018 - [Email] Restore email config
        ###
        # EMAIL related stuff (notification, reply)
        ##
        self.EMAIL__NOTIFICATION__ENABLED_ON_INVITATION = asbool(
            self.get_raw_config("email.notification.enabled_on_invitation", "true")
        )

        # TODO - G.M - 2019-04-05 - keep as parameters
        # or set it as constant,
        # see https://github.com/tracim/tracim/issues/1569
        self.EMAIL__NOTIFICATION__NOTIFIED_EVENTS = [
            ActionDescription.COMMENT,
            ActionDescription.CREATION,
            ActionDescription.EDITION,
            ActionDescription.REVISION,
            ActionDescription.STATUS_UPDATE,
        ]
        # TODO - G.M - 2019-04-04 - need to be better handled:
        # dynamic default value and allow user to set this value.
        # see :https://github.com/tracim/tracim/issues/1555
        self.EMAIL__NOTIFICATION__NOTIFIED_CONTENTS = [
            "html-document",
            "thread",
            "file",
            "comment",
            # 'folder' --folder is skipped
        ]

        self.EMAIL__NOTIFICATION__FROM__EMAIL = self.get_raw_config(
            "email.notification.from.email", "noreply+{user_id}@trac.im"
        )
        self.EMAIL__NOTIFICATION__FROM = self.get_raw_config("email.notification.from")
        if self.get_raw_config("email.notification.from"):
            raise ConfigurationError(
                "email.notification.from configuration is deprecated. "
                "Use instead email.notification.from.email and "
                "email.notification.from.default_label."
            )

        self.EMAIL__NOTIFICATION__FROM__DEFAULT_LABEL = self.get_raw_config(
            "email.notification.from.default_label", "Tracim Notifications"
        )
        self.EMAIL__NOTIFICATION__REPLY_TO__EMAIL = self.get_raw_config(
            "email.notification.reply_to.email"
        )
        self.EMAIL__NOTIFICATION__REFERENCES__EMAIL = self.get_raw_config(
            "email.notification.references.email"
        )
        # Content update notification

        self.EMAIL__NOTIFICATION__CONTENT_UPDATE__TEMPLATE__HTML = self.get_raw_config(
            "email.notification.content_update.template.html"
        )

        self.EMAIL__NOTIFICATION__CONTENT_UPDATE__SUBJECT = self.get_raw_config(
            "email.notification.content_update.subject",
            _("[{website_title}] [{workspace_label}] {content_label} ({content_status_label})"),
        )
        # Created account notification
        self.EMAIL__NOTIFICATION__CREATED_ACCOUNT__TEMPLATE__HTML = self.get_raw_config(
            "email.notification.created_account.template.html"
        )
        self.EMAIL__NOTIFICATION__CREATED_ACCOUNT__SUBJECT = self.get_raw_config(
            "email.notification.created_account.subject",
            _("[{website_title}] Someone created an account for you"),
        )

        # Reset password notification
        self.EMAIL__NOTIFICATION__RESET_PASSWORD_REQUEST__TEMPLATE__HTML = self.get_raw_config(
            "email.notification.reset_password_request.template.html"
        )
        self.EMAIL__NOTIFICATION__RESET_PASSWORD_REQUEST__SUBJECT = self.get_raw_config(
            "email.notification.reset_password_request.subject",
            _("[{website_title}] A password reset has been requested"),
        )

        # TODO - G.M - 2019-01-22 - add feature to process notification email
        # asynchronously see issue https://github.com/tracim/tracim/issues/1345
        self.EMAIL__NOTIFICATION__PROCESSING_MODE = "sync"
        self.EMAIL__NOTIFICATION__ACTIVATED = asbool(
            self.get_raw_config("email.notification.activated")
        )

        self.EMAIL__NOTIFICATION__SMTP__SERVER = self.get_raw_config(
            "email.notification.smtp.server"
        )
        self.EMAIL__NOTIFICATION__SMTP__PORT = self.get_raw_config("email.notification.smtp.port")
        self.EMAIL__NOTIFICATION__SMTP__USER = self.get_raw_config("email.notification.smtp.user")
        self.EMAIL__NOTIFICATION__SMTP__PASSWORD = self.get_raw_config(
            "email.notification.smtp.password", secret=True
        )

        self.EMAIL__REPLY__ACTIVATED = asbool(self.get_raw_config("email.reply.activated", "false"))

        self.EMAIL__REPLY__IMAP__SERVER = self.get_raw_config("email.reply.imap.server")
        self.EMAIL__REPLY__IMAP__PORT = self.get_raw_config("email.reply.imap.port")
        self.EMAIL__REPLY__IMAP__USER = self.get_raw_config("email.reply.imap.user")
        self.EMAIL__REPLY__IMAP__PASSWORD = self.get_raw_config(
            "email.reply.imap.password", secret=True
        )
        self.EMAIL__REPLY__IMAP__FOLDER = self.get_raw_config("email.reply.imap.folder")
        self.EMAIL__REPLY__CHECK__HEARTBEAT = int(
            self.get_raw_config("email.reply.check.heartbeat", "60")
        )
        self.EMAIL__REPLY__IMAP__USE_SSL = asbool(self.get_raw_config("email.reply.imap.use_ssl"))
        self.EMAIL__REPLY__IMAP__USE_IDLE = asbool(
            self.get_raw_config("email.reply.imap.use_idle", "true")
        )
        self.EMAIL__REPLY__CONNECTION__MAX_LIFETIME = int(
            self.get_raw_config("email.reply.connection.max_lifetime", "600")  # 10 minutes
        )
        self.EMAIL__REPLY__USE_HTML_PARSING = asbool(
            self.get_raw_config("email.reply.use_html_parsing", "true")
        )
        self.EMAIL__REPLY__USE_TXT_PARSING = asbool(
            self.get_raw_config("email.reply.use_txt_parsing", "true")
        )
        self.EMAIL__REPLY__LOCKFILE_PATH = self.get_raw_config("email.reply.lockfile_path", "")

        self.EMAIL__PROCESSING_MODE = self.get_raw_config("email.processing_mode", "sync").upper()

        self.EMAIL__ASYNC__REDIS__HOST = self.get_raw_config("email.async.redis.host", "localhost")
        self.EMAIL__ASYNC__REDIS__PORT = int(self.get_raw_config("email.async.redis.port", "6379"))
        self.EMAIL__ASYNC__REDIS__DB = int(self.get_raw_config("email.async.redis.db", "0"))
        self.NEW_USER__INVITATION__DO_NOTIFY = asbool(
            self.get_raw_config("new_user.invitation.do_notify", "True")
        )

        self.NEW_USER__INVITATION__MINIMAL_PROFILE = self.get_raw_config(
            "new_user.invitation.minimal_profile", Group.TIM_MANAGER_GROUPNAME
        )

    def _load_webdav_config(self) -> None:
        """
        load config for webdav related stuff
        """
        tracim_website = "http://tracim.fr/"
        tracim_name = "Tracim"
        wsgidav_website = "https://github.com/mar10/wsgidav/"
        wsgidav_name = "WsgiDAV"

        self.WEBDAV__UI__ENABLED = asbool(self.get_raw_config("webdav.ui.enabled", "true"))
        self.WEBDAV__BASE_URL = self.get_raw_config("webdav.base_url", "")
        self.WEBDAV__VERBOSE__LEVEL = int(self.get_raw_config("webdav.verbose.level", "1"))
        self.WEBDAV__ROOT_PATH = self.get_raw_config("webdav.root_path", "/")
        self.WEBDAV__BLOCK_SIZE = int(self.get_raw_config("webdav.block_size", "8192"))
        self.WEBDAV__DIR_BROWSER__ENABLED = asbool(
            self.get_raw_config("webdav.dir_browser.enabled", "true")
        )
        default_webdav_footnote = (
            '<a href="{instance_url}">{instance_name}</a>.'
            " This Webdav is serve by"
            ' <a href="{tracim_website}">{tracim_name} software</a> using'
            ' <a href="{wsgidav_website}">{wsgidav_name}</a>.'.format(
                instance_name=self.WEBSITE__TITLE,
                instance_url=self.WEBSITE__BASE_URL,
                tracim_name=tracim_name,
                tracim_website=tracim_website,
                wsgidav_name=wsgidav_name,
                wsgidav_website=wsgidav_website,
            )
        )
        self.WEBDAV__DIR_BROWSER__FOOTER = self.get_raw_config(
            "webdav.dir_browser.footer", default_webdav_footnote
        )
        # TODO : check if tweaking those param does work

        # TODO - G.M - 2019-04-05 - keep as parameters
        # or set it as constant,
        # see https://github.com/tracim/tracim/issues/1569
        self.WEBDAV_SHOW_DELETED = False
        self.WEBDAV_SHOW_ARCHIVED = False
        self.WEBDAV_SHOW_HISTORY = False
        self.WEBDAV_MANAGE_LOCK = True

    def _load_caldav_config(self) -> None:
        """
        load config for caldav related stuff
        """
        self.CALDAV__ENABLED = asbool(self.get_raw_config("caldav.enabled", "false"))
        self.CALDAV__RADICALE_PROXY__BASE_URL = self.get_raw_config(
            "caldav.radicale_proxy.base_url", None
        )
        self.CALDAV__RADICALE__STORAGE__FILESYSTEM_FOLDER = self.get_raw_config(
            "caldav.radicale.storage.filesystem_folder"
        )
        self.CALDAV__RADICALE__AGENDA_DIR = "agenda"
        self.CALDAV__RADICALE__WORKSPACE_SUBDIR = "workspace"
        self.CALDAV__RADICALE__USER_SUBDIR = "user"
        self.CALDAV__RADICALE__BASE_PATH = "/{}/".format(self.CALDAV__RADICALE__AGENDA_DIR)
        self.CALDAV__RADICALE__USER_PATH = "/{}/{}/".format(
            self.CALDAV__RADICALE__AGENDA_DIR, self.CALDAV__RADICALE__USER_SUBDIR
        )
        self.CALDAV_RADICALE_WORKSPACE_PATH = "/{}/{}/".format(
            self.CALDAV__RADICALE__AGENDA_DIR, self.CALDAV__RADICALE__WORKSPACE_SUBDIR
        )

    def _load_ldap_config(self) -> None:
        """
        Load config for ldap related stuff
        """
        self.LDAP_URL = self.get_raw_config("ldap_url", "dc=directory,dc=fsf,dc=org")
        self.LDAP_BASE_URL = self.get_raw_config("ldap_base_url", "dc=directory,dc=fsf,dc=org")
        self.LDAP_BIND_DN = self.get_raw_config(
            "ldap_bind_dn", "cn=admin, dc=directory,dc=fsf,dc=org"
        )
        self.LDAP_BIND_PASS = self.get_raw_config("ldap_bind_pass", secret=True)
        self.LDAP_TLS = asbool(self.get_raw_config("ldap_tls", "false"))
        self.LDAP_USER_BASE_DN = self.get_raw_config(
            "ldap_user_base_dn", "ou=people, dc=directory,dc=fsf,dc=org"
        )
        self.LDAP_LOGIN_ATTRIBUTE = self.get_raw_config("ldap_login_attribute", "mail")
        # TODO - G.M - 16-11-2018 - Those prams are only use at account creation
        self.LDAP_NAME_ATTRIBUTE = self.get_raw_config("ldap_name_attribute")
        # TODO - G.M - 2018-12-05 - [ldap_profile]
        # support for profile attribute disabled
        # Should be reenabled later probably with a better code
        # self.LDAP_PROFILE_ATTR = self.get_raw_config('ldap_profile_attribute')

        # TODO - G.M - 2019-04-05 - keep as parameters
        # or set it as constant,
        # see https://github.com/tracim/tracim/issues/1569
        self.LDAP_USER_FILTER = "({}=%(login)s)".format(self.LDAP_LOGIN_ATTRIBUTE)
        self.LDAP_USE_POOL = True
        self.LDAP_POOL_SIZE = 10 if self.LDAP_USE_POOL else None
        self.LDAP_POOL_LIFETIME = 3600 if self.LDAP_USE_POOL else None
        self.LDAP_GET_INFO = None

    def _load_search_config(self):
        self.SEARCH__ENGINE = self.get_raw_config("search.engine", "simple")

        DEFAULT_INDEX_DOCUMENTS_PATTERN_TEMPLATE = "{index_alias}-{date}"
        self.SEARCH__ELASTICSEARCH__INDEX_ALIAS = self.get_raw_config(
            "search.elasticsearch.index_alias"
        )
        self.SEARCH__ELASTICSEARCH__INDEX_PATTERN_TEMPLATE = self.get_raw_config(
            "search.elasticsearch.index_pattern_template", DEFAULT_INDEX_DOCUMENTS_PATTERN_TEMPLATE
        )
        self.SEARCH__ELASTICSEARCH__USE_INGEST = asbool(
            self.get_raw_config("search.elasticsearch.use_ingest", "False")
        )
        # FIXME - G.M - 2019-05-31 - limit default allowed mimetype to useful list instead of
        ALLOWED_INGEST_DEFAULT_MIMETYPE = ""
        self.SEARCH__ELASTICSEARCH__INGEST__MIMETYPE_WHITELIST = string_to_list(
            self.get_raw_config(
                "search.elasticsearch.ingest.mimetype_whitelist", ALLOWED_INGEST_DEFAULT_MIMETYPE
            ),
            separator=",",
            cast_func=str,
            do_strip=True,
        )
        self.SEARCH__ELASTICSEARCH__INGEST__MIMETYPE_BLACKLIST = string_to_list(
            self.get_raw_config("search.elasticsearch.ingest.mimetype_blacklist", ""),
            separator=",",
            cast_func=str,
            do_strip=True,
        )
        self.SEARCH__ELASTICSEARCH__INGEST__SIZE_LIMIT = int(
            self.get_raw_config("search.elasticsearch.ingest.size_limit", "52428800")
        )
        self.SEARCH__ELASTICSEARCH__HOST = self.get_raw_config(
            "search.elasticsearch.host", "localhost"
        )
        self.SEARCH__ELASTICSEARCH__PORT = int(
            self.get_raw_config("search.elasticsearch.port", "9200")
        )
        self.SEARCH__ELASTICSEARCH__REQUEST_TIMEOUT = int(
            self.get_raw_config("search.elasticsearch.request_timeout", "60")
        )

    def _load_collaborative_document_edition_config(self):
        self.COLLABORATIVE_DOCUMENT_EDITION__ACTIVATED = asbool(
            self.get_raw_config("collaborative_document_edition.activated", "false")
        )
        self.COLLABORATIVE_DOCUMENT_EDITION__SOFTWARE = self.get_raw_config(
            "collaborative_document_edition.software"
        )
        self.COLLABORATIVE_DOCUMENT_EDITION__COLLABORA__BASE_URL = self.get_raw_config(
            "collaborative_document_edition.collabora.base_url"
        )
        self.COLLABORATIVE_DOCUMENT_EDITION__FILE_TEMPLATE_DIR = self.get_raw_config(
            "collaborative_document_edition.file_template_dir"
        )

    # INFO - G.M - 2019-04-05 - Config validation methods

    def check_config_validity(self) -> None:
        """
        Check if config setted is correct
        """
        self._check_global_config_validity()
        self._check_email_config_validity()
        self._check_caldav_config_validity()
        self._check_search_config_validity()
        self._check_collaborative_document_edition_config_validity()

        # INFO - G.M - 2019-08-08 - import app here instead of top of file,
        # to make thing easier later
        # when app will be load dynamycally.
        import tracim_backend.applications.share.config as share_app_config

        share_app_config.check_config(self)

    def _check_collaborative_document_edition_config_validity(self) -> None:
        if self.COLLABORATIVE_DOCUMENT_EDITION__ACTIVATED:
            if self.COLLABORATIVE_DOCUMENT_EDITION__SOFTWARE == COLLABORA_DOCUMENT_EDITION_SLUG:
                self.check_mandatory_param(
                    "COLLABORATIVE_DOCUMENT_EDITION__COLLABORA__BASE_URL",
                    self.COLLABORATIVE_DOCUMENT_EDITION__COLLABORA__BASE_URL,
                    when_str="if collabora feature is activated",
                )

    def _check_global_config_validity(self) -> None:
        """
        Check config for global stuff
        """
        self.check_mandatory_param("SQLALCHEMY__URL", self.SQLALCHEMY__URL)
        self.check_mandatory_param("SESSION__DATA_DIR", self.SESSION__DATA_DIR)
        self.check_directory_path_param("SESSION__DATA_DIR", self.SESSION__DATA_DIR, writable=True)

        self.check_mandatory_param("SESSION__LOCK_DIR", self.SESSION__LOCK_DIR)
        self.check_directory_path_param("SESSION__LOCK_DIR", self.SESSION__LOCK_DIR, writable=True)
        # INFO - G.M - 2019-04-03 - check color file validity
        self.check_mandatory_param("COLOR__CONFIG_FILE_PATH", self.COLOR__CONFIG_FILE_PATH)
        if not os.path.exists(self.COLOR__CONFIG_FILE_PATH):
            raise ConfigurationError(
                "ERROR: {} file does not exist. "
                'please create it or set "COLOR__CONFIG_FILE_PATH"'
                "with a correct value".format(self.COLOR__CONFIG_FILE_PATH)
            )

        try:
            with open(self.COLOR__CONFIG_FILE_PATH) as json_file:
                self.APPS_COLORS = json.load(json_file)
        except Exception as e:
            raise ConfigurationError(
                "Error: {} file could not be load as json".format(self.COLOR__CONFIG_FILE_PATH)
            ) from e

        try:
            self.APPS_COLORS["primary"]
        except KeyError as e:
            raise ConfigurationError(
                "Error: primary color is required in {} file".format(self.COLOR__CONFIG_FILE_PATH)
            ) from e

        self.check_mandatory_param("DEPOT_STORAGE_DIR", self.DEPOT_STORAGE_DIR)
        self.check_directory_path_param("DEPOT_STORAGE_DIR", self.DEPOT_STORAGE_DIR, writable=True)

        self.check_mandatory_param("DEPOT_STORAGE_NAME", self.DEPOT_STORAGE_NAME)

        self.check_mandatory_param("PREVIEW_CACHE_DIR", self.PREVIEW_CACHE_DIR)
        self.check_directory_path_param("PREVIEW_CACHE_DIR", self.PREVIEW_CACHE_DIR, writable=True)

        if AuthType.REMOTE is self.AUTH_TYPES:
            raise ConfigurationError(
                'ERROR: "remote" auth not allowed in auth_types'
                " list, use remote_user_header instead"
            )

        self.check_mandatory_param("WEBSITE__BASE_URL", self.WEBSITE__BASE_URL)

        self.check_mandatory_param("BACKEND__I18N_FOLDER_PATH", self.BACKEND__I18N_FOLDER_PATH)
        self.check_directory_path_param(
            "BACKEND__I18N_FOLDER_PATH", self.BACKEND__I18N_FOLDER_PATH, readable=True
        )

        # INFO - G.M - 2018-08-06 - We check dist folder existence
        if self.FRONTEND__SERVE:
            self.check_mandatory_param(
                "FRONTEND__DIST_FOLDER_PATH",
                self.FRONTEND__DIST_FOLDER_PATH,
                when_str="if frontend serving is activated",
            )
            self.check_directory_path_param(
                "FRONTEND__DIST_FOLDER_PATH", self.FRONTEND__DIST_FOLDER_PATH
            )

        if self.USER__DEFAULT_PROFILE not in Profile.get_all_valid_slugs():
            profile_str_list = ", ".join(
                ['"{}"'.format(profile_name) for profile_name in Profile.get_all_valid_slugs()]
            )
            raise ConfigurationError(
                'ERROR user.default_profile given "{}" is invalid,'
                "valids values are {}.".format(self.USER__DEFAULT_PROFILE, profile_str_list)
            )

    def _check_email_config_validity(self) -> None:
        """
        Check if config is correctly setted for email features
        """
        if not self.EMAIL__NOTIFICATION__ACTIVATED:
            logger.warning(
                self,
                "Notification by email mecanism is disabled ! "
                "Notification and mail invitation mecanisms will not work.",
            )

        if not self.EMAIL__REPLY__LOCKFILE_PATH and self.EMAIL__REPLY__ACTIVATED:
            self.check_mandatory_param(
                "EMAIL__REPLY__LOCKFILE_PATH",
                self.EMAIL__REPLY__LOCKFILE_PATH,
                when_str="when email reply is activated",
            )
        # INFO - G.M - 2019-02-01 - check if template are available,
        # do not allow running with email_notification_activated
        # if templates needed are not available
        if self.EMAIL__NOTIFICATION__ACTIVATED:
            templates = {
                "content_update notification": self.EMAIL__NOTIFICATION__CONTENT_UPDATE__TEMPLATE__HTML,
                "created account": self.EMAIL__NOTIFICATION__CREATED_ACCOUNT__TEMPLATE__HTML,
                "password reset": self.EMAIL__NOTIFICATION__RESET_PASSWORD_REQUEST__TEMPLATE__HTML,
            }
            for template_description, template_path in templates.items():
                if not template_path or not os.path.isfile(template_path):
                    raise ConfigurationError(
                        "ERROR: email template for {template_description} "
                        'not found at "{template_path}."'.format(
                            template_description=template_description, template_path=template_path
                        )
                    )

        if self.EMAIL__PROCESSING_MODE not in (self.CST.ASYNC, self.CST.SYNC):
            raise Exception(
                "EMAIL__PROCESSING_MODE "
                "can "
                'be "{}" or "{}", not "{}"'.format(
                    self.CST.ASYNC, self.CST.SYNC, self.EMAIL__PROCESSING_MODE
                )
            )

    def _check_caldav_config_validity(self) -> None:
        """
        Check if config is correctly setted for caldav features
        """
        if self.CALDAV__ENABLED:
            self.check_mandatory_param(
                "CALDAV__RADICALE_PROXY__BASE_URL",
                self.CALDAV__RADICALE_PROXY__BASE_URL,
                when_str="when caldav feature is enabled",
            )
            # TODO - G.M - 2019-05-06 - convert "caldav.radicale.storage.filesystem_folder"
            # as tracim global parameter
            self.check_mandatory_param(
                "CALDAV__RADICALE__STORAGE__FILESYSTEM_FOLDER",
                self.CALDAV__RADICALE__STORAGE__FILESYSTEM_FOLDER,
                when_str="if caldav feature is enabled",
            )
            self.check_directory_path_param(
                "CALDAV__RADICALE__STORAGE__FILESYSTEM_FOLDER",
                self.CALDAV__RADICALE__STORAGE__FILESYSTEM_FOLDER,
                writable=True,
            )
            radicale_storage_type = self.settings.get("caldav.radicale.storage.type")
            if radicale_storage_type != "multifilesystem":
                raise ConfigurationError(
                    '"{}" should be set to "{}"'
                    " (currently only valid value)"
                    ' when "{}" is true'.format(
                        "caldav.radicale.storage.type", "multifilesystem", "caldav.enabled"
                    )
                )

    # INFO - G.M - 2019-04-05 - Post Actions Methods
    def do_post_check_action(self) -> None:
        self._set_default_app(self.APP__ENABLED)

    def _set_default_app(self, enabled_app_list: typing.List[str]) -> None:

        # init applications
        html_documents = Application(
            label="Text Documents",  # TODO - G.M - 24-05-2018 - Check label
            slug="contents/html-document",
            fa_icon="file-text-o",
            is_active=True,
            config={},
            main_route="/ui/workspaces/{workspace_id}/contents?type=html-document",
            app_config=self,
        )
        html_documents.add_content_type(
            slug="html-document",
            label="Text Document",
            creation_label="Write a document",
            available_statuses=content_status_list.get_all(),
            slug_alias=["page"],
            file_extension=".document.html",
        )

        _file = Application(
            label="Files",
            slug="contents/file",
            fa_icon="paperclip",
            is_active=True,
            config={},
            main_route="/ui/workspaces/{workspace_id}/contents?type=file",
            app_config=self,
        )
        _file.add_content_type(
            slug="file",
            label="File",
            creation_label="Upload a file",
            available_statuses=content_status_list.get_all(),
        )

        thread = Application(
            label="Threads",
            slug="contents/thread",
            fa_icon="comments-o",
            is_active=True,
            config={},
            main_route="/ui/workspaces/{workspace_id}/contents?type=thread",
            app_config=self,
        )
        thread.add_content_type(
            slug="thread",
            label="Thread",
            creation_label="Start a topic",
            available_statuses=content_status_list.get_all(),
            file_extension=".thread.html",
        )

        folder = Application(
            label="Folder",
            slug="contents/folder",
            fa_icon="folder-o",
            is_active=True,
            config={},
            main_route="",
            app_config=self,
        )
        folder.add_content_type(
            slug="folder",
            label="Folder",
            creation_label="Create a folder",
            available_statuses=content_status_list.get_all(),
            allow_sub_content=True,
            minimal_role_content_creation=WorkspaceRoles.CONTENT_MANAGER,
        )

        markdownpluspage = Application(
            label="Markdown Plus Documents",
            # TODO - G.M - 24-05-2018 - Check label
            slug="contents/markdownpluspage",
            fa_icon="file-code-o",
            is_active=False,
            config={},
            main_route="/ui/workspaces/{workspace_id}/contents?type=markdownpluspage",
            app_config=self,
        )
        markdownpluspage.add_content_type(
            slug="markdownpage",
            label="Rich Markdown File",
            creation_label="Create a Markdown document",
            available_statuses=content_status_list.get_all(),
        )

        agenda = Application(
            label="Agenda",
            slug="agenda",
            fa_icon="calendar",
            is_active=self.CALDAV__ENABLED,
            config={},
            main_route="/ui/workspaces/{workspace_id}/agenda",
            app_config=self,
        )

        collaborative_document_edition = Application(
            label="Collaborative Document Edition",
            slug="collaborative_document_edition",
            fa_icon="file-o",
            is_active=self.COLLABORATIVE_DOCUMENT_EDITION__ACTIVATED,
            config={},
            main_route="",
            app_config=self,
        )
        # INFO - G.M - 2019-08-08 - import app here instead of top of file,
        # to make thing easier later
        # when app will be load dynamycally.
        import tracim_backend.applications.share.application as share_app

        share_content = share_app.get_app(app_config=self)
        import tracim_backend.applications.upload_permissions.application as upload_permissions_app

        upload_permissions = upload_permissions_app.get_app(app_config=self)
        # process activated app list
        available_apps = OrderedDict(
            [
                (html_documents.slug, html_documents),
                (_file.slug, _file),
                (thread.slug, thread),
                (folder.slug, folder),
                (markdownpluspage.slug, markdownpluspage),
                (agenda.slug, agenda),
                (collaborative_document_edition.slug, collaborative_document_edition),
                (share_content.slug, share_content),
                (upload_permissions.slug, upload_permissions),
            ]
        )
        # TODO - G.M - 2018-08-08 - [GlobalVar] Refactor Global var
        # of tracim_backend, Be careful app_list is a global_var
        app_list.clear()
        for app_slug in enabled_app_list:
            if app_slug in available_apps.keys():
                app_list.append(available_apps[app_slug])
        # TODO - G.M - 2018-08-08 - We need to update validators each time
        # app_list is updated.
        update_validators()

    def _check_search_config_validity(self):
        search_engine_valid = ["elasticsearch", "simple"]
        if self.SEARCH__ENGINE not in search_engine_valid:

            search_engine_list_str = ", ".join(
                '"{}"'.format(engine) for engine in search_engine_valid
            )
            raise ConfigurationError(
                "ERROR: SEARCH__ENGINE valid values are {}.".format(search_engine_list_str)
            )
        # FIXME - G.M - 2019-06-07 - hack to force index document alias check validity
        # see https://github.com/tracim/tracim/issues/1835
        if self.SEARCH__ENGINE == "elasticsearch":
            self.check_mandatory_param(
                "SEARCH__ELASTICSEARCH__INDEX_ALIAS",
                self.SEARCH__ELASTICSEARCH__INDEX_ALIAS,
                when_str="if elasticsearch search feature is enabled",
            )

    # INFO - G.M - 2019-04-05 - Others methods
    def _check_consistency(self):
        """
        Verify all config_name_attribute are correctly associated with
        a true cfg attribute. Will raise AttributeError if not.
        """
        for config_param in self.config_naming:
            try:
                getattr(self, config_param.config_name)
            except AttributeError:
                raise ConfigCodeError(
                    "config file source code is not correct (see config.py file)"
                    " When using self.get_raw_config in CFG, you should use proper"
                    " naming between config file param and config param.\n"
                    "use : self.{} = self.get_raw_config({})".format(
                        config_param.config_name, config_param.config_file_name
                    )
                )

    def configure_filedepot(self) -> None:

        # TODO - G.M - 2018-08-08 - [GlobalVar] Refactor Global var
        # of tracim_backend, Be careful DepotManager is a Singleton !

        depot_storage_name = self.DEPOT_STORAGE_NAME
        depot_storage_path = self.DEPOT_STORAGE_DIR
        depot_storage_settings = {"depot.storage_path": depot_storage_path}
        DepotManager.configure(depot_storage_name, depot_storage_settings)

    class CST(object):
        ASYNC = "ASYNC"
        SYNC = "SYNC"

    def check_mandatory_param(self, param_name: str, value: typing.Any, when_str: str = "") -> None:
        """
        Check if param value is not falsy value, if falsy, raise ConfigurationError
        :param param_name: name of the parameter
        :param value: value to check for parameter
        :param when_str: condition string to explain when parameter is mandatory
        """
        if not value:
            raise ConfigurationError(
                'ERROR: "{}" configuration is mandatory {when_str}.'
                "Set it before continuing.".format(param_name, when_str=when_str)
            )

    def check_directory_path_param(
        self, param_name: str, path: str, writable: bool = False, readable: bool = True
    ) -> None:
        """
        Check if path exist, if it is a directory and if it is readable/writable.
        if check fail, raise ConfigurationError
        :param param_name: name of parameter to check
        :param path: path (value of parameter) which is check as a directory path
        :param writable: check if directory(according to path) is writable
        :param readable: check if directory(according to path) is writable
        """
        try:
            is_dir_exist(path)
            if writable:
                is_dir_writable(path)
            if readable:
                is_dir_readable(path)
        except NotADirectoryError as exc:
            not_a_directory_msg = (
                'ERROR: "{}" is not a valid directory path, '
                'create it or change "{}" value in config '
                "to a valid directory path."
            )
            raise ConfigurationError(not_a_directory_msg.format(path, param_name)) from exc
        except NotWritableDirectory as exc:
            directory_not_writable_msg = (
                "ERROR: current user as not enough right to write and create file"
                ' into "{}" directory.'
                " Change permission of current user on this directory,"
                " change user running this code or change"
                ' directory path of parameter in config "{}" to solve this.'
            )
            raise ConfigurationError(directory_not_writable_msg.format(path, param_name)) from exc
        except NotReadableDirectory as exc:
            directory_not_writable_msg = (
                "ERROR: current user as not enough right to read and/or open"
                ' "{}" directory.'
                " Change permission of current user on this directory,"
                " change user running this code or change"
                ' directory path of parameter in config "{}" to solve this.'
            )
            raise ConfigurationError(directory_not_writable_msg.format(path, param_name)) from exc


class PreviewDim(object):
    def __init__(self, width: int, height: int) -> None:
        self.width = width
        self.height = height

    @classmethod
    def from_string(cls, dim: str) -> "PreviewDim":
        """
        Alternative initialisation method, instead of setting width and height
        directly, we can give a valid [width]x[height] string to create
        a PreviewDim object
        """
        parts = dim.split("x")
        assert len(parts) == 2
        width, height = parts
        assert width.isdecimal()
        assert height.isdecimal()
        return PreviewDim(int(width), int(height))

    def __repr__(self):
        return "<PreviewDim width:{width} height:{height}>".format(
            width=self.width, height=self.height
        )<|MERGE_RESOLUTION|>--- conflicted
+++ resolved
@@ -255,11 +255,8 @@
                     "user.reset_password.token_lifetime", defaut_reset_password_validity
                 )
             )
-<<<<<<< HEAD
-=======
         self.USER__DEFAULT_PROFILE = self.get_raw_config("user.default_profile", Profile.USER.slug)
 
->>>>>>> 0bbe25c4
         self.DEBUG = asbool(self.get_raw_config("debug", "false"))
 
         self.PREVIEW__JPG__RESTRICTED_DIMS = asbool(
