# -*- coding: utf-8 -*-
from pyramid_multiauth import MultiAuthenticationPolicy

try:  # Python 3.5+
    from http import HTTPStatus
except ImportError:
    from http import client as HTTPStatus

from pyramid.config import Configurator
from pyramid.authentication import BasicAuthAuthenticationPolicy
from pyramid.authentication import SessionAuthenticationPolicy
from pyramid.authentication import AuthTktAuthenticationPolicy
from hapic.ext.pyramid import PyramidContext
from sqlalchemy.exc import OperationalError

from tracim_backend.extensions import hapic
from tracim_backend.config import CFG
from tracim_backend.lib.utils.request import TracimRequest
from tracim_backend.lib.utils.authentification import basic_auth_check_credentials
<<<<<<< HEAD
=======
from tracim_backend.lib.utils.authentification import CookieSessionAuthentificationPolicy
>>>>>>> 126b90ed
from tracim_backend.lib.utils.authentification import ApiTokenAuthentificationPolicy
from tracim_backend.lib.utils.authentification import TRACIM_API_KEY_HEADER
from tracim_backend.lib.utils.authentification import TRACIM_API_USER_EMAIL_LOGIN_HEADER
from tracim_backend.lib.utils.authentification import BASIC_AUTH_WEBUI_REALM
from tracim_backend.lib.utils.authorization import AcceptAllAuthorizationPolicy
from tracim_backend.lib.utils.authorization import TRACIM_DEFAULT_PERM
from tracim_backend.lib.utils.cors import add_cors_support
from tracim_backend.lib.webdav import WebdavAppFactory
from tracim_backend.views import BASE_API_V2
from tracim_backend.views.contents_api.html_document_controller import HTMLDocumentController  # nopep8
from tracim_backend.views.contents_api.threads_controller import ThreadController
from tracim_backend.views.core_api.session_controller import SessionController
from tracim_backend.views.core_api.system_controller import SystemController
from tracim_backend.views.core_api.user_controller import UserController
from tracim_backend.views.core_api.workspace_controller import WorkspaceController
from tracim_backend.views.contents_api.comment_controller import CommentController
from tracim_backend.views.contents_api.file_controller import FileController
from tracim_backend.views.contents_api.folder_controller import FolderController
from tracim_backend.views.frontend import FrontendController
from tracim_backend.views.errors import ErrorSchema
from tracim_backend.exceptions import NotAuthenticated
from tracim_backend.exceptions import PageNotFound
from tracim_backend.exceptions import UserNotActive
from tracim_backend.exceptions import InvalidId
from tracim_backend.exceptions import InsufficientUserProfile
from tracim_backend.exceptions import InsufficientUserRoleInWorkspace
from tracim_backend.exceptions import WorkspaceNotFoundInTracimRequest
from tracim_backend.exceptions import UserNotFoundInTracimRequest
from tracim_backend.exceptions import ContentNotFoundInTracimRequest
from tracim_backend.exceptions import WorkspaceNotFound
from tracim_backend.exceptions import ContentNotFound
from tracim_backend.exceptions import UserDoesNotExist
from tracim_backend.exceptions import AuthenticationFailed
from tracim_backend.exceptions import ContentTypeNotAllowed


def web(global_config, **local_settings):
    """ This function returns a Pyramid WSGI application.
    """
    settings = global_config
    settings.update(local_settings)
    # set CFG object
    app_config = CFG(settings)
    app_config.configure_filedepot()
    settings['CFG'] = app_config
    configurator = Configurator(settings=settings, autocommit=True)
    # Add AuthPolicy
<<<<<<< HEAD
    configurator.include("pyramid_multiauth")
    policies = [
=======
    configurator.include("pyramid_beaker")
    configurator.include("pyramid_multiauth")
    policies = [
        CookieSessionAuthentificationPolicy(reissue_time=app_config.SESSION_REISSUE_TIME),  # nopep8
>>>>>>> 126b90ed
        ApiTokenAuthentificationPolicy(
            api_key_header=TRACIM_API_KEY_HEADER,
            api_user_email_login_header=TRACIM_API_USER_EMAIL_LOGIN_HEADER
        ),
        BasicAuthAuthenticationPolicy(
            basic_auth_check_credentials,
            realm=BASIC_AUTH_WEBUI_REALM
        ),
    ]
    configurator.include(add_cors_support)
    # make sure to add this before other routes to intercept OPTIONS
    configurator.add_cors_preflight_handler()
    # Default authorization : Accept anything.
    configurator.set_authorization_policy(AcceptAllAuthorizationPolicy())
    authn_policy = MultiAuthenticationPolicy(policies)
    configurator.set_authentication_policy(authn_policy)
    # INFO - GM - 11-04-2018 - set default perm
    # setting default perm is needed to force authentification
    # mecanism in all views.
    configurator.set_default_permission(TRACIM_DEFAULT_PERM)
    # Override default request
    configurator.set_request_factory(TracimRequest)
    # Pyramids "plugin" include.
    configurator.include('pyramid_jinja2')
    # Add SqlAlchemy DB
    configurator.include('.models')
    # set Hapic
    context = PyramidContext(
        configurator=configurator,
        default_error_builder=ErrorSchema(),
        debug=app_config.DEBUG,
    )
    hapic.set_context(context)
    # INFO - G.M - 2018-07-04 - global-context exceptions
    # Not found
    context.handle_exception(PageNotFound, HTTPStatus.NOT_FOUND)
    # Bad request
    context.handle_exception(WorkspaceNotFoundInTracimRequest, HTTPStatus.BAD_REQUEST)  # nopep8
    context.handle_exception(UserNotFoundInTracimRequest, HTTPStatus.BAD_REQUEST)  # nopep8
    context.handle_exception(ContentNotFoundInTracimRequest, HTTPStatus.BAD_REQUEST)  # nopep8
    context.handle_exception(WorkspaceNotFound, HTTPStatus.BAD_REQUEST)
    context.handle_exception(UserDoesNotExist, HTTPStatus.BAD_REQUEST)
    context.handle_exception(ContentNotFound, HTTPStatus.BAD_REQUEST)
    context.handle_exception(ContentTypeNotAllowed, HTTPStatus.BAD_REQUEST)
    context.handle_exception(InvalidId, HTTPStatus.BAD_REQUEST)
    # Auth exception
    context.handle_exception(NotAuthenticated, HTTPStatus.UNAUTHORIZED)
    context.handle_exception(UserNotActive, HTTPStatus.FORBIDDEN)
    context.handle_exception(AuthenticationFailed, HTTPStatus.FORBIDDEN)
    context.handle_exception(InsufficientUserRoleInWorkspace, HTTPStatus.FORBIDDEN)  # nopep8
    context.handle_exception(InsufficientUserProfile, HTTPStatus.FORBIDDEN)
    # Internal server error
    context.handle_exception(OperationalError, HTTPStatus.INTERNAL_SERVER_ERROR)
    context.handle_exception(Exception, HTTPStatus.INTERNAL_SERVER_ERROR)


    # Add controllers
    session_controller = SessionController()
    system_controller = SystemController()
    user_controller = UserController()
    workspace_controller = WorkspaceController()
    comment_controller = CommentController()
    html_document_controller = HTMLDocumentController()
    thread_controller = ThreadController()
    file_controller = FileController()
    folder_controller = FolderController()
    configurator.include(session_controller.bind, route_prefix=BASE_API_V2)
    configurator.include(system_controller.bind, route_prefix=BASE_API_V2)
    configurator.include(user_controller.bind, route_prefix=BASE_API_V2)
    configurator.include(workspace_controller.bind, route_prefix=BASE_API_V2)
    configurator.include(comment_controller.bind, route_prefix=BASE_API_V2)
    configurator.include(html_document_controller.bind, route_prefix=BASE_API_V2)  # nopep8
    configurator.include(thread_controller.bind, route_prefix=BASE_API_V2)
    configurator.include(file_controller.bind, route_prefix=BASE_API_V2)
    configurator.include(folder_controller.bind, route_prefix=BASE_API_V2)

    if app_config.FRONTEND_SERVE:
        configurator.include('pyramid_mako')
        frontend_controller = FrontendController(app_config.FRONTEND_DIST_FOLDER_PATH)  # nopep8
        configurator.include(frontend_controller.bind)

    hapic.add_documentation_view(
        '/api/v2/doc',
        'Tracim v2 API',
        'API of Tracim v2',
    )
    return configurator.make_wsgi_app()


def webdav(global_config, **local_settings):
    settings = global_config
    settings.update(local_settings)
    app_factory = WebdavAppFactory(
        tracim_config_file_path=settings['__file__'],
    )
    return app_factory.get_wsgi_app()<|MERGE_RESOLUTION|>--- conflicted
+++ resolved
@@ -17,10 +17,7 @@
 from tracim_backend.config import CFG
 from tracim_backend.lib.utils.request import TracimRequest
 from tracim_backend.lib.utils.authentification import basic_auth_check_credentials
-<<<<<<< HEAD
-=======
 from tracim_backend.lib.utils.authentification import CookieSessionAuthentificationPolicy
->>>>>>> 126b90ed
 from tracim_backend.lib.utils.authentification import ApiTokenAuthentificationPolicy
 from tracim_backend.lib.utils.authentification import TRACIM_API_KEY_HEADER
 from tracim_backend.lib.utils.authentification import TRACIM_API_USER_EMAIL_LOGIN_HEADER
@@ -68,15 +65,10 @@
     settings['CFG'] = app_config
     configurator = Configurator(settings=settings, autocommit=True)
     # Add AuthPolicy
-<<<<<<< HEAD
-    configurator.include("pyramid_multiauth")
-    policies = [
-=======
     configurator.include("pyramid_beaker")
     configurator.include("pyramid_multiauth")
     policies = [
         CookieSessionAuthentificationPolicy(reissue_time=app_config.SESSION_REISSUE_TIME),  # nopep8
->>>>>>> 126b90ed
         ApiTokenAuthentificationPolicy(
             api_key_header=TRACIM_API_KEY_HEADER,
             api_user_email_login_header=TRACIM_API_USER_EMAIL_LOGIN_HEADER
