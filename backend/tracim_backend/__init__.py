# -*- coding: utf-8 -*-
from collections import OrderedDict
from copy import deepcopy

from hapic.ext.pyramid import PyramidContext
from pyramid.config import Configurator
from pyramid.router import Router
import pyramid_beaker
from pyramid_multiauth import MultiAuthenticationPolicy
from sqlalchemy.exc import OperationalError

from tracim_backend.config import CFG
from tracim_backend.exceptions import AuthenticationFailed
from tracim_backend.exceptions import CaldavNotAuthenticated
from tracim_backend.exceptions import CaldavNotAuthorized
from tracim_backend.exceptions import ContentInNotEditableState
from tracim_backend.exceptions import ContentNotFound
from tracim_backend.exceptions import ContentNotFoundInTracimRequest
from tracim_backend.exceptions import ContentTypeNotAllowed
from tracim_backend.exceptions import ContentTypeNotExist
from tracim_backend.exceptions import InsufficientUserProfile
from tracim_backend.exceptions import InsufficientUserRoleInWorkspace
from tracim_backend.exceptions import InvalidId
from tracim_backend.exceptions import NotAuthenticated
from tracim_backend.exceptions import PageNotFound
from tracim_backend.exceptions import SameValueError
from tracim_backend.exceptions import UserAuthenticatedIsNotActive
from tracim_backend.exceptions import UserDoesNotExist
from tracim_backend.exceptions import UserGivenIsNotTheSameAsAuthenticated
from tracim_backend.exceptions import UserNotFoundInTracimRequest
from tracim_backend.exceptions import WorkspaceNotFound
from tracim_backend.exceptions import WorkspaceNotFoundInTracimRequest
from tracim_backend.extensions import hapic
from tracim_backend.lib.agenda import CaldavAppFactory
from tracim_backend.lib.agenda.authorization import add_www_authenticate_header_for_caldav
from tracim_backend.lib.collaborative_document_edition.collaboration_document_edition_factory import (
    CollaborativeDocumentEditionFactory,
)
from tracim_backend.lib.utils.authentification import BASIC_AUTH_WEBUI_REALM
from tracim_backend.lib.utils.authentification import TRACIM_API_KEY_HEADER
from tracim_backend.lib.utils.authentification import TRACIM_API_USER_EMAIL_LOGIN_HEADER
from tracim_backend.lib.utils.authentification import ApiTokenAuthentificationPolicy
from tracim_backend.lib.utils.authentification import CookieSessionAuthentificationPolicy
from tracim_backend.lib.utils.authentification import QueryTokenAuthentificationPolicy
from tracim_backend.lib.utils.authentification import RemoteAuthentificationPolicy
from tracim_backend.lib.utils.authentification import TracimBasicAuthAuthenticationPolicy
from tracim_backend.lib.utils.authorization import TRACIM_DEFAULT_PERM
from tracim_backend.lib.utils.authorization import AcceptAllAuthorizationPolicy
from tracim_backend.lib.utils.cors import add_cors_support
from tracim_backend.lib.utils.request import TracimRequest
from tracim_backend.lib.utils.utils import sliced_dict
from tracim_backend.lib.webdav import WebdavAppFactory
from tracim_backend.models.auth import AuthType
from tracim_backend.models.setup_models import init_models
from tracim_backend.views import BASE_API_V2
from tracim_backend.views.agenda_api.radicale_proxy_controller import RadicaleProxyController
from tracim_backend.views.contents_api.comment_controller import CommentController
from tracim_backend.views.contents_api.file_controller import FileController
from tracim_backend.views.contents_api.folder_controller import FolderController
from tracim_backend.views.contents_api.html_document_controller import HTMLDocumentController
from tracim_backend.views.contents_api.threads_controller import ThreadController
from tracim_backend.views.core_api.account_controller import AccountController
from tracim_backend.views.core_api.reset_password_controller import ResetPasswordController
from tracim_backend.views.core_api.session_controller import SessionController
from tracim_backend.views.core_api.system_controller import SystemController
from tracim_backend.views.core_api.user_controller import UserController
from tracim_backend.views.core_api.workspace_controller import WorkspaceController
from tracim_backend.views.errors import ErrorSchema
from tracim_backend.views.frontend import FrontendController

try:  # Python 3.5+
    from http import HTTPStatus
except ImportError:
    from http import client as HTTPStatus


def web(global_config: OrderedDict, **local_settings) -> Router:
    """ This function returns a Pyramid WSGI application.
    """
    settings = deepcopy(global_config)
    settings.update(local_settings)
    # set CFG object
    app_config = CFG(settings)
    app_config.configure_filedepot()
    settings["CFG"] = app_config
    configurator = Configurator(settings=settings, autocommit=True)
    # Add beaker session cookie
    tracim_setting_for_beaker = sliced_dict(settings, beginning_key_string="session.")
    tracim_setting_for_beaker["session.data_dir"] = app_config.SESSION__DATA_DIR
    tracim_setting_for_beaker["session.lock_dir"] = app_config.SESSION__LOCK_DIR
    session_factory = pyramid_beaker.session_factory_from_settings(tracim_setting_for_beaker)
    configurator.set_session_factory(session_factory)
    pyramid_beaker.set_cache_regions_from_settings(tracim_setting_for_beaker)
    # Add AuthPolicy
    configurator.include("pyramid_multiauth")
    policies = []
    if app_config.REMOTE_USER_HEADER:
        policies.append(
            RemoteAuthentificationPolicy(
                remote_user_email_login_header=app_config.REMOTE_USER_HEADER
            )
        )
    policies.append(
        CookieSessionAuthentificationPolicy(reissue_time=app_config.SESSION__REISSUE_TIME)
    )
    policies.append(QueryTokenAuthentificationPolicy())
    if app_config.API__KEY:
        policies.append(
            ApiTokenAuthentificationPolicy(
                api_key_header=TRACIM_API_KEY_HEADER,
                api_user_email_login_header=TRACIM_API_USER_EMAIL_LOGIN_HEADER,
            )
        )
    policies.append(TracimBasicAuthAuthenticationPolicy(realm=BASIC_AUTH_WEBUI_REALM))
    # Hack for ldap
    if AuthType.LDAP in app_config.AUTH_TYPES:
        import ldap3

        configurator.include("pyramid_ldap3")
        configurator.ldap_setup(
            app_config.LDAP_URL,
            bind=app_config.LDAP_BIND_DN,
            passwd=app_config.LDAP_BIND_PASS,
            use_tls=app_config.LDAP_TLS,
            use_pool=app_config.LDAP_USE_POOL,
            pool_size=app_config.LDAP_POOL_SIZE,
            pool_lifetime=app_config.LDAP_POOL_LIFETIME,
            get_info=app_config.LDAP_GET_INFO,
        )
        configurator.ldap_set_login_query(
            base_dn=app_config.LDAP_USER_BASE_DN,
            filter_tmpl=app_config.LDAP_USER_FILTER,
            scope=ldap3.LEVEL,
            attributes=ldap3.ALL_ATTRIBUTES,
        )

    configurator.include(add_cors_support)
    # make sure to add this before other routes to intercept OPTIONS
    configurator.add_cors_preflight_handler()
    # Default authorization : Accept anything.
    configurator.set_authorization_policy(AcceptAllAuthorizationPolicy())
    authn_policy = MultiAuthenticationPolicy(policies)
    configurator.set_authentication_policy(authn_policy)
    # INFO - GM - 11-04-2018 - set default perm
    # setting default perm is needed to force authentification
    # mecanism in all views.
    configurator.set_default_permission(TRACIM_DEFAULT_PERM)
    # Override default request
    configurator.set_request_factory(TracimRequest)
    # Pyramids "plugin" include.
    # Add SqlAlchemy DB
    init_models(configurator, app_config)
    # set Hapic
    context = PyramidContext(
        configurator=configurator, default_error_builder=ErrorSchema(), debug=app_config.DEBUG
    )
    hapic.set_context(context)
    # INFO - G.M - 2018-07-04 - global-context exceptions
    # Not found
    context.handle_exception(PageNotFound, HTTPStatus.NOT_FOUND)
    # Bad request
    context.handle_exception(WorkspaceNotFoundInTracimRequest, HTTPStatus.BAD_REQUEST)
    context.handle_exception(UserNotFoundInTracimRequest, HTTPStatus.BAD_REQUEST)
    context.handle_exception(ContentNotFoundInTracimRequest, HTTPStatus.BAD_REQUEST)
    context.handle_exception(WorkspaceNotFound, HTTPStatus.BAD_REQUEST)
    context.handle_exception(UserDoesNotExist, HTTPStatus.BAD_REQUEST)
    context.handle_exception(ContentNotFound, HTTPStatus.BAD_REQUEST)
    context.handle_exception(ContentTypeNotExist, HTTPStatus.BAD_REQUEST)
    context.handle_exception(ContentInNotEditableState, HTTPStatus.BAD_REQUEST)
    context.handle_exception(ContentTypeNotAllowed, HTTPStatus.BAD_REQUEST)
    context.handle_exception(InvalidId, HTTPStatus.BAD_REQUEST)
    context.handle_exception(SameValueError, HTTPStatus.BAD_REQUEST)
    # Auth exception
    context.handle_exception(NotAuthenticated, HTTPStatus.UNAUTHORIZED)
    context.handle_exception(UserGivenIsNotTheSameAsAuthenticated, HTTPStatus.FORBIDDEN)
    context.handle_exception(UserAuthenticatedIsNotActive, HTTPStatus.FORBIDDEN)
    context.handle_exception(AuthenticationFailed, HTTPStatus.FORBIDDEN)
    context.handle_exception(InsufficientUserRoleInWorkspace, HTTPStatus.FORBIDDEN)
    context.handle_exception(InsufficientUserProfile, HTTPStatus.FORBIDDEN)
    # Internal server error
    context.handle_exception(OperationalError, HTTPStatus.INTERNAL_SERVER_ERROR)
    context.handle_exception(Exception, HTTPStatus.INTERNAL_SERVER_ERROR)

    # Add controllers
    session_controller = SessionController()
    system_controller = SystemController()
    user_controller = UserController()
    account_controller = AccountController()
    reset_password_controller = ResetPasswordController()
    workspace_controller = WorkspaceController()
    comment_controller = CommentController()
    html_document_controller = HTMLDocumentController()
    thread_controller = ThreadController()
    file_controller = FileController()
    folder_controller = FolderController()
    configurator.include(session_controller.bind, route_prefix=BASE_API_V2)
    configurator.include(system_controller.bind, route_prefix=BASE_API_V2)
    configurator.include(user_controller.bind, route_prefix=BASE_API_V2)
    configurator.include(account_controller.bind, route_prefix=BASE_API_V2)
    configurator.include(reset_password_controller.bind, route_prefix=BASE_API_V2)
    configurator.include(workspace_controller.bind, route_prefix=BASE_API_V2)
    configurator.include(comment_controller.bind, route_prefix=BASE_API_V2)
    configurator.include(html_document_controller.bind, route_prefix=BASE_API_V2)
    configurator.include(thread_controller.bind, route_prefix=BASE_API_V2)
    configurator.include(file_controller.bind, route_prefix=BASE_API_V2)
    configurator.include(folder_controller.bind, route_prefix=BASE_API_V2)

    # INFO - G.M - 2019-08-08 - import app here instead of top of file,
    # to make thing easier later
    # when app will be load dynamycally.
<<<<<<< HEAD

    # add share app
=======
>>>>>>> e84f9620
    import tracim_backend.applications.share.controller as share_app_controller

    share_app_controller.import_controller(
        app_config=app_config, configurator=configurator, route_prefix=BASE_API_V2
    )

<<<<<<< HEAD
    # upload permissions app
    import tracim_backend.applications.upload_permissions.controller as upload_permission_controller

    upload_permission_controller.import_controller(
        app_config=app_config, configurator=configurator, route_prefix=BASE_API_V2
    )

=======
>>>>>>> e84f9620
    if app_config.COLLABORATIVE_DOCUMENT_EDITION__ACTIVATED:
        # TODO - G.M - 2019-07-17 - check if possible to avoid this import here,
        # import is here because import WOPI of Collabora controller without adding it to
        # pyramid make trouble in hapic which try to get view related
        # to controller but failed.
        from tracim_backend.views.collaborative_document_edition_api.wopi_api.wopi_controller import (
            WOPIController,
        )

        wopi_controller = WOPIController()
        configurator.include(wopi_controller.bind, route_prefix=BASE_API_V2)
        collaborative_document_edition_controller = CollaborativeDocumentEditionFactory().get_controller(
            app_config
        )
        configurator.include(
            collaborative_document_edition_controller.bind, route_prefix=BASE_API_V2
        )
    configurator.scan("tracim_backend.lib.utils.authentification")
    if app_config.CALDAV__ENABLED:
        # TODO - G.M - 2019-03-18 - check if possible to avoid this import here,
        # import is here because import AgendaController without adding it to
        # pyramid make trouble in hapic which try to get view related
        # to controller but failed.
        from tracim_backend.views.agenda_api.agenda_controller import AgendaController

        configurator.include(add_www_authenticate_header_for_caldav)
        # caldav exception
        context.handle_exception(CaldavNotAuthorized, HTTPStatus.FORBIDDEN)
        context.handle_exception(CaldavNotAuthenticated, HTTPStatus.UNAUTHORIZED)
        # controller
        radicale_proxy_controller = RadicaleProxyController(
            proxy_base_address=app_config.CALDAV__RADICALE_PROXY__BASE_URL,
            radicale_base_path=app_config.CALDAV__RADICALE__BASE_PATH,
            radicale_user_path=app_config.CALDAV__RADICALE__USER_PATH,
            radicale_workspace_path=app_config.CALDAV_RADICALE_WORKSPACE_PATH,
        )
        agenda_controller = AgendaController()
        configurator.include(agenda_controller.bind, route_prefix=BASE_API_V2)
        configurator.include(radicale_proxy_controller.bind)

    # TODO - G.M - 2019-05-17 - check if possible to avoid this import here,
    # import is here because import SearchController without adding it to
    # pyramid make trouble in hapic which try to get view related
    # to controller but failed.
    from tracim_backend.lib.search.search_factory import SearchFactory

    search_controller = SearchFactory.get_search_controller(app_config)

    configurator.include(search_controller.bind, route_prefix=BASE_API_V2)
    if app_config.FRONTEND__SERVE:
        configurator.include("pyramid_mako")
        frontend_controller = FrontendController(app_config.FRONTEND__DIST_FOLDER_PATH)
        configurator.include(frontend_controller.bind)

    hapic.add_documentation_view("/api/v2/doc", "Tracim v2 API", "API of Tracim v2")
    return configurator.make_wsgi_app()


def webdav(global_config, **local_settings):
    settings = deepcopy(global_config)
    settings.update(local_settings)
    app_factory = WebdavAppFactory(**settings)
    return app_factory.get_wsgi_app()


def caldav(global_config, **local_settings):
    settings = deepcopy(global_config)
    settings.update(local_settings)
    app_factory = CaldavAppFactory(**settings)
    return app_factory.get_wsgi_app()<|MERGE_RESOLUTION|>--- conflicted
+++ resolved
@@ -208,27 +208,17 @@
     # INFO - G.M - 2019-08-08 - import app here instead of top of file,
     # to make thing easier later
     # when app will be load dynamycally.
-<<<<<<< HEAD
-
-    # add share app
-=======
->>>>>>> e84f9620
     import tracim_backend.applications.share.controller as share_app_controller
 
     share_app_controller.import_controller(
         app_config=app_config, configurator=configurator, route_prefix=BASE_API_V2
     )
-
-<<<<<<< HEAD
-    # upload permissions app
     import tracim_backend.applications.upload_permissions.controller as upload_permission_controller
 
     upload_permission_controller.import_controller(
         app_config=app_config, configurator=configurator, route_prefix=BASE_API_V2
     )
 
-=======
->>>>>>> e84f9620
     if app_config.COLLABORATIVE_DOCUMENT_EDITION__ACTIVATED:
         # TODO - G.M - 2019-07-17 - check if possible to avoid this import here,
         # import is here because import WOPI of Collabora controller without adding it to
