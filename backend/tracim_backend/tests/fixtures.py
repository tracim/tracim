--- conflicted
+++ resolved
@@ -64,18 +64,6 @@
 
 @pytest.fixture
 def pushpin(tracim_webserver, tmp_path_factory):
-<<<<<<< HEAD
-=======
-    pushpin_config_dir = str(tmp_path_factory.mktemp("pushpin"))
-    my_dir = dirname(__file__)
-    shutil.copyfile(
-        os.path.join(my_dir, "pushpin.conf"), os.path.join(pushpin_config_dir, "pushpin.conf")
-    )
-    with open(os.path.join(pushpin_config_dir, "routes"), "w") as routes:
-        routes.write("* {}:{}\n".format(tracim_webserver.hostname, tracim_webserver.port))
-    compose = DockerCompose()
-    compose.up("pushpin", env={"PUSHPIN_CONFIG_DIR": pushpin_config_dir})
->>>>>>> b563e577
     while True:
         try:
             requests.get("http://localhost:7999")
@@ -153,6 +141,7 @@
 def settings(config_uri, config_section, sqlalchemy_database):
     _settings = plaster.get_settings(config_uri, config_section)
     _settings["here"] = os.path.dirname(os.path.abspath(TEST_CONFIG_FILE_PATH))
+    os.environ["TRACIM_SQLALCHEMY__URL"] = DATABASE_URLS[sqlalchemy_database]
     _settings["sqlalchemy.url"] = DATABASE_URLS[sqlalchemy_database]
     return _settings
 
@@ -214,6 +203,8 @@
     else:
         isolation_level = "READ_COMMITTED"
     engine = get_engine(app_config, isolation_level=isolation_level)
+    DeclarativeBase.metadata.drop_all(engine)
+    DeclarativeBase.metadata.create_all(engine)
     yield engine
     engine.dispose()
 
@@ -263,21 +254,9 @@
 
 @pytest.fixture
 def session(request, engine, session_factory, app_config, test_logger, test_context):
-    context = test_context
-
-    with transaction.manager:
-        try:
-            DeclarativeBase.metadata.drop_all(engine)
-            DeclarativeBase.metadata.create_all(engine)
-        except Exception as e:
-            transaction.abort()
-            raise e
-    yield context.dbsession
-
-    context.dbsession.rollback()
-    context.dbsession.close_all()
-    transaction.abort()
-    DeclarativeBase.metadata.drop_all(engine)
+    session = test_context.dbsession
+    yield session
+    session.close()
 
 
 @pytest.fixture
