--- conflicted
+++ resolved
@@ -64,18 +64,6 @@
 
 @pytest.fixture
 def pushpin(tracim_webserver, tmp_path_factory):
-<<<<<<< HEAD
-    pushpin_config_dir = str(tmp_path_factory.mktemp("pushpin"))
-    my_dir = dirname(__file__)
-    shutil.copyfile(
-        os.path.join(my_dir, "pushpin.conf"), os.path.join(pushpin_config_dir, "pushpin.conf"),
-    )
-    with open(os.path.join(pushpin_config_dir, "routes"), "w") as routes:
-        routes.write("* {}:{}\n".format(tracim_webserver.hostname, tracim_webserver.port))
-    compose = DockerCompose()
-    compose.up("pushpin", env={"PUSHPIN_CONFIG_DIR": pushpin_config_dir})
-=======
->>>>>>> d844813b
     while True:
         try:
             requests.get("http://localhost:7999")
