<<<<<<< HEAD
import typing

=======
from datetime import datetime
from datetime import timedelta

from dateutil.parser import parse
>>>>>>> cb7381d5
import pytest
import transaction

from tracim_backend.lib.utils.utils import DATETIME_FORMAT
from tracim_backend.models.auth import Profile
from tracim_backend.models.auth import User
from tracim_backend.models.data import UserRoleInWorkspace
from tracim_backend.models.data import Workspace
from tracim_backend.models.revision_protection import new_revision
from tracim_backend.tests.fixtures import *  # noqa: F403,F40
from tracim_backend.tests.utils import RoleApiFactory
from tracim_backend.tests.utils import WorkspaceApiFactory

in_a_year = (datetime.now() + timedelta(days=365)).strftime(DATETIME_FORMAT)
a_year_ago = (datetime.now() - timedelta(days=365)).strftime(DATETIME_FORMAT)


def is_now(d: str) -> bool:
    return (parse(d).replace(tzinfo=None) - datetime.now()) < timedelta(minutes=1)


@pytest.mark.usefixtures("base_fixture")
@pytest.mark.parametrize("config_section", [{"name": "test_elasticsearch_search"}], indirect=True)
class TestElasticSearch(object):
    @pytest.mark.parametrize(
        "created_content_name, search_string, nb_content_result, first_search_result_content_name",
        [
            # created_content_name, search_string, nb_content_result, first_search_result_content_name
            # exact syntax
            ("testdocument", "testdocument", 1, "testdocument"),
            # autocomplete
            ("testdocument", "testdoc", 1, "testdocument"),
            # # autocomplete with multi result (can't check result order now)
            ("testdocument", "test", 2, None),
            (
                "a50charslongdocumentnamewithexactlyfiftycharacters",
                "a50charslongdocumentnamewithexactlyfiftycharacters",
                1,
                "a50charslongdocumentnamewithexactlyfiftycharacters",
            ),
        ],
    )
    def test_api___elasticsearch_search_ok__by_label(
        self,
        user_api_factory,
        role_api_factory,
        workspace_api_factory,
        content_api_factory,
        web_testapp,
        elasticsearch,
        created_content_name,
        search_string,
        nb_content_result,
        first_search_result_content_name,
    ) -> None:

        uapi = user_api_factory.get()

        profile = Profile.TRUSTED_USER
        user = uapi.create_user(
            "test@test.test",
            password="test@test.test",
            do_save=True,
            do_notify=False,
            profile=profile,
        )
        workspace_api = workspace_api_factory.get(show_deleted=True)
        workspace = workspace_api.create_workspace("test", save_now=True)
        rapi = role_api_factory.get()
        rapi.create_one(user, workspace, UserRoleInWorkspace.WORKSPACE_MANAGER, False)
        api = content_api_factory.get(current_user=user)
        api.create(
            content_type_slug="html-document",
            workspace=workspace,
            label=created_content_name,
            do_save=True,
        )
        api.create(
            content_type_slug="html-document",
            workspace=workspace,
            label="another content",
            do_save=True,
        )

        api.create(
            content_type_slug="html-document", workspace=workspace, label="test", do_save=True
        )
        transaction.commit()
        elasticsearch.refresh_elasticsearch()

        web_testapp.authorization = ("Basic", ("test@test.test", "test@test.test"))
        params = {"search_string": search_string}
        res = web_testapp.get("/api/advanced_search/content", status=200, params=params)
        search_result = res.json_body
        assert search_result
        assert search_result["total_hits"] == nb_content_result
        assert search_result["is_total_hits_accurate"] is True
        if first_search_result_content_name:
            assert search_result["contents"][0]["label"] == first_search_result_content_name

    @pytest.mark.parametrize(
        "created_content_name, search_string, nb_content_result, first_search_result_content_name",
        [
            # created_content_name, search_string, nb_content_result, first_search_result_content_name
            # exact syntax
            ("good practices", "good practices.document.html", 1, "good practices"),
            # autocomplete
            ("good practices", ".thread", 1, "discussion"),
            # # autocomplete with multi result (can't check result order now)
            ("good practices", ".document", 2, None),
        ],
    )
    def test_api___elasticsearch_search_ok__by_filename(
        self,
        user_api_factory,
        role_api_factory,
        workspace_api_factory,
        content_api_factory,
        web_testapp,
        elasticsearch,
        created_content_name,
        search_string,
        nb_content_result,
        first_search_result_content_name,
    ) -> None:

        uapi = user_api_factory.get()

        profile = Profile.TRUSTED_USER
        user = uapi.create_user(
            "test@test.test",
            password="test@test.test",
            do_save=True,
            do_notify=False,
            profile=profile,
        )
        workspace_api = workspace_api_factory.get(show_deleted=True)
        workspace = workspace_api.create_workspace("test", save_now=True)
        rapi = role_api_factory.get()
        rapi.create_one(user, workspace, UserRoleInWorkspace.WORKSPACE_MANAGER, False)
        api = content_api_factory.get(current_user=user)
        api.create(
            content_type_slug="html-document",
            workspace=workspace,
            label=created_content_name,
            do_save=True,
        )
        api.create(
            content_type_slug="html-document", workspace=workspace, label="report", do_save=True
        )
        api.create(
            content_type_slug="thread", workspace=workspace, label="discussion", do_save=True
        )
        transaction.commit()
        elasticsearch.refresh_elasticsearch()

        web_testapp.authorization = ("Basic", ("test@test.test", "test@test.test"))
        params = {"search_string": search_string}
        res = web_testapp.get("/api/advanced_search/content", status=200, params=params)
        search_result = res.json_body
        assert search_result
        assert search_result["total_hits"] == nb_content_result
        assert search_result["is_total_hits_accurate"] is True
        if first_search_result_content_name:
            assert search_result["contents"][0]["label"] == first_search_result_content_name

    @pytest.mark.parametrize(
        "search_params, created_content_name, created_content_body, nb_content_result, first_search_result_content_name",
        [
            (
                {"search_string": "subpart"},
                "good practices",
                "this a content body we search a subpart. We hope to find it.",
                1,
                "good practices",
            ),
            (
                {"search_string": "sub"},
                "good practices",
                "this a content body we search a subpart. We hope to find it.",
                1,
                "good practices",
            ),
            (
                {"created_from": in_a_year, "search_string": "sub"},
                "good practices",
                "this a content body we search a subpart. We hope to find it.",
                0,
                "good practices",
            ),
            (
                {"modified_to": a_year_ago, "search_string": "sub"},
                "good practices",
                "this a content body we search a subpart. We hope to find it.",
                0,
                "good practices",
            ),
        ],
    )
    def test_api___elasticsearch_search_ok__by_description(
        self,
        search_params,
        user_api_factory,
        role_api_factory,
        workspace_api_factory,
        content_api_factory,
        web_testapp,
        elasticsearch,
        session,
        created_content_name,
        created_content_body,
        nb_content_result,
        first_search_result_content_name,
    ) -> None:

        user_public_name = "Claude"
        user2_public_name = "Leslie"

        uapi = user_api_factory.get()

        profile = Profile.TRUSTED_USER
        user = uapi.create_user(
            "test@test.test",
            password="test@test.test",
            do_save=True,
            do_notify=False,
            name=user_public_name,
            profile=profile,
        )
        user2 = uapi.create_user(
            "test2@test.test",
            password="test2@test.test",
            do_save=True,
            do_notify=False,
            name=user2_public_name,
            profile=profile,
        )
        workspace_name = "test"
        workspace_api = workspace_api_factory.get(show_deleted=True)
        workspace = workspace_api.create_workspace(workspace_name, save_now=True)
        rapi = role_api_factory.get()
        rapi.create_one(user, workspace, UserRoleInWorkspace.WORKSPACE_MANAGER, False)
        api = content_api_factory.get(current_user=user)
        content = api.create(
            content_type_slug="html-document",
            workspace=workspace,
            label=created_content_name,
            do_save=True,
        )
        with new_revision(session=session, tm=transaction.manager, content=content):
            api = content_api_factory.get(current_user=user2)
            api.update_content(
                content, new_label=created_content_name, new_raw_content=created_content_body
            )
            api.save(content)
        api.create(
            content_type_slug="html-document", workspace=workspace, label="report", do_save=True
        )
        api.create(
            content_type_slug="thread", workspace=workspace, label="discussion", do_save=True
        )
        transaction.commit()
        elasticsearch.refresh_elasticsearch()

        web_testapp.authorization = ("Basic", ("test@test.test", "test@test.test"))
        res = web_testapp.get("/api/advanced_search/content", status=200, params=search_params)
        search_result = res.json_body
        assert search_result
        assert search_result["total_hits"] == nb_content_result
        assert search_result["is_total_hits_accurate"] is True
        assert set(search_result["search_fields"]) == set(["label", "raw_content", "comments"])

        if nb_content_result:
            assert search_result["contents"][0]["label"] == first_search_result_content_name
            assert search_result["created_range"]["from"] == search_result["created_range"]["to"]
            assert search_result["facets"]["file_extensions"] == [
                {"value": ".document.html", "count": 1}
            ]
            assert search_result["facets"]["content_types"] == [
                {"value": "html-document", "count": 1}
            ]
            assert search_result["facets"]["workspace_names"] == [
                {"value": workspace_name, "count": 1}
            ]
            assert search_result["facets"]["author__public_names"] == [
                {"value": user_public_name, "count": 1}
            ]
            assert search_result["facets"]["last_modifier__public_names"] == [
                {"value": user2_public_name, "count": 1}
            ]
            assert is_now(search_result["created_range"]["from"])

    @pytest.mark.parametrize(
        "search_fields, created_content_name, search_string, nb_content_result, first_search_result_content_name, first_created_comment_content, second_created_comment_content",
        [
            # created_content_name, search_string, nb_content_result, first_search_result_content_name, first_created_comment_content, second_created_comment_content
            # exact syntax
            (
                "",
                "good practices",
                "eureka",
                1,
                "good practices",
                "this is a comment content containing the string: eureka.",
                "this is another comment content",
            ),
            (
                "raw_content,description",
                "good practices",
                "eureka",
                0,
                "good practices",
                "this is a comment content containing the string: eureka.",
                "this is another comment content",
            ),
            # autocompletion
            (
                "",
                "good practices",
                "eur",
                1,
                "good practices",
                "this is a comment content containing the string: eureka.",
                "this is another comment content containing eureka string",
            ),
        ],
    )
    def test_api___elasticsearch_search_ok__by_comment_content(
        self,
        search_fields,
        user_api_factory,
        role_api_factory,
        workspace_api_factory,
        content_api_factory,
        web_testapp,
        elasticsearch,
        created_content_name,
        search_string,
        nb_content_result,
        first_search_result_content_name,
        first_created_comment_content,
        second_created_comment_content,
    ) -> None:

        uapi = user_api_factory.get()

        profile = Profile.TRUSTED_USER
        user = uapi.create_user(
            "test@test.test",
            password="test@test.test",
            do_save=True,
            do_notify=False,
            profile=profile,
        )
        workspace_api = workspace_api_factory.get(show_deleted=True)
        workspace = workspace_api.create_workspace("test", save_now=True)
        rapi = role_api_factory.get()
        rapi.create_one(user, workspace, UserRoleInWorkspace.WORKSPACE_MANAGER, False)
        api = content_api_factory.get(current_user=user)
        content = api.create(
            content_type_slug="html-document",
            workspace=workspace,
            label=created_content_name,
            do_save=True,
        )
        api.create_comment(
            workspace=workspace, parent=content, content=first_created_comment_content, do_save=True
        )
        api.create_comment(
            workspace=workspace,
            parent=content,
            content=second_created_comment_content,
            do_save=True,
        )
        api.create(
            content_type_slug="html-document", workspace=workspace, label="report", do_save=True
        )
        api.create(
            content_type_slug="thread", workspace=workspace, label="discussion", do_save=True
        )
        transaction.commit()
        elasticsearch.refresh_elasticsearch()

        web_testapp.authorization = ("Basic", ("test@test.test", "test@test.test"))
        params = {"search_string": search_string, "search_fields": search_fields}
        res = web_testapp.get("/api/advanced_search/content".format(), status=200, params=params)
        search_result = res.json_body

        assert search_result
        assert search_result["total_hits"] == nb_content_result
        assert search_result["is_total_hits_accurate"] is True
        if nb_content_result:
            assert search_result["contents"][0]["label"] == first_search_result_content_name

    def test_api___elasticsearch_search_ok__no_search_string(
        self,
        user_api_factory,
        role_api_factory,
        workspace_api_factory,
        content_api_factory,
        web_testapp,
        elasticsearch,
    ) -> None:

        uapi = user_api_factory.get()

        profile = Profile.TRUSTED_USER
        user = uapi.create_user(
            "test@test.test",
            password="test@test.test",
            do_save=True,
            do_notify=False,
            profile=profile,
        )
        workspace_api = workspace_api_factory.get(show_deleted=True)
        workspace = workspace_api.create_workspace("test", save_now=True)
        rapi = role_api_factory.get()
        rapi.create_one(user, workspace, UserRoleInWorkspace.WORKSPACE_MANAGER, False)
        api = content_api_factory.get(current_user=user)
        api.create(
            content_type_slug="html-document", workspace=workspace, label="test", do_save=True
        )
        elasticsearch.refresh_elasticsearch()

        transaction.commit()
        web_testapp.authorization = ("Basic", ("test@test.test", "test@test.test"))
        res = web_testapp.get("/api/advanced_search/content", status=200)
        search_result = res.json_body
        assert search_result
        assert search_result["total_hits"] == 0
        assert search_result["is_total_hits_accurate"] is True
        assert search_result["modified_range"] == search_result["created_range"]
        assert len(search_result["contents"]) == 0

    def test_api___elasticsearch_search_ok__filter_by_content_type(
        self,
        user_api_factory,
        role_api_factory,
        workspace_api_factory,
        content_api_factory,
        web_testapp,
        elasticsearch,
    ) -> None:

        uapi = user_api_factory.get()

        profile = Profile.TRUSTED_USER
        user = uapi.create_user(
            "test@test.test",
            password="test@test.test",
            do_save=True,
            do_notify=False,
            profile=profile,
        )
        workspace_api = workspace_api_factory.get(show_deleted=True)
        workspace = workspace_api.create_workspace("test", save_now=True)
        rapi = role_api_factory.get()
        rapi.create_one(user, workspace, UserRoleInWorkspace.WORKSPACE_MANAGER, False)
        api = content_api_factory.get(current_user=user)
        api.create(
            content_type_slug="html-document",
            workspace=workspace,
            label="stringtosearch doc",
            do_save=True,
        )
        api.create(
            content_type_slug="html-document",
            workspace=workspace,
            label="stringtosearch doc 2",
            do_save=True,
        )
        api.create(
            content_type_slug="thread",
            workspace=workspace,
            label="stringtosearch thread",
            do_save=True,
        )
        api.create(
            content_type_slug="folder",
            workspace=workspace,
            label="stringtosearch folder",
            do_save=True,
        )
        transaction.commit()
        elasticsearch.refresh_elasticsearch()
        # get all
        params = {"search_string": "stringtosearch"}
        web_testapp.authorization = ("Basic", ("test@test.test", "test@test.test"))
        res = web_testapp.get("/api/advanced_search/content".format(), status=200, params=params)
        search_result = res.json_body
        assert search_result
        assert search_result["total_hits"] == 4
        assert search_result["is_total_hits_accurate"] is True
        assert len(search_result["contents"]) == 4

        params = {"search_string": "stringtosearch", "content_types": "html-document"}
        web_testapp.authorization = ("Basic", ("test@test.test", "test@test.test"))
        res = web_testapp.get("/api/advanced_search/content".format(), status=200, params=params)
        search_result = res.json_body
        assert search_result
        assert search_result["total_hits"] == 2
        assert search_result["is_total_hits_accurate"] is True
        assert len(search_result["contents"]) == 2
        labels = [content["label"] for content in search_result["contents"]]
        assert "stringtosearch doc 2" in labels
        assert "stringtosearch doc" in labels

        params = {"search_string": "stringtosearch", "content_types": "html-document,thread"}
        web_testapp.authorization = ("Basic", ("test@test.test", "test@test.test"))
        res = web_testapp.get("/api/advanced_search/content".format(), status=200, params=params)
        search_result = res.json_body
        assert search_result
        assert search_result["total_hits"] == 3
        assert search_result["is_total_hits_accurate"] is True
        assert len(search_result["contents"]) == 3
        labels = [content["label"] for content in search_result["contents"]]
        assert "stringtosearch doc 2" in labels
        assert "stringtosearch doc" in labels
        assert "stringtosearch doc 2" in labels
        assert "stringtosearch thread" in labels

        params = {"search_string": "stringtosearch", "content_types": "folder"}
        web_testapp.authorization = ("Basic", ("test@test.test", "test@test.test"))
        res = web_testapp.get("/api/advanced_search/content".format(), status=200, params=params)
        search_result = res.json_body
        assert search_result
        assert search_result["total_hits"] == 1
        assert search_result["is_total_hits_accurate"] is True
        assert len(search_result["contents"]) == 1
        assert search_result["contents"][0]["label"] == "stringtosearch folder"

    def test_api___elasticsearch_search_ok__filter_by_deleted_archived_active(
        self,
        user_api_factory,
        role_api_factory,
        workspace_api_factory,
        content_api_factory,
        web_testapp,
        elasticsearch,
        session,
    ) -> None:

        uapi = user_api_factory.get()

        profile = Profile.TRUSTED_USER
        user = uapi.create_user(
            "test@test.test",
            password="test@test.test",
            do_save=True,
            do_notify=False,
            profile=profile,
        )
        workspace_api = workspace_api_factory.get(show_deleted=True)
        workspace = workspace_api.create_workspace("test", save_now=True)
        rapi = role_api_factory.get()
        rapi.create_one(user, workspace, UserRoleInWorkspace.WORKSPACE_MANAGER, False)
        api = content_api_factory.get(current_user=user)
        api.create(
            content_type_slug="html-document",
            workspace=workspace,
            label="stringtosearch active",
            do_save=True,
        )
        api.create(
            content_type_slug="html-document",
            workspace=workspace,
            label="stringtosearch active 2",
            do_save=True,
        )
        deleted_content = api.create(
            content_type_slug="html-document",
            workspace=workspace,
            label="stringtosearch deleted",
            do_save=True,
        )
        with new_revision(session=session, tm=transaction.manager, content=deleted_content):
            api.delete(deleted_content)
        api.save(deleted_content)
        archived_content = api.create(
            content_type_slug="html-document",
            workspace=workspace,
            label="stringtosearch archived",
            do_save=True,
        )
        with new_revision(session=session, tm=transaction.manager, content=archived_content):
            api.archive(archived_content)
        api.save(archived_content)
        transaction.commit()
        elasticsearch.refresh_elasticsearch()
        # get all
        params = {
            "search_string": "stringtosearch",
            "show_deleted": 1,
            "show_archived": 1,
            "show_active": 1,
        }
        web_testapp.authorization = ("Basic", ("test@test.test", "test@test.test"))
        res = web_testapp.get("/api/advanced_search/content".format(), status=200, params=params)
        search_result = res.json_body
        assert search_result
        assert search_result["total_hits"] == 4
        assert search_result["is_total_hits_accurate"] is True
        assert len(search_result["contents"]) == 4

        # get only active
        params = {"search_string": "stringtosearch"}
        web_testapp.authorization = ("Basic", ("test@test.test", "test@test.test"))
        res = web_testapp.get("/api/advanced_search/content".format(), status=200, params=params)
        default_search_result = res.json_body
        assert default_search_result
        assert default_search_result["total_hits"] == 2
        # assert default_search_result["is_total_hits_accurate"] is True
        assert len(default_search_result["contents"]) == 2
        labels = [content["label"] for content in default_search_result["contents"]]
        assert "stringtosearch active 2" in labels
        assert "stringtosearch active" in labels

        params = {
            "search_string": "stringtosearch",
            "show_active": 1,
            "show_deleted": 0,
            "show_archived": 0,
        }
        web_testapp.authorization = ("Basic", ("test@test.test", "test@test.test"))
        res = web_testapp.get("/api/advanced_search/content".format(), status=200, params=params)
        only_active_search_result = res.json_body
        assert only_active_search_result == default_search_result

        params = {
            "search_string": "stringtosearch",
            "show_active": 1,
            "show_deleted": 1,
            "show_archived": 0,
        }
        web_testapp.authorization = ("Basic", ("test@test.test", "test@test.test"))
        res = web_testapp.get("/api/advanced_search/content".format(), status=200, params=params)
        search_result = res.json_body
        assert search_result
        assert search_result["total_hits"] == 3
        assert search_result["is_total_hits_accurate"] is True
        assert len(search_result["contents"]) == 3
        labels = [content["label"] for content in default_search_result["contents"]]
        assert "stringtosearch active 2" in labels
        assert "stringtosearch active" in labels

        params = {
            "search_string": "stringtosearch",
            "show_active": 0,
            "show_deleted": 0,
            "show_archived": 1,
        }
        web_testapp.authorization = ("Basic", ("test@test.test", "test@test.test"))
        res = web_testapp.get("/api/advanced_search/content", status=200, params=params)
        search_result = res.json_body
        assert search_result
        assert search_result["total_hits"] == 1
        assert search_result["is_total_hits_accurate"] is True
        assert len(search_result["contents"]) == 1
        assert search_result["contents"][0]["label"].startswith("stringtosearch archived")


@pytest.mark.usefixtures("base_fixture")
@pytest.mark.parametrize(
    "config_section", [{"name": "functional_test_elasticsearch_ingest_search"}], indirect=True
)
class TestElasticSearchSearchWithIngest(object):
    @pytest.mark.xfail(reason="Need elasticsearch ingest plugin enabled")
    def test_api__elasticsearch_search__ok__in_file_ingest_search(
        self,
        user_api_factory,
        role_api_factory,
        workspace_api_factory,
        content_api_factory,
        web_testapp,
        elasticsearch,
        session,
        content_type_list,
    ):

        uapi = user_api_factory.get()

        profile = Profile.TRUSTED_USER
        user = uapi.create_user(
            "test@test.test",
            password="test@test.test",
            do_save=True,
            do_notify=False,
            profile=profile,
        )
        workspace_api = workspace_api_factory.get(show_deleted=True)
        workspace = workspace_api.create_workspace("test", save_now=True)
        rapi = role_api_factory.get()
        rapi.create_one(user, workspace, UserRoleInWorkspace.WORKSPACE_MANAGER, False)
        api = content_api_factory.get(current_user=user)
        with session.no_autoflush:
            text_file = api.create(
                content_type_slug=content_type_list.File.slug,
                workspace=workspace,
                label="important",
                do_save=False,
            )
            api.update_file_data(
                text_file, "test_file", "text/plain", b"we need to find stringtosearch here !"
            )
            api.save(text_file)
        content_id = text_file.content_id
        transaction.commit()
        elasticsearch.refresh_elasticsearch()

        params = {"search_string": "stringtosearch"}
        web_testapp.authorization = ("Basic", ("test@test.test", "test@test.test"))
        res = web_testapp.get("/api/advanced_search/content".format(), status=200, params=params)
        search_result = res.json_body
        assert search_result
        assert search_result["total_hits"] == 1
        assert search_result["is_total_hits_accurate"] is True
        assert len(search_result["contents"]) == 1
        assert search_result["contents"][0]["content_id"] == content_id


@pytest.fixture
def user_search_fixture(
    base_fixture,
    elasticsearch,
    bob_user: User,
    riyad_user: User,
    workspace_api_factory: WorkspaceApiFactory,
    role_api_factory: RoleApiFactory,
) -> typing.Tuple[User, User]:
    wapi = workspace_api_factory.get(bob_user)
    wapi.create_workspace("Bob only")
    bob_and_riyad = wapi.create_workspace("Bob & Riyad")
    rapi = role_api_factory.get(bob_user)
    rapi.create_one(
        riyad_user, bob_and_riyad, role_level=UserRoleInWorkspace.CONTRIBUTOR, with_notif=False,
    )
    transaction.commit()
    elasticsearch.refresh_elasticsearch()
    return (bob_user, riyad_user)


@pytest.mark.usefixtures("user_search_fixture")
@pytest.mark.parametrize("config_section", [{"name": "test_elasticsearch_search"}], indirect=True)
class TestElasticSearchUserSearch:
    def test_api__elasticsearch_user_search__ok__check_result(
        self, web_testapp, user_search_fixture: typing.Tuple[User, User],
    ) -> None:
        (bob_user, riyad_user) = user_search_fixture
        web_testapp.authorization = ("Basic", (riyad_user.username, "password"))
        parameters = {"search_string": bob_user.display_name}
        search_result = web_testapp.get(
            "/api/advanced_search/user", params=parameters, status=200
        ).json_body
        users = search_result["users"]
        assert len(users) == 1
        bob = users[0]
        assert bob == {
            "user_id": bob_user.user_id,
            "username": bob_user.username,
            "public_name": bob_user.display_name,
            "newest_authored_content_date": None,
            "has_avatar": bob_user.has_avatar,
            "has_cover": bob_user.has_cover,
        }
        facets = search_result["facets"]
        assert facets == {
            "workspaces": [{"count": 1, "value": {"workspace_id": 2, "label": "Bob & Riyad"}}]
        }
        search_fields = search_result["search_fields"]
        assert search_fields == ["public_name", "username", "custom_properties"]
        assert search_result["total_hits"] == 1
        assert search_result["is_total_hits_accurate"] is True

    @pytest.mark.parametrize(
        "authorization, query_parameters, expected_user_ids",
        [
            (("bob", "password"), {"search_string": "bob"}, [2]),
            (
                ("bob", "password"),
                {
                    "search_string": "bob",
                    "newest_authored_content_date_from": "2020-12-13T00:00:00Z",
                },
                [],
            ),
            (
                ("bob", "password"),
                {"search_string": "bob", "newest_authored_content_date_to": "2020-12-13T00:00:00Z"},
                [],
            ),
            (("bob", "password"), {"search_string": "riyad"}, [3]),
            (("bob", "password"), {"search_string": "*"}, [2, 3]),
            (("bob", "password"), {"search_string": "*", "workspace_ids": [1]}, [2]),
            (("bob", "password"), {"search_string": "riy"}, [3]),
            (
                ("bob", "password"),
                {"search_string": "riy", "search_fields": ["custom_properties"]},
                [],
            ),
            (("bob", "password"), {"search_string": "faisal"}, [3]),
            (("bob", "password"), {"search_string": "Faisal"}, [3]),
            (("bob", "password"), {"search_string": "faisal", "search_fields": ["username"]}, []),
            (("riyad", "password"), {"search_string": "bob"}, [2]),
            (("riyad", "password"), {"search_string": "TheAdmin"}, []),
            (("TheAdmin", "admin@admin.admin"), {"search_string": "bob"}, []),
        ],
    )
    def test_api__elasticsearch_user_search__ok__nominal_cases(
        self,
        web_testapp,
        authorization: typing.Tuple[str, str],
        query_parameters: dict,
        expected_user_ids: typing.List[int],
    ) -> None:
        """Test different search parameters.
        The fixtures do create 3 users: TheAdmin, riyad and bob.
        Riyad and Bob share a workspace, TheAdmin is member of none.
        """
        web_testapp.authorization = ("Basic", authorization)
        search_result = web_testapp.get(
            "/api/advanced_search/user".format(), status=200, params=query_parameters
        ).json_body
        assert search_result["total_hits"] == len(expected_user_ids)
        assert search_result["is_total_hits_accurate"] is True
        user_ids = [user["user_id"] for user in search_result["users"]]
        assert user_ids == expected_user_ids


@pytest.fixture
def workspace_search_fixture(
    base_fixture,
    elasticsearch,
    bob_user: User,
    riyad_user: User,
    workspace_api_factory: WorkspaceApiFactory,
    role_api_factory: RoleApiFactory,
) -> typing.Tuple[Workspace, Workspace]:
    wapi = workspace_api_factory.get(bob_user)
    bob_only = wapi.create_workspace(
        label="Bob_only", description='A bloody workspace<img src="foo.png"/>'
    )
    bob_and_riyad = wapi.create_workspace("Bob & Riyad")
    rapi = role_api_factory.get(bob_user)
    rapi.create_one(
        riyad_user, bob_and_riyad, role_level=UserRoleInWorkspace.CONTRIBUTOR, with_notif=False,
    )
    transaction.commit()
    elasticsearch.refresh_elasticsearch()
    return (bob_only, bob_and_riyad)


@pytest.mark.usefixtures("workspace_search_fixture")
@pytest.mark.parametrize("config_section", [{"name": "test_elasticsearch_search"}], indirect=True)
class TestElasticSearchWorkspaceSearch:
    def test_api__elasticsearch_workspace_search__ok__check_result(
        self, web_testapp, workspace_search_fixture: typing.Tuple[User, User],
    ) -> None:
        (bob_only_workspace, _) = workspace_search_fixture
        bob = bob_only_workspace.owner
        web_testapp.authorization = ("Basic", (bob.username, "password"))
        parameters = {"search_string": bob_only_workspace.label}
        search_result = web_testapp.get(
            "/api/advanced_search/workspace", params=parameters, status=200
        ).json_body
        workspaces = search_result["workspaces"]
        assert len(workspaces) == 1
        assert workspaces[0] == {
            "workspace_id": bob_only_workspace.workspace_id,
            "access_type": bob_only_workspace.access_type.value,
            "label": bob_only_workspace.label,
            "content_count": 0,
            "member_count": 1,
        }
        facets = search_result["facets"]
        assert facets == {
            "members": [
                {
                    "count": 1,
                    "value": {
                        "has_avatar": bob.has_avatar,
                        "has_cover": bob.has_cover,
                        "user_id": bob.user_id,
                        "username": bob.username,
                        "public_name": bob.display_name,
                    },
                }
            ]
        }
        search_fields = search_result["search_fields"]
        assert search_fields == ["label", "description"]
        assert search_result["total_hits"] == 1
        assert search_result["is_total_hits_accurate"] is True

    @pytest.mark.parametrize(
        "authorization, query_parameters, expected_workspace_ids",
        [
            (("bob", "password"), {"search_string": "bob_only"}, [1]),
            (("bob", "password"), {"search_string": "bob"}, [1, 2]),
            (("bob", "password"), {"search_string": "bob", "member_ids": [3]}, [2]),
            (("bob", "password"), {"search_string": "bloody"}, [1]),
            (("bob", "password"), {"search_string": "img"}, []),
            (("bob", "password"), {"search_string": "bloody", "search_fields": ["label"]}, []),
            (("riyad", "password"), {"search_string": "bob"}, [2]),
        ],
    )
    def test_api__elasticsearch_workspace_search__ok__nominal_cases(
        self,
        web_testapp,
        authorization: typing.Tuple[str, str],
        query_parameters: dict,
        expected_workspace_ids: typing.List[int],
    ) -> None:
        """Test different search parameters.
        The fixture do create 2 workspaces, the first has only bob as member, the second has
        bob and riyad.
        """
        web_testapp.authorization = ("Basic", authorization)
        search_result = web_testapp.get(
            "/api/advanced_search/workspace".format(), status=200, params=query_parameters
        ).json_body
        assert search_result["total_hits"] == len(expected_workspace_ids)
        assert search_result["is_total_hits_accurate"] is True
        workspace_ids = [w["workspace_id"] for w in search_result["workspaces"]]
        assert workspace_ids == expected_workspace_ids<|MERGE_RESOLUTION|>--- conflicted
+++ resolved
@@ -1,12 +1,8 @@
-<<<<<<< HEAD
-import typing
-
-=======
 from datetime import datetime
 from datetime import timedelta
+import typing
 
 from dateutil.parser import parse
->>>>>>> cb7381d5
 import pytest
 import transaction
 
