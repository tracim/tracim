--- conflicted
+++ resolved
@@ -1010,12 +1010,9 @@
         assert facets == {
             "workspaces": [{"count": 1, "value": {"workspace_id": 2, "label": "Bob & Riyad"}}]
         }
-<<<<<<< HEAD
-=======
         search_fields = search_result["search_fields"]
         assert search_fields == ["public_name", "username", "custom_properties"]
         assert search_result["newest_authored_content_date_range"] == {"from": None, "to": None}
->>>>>>> 390c6aba
         assert search_result["total_hits"] == 1
         assert search_result["is_total_hits_accurate"] is True
 
