# coding=utf-8
from urllib.parse import quote

from mock import patch
import pytest
import transaction
from unittest import mock

from tracim_backend.error import ErrorCode
from tracim_backend.lib.utils.utils import get_timezones_list
from tracim_backend.models.mention import TRANSLATED_GROUP_MENTIONS
from tracim_backend.tests.fixtures import *  # noqa: F403,F40

"""
Tests for /api/system subpath endpoints.
"""


@pytest.mark.usefixtures("base_fixture")
class TestApplicationEndpoint(object):
    """
    Tests for /api/system/applications
    """

    def test_api__get_applications__ok_200__nominal_case(
        self, application_api_factory, web_testapp, app_config
    ):
        """
        Get applications list with a registered user.
        """
        web_testapp.authorization = (
            "Basic",
            ("admin@admin.admin", "admin@admin.admin"),
        )
        res = web_testapp.get("/api/system/applications", status=200)
        res = res.json_body
        app_api = application_api_factory.get()
        applications_in_context = [
            app_api.get_application_in_context(app, app_config) for app in app_api.get_all()
        ]
        assert len(res) == len(applications_in_context)
        for counter, application in enumerate(applications_in_context):
            assert res[counter]["label"] == application.label
            assert res[counter]["slug"] == application.slug
            assert res[counter]["fa_icon"] == application.fa_icon
            assert res[counter]["hexcolor"] == application.hexcolor
            assert res[counter]["is_active"] == application.is_active
            assert res[counter]["config"] == application.config

    def test_api__get_applications__err_401__unregistered_user(self, web_testapp):
        """
        Get applications list with an unregistered user (bad auth)
        """
        web_testapp.authorization = ("Basic", ("john@doe.doe", "lapin"))
        res = web_testapp.get("/api/system/applications", status=401)
        assert isinstance(res.json, dict)
        assert "code" in res.json.keys()
        assert res.json_body["code"] is None
        assert "message" in res.json.keys()
        assert "details" in res.json.keys()


@pytest.mark.usefixtures("base_fixture")
class TestContentsTypesEndpoint(object):
    """
    Tests for /api/system/content_types
    """

    def test_api__get_content_types__ok_200__nominal_case(
        self, web_testapp, content_type_list, app_config
    ):
        """
        Get system content_types list with a registered user.
        """
        web_testapp.authorization = (
            "Basic",
            ("admin@admin.admin", "admin@admin.admin"),
        )
        res = web_testapp.get("/api/system/content_types", status=200)
        res = res.json_body
        assert len(res) == len(content_type_list.endpoint_allowed_types())
        content_types = content_type_list.endpoint_allowed_types()
        content_types_in_context = [
            content_type_list.get_content_type_in_context(content_type, app_config)
            for content_type in content_types
        ]
        for counter, content_type in enumerate(content_types_in_context):
            assert res[counter]["slug"] == content_type.slug
            assert res[counter]["fa_icon"] == content_type.fa_icon
            assert res[counter]["hexcolor"] == content_type.hexcolor
            assert res[counter]["label"] == content_type.label
            assert res[counter]["creation_label"] == content_type.creation_label
            for status_counter, status in enumerate(content_type.available_statuses):
                assert (
                    res[counter]["available_statuses"][status_counter]["fa_icon"] == status.fa_icon
                )
                assert (
                    res[counter]["available_statuses"][status_counter]["global_status"]
                    == status.global_status
                )
                assert res[counter]["available_statuses"][status_counter]["slug"] == status.slug
                assert (
                    res[counter]["available_statuses"][status_counter]["hexcolor"]
                    == status.hexcolor
                )

    def test_api__get_content_types__err_401__unregistered_user(self, web_testapp):
        """
        Get system content_types list with an unregistered user (bad auth)
        """
        web_testapp.authorization = ("Basic", ("john@doe.doe", "lapin"))
        res = web_testapp.get("/api/system/content_types", status=401)
        assert isinstance(res.json, dict)
        assert "code" in res.json.keys()
        assert res.json_body["code"] is None
        assert "message" in res.json.keys()
        assert "details" in res.json.keys()


@pytest.mark.usefixtures("base_fixture")
class TestTimezonesEndpoint(object):
    """
    Tests for /api/system/timezones
    """

    def test_api__get_timezones__ok_200__nominal_case(self, web_testapp):
        """
        Get all timezones list with a registered user.
        """
        web_testapp.authorization = (
            "Basic",
            ("admin@admin.admin", "admin@admin.admin"),
        )
        res = web_testapp.get("/api/system/timezones", status=200)
        timezones = res.json_body
        timezones_list = get_timezones_list()
        assert len(timezones) == len(timezones_list)

        for counter, timezone in enumerate(timezones_list):
            assert timezones[counter]["name"] == timezone.name

    def test_api__get_content_types__err_401__unregistered_user(self, web_testapp):
        """
        Get availables timezones list with an unregistered user (bad auth)
        """
        web_testapp.authorization = ("Basic", ("john@doe.doe", "lapin"))
        res = web_testapp.get("/api/system/timezones", status=401)
        assert isinstance(res.json, dict)
        assert "code" in res.json.keys()
        assert res.json_body["code"] is None
        assert "message" in res.json.keys()
        assert "details" in res.json.keys()


@pytest.mark.usefixtures("base_fixture")
class TestAboutEndpoint(object):
    """
    Tests for /api/system/about
    """

    def test_api__get_about__ok_200__nominal_case(self, web_testapp):
        """
        Get information about Tracim
        """
        web_testapp.authorization = (
            "Basic",
            ("admin@admin.admin", "admin@admin.admin"),
        )
        res = web_testapp.get("/api/system/about", status=200)
        assert res.json_body["name"] == "Tracim"
        assert res.json_body["version"]
        assert res.json_body["datetime"]
        assert res.json_body["website"] == "https://www.tracim.fr"
        assert res.json_body["database_schema_version"] is None

    def test_api__get_about__err_401__unregistered_user(self, web_testapp):
        """
        Get information about Tracim with unregistered user
        """
        web_testapp.authorization = ("Basic", ("john@doe.doe", "lapin"))
        res = web_testapp.get("/api/system/about", status=401)
        assert isinstance(res.json, dict)
        assert "code" in res.json.keys()
        assert "message" in res.json.keys()
        assert "details" in res.json.keys()


@pytest.mark.usefixtures("test_fixture")
class TestUsernameEndpoints(object):
    """
    Tests for:
     - /api/system/username-availability
     - /api/system/reserved-usernames
    """

    @mock.patch(
        "tracim_backend.lib.core.user.UserApi.get_reserved_usernames",
        return_value=tuple(["all"]),
    )
    @pytest.mark.parametrize(
        "username,is_available",
        [
            ("TheAdmin", False),
            ("TheBobi", False),
            ("Cloclo", True),
            ("anotherOne", True),
            ("all", False),
        ],
    )
    def test_api__get_username_availability__ok_200__nominal_case(
        self,
        get_reserved_usernames_mock,
        web_testapp,
        username: str,
        is_available: bool,
    ) -> None:
        web_testapp.authorization = (
            "Basic",
            ("admin@admin.admin", "admin@admin.admin"),
        )
        res = web_testapp.get(
            "/api/system/username-availability?username={}".format(quote(username)),
            status=200,
        )
        assert res.json["available"] == is_available

    def test_api__get_reserved_usernames__ok_200__nominal_case(self, web_testapp) -> None:
        web_testapp.authorization = (
            "Basic",
            ("admin@admin.admin", "admin@admin.admin"),
        )
        res = web_testapp.get("/api/system/reserved-usernames", status=200)
        assert TRANSLATED_GROUP_MENTIONS["all"] in res.json["items"]
        assert TRANSLATED_GROUP_MENTIONS["reader"] in res.json["items"]
        assert TRANSLATED_GROUP_MENTIONS["contributor"] in res.json["items"]
        assert TRANSLATED_GROUP_MENTIONS["content-manager"] in res.json["items"]
        assert TRANSLATED_GROUP_MENTIONS["space-manager"] in res.json["items"]


@pytest.mark.usefixtures("test_fixture")
class TestUsageConditions(object):
    """
    Tests for:
     - /api/system/usage_conditions
    """

    def test_api__get_usage_conditions__ok_200__empty(self, web_testapp) -> None:
        web_testapp.authorization = (
            "Basic",
            ("admin@admin.admin", "admin@admin.admin"),
        )
        res = web_testapp.get("/api/system/usage_conditions", status=200)
        assert res.json == {"items": []}

    @pytest.mark.parametrize("config_section", [{"name": "usage_condition_test"}], indirect=True)
    def test_api__get_usage_conditions__ok_200__nominal_case(self, web_testapp) -> None:
        web_testapp.authorization = (
            "Basic",
            ("admin@admin.admin", "admin@admin.admin"),
        )
        res = web_testapp.get("/api/system/usage_conditions", status=200)
        assert res.json == {
            "items": [
                {
                    "title": "a super test'with some spécials characters",
                    "url": "http://localhost:6543/assets/branding/a%20super%20test%27with%20some%20sp%C3%A9cials%20characters.txt",
                },
                {
                    "title": "hello",
                    "url": "http://localhost:6543/assets/branding/hello.pdf",
                },
                {
                    "title": "way",
                    "url": "http://localhost:6543/assets/branding/we/can/support/subdirectory/this/way.jpg",
                },
            ]
        }


@pytest.mark.usefixtures("base_fixture")
@pytest.mark.parametrize("config_section", [{"name": "collabora_test"}], indirect=True)
class TestConfigEndpointCollabora(object):
    """
    Tests for /api/system/config
    """

    @patch("requests.get")
    def test_api__get_config__ok_200__nominal_case(self, patched_get, web_testapp):
<<<<<<< HEAD
        web_testapp.authorization = ("Basic", ("admin@admin.admin", "admin@admin.admin"))
=======
        web_testapp.authorization = (
            "Basic",
            ("admin@admin.admin", "admin@admin.admin"),
        )
>>>>>>> 81c85a17
        patched_get.return_value.text = """
        <wopi-discovery>
            <net-zone name="external-http">
                <app name="application/vnd.lotus-wordpro">
                    <action ext="lwp" name="view" urlsrc="http://localhost:9980/loleaflet/305832f/loleaflet.html?"/>
                </app>
                <app name="image/svg+xml">
                    <action ext="svg" name="view" urlsrc="http://localhost:9980/loleaflet/305832f/loleaflet.html?"/>
                </app>
                <app name="application/vnd.oasis.opendocument.text">
                    <action ext="odt" name="edit" urlsrc="http://localhost:9980/loleaflet/305832f/loleaflet.html?"/>
                </app>
                <!-- a lot more `app` in the real response -->
            </net-zone>
        </wopi-discovery>
        """
        res = web_testapp.get("/api/system/config", status=200)
        assert res.json_body["collaborative_document_edition"]
        result = res.json_body
        assert result["collaborative_document_edition"]["software"] == "collabora"
        supported_file_types = result["collaborative_document_edition"]["supported_file_types"]
        assert len(supported_file_types) == 3
        assert supported_file_types[0]["extension"] == "lwp"
        assert supported_file_types[0]["mimetype"] == "application/vnd.lotus-wordpro"
        assert supported_file_types[0]["associated_action"] == "view"
        assert supported_file_types[1]["extension"] == "svg"
        assert supported_file_types[1]["mimetype"] == "image/svg+xml"
        assert supported_file_types[1]["associated_action"] == "view"
        assert supported_file_types[2]["extension"] == "odt"
        assert supported_file_types[2]["mimetype"] == "application/vnd.oasis.opendocument.text"
        assert supported_file_types[2]["associated_action"] == "edit"


@pytest.mark.usefixtures("base_fixture")
@pytest.mark.parametrize("config_section", [{"name": "call_jitsi_test"}], indirect=True)
class TestConfigCallJitsi(object):
    """
    Tests for /api/system/config
    """

    def test_api__get_config__ok_200__nominal_case(self, web_testapp):
        web_testapp.authorization = (
            "Basic",
            ("admin@admin.admin", "admin@admin.admin"),
        )
        res = web_testapp.get("/api/system/config", status=200)
        assert res.json_body["call__enabled"] is True
        # INFO - MP - 2021-11-18 - The value received on is 1000 times the value in the configfile
        # because in this file we got the value in seconds but the frontend need it in miliseconds
        assert res.json_body["call__unanswered_timeout"] == 20000


@pytest.mark.usefixtures("base_fixture")
@pytest.mark.parametrize("config_section", [{"name": "functional_test"}], indirect=True)
class TestConfigEndpoint(object):
    """
    Tests for /api/system/config
    """

    def test_api__get_config__ok_200__nominal_case(self, web_testapp):
        """
        Get some config info about tracim
        """
        web_testapp.authorization = (
            "Basic",
            ("admin@admin.admin", "admin@admin.admin"),
        )
        res = web_testapp.get("/api/system/config", status=200)
        assert res.json_body["email_notification_activated"] is False
        assert res.json_body["new_user_invitation_do_notify"] is True
        assert res.json_body["webdav_enabled"] is False
        assert res.json_body["translation_service__enabled"] is False
        assert res.json_body["webdav_url"] == "https://localhost:3030/webdav"
        assert res.json_body["collaborative_document_edition"] is None
        assert res.json_body["content_length_file_size_limit"] == 0
        assert res.json_body["workspace_size_limit"] == 0
        assert res.json_body["workspaces_number_per_user_limit"] == 0
        assert res.json_body["email_required"] is True
        assert res.json_body["search_engine"] == "simple"
        assert res.json_body["translation_service__target_languages"] == [
            {"code": "fr", "display": "Français"},
            {"code": "en", "display": "English"},
            {"code": "pt", "display": "Português"},
            {"code": "de", "display": "Deutsch"},
            {"code": "ar", "display": "العربية"},
            {"code": "es", "display": "Español"},
            {"code": "nb_NO", "display": "Norsk"},
        ]
        assert res.json_body["user__self_registration__enabled"] is False
        assert res.json_body["ui__spaces__creation__parent_space_choice__visible"] is True
        assert res.json_body["ui__notes__code_sample_languages"] == [
            {"value": "apacheconf", "text": "Apache Configuration"},
            {"value": "arduino", "text": "Arduino"},
            {"value": "aspnet", "text": "ASP.NET"},
            {"value": "bash", "text": "Bash"},
            {"value": "batch", "text": "Batch"},
            {"value": "bbcode", "text": "BBcode"},
            {"value": "c", "text": "C"},
            {"value": "clike", "text": "C-like"},
            {"value": "csharp", "text": "C#"},
            {"value": "cpp", "text": "C++"},
            {"value": "cobol", "text": "COBOL"},
            {"value": "css", "text": "CSS"},
            {"value": "css-extras", "text": "CSS Extras"},
            {"value": "csv", "text": "CSV"},
            {"value": "diff", "text": "Diff"},
            {"value": "django", "text": "Django/Jinja2"},
            {"value": "docker", "text": "Docker"},
            {"value": "erlang", "text": "Erlang"},
            {"value": "excel-formula", "text": "Excel Formula"},
            {"value": "fortran", "text": "Fortran"},
            {"value": "git", "text": "Git"},
            {"value": "haskell", "text": "Haskell"},
            {"value": "ignore", "text": ".ignore"},
            {"value": "ini", "text": "Ini"},
            {"value": "java", "text": "Java"},
            {"value": "javascript", "text": "JavaScript"},
            {"value": "jq", "text": "JQ"},
            {"value": "json", "text": "JSON"},
            {"value": "json5", "text": "JSON5"},
            {"value": "jsonp", "text": "JSONP"},
            {"value": "latex", "text": "LaTeX"},
            {"value": "lisp", "text": "Lisp"},
            {"value": "lua", "text": "Lua"},
            {"value": "makefile", "text": "Makefile"},
            {"value": "markdown", "text": "Markdown"},
            {"value": "markup", "text": "Markup"},
            {"value": "matlab", "text": "MATLAB"},
            {"value": "nginx", "text": "nginx"},
            {"value": "objectivec", "text": "Objective-C"},
            {"value": "ocaml", "text": "OCaml"},
            {"value": "pascal", "text": "Pascal"},
            {"value": "perl", "text": "Perl"},
            {"value": "php", "text": "PHP"},
            {"value": "phpdoc", "text": "PHPDoc"},
            {"value": "php-extras", "text": "PHP Extras"},
            {"value": "powershell", "text": "PowerShell"},
            {"value": "properties", "text": ".properties"},
            {"value": "python", "text": "Python"},
            {"value": "r", "text": "R"},
            {"value": "jsx", "text": "React JSX"},
            {"value": "tsx", "text": "React TSX"},
            {"value": "regex", "text": "Regex"},
            {"value": "ruby", "text": "Ruby"},
            {"value": "rust", "text": "Rust"},
            {"value": "sql", "text": "SQL"},
            {"value": "vbnet", "text": "VB.Net"},
            {"value": "vim", "text": "vim"},
            {"value": "visual-basic", "text": "Visual Basic"},
            {"value": "yaml", "text": "YAML"},
            {"value": "wiki", "text": "Wiki markup"},
        ]
        assert res.json_body["limitation__maximum_online_users_message"] == ""
        assert res.json_body["call__enabled"] is False

    @pytest.mark.xfail(reason="[config_unauthenticated] issue #1270 ")
    def test_api__get_config__err_401__unregistered_user(self, web_testapp):
        """
        Get some config info about tracim with an unregistered user (bad auth)
        """
        web_testapp.authorization = ("Basic", ("john@doe.doe", "lapin"))
        res = web_testapp.get("/api/system/config", status=401)
        assert isinstance(res.json, dict)
        assert "code" in res.json.keys()
        assert "message" in res.json.keys()
        assert "details" in res.json.keys()


@pytest.mark.usefixtures("base_fixture")
class TestErrorCodeEndpoint(object):
    def test_api__get_error_code_endpoint__ok__200__nominal_case(self, web_testapp):
        web_testapp.authorization = (
            "Basic",
            (
                "admCollaborativeDocumentEditionFactoryin@admin.admin",
                "admin@admin.admin",
            ),
        )
        res = web_testapp.get("/api/system/error_codes", status=200)
        # check if all error_codes are available by checking number of item
        # received
        assert len(res.json_body) == len(list(map(int, ErrorCode)))


@pytest.mark.usefixtures("base_fixture")
class TestWorkspaceAccessType(object):
    """
    Tests for /api/system/workspace_access_types
    """

    def test_api__get_workspace_access_type__ok_200__nominal_case(self, web_testapp):
        """
        Get the list of allowed workspace access types with a registered user.
        """
        web_testapp.authorization = (
            "Basic",
            ("admin@admin.admin", "admin@admin.admin"),
        )
        res = web_testapp.get("/api/system/workspace_access_types", status=200)
        assert set(res.json["items"]) == set(("confidential", "on_request", "open"))

    def test_api__get_workspace_access_type__err_401__unregistered_user(self, web_testapp):
        """
        Get allowed workspace access types list with an unregistered user (bad auth)
        """
        web_testapp.authorization = ("Basic", ("john@doe.doe", "lapin"))
        res = web_testapp.get("/api/system/workspace_access_types", status=401)
        assert isinstance(res.json, dict)
        assert "code" in res.json.keys()
        assert res.json_body["code"] is None
        assert "message" in res.json.keys()
        assert "details" in res.json.keys()


@pytest.mark.usefixtures("base_fixture")
class TestUserCustomPropertiesSchema(object):
    """
    Tests for GET /api/system/custom-user-properties-schema
    """

    @pytest.mark.parametrize(
        "config_section", [{"name": "custom_properties_sample_test"}], indirect=True
    )
    def test_api__get_user_custom_properties_schema__ok_200__sample_data(self, web_testapp):
        web_testapp.authorization = (
            "Basic",
            ("admin@admin.admin", "admin@admin.admin"),
        )
        res = web_testapp.get("/api/system/user-custom-properties-schema", status=200)
        json_schema = res.json_body["json_schema"]
        assert json_schema["title"] == "Test"
        assert json_schema["type"] == "object"
        assert json_schema["description"] == "just some test data"
        assert json_schema["$schema"] == "http://json-schema.org/draft-07/schema#"
        assert json_schema.get("properties")
        assert json_schema["properties"].get("property1")
        assert json_schema["properties"].get("date")
        assert json_schema["properties"].get("fields")
        assert json_schema["properties"]["fields"]["properties"]["subfield5"]["items"] == {
            "type": "string",
            "enumNames": ["First", "Second", "Third"],
            "enum": ["first", "second", "third"],
        }

    @pytest.mark.parametrize(
        "config_section", [{"name": "custom_properties_sample_test"}], indirect=True
    )
    def test_api__get_user_custom_properties_schema__ok_200__sample_data_translated(
        self, web_testapp, admin_user, session
    ):
        admin_user.lang = "fr"
        session.add(admin_user)
        session.flush()
        transaction.commit()
        web_testapp.authorization = (
            "Basic",
            ("admin@admin.admin", "admin@admin.admin"),
        )
        res = web_testapp.get("/api/system/user-custom-properties-schema", status=200)
        json_schema = res.json_body["json_schema"]
        assert json_schema["title"] == "Un Test"
        assert json_schema["type"] == "object"
        assert json_schema["description"] == "juste des données de tests"
        assert json_schema["$schema"] == "http://json-schema.org/draft-07/schema#"
        assert json_schema.get("properties")
        assert json_schema["properties"].get("property1")
        assert json_schema["properties"].get("date")
        assert json_schema["properties"]["fields"]["properties"]["subfield5"]["items"] == {
            "type": "string",
            "enumNames": ["Premier", "Second", "Troisième"],
            "enum": ["first", "second", "third"],
        }

    def test_api__get_user_custom_properties_schema_err_401__unregistered_user(self, web_testapp):
        """
        Get some config info about tracim with an unregistered user (bad auth)
        """
        web_testapp.authorization = ("Basic", ("john@doe.doe", "lapin"))
        res = web_testapp.get("/api/system/user-custom-properties-schema", status=401)
        assert isinstance(res.json, dict)
        assert "code" in res.json.keys()
        assert "message" in res.json.keys()
        assert "details" in res.json.keys()


@pytest.mark.usefixtures("base_fixture")
class TestUserCustomPropertiesUISchema(object):
    """
    Tests for GET /api/system/users-custom-properties-ui-schema
    """

    @pytest.mark.parametrize(
        "config_section", [{"name": "custom_properties_sample_test"}], indirect=True
    )
    def test_api__get_user_custom_properties_ui_schema__ok_200__sample_data(self, web_testapp):
        web_testapp.authorization = (
            "Basic",
            ("admin@admin.admin", "admin@admin.admin"),
        )
        res = web_testapp.get("/api/system/user-custom-properties-ui-schema", status=200)
        ui_schema = res.json_body["ui_schema"]
        assert ui_schema == {
            "ui:order": ["date", "property1"],
            "date": {
                "ui:description": "just a date",
                "ui:title": "Date",
                "ui:widget": "alt-date",
                "ui:options": {"yearsRange": [1980, 2030]},
            },
            "property1": {
                "ui:widget": "textarea",
                "ui:help": "just some help",
                "ui:placeholder": "write here!",
            },
        }

    @pytest.mark.parametrize(
        "config_section", [{"name": "custom_properties_sample_test"}], indirect=True
    )
    def test_api__get_user_custom_properties_ui_schema__ok_200__sample_data_translated(
        self, session, web_testapp, admin_user
    ):
        admin_user.lang = "fr"
        session.add(admin_user)
        session.flush()
        transaction.commit()
        web_testapp.authorization = (
            "Basic",
            ("admin@admin.admin", "admin@admin.admin"),
        )
        res = web_testapp.get("/api/system/user-custom-properties-ui-schema", status=200)
        ui_schema = res.json_body["ui_schema"]
        assert ui_schema == {
            "ui:order": ["date", "property1"],
            "date": {
                "ui:description": "juste une date",
                "ui:title": "Date",
                "ui:widget": "alt-date",
                "ui:options": {"yearsRange": [1980, 2030]},
            },
            "property1": {
                "ui:widget": "textarea",
                "ui:help": "un peu d'aide",
                "ui:placeholder": "écrivez ici !",
            },
        }

    def test_api__get_user_custom_properties_ui_schema_err_401__unregistered_user(
        self, web_testapp
    ):
        """
        Get some config info about tracim with an unregistered user (bad auth)
        """
        web_testapp.authorization = ("Basic", ("john@doe.doe", "lapin"))
        res = web_testapp.get("/api/system/user-custom-properties-ui-schema", status=401)
        assert isinstance(res.json, dict)
        assert "code" in res.json.keys()
        assert "message" in res.json.keys()
        assert "details" in res.json.keys()<|MERGE_RESOLUTION|>--- conflicted
+++ resolved
@@ -286,14 +286,10 @@
 
     @patch("requests.get")
     def test_api__get_config__ok_200__nominal_case(self, patched_get, web_testapp):
-<<<<<<< HEAD
-        web_testapp.authorization = ("Basic", ("admin@admin.admin", "admin@admin.admin"))
-=======
-        web_testapp.authorization = (
-            "Basic",
-            ("admin@admin.admin", "admin@admin.admin"),
-        )
->>>>>>> 81c85a17
+        web_testapp.authorization = (
+            "Basic",
+            ("admin@admin.admin", "admin@admin.admin"),
+        )
         patched_get.return_value.text = """
         <wopi-discovery>
             <net-zone name="external-http">
