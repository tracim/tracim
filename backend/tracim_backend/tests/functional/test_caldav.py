from time import sleep

from parameterized import parameterized
import pytest
import requests
import transaction
from requests.exceptions import ConnectionError

from tracim_backend.lib.core.group import GroupApi
from tracim_backend.lib.core.user import UserApi
from tracim_backend.lib.core.userworkspace import RoleApi
from tracim_backend.lib.core.workspace import WorkspaceApi
from tracim_backend.models.auth import User
from tracim_backend.models.data import UserRoleInWorkspace
from tracim_backend.models.setup_models import get_tm_session
from tracim_backend.tests import CaldavRadicaleProxyFunctionalTest
from tracim_backend.tests import FunctionalTest

VALID_CALDAV_BODY_PUT_EVENT = """
BEGIN:VCALENDAR
PRODID:-//Mozilla.org/NONSGML Mozilla Calendar V1.1//EN
VERSION:2.0
X-WR-CALNAME:test
X-WR-TIMEZONE:Europe/Paris
BEGIN:VEVENT
CREATED:20190308T133249Z
LAST-MODIFIED:20190308T133251Z
DTSTAMP:20190308T133251Z
UID:6028cb45-10f3-4f95-8989-5fb6436a0243
SUMMARY:Nouvel évènement
DTSTART;VALUE=DATE:20190306
DTEND;VALUE=DATE:20190307
TRANSP:TRANSPARENT
END:VEVENT
END:VCALENDAR
"""
CALDAV_URL_FOR_TEST = ('http://localhost:5232')

class TestCaldavRadicaleProxyEndpoints(CaldavRadicaleProxyFunctionalTest):

    @pytest.mark.skip('This Need sleep method actually')
    def test_radicale_available(self) -> None:
        try:
            result = requests.get(CALDAV_URL_FOR_TEST, timeout=3)
        except ConnectionError as exc:
            # we do retry just one time in order to be sure server was
            # correctly setup
            sleep(0.1)
            result = requests.get(CALDAV_URL_FOR_TEST, timeout=3)
        assert result.status_code == 200

    def test_proxy_user_agenda__ok__nominal_case(self) -> None:
        dbsession = get_tm_session(self.session_factory, transaction.manager)
        admin = dbsession.query(User) \
            .filter(User.email == 'admin@admin.admin') \
            .one()
        uapi = UserApi(
            current_user=admin,
            session=dbsession,
            config=self.app_config,
        )
        gapi = GroupApi(
            current_user=admin,
            session=dbsession,
            config=self.app_config,
        )
        groups = [gapi.get_one_with_name('users')]
        user = uapi.create_user('test@test.test', password='test@test.test', do_save=True, do_notify=False, groups=groups)  # nopep8
        transaction.commit()
        self.testapp.authorization = (
            'Basic',
            (
                'test@test.test',
                'test@test.test'
            )
        )
        result = self.testapp.get('/agenda/user/{}/'.format(user.user_id), status=404)
        event = VALID_CALDAV_BODY_PUT_EVENT
        result = self.testapp.put('/agenda/user/{}/'.format(user.user_id), event, content_type='text/agenda', status=201)
        result = self.testapp.get('/agenda/user/{}/'.format(user.user_id), status=200)
        result = self.testapp.delete('/agenda/user/{}/'.format(user.user_id), status=200)

<<<<<<< HEAD
    def test_proxy_user_agenda__err__other_user_agenda(self) -> None:
=======
    @parameterized.expand([
        #  sub_items label
        ('2d89ab53-e66f-6a48-634a-f112fb27b5e8'), # thunderbird-like
        ('c584046fa2a358f646aa18e94f61a011f32e7d14a5735cd80bceaca8351d8fa4'), # caldavzap-like
    ])
    def test_proxy_user_calendar__ok__on_sub_items(self, sub_item_label) -> None:
        dbsession = get_tm_session(self.session_factory, transaction.manager)
        admin = dbsession.query(User) \
            .filter(User.email == 'admin@admin.admin') \
            .one()
        uapi = UserApi(
            current_user=admin,
            session=dbsession,
            config=self.app_config,
        )
        gapi = GroupApi(
            current_user=admin,
            session=dbsession,
            config=self.app_config,
        )
        groups = [gapi.get_one_with_name('users')]
        user = uapi.create_user('test@test.test', password='test@test.test', do_save=True, do_notify=False, groups=groups)  # nopep8
        transaction.commit()
        self.testapp.authorization = (
            'Basic',
            (
                'test@test.test',
                'test@test.test'
            )
        )
        result = self.testapp.get('/calendar/user/{}/{}'.format(user.user_id, sub_item_label), status=404)
        event = VALID_CALDAV_BODY_PUT_EVENT
        result = self.testapp.put('/calendar/user/{}/'.format(user.user_id), event, content_type='text/calendar', status=201)
        result = self.testapp.put('/calendar/user/{}/{}.ics'.format(user.user_id, sub_item_label), event, content_type='text/calendar', status='*')
        result = self.testapp.get('/calendar/user/{}/{}.ics'.format(user.user_id, sub_item_label), status=200)
        result = self.testapp.delete('/calendar/user/{}/{}.ics'.format(user.user_id, sub_item_label), status=200)
        result = self.testapp.delete('/calendar/user/{}/'.format(user.user_id, sub_item_label), status=200)

    def test_proxy_user_calendar__err__other_user_calendar(self) -> None:
>>>>>>> 1871b7e1
        dbsession = get_tm_session(self.session_factory,
                                   transaction.manager)
        admin = dbsession.query(User) \
            .filter(User.email == 'admin@admin.admin') \
            .one()
        uapi = UserApi(
            current_user=admin,
            session=dbsession,
            config=self.app_config,
        )
        gapi = GroupApi(
            current_user=admin,
            session=dbsession,
            config=self.app_config,
        )
        groups = [gapi.get_one_with_name('users')]
        user = uapi.create_user('test@test.test', password='test@test.test',
                                do_save=True, do_notify=False,
                                groups=groups)  # nopep8
        user2 = uapi.create_user('test2@test2.test2', password='test@test.test',
                                do_save=True, do_notify=False,
                                groups=groups)  # nopep8
        transaction.commit()
        self.testapp.authorization = (
            'Basic',
            (
                'test@test.test',
                'test@test.test'
            )
        )
        result = self.testapp.get(
            '/agenda/user/{}/'.format(user2.user_id), status=403)
        assert result.json_body['code'] == 5001

    def test_proxy_workspace_agenda__ok__nominal_case(self) -> None:
        dbsession = get_tm_session(self.session_factory, transaction.manager)
        admin = dbsession.query(User) \
            .filter(User.email == 'admin@admin.admin') \
            .one()
        uapi = UserApi(
            current_user=admin,
            session=dbsession,
            config=self.app_config,
        )
        gapi = GroupApi(
            current_user=admin,
            session=dbsession,
            config=self.app_config,
        )
        groups = [gapi.get_one_with_name('users')]
        user = uapi.create_user('test@test.test', password='test@test.test', do_save=True, do_notify=False, groups=groups)  # nopep8
        workspace_api = WorkspaceApi(
            current_user=admin,
            session=dbsession,
            config=self.app_config,
            show_deleted=True,
        )
        workspace = workspace_api.create_workspace('test', save_now=True)  # nopep8
        workspace.agenda_enabled=True
        rapi = RoleApi(
            current_user=admin,
            session=dbsession,
            config=self.app_config,
        )
        rapi.create_one(user, workspace, UserRoleInWorkspace.CONTRIBUTOR, False)  # nopep8
        transaction.commit()
        self.testapp.authorization = (
            'Basic',
            (
                'test@test.test',
                'test@test.test'
            )
        )
        result = self.testapp.get('/agenda/workspace/{}/'.format(workspace.workspace_id), status=404)
        event = VALID_CALDAV_BODY_PUT_EVENT
        result = self.testapp.put('/agenda/workspace/{}/'.format(workspace.workspace_id), event, content_type='text/agenda', status=201)
        result = self.testapp.get('/agenda/workspace/{}/'.format(workspace.workspace_id), status=200)
        result = self.testapp.delete('/agenda/workspace/{}/'.format(workspace.workspace_id), status=200)

    def test_proxy_workspace_agenda__err__other_workspace_agenda(self) -> None:
        dbsession = get_tm_session(self.session_factory, transaction.manager)
        admin = dbsession.query(User) \
            .filter(User.email == 'admin@admin.admin') \
            .one()
        uapi = UserApi(
            current_user=admin,
            session=dbsession,
            config=self.app_config,
        )
        gapi = GroupApi(
            current_user=admin,
            session=dbsession,
            config=self.app_config,
        )
        groups = [gapi.get_one_with_name('users')]
        user = uapi.create_user('test@test.test', password='test@test.test',
                                do_save=True, do_notify=False,
                                groups=groups)  # nopep8
        workspace_api = WorkspaceApi(
            current_user=admin,
            session=dbsession,
            config=self.app_config,
            show_deleted=True,
        )
        workspace = workspace_api.create_workspace('test',
                                                   save_now=True)  # nopep8
        transaction.commit()
        self.testapp.authorization = (
            'Basic',
            (
                'test@test.test',
                'test@test.test'
            )
        )
        result = self.testapp.get(
            '/agenda/workspace/{}/'.format(workspace.workspace_id),
            status=403)
        assert result.json_body['code'] == 5001

class TestAgendaApi(FunctionalTest):
    config_section = 'functional_caldav_radicale_proxy_test'

    def test_proxy_user_agenda__ok__nominal_case(self) -> None:
        dbsession = get_tm_session(self.session_factory, transaction.manager)
        admin = dbsession.query(User) \
            .filter(User.email == 'admin@admin.admin') \
            .one()
        uapi = UserApi(
            current_user=admin,
            session=dbsession,
            config=self.app_config,
        )
        gapi = GroupApi(
            current_user=admin,
            session=dbsession,
            config=self.app_config,
        )
        groups = [gapi.get_one_with_name('users')]
        user = uapi.create_user('test@test.test', password='test@test.test', do_save=True, do_notify=False, groups=groups)  # nopep8
        workspace_api = WorkspaceApi(
            current_user=admin,
            session=dbsession,
            config=self.app_config,
            show_deleted=True,
        )
        workspace = workspace_api.create_workspace('wp1', save_now=True)  # nopep8
        workspace.agenda_enabled = True
        workspace2 = workspace_api.create_workspace('wp2', save_now=True)  # nopep8
        workspace2.agenda_enabled = True
        workspace3 = workspace_api.create_workspace('wp3', save_now=True)  # nopep8
        workspace3.agenda_enabled = False
        secret_workspace = workspace_api.create_workspace('secret', save_now=True)  # nopep8
        secret_workspace.agenda_enabled = True
        rapi = RoleApi(
            current_user=admin,
            session=dbsession,
            config=self.app_config,
        )
        rapi.create_one(user, workspace, UserRoleInWorkspace.CONTRIBUTOR, False)  # nopep8
        rapi.create_one(user, workspace2, UserRoleInWorkspace.READER, False)  # nopep8
        rapi.create_one(user, workspace3, UserRoleInWorkspace.READER, False)  # nopep8
        transaction.commit()
        self.testapp.authorization = (
            'Basic',
            (
                'test@test.test',
                'test@test.test'
            )
        )
        result = self.testapp.get('/api/v2/users/{}/agenda'.format(user.user_id), status=200)
        agendas = result.json_body
        assert len(result.json_body) == 3
        agenda = result.json_body[0]
        assert agenda['agenda_url'] == 'http://localhost:6543/agenda/user/{}/'.format(user.user_id)
        assert agenda['with_credentials'] == True
        agenda = result.json_body[1]
        assert agenda['agenda_url'] == 'http://localhost:6543/agenda/workspace/{}/'.format(workspace.workspace_id)
        assert agenda['with_credentials'] == True
        agenda = result.json_body[2]
        assert agenda['agenda_url'] == 'http://localhost:6543/agenda/workspace/{}/'.format(workspace2.workspace_id)
        assert agenda['with_credentials'] == True



    def test_proxy_user_agenda__ok__workspace_filter(self) -> None:
        dbsession = get_tm_session(self.session_factory, transaction.manager)
        admin = dbsession.query(User) \
            .filter(User.email == 'admin@admin.admin') \
            .one()
        uapi = UserApi(
            current_user=admin,
            session=dbsession,
            config=self.app_config,
        )
        gapi = GroupApi(
            current_user=admin,
            session=dbsession,
            config=self.app_config,
        )
        groups = [gapi.get_one_with_name('users')]
        user = uapi.create_user('test@test.test', password='test@test.test', do_save=True, do_notify=False, groups=groups)  # nopep8
        workspace_api = WorkspaceApi(
            current_user=admin,
            session=dbsession,
            config=self.app_config,
            show_deleted=True,
        )
        workspace = workspace_api.create_workspace('wp1', save_now=True)  # nopep8
        workspace.agenda_enabled = True
        workspace2 = workspace_api.create_workspace('wp2', save_now=True)  # nopep8
        workspace2.agenda_enabled = True
        workspace3 = workspace_api.create_workspace('wp3', save_now=True)  # nopep8
        workspace3.agenda_enabled = True
        rapi = RoleApi(
            current_user=admin,
            session=dbsession,
            config=self.app_config,
        )
        rapi.create_one(user, workspace, UserRoleInWorkspace.CONTRIBUTOR, False)  # nopep8
        rapi.create_one(user, workspace2, UserRoleInWorkspace.READER, False)  # nopep8
        rapi.create_one(user, workspace3, UserRoleInWorkspace.READER, False)  # nopep8
        transaction.commit()
        self.testapp.authorization = (
            'Basic',
            (
                'test@test.test',
                'test@test.test'
            )
        )
        params = {
            'workspace_ids': '{},{}'.format(workspace.workspace_id, workspace3.workspace_id),
            'agenda_types': 'workspace'
        }
        result = self.testapp.get('/api/v2/users/{}/agenda'.format(user.user_id), params=params, status=200)
        agendas = result.json_body
        assert len(result.json_body) == 2
        agenda = result.json_body[0]
        assert agenda['agenda_url'] == 'http://localhost:6543/agenda/workspace/{}/'.format(workspace.workspace_id)
        assert agenda['with_credentials'] == True
        agenda = result.json_body[1]
        assert agenda['agenda_url'] == 'http://localhost:6543/agenda/workspace/{}/'.format(workspace3.workspace_id)
        assert agenda['with_credentials'] == True<|MERGE_RESOLUTION|>--- conflicted
+++ resolved
@@ -76,53 +76,49 @@
         )
         result = self.testapp.get('/agenda/user/{}/'.format(user.user_id), status=404)
         event = VALID_CALDAV_BODY_PUT_EVENT
-        result = self.testapp.put('/agenda/user/{}/'.format(user.user_id), event, content_type='text/agenda', status=201)
+        result = self.testapp.put('/agenda/user/{}/'.format(user.user_id), event, content_type='text/calendar', status=201)
         result = self.testapp.get('/agenda/user/{}/'.format(user.user_id), status=200)
         result = self.testapp.delete('/agenda/user/{}/'.format(user.user_id), status=200)
 
-<<<<<<< HEAD
-    def test_proxy_user_agenda__err__other_user_agenda(self) -> None:
-=======
     @parameterized.expand([
         #  sub_items label
         ('2d89ab53-e66f-6a48-634a-f112fb27b5e8'), # thunderbird-like
         ('c584046fa2a358f646aa18e94f61a011f32e7d14a5735cd80bceaca8351d8fa4'), # caldavzap-like
     ])
-    def test_proxy_user_calendar__ok__on_sub_items(self, sub_item_label) -> None:
-        dbsession = get_tm_session(self.session_factory, transaction.manager)
-        admin = dbsession.query(User) \
-            .filter(User.email == 'admin@admin.admin') \
-            .one()
-        uapi = UserApi(
-            current_user=admin,
-            session=dbsession,
-            config=self.app_config,
-        )
-        gapi = GroupApi(
-            current_user=admin,
-            session=dbsession,
-            config=self.app_config,
-        )
-        groups = [gapi.get_one_with_name('users')]
-        user = uapi.create_user('test@test.test', password='test@test.test', do_save=True, do_notify=False, groups=groups)  # nopep8
-        transaction.commit()
-        self.testapp.authorization = (
-            'Basic',
-            (
-                'test@test.test',
-                'test@test.test'
-            )
-        )
-        result = self.testapp.get('/calendar/user/{}/{}'.format(user.user_id, sub_item_label), status=404)
+    def test_proxy_user_agenda__ok__on_sub_items(self, sub_item_label) -> None:
+        dbsession = get_tm_session(self.session_factory, transaction.manager)
+        admin = dbsession.query(User) \
+            .filter(User.email == 'admin@admin.admin') \
+            .one()
+        uapi = UserApi(
+            current_user=admin,
+            session=dbsession,
+            config=self.app_config,
+        )
+        gapi = GroupApi(
+            current_user=admin,
+            session=dbsession,
+            config=self.app_config,
+        )
+        groups = [gapi.get_one_with_name('users')]
+        user = uapi.create_user('test@test.test', password='test@test.test', do_save=True, do_notify=False, groups=groups)  # nopep8
+        transaction.commit()
+        self.testapp.authorization = (
+            'Basic',
+            (
+                'test@test.test',
+                'test@test.test'
+            )
+        )
+        result = self.testapp.get('/agenda/user/{}/{}'.format(user.user_id, sub_item_label), status=404)
         event = VALID_CALDAV_BODY_PUT_EVENT
-        result = self.testapp.put('/calendar/user/{}/'.format(user.user_id), event, content_type='text/calendar', status=201)
-        result = self.testapp.put('/calendar/user/{}/{}.ics'.format(user.user_id, sub_item_label), event, content_type='text/calendar', status='*')
-        result = self.testapp.get('/calendar/user/{}/{}.ics'.format(user.user_id, sub_item_label), status=200)
-        result = self.testapp.delete('/calendar/user/{}/{}.ics'.format(user.user_id, sub_item_label), status=200)
-        result = self.testapp.delete('/calendar/user/{}/'.format(user.user_id, sub_item_label), status=200)
-
-    def test_proxy_user_calendar__err__other_user_calendar(self) -> None:
->>>>>>> 1871b7e1
+        result = self.testapp.put('/agenda/user/{}/'.format(user.user_id), event, content_type='text/calendar', status=201)
+        result = self.testapp.put('/agenda/user/{}/{}.ics'.format(user.user_id, sub_item_label), event, content_type='text/calendar', status='*')
+        result = self.testapp.get('/agenda/user/{}/{}.ics'.format(user.user_id, sub_item_label), status=200)
+        result = self.testapp.delete('/agenda/user/{}/{}.ics'.format(user.user_id, sub_item_label), status=200)
+        result = self.testapp.delete('/agenda/user/{}/'.format(user.user_id, sub_item_label), status=200)
+
+    def test_proxy_user_agenda__err__other_user_agenda(self) -> None:
         dbsession = get_tm_session(self.session_factory,
                                    transaction.manager)
         admin = dbsession.query(User) \
