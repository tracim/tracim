import os.path
import pytest
import requests
from requests.exceptions import ConnectionError
from time import sleep
import transaction

from tracim_backend.applications.agenda.lib import AgendaHooks
from tracim_backend.applications.agenda.models import AgendaResourceType
from tracim_backend.lib.cleanup.cleanup import CleanupLib
from tracim_backend.models.auth import Profile
from tracim_backend.models.data import EmailNotificationType
from tracim_backend.models.data import UserRoleInWorkspace
from tracim_backend.tests.fixtures import *  # noqa: F403,F40

VALID_CALDAV_BODY_PUT_EVENT = """
BEGIN:VCALENDAR
PRODID:-//Mozilla.org/NONSGML Mozilla Calendar V1.1//EN
VERSION:2.0
X-WR-CALNAME:test
X-WR-TIMEZONE:Europe/Paris
BEGIN:VEVENT
CREATED:20190308T133249Z
LAST-MODIFIED:20190308T133251Z
DTSTAMP:20190308T133251Z
UID:6028cb45-10f3-4f95-8989-5fb6436a0243
SUMMARY:Nouvel évènement
DTSTART;VALUE=DATE:20190306
DTEND;VALUE=DATE:20190307
TRANSP:TRANSPARENT
END:VEVENT
END:VCALENDAR
"""

VALID_CARDDAV_BODY_PUT = """
BEGIN:VCARD
VERSION:4.0
FN:Evert Pot
N:Pot;Evert;;;
END:VCARD
"""
CALDAV_URL_FOR_TEST = "http://localhost:5232"


@pytest.mark.usefixtures("base_fixture")
@pytest.mark.parametrize(
    "config_section", [{"name": "functional_caldav_radicale_proxy_test"}], indirect=True
)
class TestCaldavRadicaleProxyEndpoints(object):
    @pytest.mark.skip("This Need sleep method actually")
    def test_radicale_available(self, radicale_server, session) -> None:
        try:
            result = requests.get(CALDAV_URL_FOR_TEST, timeout=3)
        except ConnectionError:
            # we do retry just one time in order to be sure server was
            # correctly setup
            sleep(0.1)
            result = requests.get(CALDAV_URL_FOR_TEST, timeout=3)
        assert result.status_code == 200

    def test_proxy_user_resources_root__ok__nominal_case(
        self, radicale_server, user_api_factory, web_testapp, test_context
    ) -> None:
        test_context.plugin_manager.register(AgendaHooks())
        uapi = user_api_factory.get()

        profile = Profile.USER
        user = uapi.create_user(
            "test@test.test",
            password="test@test.test",
            do_save=True,
            do_notify=False,
            profile=profile,
        )
        transaction.commit()
        web_testapp.authorization = ("Basic", ("test@test.test", "test@test.test"))
        web_testapp.request("/dav/user_{}/".format(user.user_id), status=207, method="PROPFIND")

    def test_proxy_user_resources_root__err__other_user_ressource(
        self, radicale_server, user_api_factory, web_testapp, test_context
    ) -> None:
        test_context.plugin_manager.register(AgendaHooks())
        uapi = user_api_factory.get()

        profile = Profile.USER
        uapi.create_user(
            "test@test.test",
            password="test@test.test",
            do_save=True,
            do_notify=False,
            profile=profile,
        )
        transaction.commit()
        web_testapp.authorization = ("Basic", ("test@test.test", "test@test.test"))
        result = web_testapp.request("/dav/user_999/", status=403, method="PROPFIND")
        assert result.json_body["code"] == 5001

    @pytest.mark.xfail(reason="unclear for now")
    def test_proxy_user_resources_user_calendar_and_addressbook__ok__nominal_case(
        self, radicale_server, user_api_factory, web_testapp, test_context
    ) -> None:
        test_context.plugin_manager.register(AgendaHooks())
        uapi = user_api_factory.get()

        profile = Profile.USER
        user = uapi.create_user(
            "test@test.test",
            password="test@test.test",
            do_save=True,
            do_notify=False,
            profile=profile,
        )
        transaction.commit()
        web_testapp.authorization = ("Basic", ("test@test.test", "test@test.test"))
        web_testapp.get(
            "/dav/user_{user_id}/user_{user_id}_calendar".format(user_id=user.user_id),
            status=200,
        )
        web_testapp.get(
            "/dav/user_{user_id}/user_{user_id}_addressbook".format(user_id=user.user_id),
            status=200,
        )

    @pytest.mark.xfail(reason="unclear for now")
    def test_proxy_user_resources_workspace_calendar_and_addressbook__ok__nominal_case(
        self,
        radicale_server,
        user_api_factory,
        web_testapp,
        workspace_api_factory,
        role_api_factory,
        test_context,
    ) -> None:
        test_context.plugin_manager.register(AgendaHooks())
        uapi = user_api_factory.get()

        profile = Profile.USER
        user = uapi.create_user(
            "test@test.test",
            password="test@test.test",
            do_save=True,
            do_notify=False,
            profile=profile,
        )
        workspace_api = workspace_api_factory.get(show_deleted=True)
        workspace = workspace_api.create_workspace("test", save_now=True)
        workspace.agenda_enabled = True
        role_api = role_api_factory.get()

        role_api.create_one(
            user,
            workspace,
            UserRoleInWorkspace.CONTENT_MANAGER,
            email_notification_type=EmailNotificationType.NONE,
        )
        transaction.commit()
        web_testapp.authorization = ("Basic", ("test@test.test", "test@test.test"))
        web_testapp.get(
            "/dav/user_{user_id}/space_{workspace_id}_calendar/".format(
                user_id=user.user_id, workspace_id=workspace.workspace_id
            ),
            status=200,
        )
        web_testapp.get(
            "/dav/user_{user_id}/space_{workspace_id}_addressbook/".format(
                user_id=user.user_id, workspace_id=workspace.workspace_id
            ),
            status=200,
        )

    def test_proxy_user_agenda__ok__nominal_case(
        self, radicale_server, user_api_factory, web_testapp, test_context
    ) -> None:
        test_context.plugin_manager.register(AgendaHooks())
        uapi = user_api_factory.get()

        profile = Profile.USER
        user = uapi.create_user(
            "test@test.test",
            password="test@test.test",
            do_save=True,
            do_notify=False,
            profile=profile,
        )
        transaction.commit()
        web_testapp.authorization = ("Basic", ("test@test.test", "test@test.test"))
        web_testapp.get("/dav/agenda/user/{}/".format(user.user_id), status=200)
        event = VALID_CALDAV_BODY_PUT_EVENT
        web_testapp.put(
            "/dav/agenda/user/{}/".format(user.user_id),
            event,
            content_type="text/calendar",
            status=403,
        )
        web_testapp.get("/dav/agenda/user/{}/".format(user.user_id), status=200)
        web_testapp.delete("/dav/agenda/user/{}/".format(user.user_id), status=403)

    @pytest.mark.parametrize(
        "sub_item_label",
        [
            #  sub_items label
            ("2d89ab53-e66f-6a48-634a-f112fb27b5e8"),  # thunderbird-like
            ("c584046fa2a358f646aa18e94f61a011f32e7d14a5735cd80bceaca8351d8fa4"),  # caldavzap-like
        ],
    )
    def test_proxy_user_agenda__ok__on_sub_items(
        self,
        radicale_server,
        sub_item_label,
        user_api_factory,
        web_testapp,
        test_context,
    ) -> None:
        test_context.plugin_manager.register(AgendaHooks())
        uapi = user_api_factory.get()

        profile = Profile.USER
        user = uapi.create_user(
            "test@test.test",
            password="test@test.test",
            do_save=True,
            do_notify=False,
            profile=profile,
        )
        transaction.commit()
        web_testapp.authorization = ("Basic", ("test@test.test", "test@test.test"))
        web_testapp.get(
            "/dav/agenda/user/{}/{}".format(user.user_id, sub_item_label), status=307
        ).follow(status=404)

        event = VALID_CALDAV_BODY_PUT_EVENT
        web_testapp.put(
            "/dav/agenda/user/{}/".format(user.user_id),
            event,
            content_type="text/calendar",
            status=403,
        )
        web_testapp.put(
            "/dav/agenda/user/{}/{}.ics".format(user.user_id, sub_item_label),
            event,
            content_type="text/calendar",
            status=201,
        )
        web_testapp.put(
            "/dav/agenda/user/{}/{}.ics".format(user.user_id, sub_item_label),
            event,
            content_type="text/calendar",
            status=201,
        )
        web_testapp.get(
            "/dav/agenda/user/{}/{}.ics".format(user.user_id, sub_item_label),
            status=200,
        )
        web_testapp.delete(
            "/dav/agenda/user/{}/{}.ics".format(user.user_id, sub_item_label),
            status=200,
        )
        web_testapp.delete("/dav/agenda/user/{}/".format(user.user_id), status=403)

    def test_proxy_user_agenda__err__other_user_agenda(
        self, radicale_server, user_api_factory, web_testapp, test_context
    ) -> None:
        test_context.plugin_manager.register(AgendaHooks())
        uapi = user_api_factory.get()

        profile = Profile.USER
        uapi.create_user(
            "test@test.test",
            password="test@test.test",
            do_save=True,
            do_notify=False,
            profile=profile,
        )
        user2 = uapi.create_user(
            "test2@test2.test2",
            password="test@test.test",
            do_save=True,
            do_notify=False,
            profile=profile,
        )
        transaction.commit()
        web_testapp.authorization = ("Basic", ("test@test.test", "test@test.test"))
        result = web_testapp.get("/dav/agenda/user/{}/".format(user2.user_id), status=403)
        assert result.json_body["code"] == 5001

    def test_proxy_workspace_agenda__ok__nominal_case(
        self,
        radicale_server,
        user_api_factory,
        web_testapp,
        workspace_api_factory,
        role_api_factory,
        test_context,
    ) -> None:
        test_context.plugin_manager.register(AgendaHooks())
        uapi = user_api_factory.get()

        profile = Profile.USER
        user = uapi.create_user(
            "test@test.test",
            password="test@test.test",
            do_save=True,
            do_notify=False,
            profile=profile,
        )
        workspace_api = workspace_api_factory.get(show_deleted=True)
        workspace = workspace_api.create_workspace("test", save_now=True)
        workspace.agenda_enabled = True
        role_api = role_api_factory.get()
        role_api.create_one(
            user,
            workspace,
            UserRoleInWorkspace.CONTENT_MANAGER,
            email_notification_type=EmailNotificationType.NONE,
        )
        transaction.commit()
        web_testapp.authorization = ("Basic", ("test@test.test", "test@test.test"))
        event = VALID_CALDAV_BODY_PUT_EVENT
        web_testapp.put(
            "/dav/agenda/workspace/{}/".format(workspace.workspace_id),
            event,
            content_type="text/agenda",
            status=403,
        )
        web_testapp.get("/dav/agenda/workspace/{}/".format(workspace.workspace_id), status=200)
        web_testapp.delete("/dav/agenda/workspace/{}/".format(workspace.workspace_id), status=403)

    def test_proxy_workspace_agenda__err__other_workspace_agenda(
        self,
        radicale_server,
        user_api_factory,
        workspace_api_factory,
        web_testapp,
        test_context,
    ) -> None:
        test_context.plugin_manager.register(AgendaHooks())
        uapi = user_api_factory.get()

        profile = Profile.USER
        uapi.create_user(
            "test@test.test",
            password="test@test.test",
            do_save=True,
            do_notify=False,
            profile=profile,
        )
        workspace_api = workspace_api_factory.get(show_deleted=True)
        workspace = workspace_api.create_workspace("test", save_now=True)
        transaction.commit()
        web_testapp.authorization = ("Basic", ("test@test.test", "test@test.test"))
        result = web_testapp.get(
            "/dav/agenda/workspace/{}/".format(workspace.workspace_id), status=403
        )
        assert result.json_body["code"] == 5001

    def test_proxy_user_addressbook__ok__nominal_case(
        self, radicale_server, user_api_factory, web_testapp, test_context
    ) -> None:
        test_context.plugin_manager.register(AgendaHooks())
        uapi = user_api_factory.get()

        profile = Profile.USER
        user = uapi.create_user(
            "test@test.test",
            password="test@test.test",
            do_save=True,
            do_notify=False,
            profile=profile,
        )
        transaction.commit()
        web_testapp.authorization = ("Basic", ("test@test.test", "test@test.test"))
        web_testapp.get("/dav/addressbook/user/{}/".format(user.user_id), status=200)
        addressbook = VALID_CARDDAV_BODY_PUT
        web_testapp.put(
            "/dav/addressbook/user/{}/".format(user.user_id),
            addressbook,
            content_type="text/vcard",
            status=403,
        )
        web_testapp.get("/dav/addressbook/user/{}/".format(user.user_id), status=200)
        web_testapp.delete("/dav/addressbook/user/{}/".format(user.user_id), status=403)

    @pytest.mark.xfail(reason="unclear how carddav work")
    @pytest.mark.parametrize(
        "sub_item_label",
        [
            #  sub_items label
            ("2d89ab53-e66f-6a48-634a-f112fb27b5e8"),  # thunderbird-like
            ("c584046fa2a358f646aa18e94f61a011f32e7d14a5735cd80bceaca8351d8fa4"),  # caldavzap-like
        ],
    )
    def test_proxy_user_addressbook__ok__on_sub_items(
        self,
        radicale_server,
        sub_item_label,
        user_api_factory,
        web_testapp,
        test_context,
    ) -> None:
        test_context.plugin_manager.register(AgendaHooks())
        uapi = user_api_factory.get()

        profile = Profile.USER
        user = uapi.create_user(
            "test@test.test",
            password="test@test.test",
            do_save=True,
            do_notify=False,
            profile=profile,
        )
        transaction.commit()
        web_testapp.authorization = ("Basic", ("test@test.test", "test@test.test"))
        web_testapp.get(
            "/dav/addressbook/user/{}/{}".format(user.user_id, sub_item_label),
            status=307,
        ).follow(status=404)

        addressbook = VALID_CARDDAV_BODY_PUT
        web_testapp.put(
            "/dav/addressbook/user/{}/".format(user.user_id),
            addressbook,
            content_type="text/calendar",
            status=201,
        )
        web_testapp.put(
            "/dav/addressbook/user/{}/{}.vcf".format(user.user_id, sub_item_label),
            addressbook,
            content_type="text/vcard",
            status="*",
        )
        web_testapp.get(
            "/dav/addressbook/user/{}/{}.vcf".format(user.user_id, sub_item_label),
            status=307,
        )
<<<<<<< HEAD
=======
        web_testapp.delete(
            "/dav/addressbook/user/{}/{}.vcf".format(user.user_id, sub_item_label),
            status=200,
        )
>>>>>>> 81c85a17
        web_testapp.delete("/dav/addressbook/user/{}/".format(user.user_id), status=200)

    def test_proxy_user_addressbook__err__other_user_agenda(
        self, radicale_server, user_api_factory, web_testapp, test_context
    ) -> None:
        test_context.plugin_manager.register(AgendaHooks())
        uapi = user_api_factory.get()

        profile = Profile.USER
        uapi.create_user(
            "test@test.test",
            password="test@test.test",
            do_save=True,
            do_notify=False,
            profile=profile,
        )
        user2 = uapi.create_user(
            "test2@test2.test2",
            password="test@test.test",
            do_save=True,
            do_notify=False,
            profile=profile,
        )
        transaction.commit()
        web_testapp.authorization = ("Basic", ("test@test.test", "test@test.test"))
        result = web_testapp.get("/dav/addressbook/user/{}/".format(user2.user_id), status=403)
        assert result.json_body["code"] == 5001

    def test_proxy_workspace_addressbook__ok__nominal_case(
        self,
        radicale_server,
        user_api_factory,
        web_testapp,
        workspace_api_factory,
        role_api_factory,
        test_context,
    ) -> None:
        test_context.plugin_manager.register(AgendaHooks())
        uapi = user_api_factory.get()

        profile = Profile.USER
        user = uapi.create_user(
            "test@test.test",
            password="test@test.test",
            do_save=True,
            do_notify=False,
            profile=profile,
        )
        workspace_api = workspace_api_factory.get(show_deleted=True)
        workspace = workspace_api.create_workspace("test", save_now=True)
        workspace.agenda_enabled = True
        role_api = role_api_factory.get()
        role_api.create_one(
            user,
            workspace,
            UserRoleInWorkspace.CONTENT_MANAGER,
            email_notification_type=EmailNotificationType.NONE,
        )
        transaction.commit()
        web_testapp.authorization = ("Basic", ("test@test.test", "test@test.test"))
        web_testapp.get("/dav/addressbook/workspace/{}/".format(workspace.workspace_id), status=200)
        addressbook = VALID_CARDDAV_BODY_PUT
        # broken
        web_testapp.put(
            "/dav/addressbook/workspace/{}/".format(workspace.workspace_id),
            addressbook,
            content_type="text/vcard",
            status=403,
        )
        web_testapp.get("/dav/addressbook/workspace/{}/".format(workspace.workspace_id), status=200)
        web_testapp.delete(
            "/dav/addressbook/workspace/{}/".format(workspace.workspace_id), status=403
        )

    def test_proxy_workspace_addressbook__err__other_workspace_agenda(
        self,
        radicale_server,
        user_api_factory,
        workspace_api_factory,
        web_testapp,
        test_context,
    ) -> None:
        test_context.plugin_manager.register(AgendaHooks())
        uapi = user_api_factory.get()

        profile = Profile.USER
        uapi.create_user(
            "test@test.test",
            password="test@test.test",
            do_save=True,
            do_notify=False,
            profile=profile,
        )
        workspace_api = workspace_api_factory.get(show_deleted=True)
        workspace = workspace_api.create_workspace("test", save_now=True)
        transaction.commit()
        web_testapp.authorization = ("Basic", ("test@test.test", "test@test.test"))
        result = web_testapp.get(
            "/dav/addressbook/workspace/{}/".format(workspace.workspace_id), status=403
        )
        assert result.json_body["code"] == 5001


@pytest.mark.usefixtures("base_fixture")
@pytest.mark.parametrize(
    "config_section", [{"name": "functional_caldav_radicale_proxy_test"}], indirect=True
)
class TestCaldavRadicaleSync(object):
    def test_user_sync__ok__deletion_restore(
        self,
        radicale_server,
        user_api_factory,
        web_testapp,
        app_config,
        session,
        test_context,
        workspace_api_factory,
        role_api_factory,
    ) -> None:
        test_context.plugin_manager.register(AgendaHooks())
        uapi = user_api_factory.get()
        profile = Profile.USER
        user = uapi.create_user(
            "test@test.test",
            password="test@test.test",
            do_save=True,
            do_notify=False,
            profile=profile,
        )
        session.add(user)
        workspace_api = workspace_api_factory.get()
        workspace = workspace_api.create_workspace("wp1", save_now=True, agenda_enabled=True)
        role_api = role_api_factory.get()
        role_api.create_one(
            user,
            workspace,
            UserRoleInWorkspace.CONTRIBUTOR,
            email_notification_type=EmailNotificationType.NONE,
        )
        session.flush()
        transaction.commit()

        workspace_calendar_symlink_path = "{source_path}/{local_path}".format(
            source_path=app_config.RADICALE__LOCAL_PATH_STORAGE,
            local_path="user_{user_id}/space_{workspace_id}_calendar".format(
                user_id=user.user_id, workspace_id=workspace.workspace_id
            ),
        )
        workspace_addressbook_symlink_path = "{source_path}/{local_path}".format(
            source_path=app_config.RADICALE__LOCAL_PATH_STORAGE,
            local_path="user_{user_id}/space_{workspace_id}_addressbook".format(
                user_id=user.user_id, workspace_id=workspace.workspace_id
            ),
        )

        user_agenda_path = "{source_path}/{local_path}".format(
            source_path=app_config.RADICALE__LOCAL_PATH_STORAGE,
            local_path="agenda/user/{user_id}".format(user_id=user.user_id),
        )
        user_addressbook_path = "{source_path}/{local_path}".format(
            source_path=app_config.RADICALE__LOCAL_PATH_STORAGE,
            local_path="addressbook/user/{user_id}".format(user_id=user.user_id),
        )
        user_dav_resource_root_path = "{source_path}/{local_path}".format(
            source_path=app_config.RADICALE__LOCAL_PATH_STORAGE,
            local_path="user_{user_id}".format(user_id=user.user_id),
        )
        user_calendar_symlink_path = "{source_path}/{local_path}".format(
            source_path=app_config.RADICALE__LOCAL_PATH_STORAGE,
            local_path="user_{user_id}/user_{user_id}_calendar".format(user_id=user.user_id),
        )
        user_addressbook_symlink_path = "{source_path}/{local_path}".format(
            source_path=app_config.RADICALE__LOCAL_PATH_STORAGE,
            local_path="user_{user_id}/user_{user_id}_addressbook".format(user_id=user.user_id),
        )
        assert os.path.isdir(user_agenda_path)
        assert os.path.isdir(user_addressbook_path)
        assert os.path.isdir(user_dav_resource_root_path)
        # Links are created
        assert os.path.islink(user_calendar_symlink_path)
        assert os.path.islink(user_addressbook_symlink_path)
        assert os.path.islink(workspace_calendar_symlink_path)
        assert os.path.islink(workspace_addressbook_symlink_path)
        uapi.delete(user, do_save=True)
        transaction.commit()
        assert os.path.isdir(user_agenda_path)
        assert os.path.isdir(user_addressbook_path)
        assert os.path.isdir(user_dav_resource_root_path)
        # Links are removed
        assert not os.path.islink(user_calendar_symlink_path)
        assert not os.path.islink(user_addressbook_symlink_path)
        assert not os.path.islink(workspace_calendar_symlink_path)
        assert not os.path.islink(workspace_addressbook_symlink_path)
        uapi.undelete(user, do_save=True)
        transaction.commit()
        assert os.path.isdir(user_agenda_path)
        assert os.path.isdir(user_addressbook_path)
        assert os.path.isdir(user_dav_resource_root_path)
        # Links are recreated
        assert os.path.islink(user_calendar_symlink_path)
        assert os.path.islink(user_addressbook_symlink_path)

    def test_user_sync__ok__disable_reenable(
        self,
        radicale_server,
        user_api_factory,
        web_testapp,
        app_config,
        session,
        test_context,
        workspace_api_factory,
        role_api_factory,
    ) -> None:
        test_context.plugin_manager.register(AgendaHooks())
        uapi = user_api_factory.get()
        profile = Profile.USER
        user = uapi.create_user(
            "test@test.test",
            password="test@test.test",
            do_save=True,
            do_notify=False,
            profile=profile,
        )
        session.add(user)
        workspace_api = workspace_api_factory.get()
        workspace = workspace_api.create_workspace("wp1", save_now=True, agenda_enabled=True)
        role_api = role_api_factory.get()
        role_api.create_one(
            user,
            workspace,
            UserRoleInWorkspace.CONTRIBUTOR,
            email_notification_type=EmailNotificationType.NONE,
        )
        session.flush()
        transaction.commit()

        workspace_calendar_symlink_path = "{source_path}/{local_path}".format(
            source_path=app_config.RADICALE__LOCAL_PATH_STORAGE,
            local_path="user_{user_id}/space_{workspace_id}_calendar".format(
                user_id=user.user_id, workspace_id=workspace.workspace_id
            ),
        )
        workspace_addressbook_symlink_path = "{source_path}/{local_path}".format(
            source_path=app_config.RADICALE__LOCAL_PATH_STORAGE,
            local_path="user_{user_id}/space_{workspace_id}_addressbook".format(
                user_id=user.user_id, workspace_id=workspace.workspace_id
            ),
        )

        session.flush()
        transaction.commit()
        user_agenda_path = "{source_path}/{local_path}".format(
            source_path=app_config.RADICALE__LOCAL_PATH_STORAGE,
            local_path="agenda/user/{user_id}".format(user_id=user.user_id),
        )
        user_addressbook_path = "{source_path}/{local_path}".format(
            source_path=app_config.RADICALE__LOCAL_PATH_STORAGE,
            local_path="addressbook/user/{user_id}".format(user_id=user.user_id),
        )
        user_dav_resource_root_path = "{source_path}/{local_path}".format(
            source_path=app_config.RADICALE__LOCAL_PATH_STORAGE,
            local_path="user_{user_id}".format(user_id=user.user_id),
        )
        user_calendar_symlink_path = "{source_path}/{local_path}".format(
            source_path=app_config.RADICALE__LOCAL_PATH_STORAGE,
            local_path="user_{user_id}/user_{user_id}_calendar".format(user_id=user.user_id),
        )
        user_addressbook_symlink_path = "{source_path}/{local_path}".format(
            source_path=app_config.RADICALE__LOCAL_PATH_STORAGE,
            local_path="user_{user_id}/user_{user_id}_addressbook".format(user_id=user.user_id),
        )
        assert os.path.isdir(user_agenda_path)
        assert os.path.isdir(user_addressbook_path)
        assert os.path.isdir(user_dav_resource_root_path)
        # Links are created
        assert os.path.islink(user_calendar_symlink_path)
        assert os.path.islink(user_addressbook_symlink_path)
        assert os.path.islink(workspace_calendar_symlink_path)
        assert os.path.islink(workspace_addressbook_symlink_path)
        uapi.disable(user, do_save=True)
        transaction.commit()
        assert os.path.isdir(user_agenda_path)
        assert os.path.isdir(user_addressbook_path)
        assert os.path.isdir(user_dav_resource_root_path)
        # Links are removed
        assert not os.path.islink(user_calendar_symlink_path)
        assert not os.path.islink(user_addressbook_symlink_path)
        assert not os.path.islink(workspace_calendar_symlink_path)
        assert not os.path.islink(workspace_addressbook_symlink_path)
        uapi.enable(user, do_save=True)
        transaction.commit()
        assert os.path.isdir(user_agenda_path)
        assert os.path.isdir(user_addressbook_path)
        assert os.path.isdir(user_dav_resource_root_path)
        # Links are recreated
        assert os.path.islink(user_calendar_symlink_path)
        assert os.path.islink(user_addressbook_symlink_path)
        assert os.path.islink(workspace_calendar_symlink_path)
        assert os.path.islink(workspace_addressbook_symlink_path)

    def test_role_sync__ok__added_removed(
        self,
        radicale_server,
        user_api_factory,
        workspace_api_factory,
        role_api_factory,
        web_testapp,
        app_config,
        session,
        test_context,
    ) -> None:
        test_context.plugin_manager.register(AgendaHooks())
        uapi = user_api_factory.get()
        profile = Profile.USER
        user = uapi.create_user(
            "test@test.test",
            password="test@test.test",
            do_save=True,
            do_notify=False,
            profile=profile,
        )
        session.add(user)
        workspace_api = workspace_api_factory.get()
        workspace = workspace_api.create_workspace("wp1", save_now=True)
        workspace.agenda_enabled = True
        role_api = role_api_factory.get()
        role_api.create_one(
            user,
            workspace,
            UserRoleInWorkspace.CONTRIBUTOR,
            email_notification_type=EmailNotificationType.NONE,
        )
        session.flush()
        transaction.commit()
        workspace_agenda_path = "{source_path}/{local_path}".format(
            source_path=app_config.RADICALE__LOCAL_PATH_STORAGE,
            local_path="agenda/workspace/{workspace_id}".format(
                workspace_id=workspace.workspace_id
            ),
        )
        workspace_addressbook_path = "{source_path}/{local_path}".format(
            source_path=app_config.RADICALE__LOCAL_PATH_STORAGE,
            local_path="addressbook/workspace/{workspace_id}".format(
                workspace_id=workspace.workspace_id
            ),
        )
        workspace_calendar_symlink_path = "{source_path}/{local_path}".format(
            source_path=app_config.RADICALE__LOCAL_PATH_STORAGE,
            local_path="user_{user_id}/space_{workspace_id}_calendar".format(
                user_id=user.user_id, workspace_id=workspace.workspace_id
            ),
        )
        workspace_addressbook_symlink_path = "{source_path}/{local_path}".format(
            source_path=app_config.RADICALE__LOCAL_PATH_STORAGE,
            local_path="user_{user_id}/space_{workspace_id}_addressbook".format(
                user_id=user.user_id, workspace_id=workspace.workspace_id
            ),
        )
        assert os.path.isdir(workspace_agenda_path)
        assert os.path.isdir(workspace_addressbook_path)
        # Links are created
        assert os.path.islink(workspace_addressbook_symlink_path)
        assert os.path.islink(workspace_calendar_symlink_path)
        role_api.delete_one(user_id=user.user_id, workspace_id=workspace.workspace_id, flush=True)
        transaction.commit()
        assert os.path.isdir(workspace_agenda_path)
        assert os.path.isdir(workspace_addressbook_path)
        # Links are deleted
        assert not os.path.islink(workspace_addressbook_symlink_path)
        assert not os.path.islink(workspace_calendar_symlink_path)

        role_api.create_one(
            user,
            workspace,
            UserRoleInWorkspace.READER,
            email_notification_type=EmailNotificationType.SUMMARY,
        )
        transaction.commit()
        assert os.path.isdir(workspace_agenda_path)
        assert os.path.isdir(workspace_addressbook_path)
        # Links are recreated
        assert os.path.islink(workspace_addressbook_symlink_path)
        assert os.path.islink(workspace_calendar_symlink_path)

    def test_workspace_sync__ok__deletion_restore(
        self,
        radicale_server,
        user_api_factory,
        workspace_api_factory,
        role_api_factory,
        web_testapp,
        app_config,
        session,
        test_context,
    ) -> None:
        test_context.plugin_manager.register(AgendaHooks())
        uapi = user_api_factory.get()
        profile = Profile.USER
        user = uapi.create_user(
            "test@test.test",
            password="test@test.test",
            do_save=True,
            do_notify=False,
            profile=profile,
        )
        session.add(user)
        workspace_api = workspace_api_factory.get()
        workspace = workspace_api.create_workspace("wp1", save_now=True)
        workspace.agenda_enabled = True
        role_api = role_api_factory.get()
        role_api.create_one(
            user,
            workspace,
            UserRoleInWorkspace.CONTRIBUTOR,
            email_notification_type=EmailNotificationType.NONE,
        )
        session.flush()
        transaction.commit()
        workspace_agenda_path = "{source_path}/{local_path}".format(
            source_path=app_config.RADICALE__LOCAL_PATH_STORAGE,
            local_path="agenda/workspace/{workspace_id}".format(
                workspace_id=workspace.workspace_id
            ),
        )
        workspace_addressbook_path = "{source_path}/{local_path}".format(
            source_path=app_config.RADICALE__LOCAL_PATH_STORAGE,
            local_path="addressbook/workspace/{workspace_id}".format(
                workspace_id=workspace.workspace_id
            ),
        )
        workspace_calendar_symlink_path = "{source_path}/{local_path}".format(
            source_path=app_config.RADICALE__LOCAL_PATH_STORAGE,
            local_path="user_{user_id}/space_{workspace_id}_calendar".format(
                user_id=user.user_id, workspace_id=workspace.workspace_id
            ),
        )
        workspace_addressbook_symlink_path = "{source_path}/{local_path}".format(
            source_path=app_config.RADICALE__LOCAL_PATH_STORAGE,
            local_path="user_{user_id}/space_{workspace_id}_addressbook".format(
                user_id=user.user_id, workspace_id=workspace.workspace_id
            ),
        )
        assert os.path.isdir(workspace_agenda_path)
        assert os.path.isdir(workspace_addressbook_path)
        # Links are created
        assert os.path.islink(workspace_addressbook_symlink_path)
        assert os.path.islink(workspace_calendar_symlink_path)
        workspace_api.delete(workspace=workspace, flush=True)
        transaction.commit()
        assert os.path.isdir(workspace_agenda_path)
        assert os.path.isdir(workspace_addressbook_path)
        # Links are deleted
        assert not os.path.islink(workspace_addressbook_symlink_path)
        assert not os.path.islink(workspace_calendar_symlink_path)
        workspace_api.undelete(workspace=workspace, flush=True)
        transaction.commit()
        assert os.path.isdir(workspace_agenda_path)
        assert os.path.isdir(workspace_addressbook_path)
        # Links are recreated
        assert os.path.islink(workspace_addressbook_symlink_path)
        assert os.path.islink(workspace_calendar_symlink_path)

    def test_workspace_sync__ok__agenda_workspace_enabled_disabled(
        self,
        radicale_server,
        user_api_factory,
        workspace_api_factory,
        role_api_factory,
        web_testapp,
        app_config,
        session,
        test_context,
    ) -> None:
        test_context.plugin_manager.register(AgendaHooks())
        uapi = user_api_factory.get()
        profile = Profile.USER
        user = uapi.create_user(
            "test@test.test",
            password="test@test.test",
            do_save=True,
            do_notify=False,
            profile=profile,
        )
        session.add(user)
        workspace_api = workspace_api_factory.get()
        workspace = workspace_api.create_workspace("wp1", save_now=True)
        workspace.agenda_enabled = True
        role_api = role_api_factory.get()
        role_api.create_one(
            user,
            workspace,
            UserRoleInWorkspace.CONTRIBUTOR,
            email_notification_type=EmailNotificationType.NONE,
        )
        session.flush()
        transaction.commit()
        workspace_agenda_path = "{source_path}/{local_path}".format(
            source_path=app_config.RADICALE__LOCAL_PATH_STORAGE,
            local_path="agenda/workspace/{workspace_id}".format(
                workspace_id=workspace.workspace_id
            ),
        )
        workspace_addressbook_path = "{source_path}/{local_path}".format(
            source_path=app_config.RADICALE__LOCAL_PATH_STORAGE,
            local_path="addressbook/workspace/{workspace_id}".format(
                workspace_id=workspace.workspace_id
            ),
        )
        workspace_calendar_symlink_path = "{source_path}/{local_path}".format(
            source_path=app_config.RADICALE__LOCAL_PATH_STORAGE,
            local_path="user_{user_id}/space_{workspace_id}_calendar".format(
                user_id=user.user_id, workspace_id=workspace.workspace_id
            ),
        )
        workspace_addressbook_symlink_path = "{source_path}/{local_path}".format(
            source_path=app_config.RADICALE__LOCAL_PATH_STORAGE,
            local_path="user_{user_id}/space_{workspace_id}_addressbook".format(
                user_id=user.user_id, workspace_id=workspace.workspace_id
            ),
        )
        assert os.path.isdir(workspace_agenda_path)
        assert os.path.isdir(workspace_addressbook_path)
        # Links are created
        assert os.path.islink(workspace_addressbook_symlink_path)
        assert os.path.islink(workspace_calendar_symlink_path)
        workspace_api.update_workspace(workspace=workspace, agenda_enabled=False, save_now=True)
        transaction.commit()
        assert os.path.isdir(workspace_agenda_path)
        assert os.path.isdir(workspace_addressbook_path)
        # Links are deleted
        assert not os.path.islink(workspace_addressbook_symlink_path)
        assert not os.path.islink(workspace_calendar_symlink_path)

        workspace_api.update_workspace(workspace=workspace, agenda_enabled=True, save_now=True)
        transaction.commit()
        assert os.path.isdir(workspace_agenda_path)
        assert os.path.isdir(workspace_addressbook_path)
        # Links are recreated
        assert os.path.islink(workspace_addressbook_symlink_path)
        assert os.path.islink(workspace_calendar_symlink_path)

    def test_workspace_sync__ok__agenda_disabled_enabled(
        self,
        radicale_server,
        user_api_factory,
        workspace_api_factory,
        role_api_factory,
        web_testapp,
        app_config,
        session,
        test_context,
    ) -> None:
        test_context.plugin_manager.register(AgendaHooks())
        uapi = user_api_factory.get()
        profile = Profile.USER
        user = uapi.create_user(
            "test@test.test",
            password="test@test.test",
            do_save=True,
            do_notify=False,
            profile=profile,
        )
        session.add(user)
        workspace_api = workspace_api_factory.get()
        workspace = workspace_api.create_workspace("wp1", save_now=True, agenda_enabled=False)
        role_api = role_api_factory.get()
        role_api.create_one(
            user,
            workspace,
            UserRoleInWorkspace.CONTRIBUTOR,
            email_notification_type=EmailNotificationType.NONE,
        )
        session.flush()
        transaction.commit()
        workspace_agenda_path = "{source_path}/{local_path}".format(
            source_path=app_config.RADICALE__LOCAL_PATH_STORAGE,
            local_path="agenda/workspace/{workspace_id}".format(
                workspace_id=workspace.workspace_id
            ),
        )
        workspace_addressbook_path = "{source_path}/{local_path}".format(
            source_path=app_config.RADICALE__LOCAL_PATH_STORAGE,
            local_path="addressbook/workspace/{workspace_id}".format(
                workspace_id=workspace.workspace_id
            ),
        )
        workspace_calendar_symlink_path = "{source_path}/{local_path}".format(
            source_path=app_config.RADICALE__LOCAL_PATH_STORAGE,
            local_path="user_{user_id}/space_{workspace_id}_calendar".format(
                user_id=user.user_id, workspace_id=workspace.workspace_id
            ),
        )
        workspace_addressbook_symlink_path = "{source_path}/{local_path}".format(
            source_path=app_config.RADICALE__LOCAL_PATH_STORAGE,
            local_path="user_{user_id}/space_{workspace_id}_addressbook".format(
                user_id=user.user_id, workspace_id=workspace.workspace_id
            ),
        )
        assert os.path.isdir(workspace_agenda_path)
        assert os.path.isdir(workspace_addressbook_path)
        # Links are created
        assert not os.path.islink(workspace_addressbook_symlink_path)
        assert not os.path.islink(workspace_calendar_symlink_path)
        workspace_api.update_workspace(workspace=workspace, agenda_enabled=True, save_now=True)
        transaction.commit()
        # workspace agenda are created
        assert os.path.isdir(workspace_agenda_path)
        assert os.path.isdir(workspace_addressbook_path)
        # Links are created
        assert os.path.islink(workspace_addressbook_symlink_path)
        assert os.path.islink(workspace_calendar_symlink_path)

        workspace_api.update_workspace(workspace=workspace, agenda_enabled=False, save_now=True)
        transaction.commit()
        assert os.path.isdir(workspace_agenda_path)
        assert os.path.isdir(workspace_addressbook_path)
        # Links are removed
        assert not os.path.islink(workspace_addressbook_symlink_path)
        assert not os.path.islink(workspace_calendar_symlink_path)

    def test_cleanup_delete_user_agenda__ok__nominal_case(
        self,
        radicale_server,
        user_api_factory,
        workspace_api_factory,
        role_api_factory,
        web_testapp,
        app_config,
        session,
        test_context,
    ) -> None:
        test_context.plugin_manager.register(AgendaHooks())
        uapi = user_api_factory.get()
        profile = Profile.USER
        user = uapi.create_user(
            "test@test.test",
            password="test@test.test",
            do_save=True,
            do_notify=False,
            profile=profile,
        )
        session.add(user)
        workspace_api = workspace_api_factory.get()
        workspace = workspace_api.create_workspace("wp1", save_now=True, agenda_enabled=True)
        role_api = role_api_factory.get()
        role_api.create_one(
            user,
            workspace,
            UserRoleInWorkspace.CONTRIBUTOR,
            email_notification_type=EmailNotificationType.NONE,
        )
        session.flush()
        transaction.commit()

        workspace_agenda_path = "{source_path}/{local_path}".format(
            source_path=app_config.RADICALE__LOCAL_PATH_STORAGE,
            local_path="agenda/workspace/{workspace_id}".format(
                workspace_id=workspace.workspace_id
            ),
        )
        workspace_addressbook_path = "{source_path}/{local_path}".format(
            source_path=app_config.RADICALE__LOCAL_PATH_STORAGE,
            local_path="addressbook/workspace/{workspace_id}".format(
                workspace_id=workspace.workspace_id
            ),
        )
        workspace_calendar_symlink_path = "{source_path}/{local_path}".format(
            source_path=app_config.RADICALE__LOCAL_PATH_STORAGE,
            local_path="user_{user_id}/space_{workspace_id}_calendar".format(
                user_id=user.user_id, workspace_id=workspace.workspace_id
            ),
        )
        workspace_addressbook_symlink_path = "{source_path}/{local_path}".format(
            source_path=app_config.RADICALE__LOCAL_PATH_STORAGE,
            local_path="user_{user_id}/space_{workspace_id}_addressbook".format(
                user_id=user.user_id, workspace_id=workspace.workspace_id
            ),
        )
        user_agenda_path = "{source_path}/{local_path}".format(
            source_path=app_config.RADICALE__LOCAL_PATH_STORAGE,
            local_path="agenda/user/{user_id}".format(user_id=user.user_id),
        )
        user_addressbook_path = "{source_path}/{local_path}".format(
            source_path=app_config.RADICALE__LOCAL_PATH_STORAGE,
            local_path="addressbook/user/{user_id}".format(user_id=user.user_id),
        )
        user_dav_resource_root_path = "{source_path}/{local_path}".format(
            source_path=app_config.RADICALE__LOCAL_PATH_STORAGE,
            local_path="user_{user_id}".format(user_id=user.user_id),
        )
        user_calendar_symlink_path = "{source_path}/{local_path}".format(
            source_path=app_config.RADICALE__LOCAL_PATH_STORAGE,
            local_path="user_{user_id}/user_{user_id}_calendar".format(user_id=user.user_id),
        )
        user_addressbook_symlink_path = "{source_path}/{local_path}".format(
            source_path=app_config.RADICALE__LOCAL_PATH_STORAGE,
            local_path="user_{user_id}/user_{user_id}_addressbook".format(user_id=user.user_id),
        )

        assert os.path.isdir(user_agenda_path)
        assert os.path.isdir(user_addressbook_path)
        assert os.path.isdir(user_dav_resource_root_path)
        assert os.path.isdir(workspace_agenda_path)
        assert os.path.isdir(workspace_addressbook_path)
        # Links are created
        assert os.path.islink(user_calendar_symlink_path)
        assert os.path.islink(user_addressbook_symlink_path)
        assert os.path.islink(workspace_addressbook_symlink_path)
        assert os.path.islink(workspace_calendar_symlink_path)

        cleanup_lib = CleanupLib(app_config=app_config, session=session)
        cleanup_lib.delete_user_agenda(user.user_id, AgendaResourceType.calendar)
        transaction.commit()

        assert not os.path.isdir(user_agenda_path)
        assert os.path.isdir(user_addressbook_path)
        # Links are not changed
        assert os.path.isdir(user_dav_resource_root_path)
        assert os.path.islink(user_calendar_symlink_path)
        assert os.path.islink(user_addressbook_symlink_path)

        cleanup_lib.delete_user_agenda(user.user_id, AgendaResourceType.addressbook)
        transaction.commit()

        assert not os.path.isdir(user_agenda_path)
        assert not os.path.isdir(user_addressbook_path)
        # Links are not changed
        assert os.path.isdir(user_dav_resource_root_path)
        assert os.path.islink(user_calendar_symlink_path)
        assert os.path.islink(user_addressbook_symlink_path)

        # workspace
        assert os.path.isdir(workspace_agenda_path)
        assert os.path.isdir(workspace_addressbook_path)
        assert os.path.islink(workspace_calendar_symlink_path)
        assert os.path.islink(workspace_addressbook_symlink_path)
        cleanup_lib.delete_workspace_agenda(workspace.workspace_id, AgendaResourceType.calendar)
        transaction.commit()

        assert not os.path.isdir(workspace_agenda_path)
        assert os.path.isdir(workspace_addressbook_path)
        # Links are not changed
        assert os.path.islink(workspace_calendar_symlink_path)
        assert os.path.islink(workspace_addressbook_symlink_path)

        cleanup_lib.delete_workspace_agenda(workspace.workspace_id, AgendaResourceType.addressbook)
        transaction.commit()

        assert not os.path.isdir(workspace_agenda_path)
        assert not os.path.isdir(workspace_addressbook_path)
        # Links are not changed
        assert os.path.islink(workspace_calendar_symlink_path)
        assert os.path.islink(workspace_addressbook_symlink_path)

        cleanup_lib.delete_user_dav_symlinks(user.user_id)
        transaction.commit()

        assert not os.path.isdir(user_agenda_path)
        assert not os.path.isdir(user_addressbook_path)
        # Links dav resource is removed
        assert not os.path.isdir(user_dav_resource_root_path)
        assert not os.path.islink(user_calendar_symlink_path)
        assert not os.path.islink(user_addressbook_symlink_path)
        assert not os.path.islink(workspace_calendar_symlink_path)
        assert not os.path.islink(workspace_addressbook_symlink_path)


@pytest.mark.usefixtures("base_fixture")
@pytest.mark.parametrize(
    "config_section", [{"name": "functional_caldav_radicale_proxy_test"}], indirect=True
)
class TestAgendaApi(object):
    def test_proxy_user_agenda__ok__nominal_case(
        self, user_api_factory, workspace_api_factory, role_api_factory, web_testapp
    ) -> None:
        uapi = user_api_factory.get()

        profile = Profile.USER
        user = uapi.create_user(
            "test@test.test",
            password="test@test.test",
            do_save=True,
            do_notify=False,
            profile=profile,
        )
        workspace_api = workspace_api_factory.get(show_deleted=True)
        workspace = workspace_api.create_workspace("wp1", save_now=True)
        workspace.agenda_enabled = True
        workspace2 = workspace_api.create_workspace("wp2", save_now=True)
        workspace2.agenda_enabled = True
        workspace3 = workspace_api.create_workspace("wp3", save_now=True)
        workspace3.agenda_enabled = False
        secret_workspace = workspace_api.create_workspace("secret", save_now=True)
        secret_workspace.agenda_enabled = True
        role_api = role_api_factory.get()
        role_api.create_one(
            user,
            workspace,
            UserRoleInWorkspace.CONTRIBUTOR,
            email_notification_type=EmailNotificationType.NONE,
        )
        role_api.create_one(
            user,
            workspace2,
            UserRoleInWorkspace.READER,
            email_notification_type=EmailNotificationType.NONE,
        )
        role_api.create_one(
            user,
            workspace3,
            UserRoleInWorkspace.READER,
            email_notification_type=EmailNotificationType.NONE,
        )
        transaction.commit()
        web_testapp.authorization = ("Basic", ("test@test.test", "test@test.test"))
        result = web_testapp.get("/api/users/{}/agenda".format(user.user_id), status=200)

        assert len(result.json_body) == 3
        agenda = result.json_body[0]
        assert agenda["agenda_url"] == "http://localhost:6543/dav/agenda/user/{}/".format(
            user.user_id
        )
        assert agenda["with_credentials"] is True
        agenda = result.json_body[1]
        assert agenda["agenda_url"] == "http://localhost:6543/dav/agenda/workspace/{}/".format(
            workspace.workspace_id
        )
        assert agenda["with_credentials"] is True
        agenda = result.json_body[2]
        assert agenda["agenda_url"] == "http://localhost:6543/dav/agenda/workspace/{}/".format(
            workspace2.workspace_id
        )
        assert agenda["with_credentials"] is True

    def test_proxy_user_agenda__ok__workspace_filter(
        self, user_api_factory, workspace_api_factory, role_api_factory, web_testapp
    ) -> None:
        uapi = user_api_factory.get()

        profile = Profile.USER
        user = uapi.create_user(
            "test@test.test",
            password="test@test.test",
            do_save=True,
            do_notify=False,
            profile=profile,
        )
        workspace_api = workspace_api_factory.get(show_deleted=True)
        workspace = workspace_api.create_workspace("wp1", save_now=True)
        workspace.agenda_enabled = True
        workspace2 = workspace_api.create_workspace("wp2", save_now=True)
        workspace2.agenda_enabled = True
        workspace3 = workspace_api.create_workspace("wp3", save_now=True)
        workspace3.agenda_enabled = True
        role_api = role_api_factory.get()
        role_api.create_one(
            user,
            workspace,
            UserRoleInWorkspace.CONTRIBUTOR,
            email_notification_type=EmailNotificationType.NONE,
        )
        role_api.create_one(
            user,
            workspace2,
            UserRoleInWorkspace.READER,
            email_notification_type=EmailNotificationType.NONE,
        )
        role_api.create_one(
            user,
            workspace3,
            UserRoleInWorkspace.READER,
            email_notification_type=EmailNotificationType.NONE,
        )
        transaction.commit()
        web_testapp.authorization = ("Basic", ("test@test.test", "test@test.test"))
        params = {
            "workspace_ids": "{},{}".format(workspace.workspace_id, workspace3.workspace_id),
            "agenda_types": "workspace",
        }
        result = web_testapp.get(
            "/api/users/{}/agenda".format(user.user_id), params=params, status=200
        )
        assert len(result.json_body) == 2
        agenda = result.json_body[0]
        assert agenda["agenda_url"] == "http://localhost:6543/dav/agenda/workspace/{}/".format(
            workspace.workspace_id
        )
        assert agenda["with_credentials"] is True
        agenda = result.json_body[1]
        assert agenda["agenda_url"] == "http://localhost:6543/dav/agenda/workspace/{}/".format(
            workspace3.workspace_id
        )
        assert agenda["with_credentials"] is True


@pytest.mark.usefixtures("base_fixture")
class TestPreFilledAgendaEventSchema(object):
    """
    Tests for GET /api/system/pre-filled-agenda-event
    """

    @pytest.mark.parametrize(
        "config_section",
        [{"name": "pre-filled-agenda-event_sample_test"}],
        indirect=True,
    )
    def test_api__get_prefilled_agenda_event_schema__ok_200__sample_data(self, web_testapp):
        web_testapp.authorization = (
            "Basic",
            ("admin@admin.admin", "admin@admin.admin"),
        )
        res = web_testapp.get("/api/system/pre-filled-agenda-event", status=200)
        assert res.json_body["description"] == "Organizer:\n\nAttendees:\n\nProgram:\n - …\n - …\n"

    @pytest.mark.parametrize(
        "config_section",
        [{"name": "functional_caldav_radicale_proxy_test"}],
        indirect=True,
    )
    def test_api__get_prefilled_agenda_event_schema__ok_200__no_data(self, web_testapp):
        web_testapp.authorization = (
            "Basic",
            ("admin@admin.admin", "admin@admin.admin"),
        )
        res = web_testapp.get("/api/system/pre-filled-agenda-event", status=200)
        assert res.json_body["description"] is None

    @pytest.mark.parametrize(
        "config_section",
        [{"name": "functional_caldav_radicale_proxy_test"}],
        indirect=True,
    )
    def test_api__get_prefilled_agenda_event_schema_err_401__unregistered_user(self, web_testapp):
        """
        Get some config info about tracim with an unregistered user (bad auth)
        """
        web_testapp.authorization = ("Basic", ("john@doe.doe", "lapin"))
        res = web_testapp.get("/api/system/pre-filled-agenda-event", status=401)
        assert isinstance(res.json, dict)
        assert "code" in res.json.keys()
        assert "message" in res.json.keys()
        assert "details" in res.json.keys()<|MERGE_RESOLUTION|>--- conflicted
+++ resolved
@@ -432,13 +432,10 @@
             "/dav/addressbook/user/{}/{}.vcf".format(user.user_id, sub_item_label),
             status=307,
         )
-<<<<<<< HEAD
-=======
         web_testapp.delete(
             "/dav/addressbook/user/{}/{}.vcf".format(user.user_id, sub_item_label),
             status=200,
         )
->>>>>>> 81c85a17
         web_testapp.delete("/dav/addressbook/user/{}/".format(user.user_id), status=200)
 
     def test_proxy_user_addressbook__err__other_user_agenda(
