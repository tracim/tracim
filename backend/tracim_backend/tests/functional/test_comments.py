# -*- coding: utf-8 -*-
import transaction

from tracim_backend.app_models.contents import content_type_list
from tracim_backend.error import ErrorCode
from tracim_backend.fixtures.content import Content as ContentFixtures
from tracim_backend.fixtures.users_and_groups import Base as BaseFixture
from tracim_backend.lib.core.content import ContentApi
from tracim_backend.lib.core.workspace import WorkspaceApi
from tracim_backend.models.auth import User
from tracim_backend.models.revision_protection import new_revision
from tracim_backend.models.setup_models import get_tm_session
from tracim_backend.tests import FunctionalTest


class TestCommentsEndpoint(FunctionalTest):
    """
    Tests for /api/v2/workspaces/{workspace_id}/contents/{content_id}/comments
    endpoint
    """

    fixtures = [BaseFixture, ContentFixtures]

    def test_api__get_contents_comments__ok_200__nominal_case(self) -> None:
        """
        Get alls comments of a content
        """
        self.testapp.authorization = ("Basic", ("admin@admin.admin", "admin@admin.admin"))
        res = self.testapp.get("/api/v2/workspaces/2/contents/7/comments", status=200)
        assert len(res.json_body) == 3
        comment = res.json_body[0]
        assert comment["content_id"] == 18
        assert comment["parent_id"] == 7
        assert (
            comment["raw_content"]
            == "<p>What is for you the best cake ever? <br/> I personnally vote for Chocolate cupcake!</p>"
        )
        assert comment["author"]
        assert comment["author"]["user_id"] == 1
        # TODO - G.M - 2018-06-172 - [avatar] setup avatar url
        assert comment["author"]["avatar_url"] is None
        assert comment["author"]["public_name"] == "Global manager"

        comment = res.json_body[1]
        assert comment["content_id"] == 19
        assert comment["parent_id"] == 7
        assert comment["raw_content"] == "<p>What about Apple Pie? There are Awesome!</p>"
        assert comment["author"]
        assert comment["author"]["user_id"] == 3
        # TODO - G.M - 2018-06-172 - [avatar] setup avatar url
        assert comment["author"]["avatar_url"] is None
        assert comment["author"]["public_name"] == "Bob i."
        # TODO - G.M - 2018-06-179 - better check for datetime
        assert comment["created"]

        comment = res.json_body[2]
        assert comment["content_id"] == 20
        assert comment["parent_id"] == 7
        assert (
            comment["raw_content"] == "<p>You are right, but Kouign-amann are clearly better.</p>"
        )
        assert comment["author"]
        assert comment["author"]["user_id"] == 4
        # TODO - G.M - 2018-06-172 - [avatar] setup avatar url
        assert comment["author"]["avatar_url"] is None
        assert comment["author"]["public_name"] == "John Reader"
        # TODO - G.M - 2018-06-179 - better check for datetime
        assert comment["created"]

    def test_api__post_content_comment__ok_200__nominal_case(self) -> None:
        """
        Get alls comments of a content
        """
        dbsession = get_tm_session(self.session_factory, transaction.manager)
        admin = dbsession.query(User).filter(User.email == "admin@admin.admin").one()  # type: User
        workspace_api = WorkspaceApi(current_user=admin, session=dbsession, config=self.app_config)
        business_workspace = workspace_api.get_one(1)
        content_api = ContentApi(current_user=admin, session=dbsession, config=self.app_config)
        tool_folder = content_api.get_one(1, content_type=content_type_list.Any_SLUG)
        test_thread = content_api.create(
            content_type_slug=content_type_list.Thread.slug,
            workspace=business_workspace,
            parent=tool_folder,
            label="Test Thread",
            do_save=True,
            do_notify=False,
        )
        with new_revision(session=dbsession, tm=transaction.manager, content=test_thread):
            content_api.update_content(
                test_thread, new_label="test_thread_updated", new_content="Just a test"
            )
        transaction.commit()
        self.testapp.authorization = ("Basic", ("admin@admin.admin", "admin@admin.admin"))
        params = {"raw_content": "I strongly disagree, Tiramisu win!"}
        res = self.testapp.post_json(
            "/api/v2/workspaces/{}/contents/{}/comments".format(
                business_workspace.workspace_id, test_thread.content_id
            ),
            params=params,
            status=200,
        )
        comment = res.json_body
        assert comment["content_id"]
        assert comment["parent_id"] == test_thread.content_id
        assert comment["raw_content"] == "I strongly disagree, Tiramisu win!"
        assert comment["author"]
        assert comment["author"]["user_id"] == admin.user_id
        # TODO - G.M - 2018-06-172 - [avatar] setup avatar url
        assert comment["author"]["avatar_url"] is None
        assert comment["author"]["public_name"] == admin.display_name
        # TODO - G.M - 2018-06-179 - better check for datetime
        assert comment["created"]

    def test_api__post_content_comment__err_400__content_not_editable(self) -> None:
        """
        Get alls comments of a content
        """
        dbsession = get_tm_session(self.session_factory, transaction.manager)
        admin = dbsession.query(User).filter(User.email == "admin@admin.admin").one()  # type: User
        workspace_api = WorkspaceApi(current_user=admin, session=dbsession, config=self.app_config)
        business_workspace = workspace_api.get_one(1)
        content_api = ContentApi(current_user=admin, session=dbsession, config=self.app_config)
        tool_folder = content_api.get_one(1, content_type=content_type_list.Any_SLUG)
        test_thread = content_api.create(
            content_type_slug=content_type_list.Thread.slug,
            workspace=business_workspace,
            parent=tool_folder,
            label="Test Thread",
            do_save=True,
            do_notify=False,
        )
        with new_revision(session=dbsession, tm=transaction.manager, content=test_thread):
            content_api.update_content(
                test_thread, new_label="test_thread_updated", new_content="Just a test"
            )
        content_api.set_status(test_thread, "closed-deprecated")
        transaction.commit()
        self.testapp.authorization = ("Basic", ("admin@admin.admin", "admin@admin.admin"))
        params = {"raw_content": "I strongly disagree, Tiramisu win!"}
        res = self.testapp.post_json(
            "/api/v2/workspaces/{}/contents/{}/comments".format(
                business_workspace.workspace_id, test_thread.content_id
            ),
            params=params,
            status=400,
        )
        assert res.json_body
        assert "code" in res.json_body
        assert res.json_body["code"] == ErrorCode.CONTENT_IN_NOT_EDITABLE_STATE

    def test_api__post_content_comment__err_400__empty_raw_content(self) -> None:
        """
        Get alls comments of a content
        """
        self.testapp.authorization = ("Basic", ("admin@admin.admin", "admin@admin.admin"))
        params = {"raw_content": ""}
        res = self.testapp.post_json(
            "/api/v2/workspaces/2/contents/7/comments", params=params, status=400
        )
        # INFO - G.M - 2018-09-10 - error handle by marshmallow validator.
        assert res.json_body
        assert "code" in res.json_body
        assert res.json_body["code"] == ErrorCode.GENERIC_SCHEMA_VALIDATION_ERROR

    def test_api__post_content_comment__err_400__empty_simple_html(self) -> None:

        self.testapp.authorization = ("Basic", ("admin@admin.admin", "admin@admin.admin"))
        params = {"raw_content": "<p></p>"}
        res = self.testapp.post_json(
            "/api/v2/workspaces/2/contents/7/comments", params=params, status=400
        )
        assert res.json_body
        assert "code" in res.json_body
        assert res.json_body["code"] == ErrorCode.EMPTY_COMMENT_NOT_ALLOWED

    def test_api__post_content_comment__err_400__empty_nested_html(self) -> None:
        self.testapp.authorization = ("Basic", ("admin@admin.admin", "admin@admin.admin"))
        params = {"raw_content": "<p><p></p><p><p></p></p></p>"}
        res = self.testapp.post_json(
            "/api/v2/workspaces/2/contents/7/comments", params=params, status=400
        )
        assert res.json_body
        assert "code" in res.json_body
        assert res.json_body["code"] == ErrorCode.EMPTY_COMMENT_NOT_ALLOWED

    def test_api__post_content_comment__err_400__only_br_tags_nested_html(self) -> None:
        self.testapp.authorization = ("Basic", ("admin@admin.admin", "admin@admin.admin"))
        params = {"raw_content": "<p><p></p><p><p><br/><br/></p><br/></p></p>"}
        res = self.testapp.post_json(
            "/api/v2/workspaces/2/contents/7/comments", params=params, status=400
        )
        assert res.json_body
        assert "code" in res.json_body
        assert res.json_body["code"] == ErrorCode.EMPTY_COMMENT_NOT_ALLOWED

    def test_api__delete_content_comment__ok_200__user_is_owner_and_workspace_manager(self) -> None:
        """
        delete comment (user is workspace_manager and owner)
        """
        self.testapp.authorization = ("Basic", ("admin@admin.admin", "admin@admin.admin"))
        res = self.testapp.get("/api/v2/workspaces/2/contents/7/comments", status=200)
        assert len(res.json_body) == 3
        comment = res.json_body[0]
        assert comment["content_id"] == 18
        assert comment["parent_id"] == 7
        assert (
            comment["raw_content"]
            == "<p>What is for you the best cake ever? <br/> I personnally vote for Chocolate cupcake!</p>"
        )
        assert comment["author"]
        assert comment["author"]["user_id"] == 1
        # TODO - G.M - 2018-06-172 - [avatar] setup avatar url
        assert comment["author"]["avatar_url"] is None
        assert comment["author"]["public_name"] == "Global manager"
        # TODO - G.M - 2018-06-179 - better check for datetime
        assert comment["created"]

        res = self.testapp.delete("/api/v2/workspaces/2/contents/7/comments/18", status=204)
        res = self.testapp.get("/api/v2/workspaces/2/contents/7/comments", status=200)
        assert len(res.json_body) == 2
        assert not [content for content in res.json_body if content["content_id"] == 18]

    def test_api__delete_content_comment__ok_200__user_is_workspace_manager(self) -> None:
        """
        delete comment (user is workspace_manager)
        """
        self.testapp.authorization = ("Basic", ("admin@admin.admin", "admin@admin.admin"))
        res = self.testapp.get("/api/v2/workspaces/2/contents/7/comments", status=200)
        assert len(res.json_body) == 3
        comment = res.json_body[1]
        assert comment["content_id"] == 19
        assert comment["parent_id"] == 7
        assert comment["raw_content"] == "<p>What about Apple Pie? There are Awesome!</p>"
        assert comment["author"]
        assert comment["author"]["user_id"] == 3
        # TODO - G.M - 2018-06-172 - [avatar] setup avatar url
        assert comment["author"]["avatar_url"] is None
        assert comment["author"]["public_name"] == "Bob i."
        # TODO - G.M - 2018-06-179 - better check for datetime
        assert comment["created"]

        res = self.testapp.delete("/api/v2/workspaces/2/contents/7/comments/19", status=204)
        res = self.testapp.get("/api/v2/workspaces/2/contents/7/comments", status=200)
        assert len(res.json_body) == 2
        assert not [content for content in res.json_body if content["content_id"] == 19]

    def test_api__delete_content_comment__ok_200__user_is_owner_and_content_manager(self) -> None:
        """
        delete comment (user is content-manager and owner)
        """
        self.testapp.authorization = ("Basic", ("admin@admin.admin", "admin@admin.admin"))
        res = self.testapp.get("/api/v2/workspaces/2/contents/7/comments", status=200)
        assert len(res.json_body) == 3
        comment = res.json_body[1]
        assert comment["content_id"] == 19
        assert comment["parent_id"] == 7
        assert comment["raw_content"] == "<p>What about Apple Pie? There are Awesome!</p>"
        assert comment["author"]
        assert comment["author"]["user_id"] == 3
        # TODO - G.M - 2018-06-172 - [avatar] setup avatar url
        assert comment["author"]["avatar_url"] is None
        assert comment["author"]["public_name"] == "Bob i."
        # TODO - G.M - 2018-06-179 - better check for datetime
        assert comment["created"]

        res = self.testapp.delete("/api/v2/workspaces/2/contents/7/comments/19", status=204)
        res = self.testapp.get("/api/v2/workspaces/2/contents/7/comments", status=200)
        assert len(res.json_body) == 2
        assert not [content for content in res.json_body if content["content_id"] == 19]

    def test_api__delete_content_comment__err_403__user_is_content_manager(self) -> None:
        """
        delete comment (user is content-manager)
        """
        self.testapp.authorization = ("Basic", ("bob@fsf.local", "foobarbaz"))
        res = self.testapp.get("/api/v2/workspaces/2/contents/7/comments", status=200)
        assert len(res.json_body) == 3
        comment = res.json_body[2]
        assert comment["content_id"] == 20
        assert comment["parent_id"] == 7
        assert (
            comment["raw_content"] == "<p>You are right, but Kouign-amann are clearly better.</p>"
        )
        assert comment["author"]
        assert comment["author"]["user_id"] == 4
        # TODO - G.M - 2018-06-172 - [avatar] setup avatar url
        assert comment["author"]["avatar_url"] is None
        assert comment["author"]["public_name"] == "John Reader"
        # TODO - G.M - 2018-06-179 - better check for datetime
        assert comment["created"]

        res = self.testapp.delete("/api/v2/workspaces/2/contents/7/comments/20", status=403)
        assert res.json_body
        assert "code" in res.json_body
        assert res.json_body["code"] == ErrorCode.INSUFFICIENT_USER_ROLE_IN_WORKSPACE

    def test_api__delete_content_comment__err_403__user_is_owner_and_reader(self) -> None:
        """
        delete comment (user is reader and owner)
        """
        self.testapp.authorization = ("Basic", ("bob@fsf.local", "foobarbaz"))
        res = self.testapp.get("/api/v2/workspaces/2/contents/7/comments", status=200)
        assert len(res.json_body) == 3
        comment = res.json_body[2]
        assert comment["content_id"] == 20
        assert comment["parent_id"] == 7
        assert (
            comment["raw_content"] == "<p>You are right, but Kouign-amann are clearly better.</p>"
        )
        assert comment["author"]
        assert comment["author"]["user_id"] == 4
        # TODO - G.M - 2018-06-172 - [avatar] setup avatar url
        assert comment["author"]["avatar_url"] is None
        assert comment["author"]["public_name"] == "John Reader"
        # TODO - G.M - 2018-06-179 - better check for datetime
        assert comment["created"]

        res = self.testapp.delete("/api/v2/workspaces/2/contents/7/comments/20", status=403)
        assert res.json_body
        assert "code" in res.json_body
        assert res.json_body["code"] == ErrorCode.INSUFFICIENT_USER_ROLE_IN_WORKSPACE

    def test_api__delete_content_comment__err_403__user_is_reader(self) -> None:
        """
        delete comment (user is reader)
        """
        self.testapp.authorization = ("Basic", ("bob@fsf.local", "foobarbaz"))
        res = self.testapp.get("/api/v2/workspaces/2/contents/7/comments", status=200)
        assert len(res.json_body) == 3
        comment = res.json_body[2]
        assert comment["content_id"] == 20
        assert comment["parent_id"] == 7
        assert (
            comment["raw_content"] == "<p>You are right, but Kouign-amann are clearly better.</p>"
        )
        assert comment["author"]
        assert comment["author"]["user_id"] == 4
        # TODO - G.M - 2018-06-172 - [avatar] setup avatar url
        assert comment["author"]["avatar_url"] is None
        assert comment["author"]["public_name"] == "John Reader"
        # TODO - G.M - 2018-06-179 - better check for datetime
        assert comment["created"]

        res = self.testapp.delete("/api/v2/workspaces/2/contents/7/comments/20", status=403)
        assert res.json_body
        assert "code" in res.json_body
        assert res.json_body["code"] == ErrorCode.INSUFFICIENT_USER_ROLE_IN_WORKSPACE  # nopep8

    def test_api__post_content_comment__err_400__unclosed_empty_tag(self) -> None:
        self.testapp.authorization = ("Basic", ("admin@admin.admin", "admin@admin.admin"))
        params = {"raw_content": "<p></i>"}
        res = self.testapp.post_json(
            "/api/v2/workspaces/2/contents/7/comments", params=params, status=400
        )
        assert res.json_body
        assert "code" in res.json_body
        assert res.json_body["code"] == ErrorCode.EMPTY_COMMENT_NOT_ALLOWED

    def test_api__post_content_comment__err_400__unclosed_tag_not_empty(self) -> None:
        """
        This test should raise an error if we validate the html
        The browser will close the p tag and removes the i tag so the html is valid
        """
        self.testapp.authorization = ("Basic", ("admin@admin.admin", "admin@admin.admin"))
        params = {"raw_content": "<p>Hello</i>"}
        self.testapp.post_json(
            "/api/v2/workspaces/2/contents/7/comments", params=params, status=200
        )

    def test_api__post_content_comment__err_400__invalid_html(self) -> None:
        """
        This test should raise an error as the html isn't valid
        """
        self.testapp.authorization = ("Basic", ("admin@admin.admin", "admin@admin.admin"))
        params = {"raw_content": "<p></p>Hello"}
        self.testapp.post_json(
            "/api/v2/workspaces/2/contents/7/comments", params=params, status=200
        )

    def test_api__post_content_comment__ok__200__empty_iframes_are_not_deleted(self) -> None:
        """
        Test if the html sanityzer does not remove iframes
        """
        self.testapp.authorization = ("Basic", ("admin@admin.admin", "admin@admin.admin"))
        params = {
            "raw_content": '<p><p><iframe src="//www.youtube.com/embed/_TrVid1WuE8" width="560" height="314" allowfullscreen="allowfullscreen"></iframe></p></p>'
        }
        response = self.testapp.post_json(
            "/api/v2/workspaces/2/contents/7/comments", params=params, status=200
        )
        assert 'src="//www.youtube.com/embed/_TrVid1WuE8"' in response.json_body["raw_content"]

    def test_api__post_content_comment__ok__200__empty_img_are_not_deleted(self) -> None:
        """
        Test if the html sanityzer does not remove images
        """
        self.testapp.authorization = ("Basic", ("admin@admin.admin", "admin@admin.admin"))
        params = {"raw_content": '<p><img src="data:images/jpeg,123456789=="/></p>'}
        response = self.testapp.post_json(
            "/api/v2/workspaces/2/contents/7/comments", params=params, status=200
        )
        assert '<img src="data:images/jpeg,123456789=="/>' in response.json_body["raw_content"]

    def test_api__post_content_comment__ok__200__style_attrs_are_not_deleted(self) -> None:
        """
        Test if the html sanityzer does not remove images
        """
        self.testapp.authorization = ("Basic", ("admin@admin.admin", "admin@admin.admin"))
        params = {"raw_content": '<p><span style="display: none;"><p>test</p></span></p>'}
        response = self.testapp.post_json(
            "/api/v2/workspaces/2/contents/7/comments", params=params, status=200
        )
<<<<<<< HEAD
        assert '<span style="display: none;">' in response.json_body["raw_content"]

    def test_api__post_content_comment__ok__200__script_is_sanitized(self) -> None:
        """
        Test if the html sanityzer removes script
        """
        self.testapp.authorization = ("Basic", ("admin@admin.admin", "admin@admin.admin"))
        params = {
            "raw_content": "<p>I have a script next to me <script>alert( 'Hello, world!' );</script></p>"
        }
        response = self.testapp.post_json(
            "/api/v2/workspaces/2/contents/7/comments", params=params, status=200
        )
        assert "<p>I have a script next to me </p>" in response.json_body["raw_content"]

    def test_api__post_content_comment__err__400__only_script_in_comment_is_empty(self):
        """
        Test if the html sanityzer removes script
        """
        self.testapp.authorization = ("Basic", ("admin@admin.admin", "admin@admin.admin"))
        params = {"raw_content": "<script>alert( 'Hello, world!' );</script>"}
        response = self.testapp.post_json(
            "/api/v2/workspaces/2/contents/7/comments", params=params, status=400
        )
        assert response.json_body
        assert "code" in response.json_body
        assert response.json_body["code"] == ErrorCode.EMPTY_COMMENT_NOT_ALLOWED
=======
        assert '<span style="display: none;">' in response.json_body["raw_content"]
>>>>>>> bfc7ec90
<|MERGE_RESOLUTION|>--- conflicted
+++ resolved
@@ -410,8 +410,6 @@
         response = self.testapp.post_json(
             "/api/v2/workspaces/2/contents/7/comments", params=params, status=200
         )
-<<<<<<< HEAD
-        assert '<span style="display: none;">' in response.json_body["raw_content"]
 
     def test_api__post_content_comment__ok__200__script_is_sanitized(self) -> None:
         """
@@ -437,7 +435,4 @@
         )
         assert response.json_body
         assert "code" in response.json_body
-        assert response.json_body["code"] == ErrorCode.EMPTY_COMMENT_NOT_ALLOWED
-=======
-        assert '<span style="display: none;">' in response.json_body["raw_content"]
->>>>>>> bfc7ec90
+        assert response.json_body["code"] == ErrorCode.EMPTY_COMMENT_NOT_ALLOWED