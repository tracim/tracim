# -*- coding: utf-8 -*-
import datetime

import pytest
import transaction

from tracim_backend.lib.utils.utils import DATETIME_FORMAT
import tracim_backend.models.event as tracim_event
from tracim_backend.tests.fixtures import *  # noqa: F403,F40


def create_events_and_messages(session, unread: bool = False) -> tracim_event.Event:
    messages = []
    with transaction.manager:
        # remove messages created by the base fixture
        session.query(tracim_event.Message).delete()
        event = tracim_event.Event(
            entity_type=tracim_event.EntityType.USER,
            operation=tracim_event.OperationType.CREATED,
            fields={"example": "hello"},
        )
        session.add(event)
        read_datetime = datetime.datetime.utcnow()
        if unread:
            read_datetime = None
        messages.append(tracim_event.Message(event=event, receiver_id=1, read=read_datetime))

        event = tracim_event.Event(
            entity_type=tracim_event.EntityType.USER,
            operation=tracim_event.OperationType.MODIFIED,
            fields={"example": "bar"},
        )
        session.add(event)
        messages.append(tracim_event.Message(event=event, receiver_id=1))
        session.add_all(messages)
        session.flush()
    transaction.commit()
    messages.reverse()
    return messages


@pytest.mark.usefixtures("base_fixture")
@pytest.mark.parametrize("config_section", [{"name": "functional_test"}], indirect=True)
class TestMessages(object):
    """
    Tests for /api/users/{user_id}/messages
    endpoint
    """

    @pytest.mark.parametrize("read_status", ["all", "read", "unread"])
    def test_api__get_messages__ok_200__nominal_case(
        self, session, web_testapp, read_status: str
    ) -> None:
        """
        Get messages through the classic HTTP endpoint.
        """
        messages = create_events_and_messages(session)
        if read_status == "read":
            messages = [m for m in messages if m.read]
        elif read_status == "unread":
            messages = [m for m in messages if not m.read]

        web_testapp.authorization = ("Basic", ("admin@admin.admin", "admin@admin.admin"))
        message_dicts = web_testapp.get(
            "/api/users/1/messages?read_status={}".format(read_status), status=200,
        ).json_body
        assert len(messages) == len(message_dicts)
        for message, message_dict in zip(messages, message_dicts):
            assert {
                "event_id": message.event_id,
                "event_type": message.event_type,
                "fields": message.fields,
                "created": message.created.strftime(DATETIME_FORMAT),
                "read": message.read.strftime(DATETIME_FORMAT) if message.read else None,
            } == message_dict

<<<<<<< HEAD
    @pytest.mark.parametrize("event_type", ["user.created", "user.modified", ""])
    def test_api__get_messages__ok_200__event_type_filter(
        self, session, web_testapp, event_type: str
    ) -> None:
        """
        Get messages through the classic HTTP endpoint. Filter by event_type
        """
        messages = create_events_and_messages(session)

        if event_type:
            messages = [m for m in messages if m.event_type == event_type]

        web_testapp.authorization = ("Basic", ("admin@admin.admin", "admin@admin.admin"))
        message_dicts = web_testapp.get(
            "/api/users/1/messages?event_types={}".format(event_type), status=200,
        ).json_body
        assert len(messages) == len(message_dicts)
        for message, message_dict in zip(messages, message_dicts):
            assert {
                "event_id": message.event_id,
                "event_type": message.event_type,
                "fields": message.fields,
                "created": message.created.strftime(DATETIME_FORMAT),
                "read": message.read.strftime(DATETIME_FORMAT) if message.read else None,
            } == message_dict

    @pytest.mark.parametrize(
        "event_type",
        ["user", "user.modified.subtype.subsubtype", "user.donothing", "nothing.deleted"],
    )
    def test_api__get_messages__ok_400__invalid_event_type_filter(
        self, session, web_testapp, event_type: str
    ) -> None:
        """
        Check invalid event type case
        """
        messages = create_events_and_messages(session)

        if event_type:
            messages = [m for m in messages if m.event_type == event_type]

        web_testapp.authorization = ("Basic", ("admin@admin.admin", "admin@admin.admin"))
        message_dicts = web_testapp.get(
            "/api/users/1/messages?event_types={}".format(event_type), status=400,
        ).json_body
        assert message_dicts["code"] == 2001
        assert message_dicts["message"] == "Validation error of input data"

    def test_api__get_messages__ok_200__paginate_result(self, session, web_testapp,) -> None:
        """
        Get messages through the classic HTTP endpoint.
        Paginate with both "count" and "before_event_id"
        """
        messages = create_events_and_messages(session)
        assert len(messages) == 2
        web_testapp.authorization = ("Basic", ("admin@admin.admin", "admin@admin.admin"))
        message_dicts_0 = web_testapp.get("/api/users/1/messages", status=200,).json_body
        message_dicts_1 = web_testapp.get("/api/users/1/messages?count=10", status=200,).json_body
        message_dicts_2 = web_testapp.get("/api/users/1/messages?count=2", status=200,).json_body
        assert message_dicts_0 == message_dicts_1 == message_dicts_2
        assert len(message_dicts_0) == 2
        assert message_dicts_0[0]["event_id"] == 2
        assert message_dicts_0[1]["event_id"] == 1

        message_dicts = web_testapp.get("/api/users/1/messages?count=1", status=200,).json_body
        assert message_dicts
        assert len(message_dicts) == 1
        assert message_dicts_0[0]["event_id"] == 2

        message_dicts_0 = web_testapp.get(
            "/api/users/1/messages?before_event_id=2", status=200,
        ).json_body
        message_dicts_1 = web_testapp.get(
            "/api/users/1/messages?count=10&before_event_id=2", status=200,
        ).json_body
        message_dicts_2 = web_testapp.get(
            "/api/users/1/messages?count=2&before_event_id=2", status=200,
        ).json_body
        message_dicts_3 = web_testapp.get(
            "/api/users/1/messages?count=1&before_event_id=2", status=200,
        ).json_body
        assert message_dicts_0 == message_dicts_1 == message_dicts_2 == message_dicts_3
        assert len(message_dicts_0) == 1
        assert message_dicts_0[0]["event_id"] == 1

    @pytest.mark.parametrize("count", [-100, -1, 0])
    def test_api__get_messages__ok_400__invalid_count(self, session, web_testapp, count) -> None:
        """
        Check invalid count value
        """
        web_testapp.authorization = ("Basic", ("admin@admin.admin", "admin@admin.admin"))
        message_dicts = web_testapp.get(
            "/api/users/1/messages?count={}".format(count), status=400,
        ).json_body
        assert message_dicts["code"] == 2001
        assert message_dicts["message"] == "Validation error of input data"

    @pytest.mark.parametrize("before_event_id", [-100, -1, 0])
    def test_api__get_messages__ok_400__invalid_before_event_id(
        self, session, web_testapp, before_event_id
    ) -> None:
        """
        Check invalid before_event_id value
        """
        web_testapp.authorization = ("Basic", ("admin@admin.admin", "admin@admin.admin"))
        message_dicts = web_testapp.get(
            "/api/users/1/messages?before_event_id={}".format(before_event_id), status=400,
        ).json_body
        assert message_dicts["code"] == 2001
        assert message_dicts["message"] == "Validation error of input data"
=======
    def test_api__read_all_messages__ok_204__nominal_case(self, session, web_testapp) -> None:
        """
        Read all unread messages
        """
        messages = create_events_and_messages(session, unread=True)

        web_testapp.authorization = ("Basic", ("admin@admin.admin", "admin@admin.admin"))

        message_dicts = web_testapp.get(
            "/api/users/1/messages?read_status=unread", status=200,
        ).json_body
        assert len(message_dicts) == 2

        message_dicts = web_testapp.get(
            "/api/users/1/messages?read_status=read", status=200,
        ).json_body
        assert len(message_dicts) == 0

        message_dicts = web_testapp.get("/api/users/1/messages", status=200,).json_body
        assert len(messages) == len(message_dicts) == 2
        for message, message_dict in zip(messages, message_dicts):
            assert not message_dict["read"]

        message_dicts = web_testapp.put("/api/users/1/messages/read", status=204,)
        message_dicts = web_testapp.get("/api/users/1/messages", status=200,).json_body
        assert len(message_dicts) == 2
        for message, message_dict in zip(messages, message_dicts):
            assert message_dict["read"]

        message_dicts = web_testapp.get(
            "/api/users/1/messages?read_status=unread", status=200,
        ).json_body
        assert len(message_dicts) == 0

        message_dicts = web_testapp.get(
            "/api/users/1/messages?read_status=read", status=200,
        ).json_body
        assert len(message_dicts) == 2

    def test_api__read_message__error_400__message_does_not_exist(
        self, session, web_testapp
    ) -> None:
        """
        Read one message error message does not exist
        """

        web_testapp.authorization = ("Basic", ("admin@admin.admin", "admin@admin.admin"))
        result = web_testapp.put("/api/users/1/messages/{}/read".format("1000"), status=400)
        assert result.json_body["code"] == 1009

    def test_api__unread_message__error_400__message_does_not_exist(
        self, session, web_testapp
    ) -> None:
        """
        Unread one message error message does not exist
        """

        web_testapp.authorization = ("Basic", ("admin@admin.admin", "admin@admin.admin"))
        result = web_testapp.put("/api/users/1/messages/{}/unread".format("1000"), status=400)
        assert result.json_body["code"] == 1009

    def test_api__read_message__ok_204__nominal_case(self, session, web_testapp) -> None:
        """
        Read one unread message
        """
        messages = create_events_and_messages(session)

        web_testapp.authorization = ("Basic", ("admin@admin.admin", "admin@admin.admin"))

        message_dicts = web_testapp.get("/api/users/1/messages", status=200,).json_body
        assert len(messages) == len(message_dicts) == 2

        unread_event_id = None
        for message, message_dict in zip(messages, message_dicts):
            if not message_dict.get("read"):
                unread_event_id = message.event_id

        assert unread_event_id
        message_dicts = web_testapp.put(
            "/api/users/1/messages/{}/read".format(unread_event_id), status=204,
        )

        message_dicts = web_testapp.get("/api/users/1/messages", status=200,).json_body
        assert len(message_dicts) == 2
        for message, message_dict in zip(messages, message_dicts):
            assert message_dict["read"]

        message_dicts = web_testapp.get(
            "/api/users/1/messages?read_status=unread", status=200,
        ).json_body
        assert len(message_dicts) == 0

        message_dicts = web_testapp.get(
            "/api/users/1/messages?read_status=read", status=200,
        ).json_body
        assert len(message_dicts) == 2

    def test_api__read_message__ok_204__read_only_one_message(self, session, web_testapp) -> None:
        """
        Read one unread message, check if only one message as been read
        """
        create_events_and_messages(session, unread=True)

        web_testapp.authorization = ("Basic", ("admin@admin.admin", "admin@admin.admin"))

        message_dicts = web_testapp.get(
            "/api/users/1/messages?read_status=unread", status=200,
        ).json_body
        assert len(message_dicts) == 2

        message_dicts = web_testapp.put("/api/users/1/messages/{}/read".format(1), status=204,)

        message_dicts = web_testapp.get(
            "/api/users/1/messages?read_status=unread", status=200,
        ).json_body
        assert len(message_dicts) == 1
        assert message_dicts[0]["event_id"] == 2
        message_dicts = web_testapp.get(
            "/api/users/1/messages?read_status=read", status=200,
        ).json_body
        assert len(message_dicts) == 1
        assert message_dicts[0]["event_id"] == 1

    def test_api__unread_message__ok_204__nominal_case(self, session, web_testapp) -> None:
        """
        Read one unread message
        """
        messages = create_events_and_messages(session)

        web_testapp.authorization = ("Basic", ("admin@admin.admin", "admin@admin.admin"))

        message_dicts = web_testapp.get("/api/users/1/messages", status=200,).json_body
        assert len(messages) == len(message_dicts) == 2

        read_event_id = None
        for message, message_dict in zip(messages, message_dicts):
            if message_dict.get("read"):
                read_event_id = message.event_id

        assert read_event_id
        message_dicts = web_testapp.put(
            "/api/users/1/messages/{}/unread".format(read_event_id), status=204,
        )

        message_dicts = web_testapp.get("/api/users/1/messages", status=200,).json_body
        assert len(message_dicts) == 2
        for message, message_dict in zip(messages, message_dicts):
            assert not message_dict["read"]

        message_dicts = web_testapp.get(
            "/api/users/1/messages?read_status=unread", status=200,
        ).json_body
        assert len(message_dicts) == 2

        message_dicts = web_testapp.get(
            "/api/users/1/messages?read_status=read", status=200,
        ).json_body
        assert len(message_dicts) == 0
>>>>>>> e5c8a26d
<|MERGE_RESOLUTION|>--- conflicted
+++ resolved
@@ -74,7 +74,6 @@
                 "read": message.read.strftime(DATETIME_FORMAT) if message.read else None,
             } == message_dict
 
-<<<<<<< HEAD
     @pytest.mark.parametrize("event_type", ["user.created", "user.modified", ""])
     def test_api__get_messages__ok_200__event_type_filter(
         self, session, web_testapp, event_type: str
@@ -185,7 +184,7 @@
         ).json_body
         assert message_dicts["code"] == 2001
         assert message_dicts["message"] == "Validation error of input data"
-=======
+
     def test_api__read_all_messages__ok_204__nominal_case(self, session, web_testapp) -> None:
         """
         Read all unread messages
@@ -343,5 +342,4 @@
         message_dicts = web_testapp.get(
             "/api/users/1/messages?read_status=read", status=200,
         ).json_body
-        assert len(message_dicts) == 0
->>>>>>> e5c8a26d
+        assert len(message_dicts) == 0