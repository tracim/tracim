# -*- coding: utf-8 -*-
"""
<<<<<<< HEAD
Tests for /api/users subpath endpoints.
=======
Tests for /api/v2/users/me subpath endpoints.
This is limited list, just to ensure the redirect between /me and /{user_id} work correctly
>>>>>>> 9e2f3623
"""

import pytest
import transaction
from webob.compat import urlparse
from webtest import TestResponse

from tracim_backend.error import ErrorCode
from tracim_backend.models.auth import Profile
from tracim_backend.models.data import UserRoleInWorkspace
from tracim_backend.tests.fixtures import *  # noqa: F403,F40


@pytest.mark.usefixtures("base_fixture")
@pytest.mark.parametrize("config_section", [{"name": "functional_test"}], indirect=True)
<<<<<<< HEAD
class TestAccountRecentlyActiveContentEndpoint(object):
    """
    Tests for /api/users/{user_id}/workspaces/{workspace_id}/contents/recently_active
    """

    def test_api__get_recently_active_content__ok__200__nominal(
        self,
        workspace_api_factory,
        user_api_factory,
        content_api_factory,
        role_api_factory,
        content_type_list,
        session,
        web_testapp,
    ):

        # init DB

        workspace = workspace_api_factory.get().create_workspace("test workspace", save_now=True)
        workspace2 = workspace_api_factory.get().create_workspace("test workspace2", save_now=True)

        uapi = user_api_factory.get()

        profile = Profile.USER
        test_user = uapi.create_user(
            email="test@test.test",
            password="password",
            name="bob",
            profile=profile,
            timezone="Europe/Paris",
            lang="fr",
            do_save=True,
            do_notify=False,
        )
        rapi = role_api_factory.get()
        rapi.create_one(test_user, workspace, UserRoleInWorkspace.READER, False)
        api = content_api_factory.get()
        main_folder_workspace2 = api.create(
            content_type_list.Folder.slug, workspace2, None, "Hepla", "", True
        )
        main_folder = api.create(
            content_type_list.Folder.slug, workspace, None, "this is randomized folder", "", True
        )
        # creation order test
        firstly_created = api.create(
            content_type_list.Page.slug, workspace, main_folder, "creation_order_test", "", True
        )
        secondly_created = api.create(
            content_type_list.Page.slug,
            workspace,
            main_folder,
            "another creation_order_test",
            "",
            True,
        )
        # update order test
        firstly_created_but_recently_updated = api.create(
            content_type_list.Page.slug, workspace, main_folder, "update_order_test", "", True
        )
        secondly_created_but_not_updated = api.create(
            content_type_list.Page.slug,
            workspace,
            main_folder,
            "another update_order_test",
            "",
            True,
        )
        with new_revision(
            session=session, tm=transaction.manager, content=firstly_created_but_recently_updated
        ):
            firstly_created_but_recently_updated.description = "Just an update"
        api.save(firstly_created_but_recently_updated)
        # comment change order
        firstly_created_but_recently_commented = api.create(
            content_type_list.Page.slug,
            workspace,
            main_folder,
            "this is randomized label content",
            "",
            True,
        )
        secondly_created_but_not_commented = api.create(
            content_type_list.Page.slug,
            workspace,
            main_folder,
            "this is another randomized label content",
            "",
            True,
        )
        api.create_comment(
            workspace, firstly_created_but_recently_commented, "juste a super comment", True
        )
        api.create(
            content_type_list.Page.slug,
            workspace2,
            main_folder_workspace2,
            "content_workspace_2",
            "",
            True,
        )
        session.flush()
        transaction.commit()

        web_testapp.authorization = ("Basic", ("test@test.test", "password"))
        res = web_testapp.get(
            "/api/users/me/workspaces/{workspace_id}/contents/recently_active".format(
                workspace_id=workspace.workspace_id
            ),
            status=200,
        )
        res = res.json_body
        assert len(res) == 7
        for elem in res:
            assert isinstance(elem["content_id"], int)
            assert isinstance(elem["content_type"], str)
            assert elem["content_type"] != "comments"
            assert isinstance(elem["is_archived"], bool)
            assert isinstance(elem["is_deleted"], bool)
            assert isinstance(elem["label"], str)
            assert isinstance(elem["parent_id"], int) or elem["parent_id"] is None
            assert isinstance(elem["show_in_ui"], bool)
            assert isinstance(elem["slug"], str)
            assert isinstance(elem["status"], str)
            assert isinstance(elem["sub_content_types"], list)
            for sub_content_type in elem["sub_content_types"]:
                assert isinstance(sub_content_type, str)
            assert isinstance(elem["workspace_id"], int)
        # comment is newest than page2
        assert res[0]["content_id"] == firstly_created_but_recently_commented.content_id
        assert res[1]["content_id"] == secondly_created_but_not_commented.content_id
        # last updated content is newer than other one despite creation
        # of the other is more recent
        assert res[2]["content_id"] == firstly_created_but_recently_updated.content_id
        assert res[3]["content_id"] == secondly_created_but_not_updated.content_id
        # creation order is inverted here as last created is last active
        assert res[4]["content_id"] == secondly_created.content_id
        assert res[5]["content_id"] == firstly_created.content_id
        # folder subcontent modification does not change folder order
        assert res[6]["content_id"] == main_folder.content_id

    def test_api__get_recently_active_content__ok__200__limit_2_multiple(
        self,
        workspace_api_factory,
        user_api_factory,
        content_api_factory,
        role_api_factory,
        content_type_list,
        session,
        web_testapp,
    ):
        # TODO - G.M - 2018-07-20 - Better fix for this test, do not use sleep()
        # anymore to fix datetime lack of precision.

        # init DB

        workspace = workspace_api_factory.get().create_workspace("test workspace", save_now=True)
        workspace2 = workspace_api_factory.get().create_workspace("test workspace2", save_now=True)

        api = content_api_factory.get()
        main_folder_workspace2 = api.create(
            content_type_list.Folder.slug, workspace2, None, "Hepla", "", True
        )
        main_folder = api.create(
            content_type_list.Folder.slug, workspace, None, "this is randomized folder", "", True
        )
        # creation order test
        api.create(
            content_type_list.Page.slug, workspace, main_folder, "creation_order_test", "", True
        )
        api.create(
            content_type_list.Page.slug,
            workspace,
            main_folder,
            "another creation_order_test",
            "",
            True,
        )
        # update order test
        firstly_created_but_recently_updated = api.create(
            content_type_list.Page.slug, workspace, main_folder, "update_order_test", "", True
        )
        secondly_created_but_not_updated = api.create(
            content_type_list.Page.slug,
            workspace,
            main_folder,
            "another update_order_test",
            "",
            True,
        )
        with new_revision(
            session=session, tm=transaction.manager, content=firstly_created_but_recently_updated
        ):
            firstly_created_but_recently_updated.description = "Just an update"
        api.save(firstly_created_but_recently_updated)
        # comment change order
        firstly_created_but_recently_commented = api.create(
            content_type_list.Page.slug,
            workspace,
            main_folder,
            "this is randomized label content",
            "",
            True,
        )
        secondly_created_but_not_commented = api.create(
            content_type_list.Page.slug,
            workspace,
            main_folder,
            "this is another randomized label content",
            "",
            True,
        )
        api.create_comment(
            workspace, firstly_created_but_recently_commented, "juste a super comment", True
        )
        api.create(
            content_type_list.Page.slug,
            workspace2,
            main_folder_workspace2,
            "content_workspace_2",
            "",
            True,
        )
        session.flush()
        transaction.commit()

        web_testapp.authorization = ("Basic", ("admin@admin.admin", "admin@admin.admin"))
        params = {"limit": 2}
        res = web_testapp.get(
            "/api/users/me/workspaces/{}/contents/recently_active".format(workspace.workspace_id),
            status=200,
            params=params,
        )
        res = res.json_body
        assert len(res) == 2
        for elem in res:
            assert isinstance(elem["content_id"], int)
            assert isinstance(elem["content_type"], str)
            assert elem["content_type"] != "comments"
            assert isinstance(elem["is_archived"], bool)
            assert isinstance(elem["is_deleted"], bool)
            assert isinstance(elem["label"], str)
            assert isinstance(elem["parent_id"], int) or elem["parent_id"] is None
            assert isinstance(elem["show_in_ui"], bool)
            assert isinstance(elem["slug"], str)
            assert isinstance(elem["status"], str)
            assert isinstance(elem["sub_content_types"], list)
            for sub_content_type in elem["sub_content_types"]:
                assert isinstance(sub_content_type, str)
            assert isinstance(elem["workspace_id"], int)
        # comment is newest than page2
        assert res[0]["content_id"] == firstly_created_but_recently_commented.content_id
        assert res[1]["content_id"] == secondly_created_but_not_commented.content_id

        params = {"limit": 2, "before_content_id": secondly_created_but_not_commented.content_id}
        res = web_testapp.get(
            "/api/users/me/workspaces/{}/contents/recently_active".format(workspace.workspace_id),
            status=200,
            params=params,
        )
        res = res.json_body
        assert len(res) == 2
        # last updated content is newer than other one despite creation
        # of the other is more recent
        assert res[0]["content_id"] == firstly_created_but_recently_updated.content_id
        assert res[1]["content_id"] == secondly_created_but_not_updated.content_id

    def test_api__get_recently_active_content__err__400__bad_before_content_id(
        self,
        workspace_api_factory,
        user_api_factory,
        content_api_factory,
        role_api_factory,
        content_type_list,
        session,
        web_testapp,
    ):
        # TODO - G.M - 2018-07-20 - Better fix for this test, do not use sleep()
        # anymore to fix datetime lack of precision.

        # init DB

        workspace = workspace_api_factory.get().create_workspace("test workspace", save_now=True)
        workspace2 = workspace_api_factory.get().create_workspace("test workspace2", save_now=True)

        api = content_api_factory.get()
        main_folder_workspace2 = api.create(
            content_type_list.Folder.slug, workspace2, None, "Hepla", "", True
        )
        main_folder = api.create(
            content_type_list.Folder.slug, workspace, None, "this is randomized folder", "", True
        )
        # creation order test
        api.create(
            content_type_list.Page.slug, workspace, main_folder, "creation_order_test", "", True
        )
        api.create(
            content_type_list.Page.slug,
            workspace,
            main_folder,
            "another creation_order_test",
            "",
            True,
        )
        # update order test
        firstly_created_but_recently_updated = api.create(
            content_type_list.Page.slug, workspace, main_folder, "update_order_test", "", True
        )
        api.create(
            content_type_list.Page.slug,
            workspace,
            main_folder,
            "another update_order_test",
            "",
            True,
        )
        with new_revision(
            session=session, tm=transaction.manager, content=firstly_created_but_recently_updated
        ):
            firstly_created_but_recently_updated.description = "Just an update"
        api.save(firstly_created_but_recently_updated)
        # comment change order
        firstly_created_but_recently_commented = api.create(
            content_type_list.Page.slug,
            workspace,
            main_folder,
            "this is randomized label content",
            "",
            True,
        )
        api.create(
            content_type_list.Page.slug,
            workspace,
            main_folder,
            "this is another randomized label content",
            "",
            True,
        )
        api.create_comment(
            workspace, firstly_created_but_recently_commented, "juste a super comment", True
        )
        api.create(
            content_type_list.Page.slug,
            workspace2,
            main_folder_workspace2,
            "content_workspace_2",
            "",
            True,
        )
        session.flush()
        transaction.commit()

        web_testapp.authorization = ("Basic", ("admin@admin.admin", "admin@admin.admin"))
        params = {"before_content_id": 4000}
        res = web_testapp.get(
            "/api/users/me/workspaces/{}/contents/recently_active".format(workspace.workspace_id),
            status=400,
            params=params,
        )
        assert isinstance(res.json, dict)
        assert "code" in res.json.keys()
        assert res.json_body["code"] == ErrorCode.CONTENT_NOT_FOUND


@pytest.mark.usefixtures("base_fixture")
@pytest.mark.parametrize("config_section", [{"name": "functional_test"}], indirect=True)
class TestUserReadStatusEndpoint(object):
    """
    Tests for /api/users/{user_id}/workspaces/{workspace_id}/contents/read_status
    """

    def test_api__get_read_status__ok__200__nominal(
        self,
        workspace_api_factory,
        user_api_factory,
        content_api_factory,
        role_api_factory,
        content_type_list,
        session,
        web_testapp,
    ):

        # init DB

        workspace = workspace_api_factory.get().create_workspace("test workspace", save_now=True)
        workspace2 = workspace_api_factory.get().create_workspace("test workspace2", save_now=True)
        uapi = user_api_factory.get()

        profile = Profile.USER
        test_user = uapi.create_user(
            email="test@test.test",
            password="password",
            name="bob",
            profile=profile,
            timezone="Europe/Paris",
            lang="fr",
            do_save=True,
            do_notify=False,
        )
        rapi = role_api_factory.get()
        rapi.create_one(test_user, workspace, UserRoleInWorkspace.READER, False)
        api = content_api_factory.get()
        main_folder_workspace2 = api.create(
            content_type_list.Folder.slug, workspace2, None, "Hepla", "", True
        )
        main_folder = api.create(
            content_type_list.Folder.slug, workspace, None, "this is randomized folder", "", True
        )
        # creation order test
        firstly_created = api.create(
            content_type_list.Page.slug, workspace, main_folder, "creation_order_test", "", True
        )
        api.create(
            content_type_list.Page.slug,
            workspace,
            main_folder,
            "another creation_order_test",
            "",
            True,
        )
        # update order test
        firstly_created_but_recently_updated = api.create(
            content_type_list.Page.slug, workspace, main_folder, "update_order_test", "", True
        )
        api.create(
            content_type_list.Page.slug,
            workspace,
            main_folder,
            "another update_order_test",
            "",
            True,
        )
        with new_revision(
            session=session, tm=transaction.manager, content=firstly_created_but_recently_updated
        ):
            firstly_created_but_recently_updated.description = "Just an update"
        api.save(firstly_created_but_recently_updated)
        # comment change order
        firstly_created_but_recently_commented = api.create(
            content_type_list.Page.slug,
            workspace,
            main_folder,
            "this is randomized label content",
            "",
            True,
        )
        api.create(
            content_type_list.Page.slug,
            workspace,
            main_folder,
            "this is another randomized label content",
            "",
            True,
        )
        api.create_comment(
            workspace, firstly_created_but_recently_commented, "juste a super comment", True
        )
        api.create(
            content_type_list.Page.slug,
            workspace2,
            main_folder_workspace2,
            "content_workspace_2",
            "",
            True,
        )
        session.flush()
        transaction.commit()

        web_testapp.authorization = ("Basic", ("test@test.test", "password"))
        selected_contents_id = [
            firstly_created_but_recently_commented.content_id,
            firstly_created_but_recently_updated.content_id,
            firstly_created.content_id,
            main_folder.content_id,
        ]
        params = {
            "content_ids": "{cid1},{cid2},{cid3},{cid4}".format(
                cid1=selected_contents_id[0],
                cid2=selected_contents_id[1],
                cid3=selected_contents_id[2],
                cid4=selected_contents_id[3],
            )
        }
        url = "/api/users/me/workspaces/{workspace_id}/contents/read_status".format(
            workspace_id=workspace.workspace_id
        )
        res = web_testapp.get(url=url, status=200, params=params)
        res = res.json_body
        assert len(res) == 4
        for elem in res:
            assert isinstance(elem["content_id"], int)
            assert isinstance(elem["read_by_user"], bool)
        # comment is newest than page2
        assert res[0]["content_id"] == firstly_created_but_recently_commented.content_id
        # last updated content is newer than other one despite creation
        # of the other is more recent
        assert res[1]["content_id"] == firstly_created_but_recently_updated.content_id
        # creation order is inverted here as last created is last active
        assert res[2]["content_id"] == firstly_created.content_id
        # folder subcontent modification does not change folder order
        assert res[3]["content_id"] == main_folder.content_id


@pytest.mark.usefixtures("base_fixture")
@pytest.mark.parametrize("config_section", [{"name": "functional_test"}], indirect=True)
class TestUserSetContentAsRead(object):
    """
    Tests for /api/users/me/workspaces/{workspace_id}/contents/{content_id}/read
    """

    def test_api_set_content_as_read__ok__200__nominal(
        self,
        workspace_api_factory,
        user_api_factory,
        content_api_factory,
        role_api_factory,
        content_type_list,
        session,
        web_testapp,
    ):
        # init DB

        workspace = workspace_api_factory.get().create_workspace("test workspace", save_now=True)
        uapi = user_api_factory.get()

        profile = Profile.USER
        test_user = uapi.create_user(
            email="test@test.test",
            password="password",
            name="bob",
            profile=profile,
            timezone="Europe/Paris",
            lang="fr",
            do_save=True,
            do_notify=False,
        )
        rapi = role_api_factory.get()
        rapi.create_one(test_user, workspace, UserRoleInWorkspace.READER, False)
        api = content_api_factory.get()
        api2 = content_api_factory.get(current_user=test_user)
        main_folder = api.create(
            content_type_list.Folder.slug, workspace, None, "this is randomized folder", "", True
        )
        # creation order test
        firstly_created = api.create(
            content_type_list.Page.slug, workspace, main_folder, "creation_order_test", "", True
        )
        api.mark_unread(firstly_created)
        api2.mark_unread(firstly_created)
        session.flush()
        transaction.commit()

        web_testapp.authorization = ("Basic", ("test@test.test", "password"))
        # before
        res = web_testapp.get(
            "/api/users/{user_id}/workspaces/{workspace_id}/contents/read_status".format(
                user_id=test_user.user_id, workspace_id=workspace.workspace_id
            ),
            status=200,
        )
        assert res.json_body[0]["content_id"] == firstly_created.content_id
        assert res.json_body[0]["read_by_user"] is False

        # read
        web_testapp.put(
            "/api/users/{user_id}/workspaces/{workspace_id}/contents/{content_id}/read".format(
                workspace_id=workspace.workspace_id,
                content_id=firstly_created.content_id,
                user_id=test_user.user_id,
            )
        )
        # after
        res = web_testapp.get(
            "/api/users/{user_id}/workspaces/{workspace_id}/contents/read_status".format(
                user_id=test_user.user_id, workspace_id=workspace.workspace_id
            ),
            status=200,
        )
        assert res.json_body[0]["content_id"] == firstly_created.content_id
        assert res.json_body[0]["read_by_user"] is True


@pytest.mark.usefixtures("base_fixture")
@pytest.mark.parametrize("config_section", [{"name": "functional_test"}], indirect=True)
class TestUserSetContentAsUnread(object):
    """
    Tests for /api/users/{user_id}/workspaces/{workspace_id}/contents/{content_id}/unread
    """

    def test_api_set_content_as_unread__ok__200__nominal(
        self,
        workspace_api_factory,
        user_api_factory,
        content_api_factory,
        role_api_factory,
        content_type_list,
        session,
        web_testapp,
    ):
        # init DB

        workspace = workspace_api_factory.get().create_workspace("test workspace", save_now=True)
        uapi = user_api_factory.get()

        profile = Profile.USER
        test_user = uapi.create_user(
            email="test@test.test",
            password="password",
            name="bob",
            profile=profile,
            timezone="Europe/Paris",
            lang="fr",
            do_save=True,
            do_notify=False,
        )
        rapi = role_api_factory.get()
        rapi.create_one(test_user, workspace, UserRoleInWorkspace.READER, False)
        api = content_api_factory.get()
        api2 = content_api_factory.get(current_user=test_user)
        main_folder = api.create(
            content_type_list.Folder.slug, workspace, None, "this is randomized folder", "", True
        )
        # creation order test
        firstly_created = api.create(
            content_type_list.Page.slug, workspace, main_folder, "creation_order_test", "", True
        )
        api.mark_read(firstly_created)
        api2.mark_read(firstly_created)
        session.flush()
        transaction.commit()

        web_testapp.authorization = ("Basic", ("test@test.test", "password"))
        # before
        res = web_testapp.get(
            "/api/users/{user_id}/workspaces/{workspace_id}/contents/read_status".format(
                user_id=test_user.user_id, workspace_id=workspace.workspace_id
            ),
            status=200,
        )
        assert res.json_body[0]["content_id"] == firstly_created.content_id
        assert res.json_body[0]["read_by_user"] is True

        # unread
        web_testapp.put(
            "/api/users/{user_id}/workspaces/{workspace_id}/contents/{content_id}/unread".format(
                workspace_id=workspace.workspace_id,
                content_id=firstly_created.content_id,
                user_id=test_user.user_id,
            )
        )
        # after
        res = web_testapp.get(
            "/api/users/{user_id}/workspaces/{workspace_id}/contents/read_status".format(
                user_id=test_user.user_id, workspace_id=workspace.workspace_id
            ),
            status=200,
        )
        assert res.json_body[0]["content_id"] == firstly_created.content_id
        assert res.json_body[0]["read_by_user"] is False


@pytest.mark.usefixtures("base_fixture")
@pytest.mark.parametrize("config_section", [{"name": "functional_test"}], indirect=True)
class TestUserSetWorkspaceAsRead(object):
    """
    Tests for /api/users/{user_id}/workspaces/{workspace_id}/read
    """

    def test_api_set_content_as_read__ok__200__nominal(
        self,
        workspace_api_factory,
        user_api_factory,
        content_api_factory,
        role_api_factory,
        content_type_list,
        session,
        web_testapp,
    ):
        # init DB

        workspace = workspace_api_factory.get().create_workspace("test workspace", save_now=True)
        uapi = user_api_factory.get()

        profile = Profile.USER
        test_user = uapi.create_user(
            email="test@test.test",
            password="password",
            name="bob",
            profile=profile,
            timezone="Europe/Paris",
            lang="fr",
            do_save=True,
            do_notify=False,
        )
        rapi = role_api_factory.get()
        rapi.create_one(test_user, workspace, UserRoleInWorkspace.READER, False)
        api = content_api_factory.get()
        api2 = content_api_factory.get(current_user=test_user)
        main_folder = api.create(
            content_type_list.Folder.slug, workspace, None, "this is randomized folder", "", True
        )
        # creation order test
        firstly_created = api.create(
            content_type_list.Page.slug, workspace, main_folder, "creation_order_test", "", True
        )
        api.mark_unread(main_folder)
        api.mark_unread(firstly_created)
        api2.mark_unread(main_folder)
        api2.mark_unread(firstly_created)
        session.flush()
        transaction.commit()

        web_testapp.authorization = ("Basic", ("test@test.test", "password"))
        res = web_testapp.get(
            "/api/users/{user_id}/workspaces/{workspace_id}/contents/read_status".format(
                user_id=test_user.user_id, workspace_id=workspace.workspace_id
            ),
            status=200,
        )
        assert res.json_body[0]["content_id"] == firstly_created.content_id
        assert res.json_body[0]["read_by_user"] is False
        assert res.json_body[1]["content_id"] == main_folder.content_id
        assert res.json_body[1]["read_by_user"] is False
        web_testapp.put(
            "/api/users/{user_id}/workspaces/{workspace_id}/read".format(
                workspace_id=workspace.workspace_id,
                content_id=firstly_created.content_id,
                user_id=test_user.user_id,
            )
        )
        res = web_testapp.get(
            "/api/users/{user_id}/workspaces/{workspace_id}/contents/read_status".format(
                user_id=test_user.user_id, workspace_id=workspace.workspace_id
            ),
            status=200,
        )
        assert res.json_body[0]["content_id"] == firstly_created.content_id
        assert res.json_body[0]["read_by_user"] is True
        assert res.json_body[1]["content_id"] == main_folder.content_id
        assert res.json_body[1]["read_by_user"] is True


@pytest.mark.usefixtures("base_fixture")
@pytest.mark.parametrize("config_section", [{"name": "functional_test"}], indirect=True)
class TestAccountEnableWorkspaceNotification(object):
    """
    Tests for /api/users/{user_id}/workspaces/{workspace_id}/notifications/activate
    """

    def test_api_enable_account_workspace_notification__ok__200__user_nominal(
        self,
        workspace_api_factory,
        user_api_factory,
        content_api_factory,
        role_api_factory,
        content_type_list,
        session,
        web_testapp,
    ):
        # init DB

        workspace = workspace_api_factory.get().create_workspace("test workspace", save_now=True)
        uapi = user_api_factory.get()

        profile = Profile.USER
        test_user = uapi.create_user(
            email="test@test.test",
            password="password",
            name="bob",
            profile=profile,
            timezone="Europe/Paris",
            lang="fr",
            do_save=True,
            do_notify=False,
        )
        rapi = role_api_factory.get()
        rapi.create_one(test_user, workspace, UserRoleInWorkspace.READER, with_notif=False)
        transaction.commit()
        role = rapi.get_one(test_user.user_id, workspace.workspace_id)
        assert role.do_notify is False
        session.close()
        web_testapp.authorization = ("Basic", ("test@test.test", "password"))
        web_testapp.put_json(
            "/api/users/{user_id}/workspaces/{workspace_id}/notifications/activate".format(
                user_id=test_user.user_id, workspace_id=workspace.workspace_id
            ),
            status=204,
        )
        rapi = role_api_factory.get()
        role = rapi.get_one(test_user.user_id, workspace.workspace_id)
        assert role.do_notify is True


@pytest.mark.usefixtures("base_fixture")
@pytest.mark.parametrize("config_section", [{"name": "functional_test"}], indirect=True)
class TestAccountDisableWorkspaceNotification(object):
    """
    Tests for /api/users/me/workspaces/{workspace_id}/notifications/deactivate
    """

    def test_api_enable_account_workspace_notification__ok__200__nominal(
        self,
        workspace_api_factory,
        user_api_factory,
        content_api_factory,
        role_api_factory,
        content_type_list,
        session,
        web_testapp,
    ):
        # init DB

        workspace = workspace_api_factory.get().create_workspace("test workspace", save_now=True)
        uapi = user_api_factory.get()

        profile = Profile.USER
        test_user = uapi.create_user(
            email="test@test.test",
            password="password",
            name="bob",
            profile=profile,
            timezone="Europe/Paris",
            lang="fr",
            do_save=True,
            do_notify=False,
        )
        rapi = role_api_factory.get()
        rapi.create_one(test_user, workspace, UserRoleInWorkspace.READER, with_notif=True)
        transaction.commit()
        role = rapi.get_one(test_user.user_id, workspace.workspace_id)
        assert role.do_notify is True
        session.close()
        web_testapp.authorization = ("Basic", ("test@test.test", "password"))
        web_testapp.put_json(
            "/api/users/me/workspaces/{workspace_id}/notifications/deactivate".format(
                user_id=test_user.user_id, workspace_id=workspace.workspace_id
            ),
            status=204,
        )
        rapi = role_api_factory.get()
        role = rapi.get_one(test_user.user_id, workspace.workspace_id)
        assert role.do_notify is False


@pytest.mark.usefixtures("base_fixture")
@pytest.mark.parametrize("config_section", [{"name": "functional_test"}], indirect=True)
class TestAccountWorkspaceEndpoint(object):
    """
    Tests for /api/users/me/workspaces
    """

    def test_api__get_user_workspaces__ok_200__with_filter(
        self,
        workspace_api_factory,
        user_api_factory,
        admin_user,
        application_api_factory,
        web_testapp,
        role_api_factory,
    ):
        """
        Check obtain all workspaces reachables for user with different filter
        """

        workspace_api = workspace_api_factory.get()
        owned_and_role_workspace = workspace_api.create_workspace(label="owned_and_role")
        owned_only_workspace = workspace_api.create_workspace("owned_only")
        user_api = user_api_factory.get()
        user_api.create_user("toto@toto.toto", do_notify=False)

        test_user = user_api.create_user(
            email="test@test.test",
            password="password",
            name="bob",
            profile=Profile.ADMIN,
            timezone="Europe/Paris",
            lang="fr",
            do_save=True,
            do_notify=False,
        )
        workspace_api_test_user = workspace_api_factory.get(test_user)
        role_only_workspace = workspace_api_test_user.create_workspace(label="role_only")
        rapi = role_api_factory.get()
        rapi.create_one(admin_user, role_only_workspace, UserRoleInWorkspace.READER, False)
        rapi.create_one(
            test_user, owned_only_workspace, UserRoleInWorkspace.WORKSPACE_MANAGER, False
        )
        transaction.commit()
        rapi_test_user = role_api_factory.get(test_user)
        rapi_test_user.delete_one(admin_user.user_id, owned_only_workspace.workspace_id)
        transaction.commit()
        web_testapp.authorization = ("Basic", ("admin@admin.admin", "admin@admin.admin"))
        params = {}
        res = web_testapp.get("/api/users/me/workspaces", status=200, params=params)
        workspaces_ids = [workspace["workspace_id"] for workspace in res.json_body]
        assert set(workspaces_ids) == {
            role_only_workspace.workspace_id,
            owned_only_workspace.workspace_id,
            owned_and_role_workspace.workspace_id,
        }

        params = {"show_workspace_with_role": "1", "show_owned_workspace": "1"}
        res = web_testapp.get("/api/users/me/workspaces", status=200, params=params)
        workspaces_ids = [workspace["workspace_id"] for workspace in res.json_body]
        assert set(workspaces_ids) == {
            role_only_workspace.workspace_id,
            owned_only_workspace.workspace_id,
            owned_and_role_workspace.workspace_id,
        }

        params = {"show_workspace_with_role": "1", "show_owned_workspace": "0"}
        res = web_testapp.get("/api/users/me/workspaces", status=200, params=params)
        workspaces_ids = [workspace["workspace_id"] for workspace in res.json_body]
        assert set(workspaces_ids) == {
            role_only_workspace.workspace_id,
            owned_and_role_workspace.workspace_id,
        }

        params = {"show_workspace_with_role": "0", "show_owned_workspace": "1"}
        res = web_testapp.get("/api/users/me/workspaces", status=200, params=params)
        workspaces_ids = [workspace["workspace_id"] for workspace in res.json_body]
        assert set(workspaces_ids) == {
            owned_only_workspace.workspace_id,
            owned_and_role_workspace.workspace_id,
        }

        params = {"show_workspace_with_role": "0", "show_owned_workspace": "0"}
        res = web_testapp.get("/api/users/me/workspaces", status=200, params=params)
        workspaces_ids = [workspace["workspace_id"] for workspace in res.json_body]
        assert set(workspaces_ids) == set()

    @pytest.mark.usefixtures("default_content_fixture")
    def test_api__get_account_workspaces__ok_200__nominal_case(
        self,
        workspace_api_factory,
        user_api_factory,
        content_api_factory,
        role_api_factory,
        application_api_factory,
        content_type_list,
        session,
        web_testapp,
        app_config,
    ):
        """
        Check obtain all workspaces reachables for user with user auth.
        """

        workspace_api = workspace_api_factory.get()
        workspace = workspace_api.get_one(1)
        app_api = application_api_factory.get()

        default_sidebar_entry = app_api.get_default_workspace_menu_entry(
            workspace=workspace, app_config=app_config
        )
        web_testapp.authorization = ("Basic", ("admin@admin.admin", "admin@admin.admin"))
        res = web_testapp.get("/api/users/me/workspaces", status=200)
        res = res.json_body
        workspace = res[0]
        assert workspace["workspace_id"] == 1
        assert workspace["label"] == "Business"
        assert workspace["slug"] == "business"
        assert workspace["is_deleted"] is False

        assert len(workspace["sidebar_entries"]) == len(default_sidebar_entry)
        for counter, sidebar_entry in enumerate(default_sidebar_entry):
            workspace["sidebar_entries"][counter]["slug"] = sidebar_entry.slug
            workspace["sidebar_entries"][counter]["label"] = sidebar_entry.label
            workspace["sidebar_entries"][counter]["route"] = sidebar_entry.route
            workspace["sidebar_entries"][counter]["hexcolor"] = sidebar_entry.hexcolor
            workspace["sidebar_entries"][counter]["fa_icon"] = sidebar_entry.fa_icon


@pytest.mark.usefixtures("base_fixture")
@pytest.mark.parametrize(
    "config_section", [{"name": "functional_test_with_allowed_space_limitation"}], indirect=True
)
class TestAccountDiskSpaceEndpoint(object):
    # -*- coding: utf-8 -*-
    """
    Tests for GET /api/users/me/disk_space
    """

    def test_api__get_user_disk_space__ok_200__nominal(
        self,
        workspace_api_factory,
        user_api_factory,
        content_api_factory,
        role_api_factory,
        content_type_list,
        session,
        web_testapp,
    ):
        uapi = user_api_factory.get()

        profile = Profile.USER
        test_user = uapi.create_user(
            email="test@test.test",
            password="test@test.test",
            name="bob",
            username="boby",
            profile=profile,
            timezone="Europe/Paris",
            lang="fr",
            do_save=True,
            do_notify=False,
        )
        uapi.save(test_user)
        workspace_api = workspace_api_factory.get(current_user=test_user, show_deleted=True)
        workspace = workspace_api.create_workspace("test", save_now=True)
        transaction.commit()
        image = create_1000px_png_test_image()
        web_testapp.authorization = ("Basic", ("test@test.test", "test@test.test"))
        web_testapp.post(
            "/api/workspaces/{}/files".format(workspace.workspace_id),
            upload_files=[("files", image.name, image.getvalue())],
            status=200,
        )
        res = web_testapp.get("/api/users/me/disk_space", status=200)
        res = res.json_body
        assert res["used_space"] == 6210
        assert res["user"]["public_name"] == "bob"
        assert res["user"]["username"] == "boby"
        assert res["user"]["avatar_url"] is None
        assert res["allowed_space"] == 134217728


@pytest.mark.usefixtures("base_fixture")
@pytest.mark.parametrize("config_section", [{"name": "functional_test"}], indirect=True)
class TestAccountEndpoint(object):
    # -*- coding: utf-8 -*-
    """
    Tests for GET /api/users/me
    """

    def test_api__get_user__ok_200__nominal(
        self,
        workspace_api_factory,
        user_api_factory,
        content_api_factory,
        role_api_factory,
        content_type_list,
        session,
        web_testapp,
    ):

        uapi = user_api_factory.get()

        profile = Profile.USER
        test_user = uapi.create_user(
            email="test@test.test",
            password="password",
            name="bob",
            username="boby",
            profile=profile,
            timezone="Europe/Paris",
            lang="fr",
            do_save=True,
            do_notify=False,
        )
        uapi.save(test_user)
        transaction.commit()
        user_id = int(test_user.user_id)

        web_testapp.authorization = ("Basic", ("test@test.test", "password"))
        res = web_testapp.get("/api/users/me", status=200)
        res = res.json_body
        assert res["user_id"] == user_id
        assert res["created"]
        assert res["is_active"] is True
        assert res["profile"] == "users"
        assert res["email"] == "test@test.test"
        assert res["public_name"] == "bob"
        assert res["username"] == "boby"
        assert res["timezone"] == "Europe/Paris"
        assert res["is_deleted"] is False


@pytest.mark.usefixtures("base_fixture")
@pytest.mark.parametrize(
    "config_section", [{"name": "functional_test_known_member_filter_disabled"}], indirect=True
)
class TestAccountKnownMembersEndpointKnownMembersFilterDisabled(object):
    def test_api__get_user__ok_200__show_all_members(
        self,
        workspace_api_factory,
        user_api_factory,
        content_api_factory,
        role_api_factory,
        content_type_list,
        session,
        web_testapp,
    ):

        uapi = user_api_factory.get()

        profile = Profile.USER
        test_user = uapi.create_user(
            email="test@test.test",
            password="password",
            name="bob",
            username="boby",
            profile=profile,
            timezone="Europe/Paris",
            lang="fr",
            do_save=True,
            do_notify=False,
        )
        test_user2 = uapi.create_user(
            email="test2@test2.test2",
            password="password",
            name="bob2",
            profile=profile,
            timezone="Europe/Paris",
            lang="fr",
            do_save=True,
            do_notify=False,
        )
        test_user3 = uapi.create_user(
            email="test3@test3.test3",
            password="password",
            name="bob3",
            profile=profile,
            timezone="Europe/Paris",
            lang="fr",
            do_save=True,
            do_notify=False,
        )
        uapi.save(test_user)
        uapi.save(test_user2)
        uapi.save(test_user3)
        workspace = workspace_api_factory.get().create_workspace("test workspace", save_now=True)
        role_api = role_api_factory.get()
        role_api.create_one(test_user, workspace, UserRoleInWorkspace.READER, False)
        role_api.create_one(test_user2, workspace, UserRoleInWorkspace.READER, False)
        transaction.commit()
        int(test_user.user_id)

        web_testapp.authorization = ("Basic", ("test@test.test", "password"))
        params = {"acp": "test"}
        res = web_testapp.get("/api/users/me/known_members", status=200, params=params)
        res = res.json_body
        assert len(res) == 3
        assert res[0]["user_id"] == test_user.user_id
        assert res[0]["public_name"] == test_user.display_name
        assert res[0]["username"] == test_user.username
        assert res[0]["avatar_url"] is None

        assert res[1]["user_id"] == test_user2.user_id
        assert res[1]["public_name"] == test_user2.display_name
        assert res[1]["username"] is None
        assert res[1]["avatar_url"] is None

        assert res[2]["user_id"] == test_user3.user_id
        assert res[2]["public_name"] == test_user3.display_name
        assert res[2]["username"] is None
        assert res[2]["avatar_url"] is None


@pytest.mark.usefixtures("base_fixture")
@pytest.mark.parametrize("config_section", [{"name": "functional_test"}], indirect=True)
class TestAccountKnownMembersEndpoint(object):
=======
class TestAccountEndpoint(object):
>>>>>>> 9e2f3623
    # -*- coding: utf-8 -*-
    """
    Tests for GET /api/users/me
    """

<<<<<<< HEAD
    def test_api__get_user__ok_200__admin__by_name(
        self,
        workspace_api_factory,
        user_api_factory,
        content_api_factory,
        role_api_factory,
        content_type_list,
        session,
        web_testapp,
        admin_user,
    ):

        uapi = user_api_factory.get()

        profile = Profile.USER
        test_user = uapi.create_user(
            email="test@test.test",
            password="password",
            name="bob",
            username="boby",
            profile=profile,
            timezone="Europe/Paris",
            lang="fr",
            do_save=True,
            do_notify=False,
        )
        test_user2 = uapi.create_user(
            email="test2@test2.test2",
            password="password",
            name="bob2",
            profile=profile,
            timezone="Europe/Paris",
            lang="fr",
            do_save=True,
            do_notify=False,
        )
        uapi.save(test_user)
        uapi.save(test_user2)
        transaction.commit()
        int(admin_user.user_id)

        web_testapp.authorization = ("Basic", ("admin@admin.admin", "admin@admin.admin"))
        params = {"acp": "bob"}
        res = web_testapp.get("/api/users/me/known_members", status=200, params=params)
        res = res.json_body
        assert len(res) == 2
        assert res[0]["user_id"] == test_user.user_id
        assert res[0]["public_name"] == test_user.display_name
        assert res[0]["username"] == test_user.username
        assert res[0]["avatar_url"] is None

        assert res[1]["user_id"] == test_user2.user_id
        assert res[1]["public_name"] == test_user2.display_name
        assert res[1]["username"] is None
        assert res[1]["avatar_url"] is None

    def test_api__get_user__ok_200__admin__by_name_exclude_user(
        self,
        workspace_api_factory,
        user_api_factory,
        content_api_factory,
        role_api_factory,
        content_type_list,
        session,
        web_testapp,
        admin_user,
    ):

        uapi = user_api_factory.get()

        profile = Profile.USER
        test_user = uapi.create_user(
            email="test@test.test",
            password="password",
            name="bob",
            username="boby",
            profile=profile,
            timezone="Europe/Paris",
            lang="fr",
            do_save=True,
            do_notify=False,
        )
        test_user2 = uapi.create_user(
            email="test2@test2.test2",
            password="password",
            name="bob2",
            profile=profile,
            timezone="Europe/Paris",
            lang="fr",
            do_save=True,
            do_notify=False,
        )

        uapi.save(test_user)
        uapi.save(test_user2)
        transaction.commit()
        int(admin_user.user_id)

        web_testapp.authorization = ("Basic", ("admin@admin.admin", "admin@admin.admin"))
        params = {"acp": "bob", "exclude_user_ids": str(test_user2.user_id)}
        res = web_testapp.get("/api/users/me/known_members", status=200, params=params)
        res = res.json_body
        assert len(res) == 1
        assert res[0]["user_id"] == test_user.user_id
        assert res[0]["public_name"] == test_user.display_name
        assert res[0]["username"] == test_user.username
        assert res[0]["avatar_url"] is None

    def test_api__get_user__ok_200__admin__by_name_exclude_workspace(
        self,
        workspace_api_factory,
        user_api_factory,
        content_api_factory,
        role_api_factory,
        content_type_list,
        session,
        web_testapp,
        admin_user,
    ):

        uapi = user_api_factory.get()

        profile = Profile.USER
        test_user = uapi.create_user(
            email="test@test.test",
            password="password",
            name="bob",
            profile=profile,
            timezone="Europe/Paris",
            lang="fr",
            do_save=True,
            do_notify=False,
        )
        test_user2 = uapi.create_user(
            email="test2@test2.test2",
            password="password",
            name="bob2",
            username="boby",
            profile=profile,
            timezone="Europe/Paris",
            lang="fr",
            do_save=True,
            do_notify=False,
        )
        workspace = workspace_api_factory.get().create_workspace("test workspace", save_now=True)
        workspace2 = workspace_api_factory.get().create_workspace("test workspace2", save_now=True)
        role_api = role_api_factory.get()
        role_api.create_one(test_user, workspace, UserRoleInWorkspace.READER, False)
        role_api.create_one(test_user2, workspace2, UserRoleInWorkspace.READER, False)
        uapi.save(test_user)
        uapi.save(test_user2)
        transaction.commit()
        int(admin_user.user_id)

        web_testapp.authorization = ("Basic", ("admin@admin.admin", "admin@admin.admin"))
        params = {"acp": "bob", "exclude_workspace_ids": str(workspace2.workspace_id)}
        res = web_testapp.get("/api/users/me/known_members", status=200, params=params)
        res = res.json_body
        assert len(res) == 1
        assert res[0]["user_id"] == test_user.user_id
        assert res[0]["public_name"] == test_user.display_name
        assert res[0]["username"] == test_user.username
        assert res[0]["avatar_url"] is None

    def test_api__get_user__ok_200__admin__by_name_exclude_workspace_and_user(
=======
    def test_api__get_user__ok_200__nominal(
>>>>>>> 9e2f3623
        self,
        workspace_api_factory,
        user_api_factory,
        content_api_factory,
        role_api_factory,
        content_type_list,
        session,
        web_testapp,
    ):

        uapi = user_api_factory.get()

        profile = Profile.USER
        test_user = uapi.create_user(
            email="test@test.test",
            password="password",
            name="bob",
            profile=profile,
            timezone="Europe/Paris",
            lang="fr",
            do_save=True,
            do_notify=False,
        )
        uapi.save(test_user)
        transaction.commit()
        user_id = int(test_user.user_id)

<<<<<<< HEAD
        web_testapp.authorization = ("Basic", ("admin@admin.admin", "admin@admin.admin"))
        params = {
            "acp": "bob",
            "exclude_workspace_ids": str(workspace2.workspace_id),
            "exclude_user_ids": str(test_user3.user_id),
        }
        res = web_testapp.get("/api/users/me/known_members", status=200, params=params)
=======
        web_testapp.authorization = ("Basic", ("test@test.test", "password"))
        res = web_testapp.get("/api/v2/users/me", status=307).follow(status=200)
>>>>>>> 9e2f3623
        res = res.json_body
        assert res["user_id"] == user_id
        assert res["created"]
        assert res["is_active"] is True
        assert res["profile"] == "users"
        assert res["email"] == "test@test.test"
        assert res["public_name"] == "bob"
        assert res["timezone"] == "Europe/Paris"
        assert res["is_deleted"] is False


@pytest.mark.usefixtures("base_fixture")
@pytest.mark.parametrize("config_section", [{"name": "functional_test"}], indirect=True)
class TestAccountKnownMembersEndpoint(object):
    # -*- coding: utf-8 -*-
    """
    Tests for GET /api/v2/users/me
    """

    def test_api__get_user__ok_200__admin__by_name(
        self,
        workspace_api_factory,
        user_api_factory,
        content_api_factory,
        role_api_factory,
        content_type_list,
        session,
        web_testapp,
        admin_user,
    ):

        uapi = user_api_factory.get()

        profile = Profile.USER
        test_user = uapi.create_user(
            email="test@test.test",
            password="password",
            name="bob",
            profile=profile,
            timezone="Europe/Paris",
            lang="fr",
            do_save=True,
            do_notify=False,
        )
        test_user2 = uapi.create_user(
            email="test2@test2.test2",
            password="password",
            name="bob2",
            profile=profile,
            timezone="Europe/Paris",
            lang="fr",
            do_save=True,
            do_notify=False,
        )
        uapi.save(test_user)
        uapi.save(test_user2)
        transaction.commit()
        int(admin_user.user_id)

        web_testapp.authorization = ("Basic", ("admin@admin.admin", "admin@admin.admin"))
        params = {"acp": "bob"}
<<<<<<< HEAD
        res = web_testapp.get("/api/users/me/known_members", status=200, params=params)
=======
        res = web_testapp.get("/api/v2/users/me/known_members", status=307, params=params).follow(
            status=200
        )
>>>>>>> 9e2f3623
        res = res.json_body
        assert len(res) == 2
        assert res[0]["user_id"] == test_user.user_id
        assert res[0]["public_name"] == test_user.display_name
        assert res[0]["avatar_url"] is None

        assert res[1]["user_id"] == test_user2.user_id
        assert res[1]["public_name"] == test_user2.display_name
        assert res[1]["avatar_url"] is None

    def test_api__get_user__ok_200__admin__by_name_exclude_user(
        self,
        workspace_api_factory,
        user_api_factory,
        content_api_factory,
        role_api_factory,
        content_type_list,
        session,
        web_testapp,
        admin_user,
    ):

        uapi = user_api_factory.get()

        profile = Profile.USER
        test_user = uapi.create_user(
            email="test@test.test",
            password="password",
            name="bob",
            profile=profile,
            timezone="Europe/Paris",
            lang="fr",
            do_save=True,
            do_notify=False,
        )
        test_user2 = uapi.create_user(
            email="test2@test2.test2",
            password="password",
            name="bob2",
            profile=profile,
            timezone="Europe/Paris",
            lang="fr",
            do_save=True,
            do_notify=False,
        )

        uapi.save(test_user)
        uapi.save(test_user2)
        transaction.commit()
        int(admin_user.user_id)

        web_testapp.authorization = ("Basic", ("admin@admin.admin", "admin@admin.admin"))
<<<<<<< HEAD
        params = {"acp": "test"}
        res = web_testapp.get("/api/users/me/known_members", status=200, params=params)
=======
        params = {"acp": "bob", "exclude_user_ids": str(test_user2.user_id)}
        res = web_testapp.get("/api/v2/users/me/known_members", status=307, params=params).follow(
            status=200
        )
>>>>>>> 9e2f3623
        res = res.json_body
        assert len(res) == 1
        assert res[0]["user_id"] == test_user.user_id
        assert res[0]["public_name"] == test_user.display_name
        assert res[0]["avatar_url"] is None

    def test_api__get_user__err_403__admin__too_small_acp(
        self,
        workspace_api_factory,
        user_api_factory,
        content_api_factory,
        role_api_factory,
        content_type_list,
        session,
        web_testapp,
        admin_user,
    ):

        uapi = user_api_factory.get()

        profile = Profile.USER
        test_user = uapi.create_user(
            email="test@test.test",
            password="password",
            name="bob",
            profile=profile,
            timezone="Europe/Paris",
            lang="fr",
            do_save=True,
            do_notify=False,
        )
        uapi.create_user(
            email="test2@test2.test2",
            password="password",
            name="bob2",
            profile=profile,
            timezone="Europe/Paris",
            lang="fr",
            do_save=True,
            do_notify=False,
        )
        uapi.save(test_user)
        transaction.commit()
        int(admin_user.user_id)

        web_testapp.authorization = ("Basic", ("admin@admin.admin", "admin@admin.admin"))
        params = {"acp": "t"}
<<<<<<< HEAD
        res = web_testapp.get("/api/users/me/known_members", status=400, params=params)
=======
        res = web_testapp.get("/api/v2/users/me/known_members", status=307, params=params).follow(
            status=400
        )
>>>>>>> 9e2f3623
        assert isinstance(res.json, dict)
        assert "code" in res.json.keys()
        assert res.json_body["code"] == ErrorCode.GENERIC_SCHEMA_VALIDATION_ERROR

    def test_api__get_user__ok_200__normal_user_by_email(
        self,
        workspace_api_factory,
        user_api_factory,
        content_api_factory,
        role_api_factory,
        content_type_list,
        session,
        web_testapp,
    ):

        uapi = user_api_factory.get()

        profile = Profile.USER
        test_user = uapi.create_user(
            email="test@test.test",
            password="password",
            name="bob",
            profile=profile,
            timezone="Europe/Paris",
            lang="fr",
            do_save=True,
            do_notify=False,
        )
        test_user2 = uapi.create_user(
            email="test2@test2.test2",
            password="password",
            name="bob2",
            profile=profile,
            timezone="Europe/Paris",
            lang="fr",
            do_save=True,
            do_notify=False,
        )
        test_user3 = uapi.create_user(
            email="test3@test3.test3",
            password="password",
            name="bob3",
            profile=profile,
            timezone="Europe/Paris",
            lang="fr",
            do_save=True,
            do_notify=False,
        )
        uapi.save(test_user)
        uapi.save(test_user2)
        uapi.save(test_user3)
        workspace = workspace_api_factory.get().create_workspace("test workspace", save_now=True)
        role_api = role_api_factory.get()
        role_api.create_one(test_user, workspace, UserRoleInWorkspace.READER, False)
        role_api.create_one(test_user2, workspace, UserRoleInWorkspace.READER, False)
        transaction.commit()
        int(test_user.user_id)

        web_testapp.authorization = ("Basic", ("test@test.test", "password"))
        params = {"acp": "test"}
<<<<<<< HEAD
        res = web_testapp.get("/api/users/me/known_members", status=200, params=params)
=======
        res = web_testapp.get("/api/v2/users/me/known_members", status=307, params=params).follow(
            status=200
        )
>>>>>>> 9e2f3623
        res = res.json_body
        assert len(res) == 2
        assert res[0]["user_id"] == test_user.user_id
        assert res[0]["public_name"] == test_user.display_name
        assert res[0]["avatar_url"] is None

        assert res[1]["user_id"] == test_user2.user_id
        assert res[1]["public_name"] == test_user2.display_name
        assert res[1]["avatar_url"] is None


def follow_put_json(response: TestResponse, **kw):
    """
<<<<<<< HEAD
    Tests for PUT /api/users/me/email
    Tests for PUT /api/users/me/password
    for ldap user
    """

    @pytest.mark.ldap
    def test_api_set_account_password__err__400__setting_password_unallowed_for_ldap_user(
        self,
        workspace_api_factory,
        user_api_factory,
        content_api_factory,
        role_api_factory,
        content_type_list,
        session,
        web_testapp,
    ):
        web_testapp.authorization = ("Basic", ("hubert@planetexpress.com", "professor"))
        res = web_testapp.get("/api/auth/whoami", status=200)
        user_id = res.json_body["user_id"]
        # Set password
        params = {
            "new_password": "mynewpassword",
            "new_password2": "mynewpassword",
            "loggedin_user_password": "professor",
        }
        res = web_testapp.put_json("/api/users/me/password", params=params, status=400)
        assert isinstance(res.json, dict)
        assert "code" in res.json.keys()
        assert res.json_body["code"] == ErrorCode.EXTERNAL_AUTH_USER_PASSWORD_MODIFICATION_UNALLOWED

        # Check After
        res = web_testapp.get("/api/users/{}".format(user_id), status=200)
        res = res.json_body
        assert res["email"] == "hubert@planetexpress.com"
        assert res["auth_type"] == "ldap"

    @pytest.mark.ldap
    def test_api_set_account_email__err__400__setting_email_unallowed_for_ldap_user(
        self,
        workspace_api_factory,
        user_api_factory,
        content_api_factory,
        role_api_factory,
        content_type_list,
        session,
        web_testapp,
    ):
        web_testapp.authorization = ("Basic", ("hubert@planetexpress.com", "professor"))
        res = web_testapp.get("/api/auth/whoami", status=200)
        user_id = res.json_body["user_id"]
        # Set password
        params = {
            "email": "hubertnewemail@planetexpress.com",
            "loggedin_user_password": "professor",
        }
        res = web_testapp.put_json("/api/users/me/email", params=params, status=400)
        assert isinstance(res.json, dict)
        assert "code" in res.json.keys()
        assert res.json_body["code"] == ErrorCode.EXTERNAL_AUTH_USER_EMAIL_MODIFICATION_UNALLOWED

        # Check After
        res = web_testapp.get("/api/users/{}".format(user_id), status=200)
        res = res.json_body
        assert res["email"] == "hubert@planetexpress.com"
        assert res["auth_type"] == "ldap"
=======
    Hack to follow put methode request as webtest follow does only ges.
    """
    location = response.headers["location"]
    abslocation = urlparse.urljoin(response.request.url, location)
    return response.test_app.put_json(abslocation, **kw)
>>>>>>> 9e2f3623


@pytest.mark.usefixtures("base_fixture")
@pytest.mark.parametrize("config_section", [{"name": "functional_test"}], indirect=True)
class TestSetEmailEndpoint(object):
    # -*- coding: utf-8 -*-
    """
    Tests for PUT /api/users/me/email
    """

    def test_api__set_account_email__err_400__admin_same_email(
        self,
        workspace_api_factory,
        user_api_factory,
        content_api_factory,
        role_api_factory,
        content_type_list,
        session,
        web_testapp,
    ):

        uapi = user_api_factory.get()

        profile = Profile.USER
        test_user = uapi.create_user(
            email="test@test.test",
            password="password",
            name="bob",
            profile=profile,
            timezone="Europe/Paris",
            lang="fr",
            do_save=True,
            do_notify=False,
        )
        uapi.save(test_user)
        transaction.commit()
        int(test_user.user_id)

        web_testapp.authorization = ("Basic", ("test@test.test", "password"))
        # check before
<<<<<<< HEAD
        res = web_testapp.get("/api/users/me", status=200)
=======
        res = web_testapp.get("/api/v2/users/me", status=307).follow(status=200)
>>>>>>> 9e2f3623
        res = res.json_body
        assert res["email"] == "test@test.test"

        # Set password
        params = {"email": "admin@admin.admin", "loggedin_user_password": "password"}
<<<<<<< HEAD
        res = web_testapp.put_json("/api/users/me/email", params=params, status=400)
=======
        res = follow_put_json(
            web_testapp.put_json("/api/v2/users/me/email", params=params, status=307),
            status=400,
            params=params,
        )
>>>>>>> 9e2f3623
        assert res.json_body
        assert "code" in res.json_body
        assert res.json_body["code"] == ErrorCode.EMAIL_ALREADY_EXIST_IN_DB
        # Check After
<<<<<<< HEAD
        res = web_testapp.get("/api/users/me", status=200)
=======
        res = web_testapp.get("/api/v2/users/me", status=307).follow(status=200)
>>>>>>> 9e2f3623
        res = res.json_body
        assert res["email"] == "test@test.test"

    def test_api__set_account_email__err_403__admin_wrong_password(
        self,
        workspace_api_factory,
        user_api_factory,
        content_api_factory,
        role_api_factory,
        content_type_list,
        session,
        web_testapp,
    ):

        uapi = user_api_factory.get()

        profile = Profile.USER
        test_user = uapi.create_user(
            email="test@test.test",
            password="password",
            name="bob",
            profile=profile,
            timezone="Europe/Paris",
            lang="fr",
            do_save=True,
            do_notify=False,
        )
        uapi.save(test_user)
        transaction.commit()
        int(test_user.user_id)

        web_testapp.authorization = ("Basic", ("test@test.test", "password"))
        # check before
<<<<<<< HEAD
        res = web_testapp.get("/api/users/me", status=200)
=======
        res = web_testapp.get("/api/v2/users/me", status=307).follow(status=200)
>>>>>>> 9e2f3623
        res = res.json_body
        assert res["email"] == "test@test.test"

        # Set password
        params = {"email": "mysuperemail@email.fr", "loggedin_user_password": "badpassword"}
<<<<<<< HEAD
        res = web_testapp.put_json("/api/users/me/email", params=params, status=403)
=======
        res = follow_put_json(
            web_testapp.put_json("/api/v2/users/me/email", params=params, status=307),
            status=403,
            params=params,
        )
>>>>>>> 9e2f3623
        assert res.json_body
        assert "code" in res.json_body
        assert res.json_body["code"] == ErrorCode.WRONG_USER_PASSWORD
        # Check After
<<<<<<< HEAD
        res = web_testapp.get("/api/users/me", status=200)
=======
        res = web_testapp.get("/api/v2/users/me", status=307).follow(status=200)
>>>>>>> 9e2f3623
        res = res.json_body
        assert res["email"] == "test@test.test"

    def test_api__set_account_email__ok_200__user_nominal(
        self,
        workspace_api_factory,
        user_api_factory,
        content_api_factory,
        role_api_factory,
        content_type_list,
        session,
        web_testapp,
    ):

        uapi = user_api_factory.get()

        profile = Profile.USER
        test_user = uapi.create_user(
            email="test@test.test",
            password="password",
            name="bob",
            profile=profile,
            timezone="Europe/Paris",
            lang="fr",
            do_save=True,
            do_notify=False,
        )
        uapi.save(test_user)
        transaction.commit()
        int(test_user.user_id)

        web_testapp.authorization = ("Basic", ("test@test.test", "password"))
        # check before
<<<<<<< HEAD
        res = web_testapp.get("/api/users/me", status=200)
=======
        res = web_testapp.get("/api/v2/users/me", status=307).follow(status=200)
>>>>>>> 9e2f3623
        res = res.json_body
        assert res["email"] == "test@test.test"

        # Set password
        params = {"email": "mysuperemail@email.fr", "loggedin_user_password": "password"}
<<<<<<< HEAD
        web_testapp.put_json("/api/users/me/email", params=params, status=200)
        web_testapp.authorization = ("Basic", ("mysuperemail@email.fr", "password"))
        # Check After
        res = web_testapp.get("/api/users/me", status=200)
        res = res.json_body
        assert res["email"] == "mysuperemail@email.fr"


@pytest.mark.usefixtures("base_fixture")
@pytest.mark.parametrize("config_section", [{"name": "functional_test"}], indirect=True)
class TestSetPasswordEndpoint(object):
    # -*- coding: utf-8 -*-
    """
    Tests for PUT /api/users/me/password
    """

    def test_api__set_account_password__err_403__admin_wrong_password(
        self,
        workspace_api_factory,
        user_api_factory,
        content_api_factory,
        role_api_factory,
        content_type_list,
        session,
        web_testapp,
    ):

        uapi = user_api_factory.get()

        profile = Profile.USER
        test_user = uapi.create_user(
            email="test@test.test",
            password="password",
            name="bob",
            profile=profile,
            timezone="Europe/Paris",
            lang="fr",
            do_save=True,
            do_notify=False,
        )
        uapi.save(test_user)
        transaction.commit()
        user_id = int(test_user.user_id)

        web_testapp.authorization = ("Basic", ("admin@admin.admin", "admin@admin.admin"))
        # check before
        user = uapi.get_one(user_id)
        assert user.validate_password("password")
        assert not user.validate_password("mynewpassword")
        # Set password
        params = {
            "new_password": "mynewpassword",
            "new_password2": "mynewpassword",
            "loggedin_user_password": "wrongpassword",
        }
        res = web_testapp.put_json("/api/users/me/password", params=params, status=403)
        assert res.json_body
        assert "code" in res.json_body
        assert res.json_body["code"] == ErrorCode.WRONG_USER_PASSWORD

        uapi = user_api_factory.get()
        # Check After
        user = uapi.get_one(user_id)
        assert user.validate_password("password")
        assert not user.validate_password("mynewpassword")

    def test_api__set_account_password__err_400__admin_passwords_do_not_match(
        self,
        workspace_api_factory,
        user_api_factory,
        content_api_factory,
        role_api_factory,
        content_type_list,
        session,
        web_testapp,
    ):

        uapi = user_api_factory.get()

        profile = Profile.USER
        test_user = uapi.create_user(
            email="test@test.test",
            password="password",
            name="bob",
            profile=profile,
            timezone="Europe/Paris",
            lang="fr",
            do_save=True,
            do_notify=False,
        )
        uapi.save(test_user)
        transaction.commit()
        user_id = int(test_user.user_id)

        web_testapp.authorization = ("Basic", ("admin@admin.admin", "admin@admin.admin"))
        # check before
        user = uapi.get_one(user_id)
        assert user.validate_password("password")
        assert not user.validate_password("mynewpassword")
        assert not user.validate_password("mynewpassword2")
        # Set password
        params = {
            "new_password": "mynewpassword",
            "new_password2": "mynewpassword2",
            "loggedin_user_password": "admin@admin.admin",
        }
        res = web_testapp.put_json("/api/users/me/password", params=params, status=400)
        assert res.json_body
        assert "code" in res.json_body
        assert res.json_body["code"] == ErrorCode.PASSWORD_DO_NOT_MATCH
        # Check After

        uapi = user_api_factory.get()
        user = uapi.get_one(user_id)
        assert user.validate_password("password")
        assert not user.validate_password("mynewpassword")
        assert not user.validate_password("mynewpassword2")

    def test_api__set_account_password__ok_200__nominal(
        self,
        workspace_api_factory,
        user_api_factory,
        content_api_factory,
        role_api_factory,
        content_type_list,
        session,
        web_testapp,
    ):

        uapi = user_api_factory.get()

        profile = Profile.USER
        test_user = uapi.create_user(
            email="test@test.test",
            password="password",
            name="bob",
            profile=profile,
            timezone="Europe/Paris",
            lang="fr",
            do_save=True,
            do_notify=False,
        )
        uapi.save(test_user)
        transaction.commit()
        user_id = int(test_user.user_id)

        web_testapp.authorization = ("Basic", ("test@test.test", "password"))
        # check before
        user = uapi.get_one(user_id)
        assert user.validate_password("password")
        assert not user.validate_password("mynewpassword")
        session.close()
        # Set password
        params = {
            "new_password": "mynewpassword",
            "new_password2": "mynewpassword",
            "loggedin_user_password": "password",
        }
        web_testapp.put_json("/api/users/me/password", params=params, status=204)
        uapi = user_api_factory.get()
        user = uapi.get_one(user_id)
        assert not user.validate_password("password")
        assert user.validate_password("mynewpassword")


@pytest.mark.usefixtures("base_fixture")
@pytest.mark.parametrize("config_section", [{"name": "functional_test"}], indirect=True)
class TestSetUserInfoEndpoint(object):
    # -*- coding: utf-8 -*-
    """
    Tests for PUT /api/users/me
    """

    def test_api__set_account_info__ok_200__nominal(
        self,
        workspace_api_factory,
        user_api_factory,
        content_api_factory,
        role_api_factory,
        content_type_list,
        session,
        web_testapp,
    ):

        uapi = user_api_factory.get()

        profile = Profile.USER
        test_user = uapi.create_user(
            email="test@test.test",
            password="password",
            name="bob",
            username="boby",
            profile=profile,
            timezone="Europe/Paris",
            lang="fr",
            do_save=True,
            do_notify=False,
        )
        uapi.save(test_user)
        transaction.commit()
        user_id = int(test_user.user_id)

        web_testapp.authorization = ("Basic", ("test@test.test", "password"))
        # check before
        res = web_testapp.get("/api/users/me", status=200)
        res = res.json_body
        assert res["user_id"] == user_id
        assert res["public_name"] == "bob"
        assert res["username"] == "boby"
        assert res["timezone"] == "Europe/Paris"
        assert res["lang"] == "fr"
        # Set params
        params = {"public_name": "updated", "timezone": "Europe/London", "lang": "en"}
        web_testapp.put_json("/api/users/me", params=params, status=200)
        # Check After
        res = web_testapp.get("/api/users/me", status=200)
=======
        follow_put_json(
            web_testapp.put_json("/api/v2/users/me/email", params=params, status=307),
            status=200,
            params=params,
        )
        web_testapp.authorization = ("Basic", ("mysuperemail@email.fr", "password"))
        # Check After
        res = web_testapp.get("/api/v2/users/me", status=307).follow(status=200)
>>>>>>> 9e2f3623
        res = res.json_body
        assert res["email"] == "mysuperemail@email.fr"<|MERGE_RESOLUTION|>--- conflicted
+++ resolved
@@ -1,11 +1,7 @@
 # -*- coding: utf-8 -*-
 """
-<<<<<<< HEAD
-Tests for /api/users subpath endpoints.
-=======
-Tests for /api/v2/users/me subpath endpoints.
+Tests for /api/users/me subpath endpoints.
 This is limited list, just to ensure the redirect between /me and /{user_id} work correctly
->>>>>>> 9e2f3623
 """
 
 import pytest
@@ -21,1035 +17,6 @@
 
 @pytest.mark.usefixtures("base_fixture")
 @pytest.mark.parametrize("config_section", [{"name": "functional_test"}], indirect=True)
-<<<<<<< HEAD
-class TestAccountRecentlyActiveContentEndpoint(object):
-    """
-    Tests for /api/users/{user_id}/workspaces/{workspace_id}/contents/recently_active
-    """
-
-    def test_api__get_recently_active_content__ok__200__nominal(
-        self,
-        workspace_api_factory,
-        user_api_factory,
-        content_api_factory,
-        role_api_factory,
-        content_type_list,
-        session,
-        web_testapp,
-    ):
-
-        # init DB
-
-        workspace = workspace_api_factory.get().create_workspace("test workspace", save_now=True)
-        workspace2 = workspace_api_factory.get().create_workspace("test workspace2", save_now=True)
-
-        uapi = user_api_factory.get()
-
-        profile = Profile.USER
-        test_user = uapi.create_user(
-            email="test@test.test",
-            password="password",
-            name="bob",
-            profile=profile,
-            timezone="Europe/Paris",
-            lang="fr",
-            do_save=True,
-            do_notify=False,
-        )
-        rapi = role_api_factory.get()
-        rapi.create_one(test_user, workspace, UserRoleInWorkspace.READER, False)
-        api = content_api_factory.get()
-        main_folder_workspace2 = api.create(
-            content_type_list.Folder.slug, workspace2, None, "Hepla", "", True
-        )
-        main_folder = api.create(
-            content_type_list.Folder.slug, workspace, None, "this is randomized folder", "", True
-        )
-        # creation order test
-        firstly_created = api.create(
-            content_type_list.Page.slug, workspace, main_folder, "creation_order_test", "", True
-        )
-        secondly_created = api.create(
-            content_type_list.Page.slug,
-            workspace,
-            main_folder,
-            "another creation_order_test",
-            "",
-            True,
-        )
-        # update order test
-        firstly_created_but_recently_updated = api.create(
-            content_type_list.Page.slug, workspace, main_folder, "update_order_test", "", True
-        )
-        secondly_created_but_not_updated = api.create(
-            content_type_list.Page.slug,
-            workspace,
-            main_folder,
-            "another update_order_test",
-            "",
-            True,
-        )
-        with new_revision(
-            session=session, tm=transaction.manager, content=firstly_created_but_recently_updated
-        ):
-            firstly_created_but_recently_updated.description = "Just an update"
-        api.save(firstly_created_but_recently_updated)
-        # comment change order
-        firstly_created_but_recently_commented = api.create(
-            content_type_list.Page.slug,
-            workspace,
-            main_folder,
-            "this is randomized label content",
-            "",
-            True,
-        )
-        secondly_created_but_not_commented = api.create(
-            content_type_list.Page.slug,
-            workspace,
-            main_folder,
-            "this is another randomized label content",
-            "",
-            True,
-        )
-        api.create_comment(
-            workspace, firstly_created_but_recently_commented, "juste a super comment", True
-        )
-        api.create(
-            content_type_list.Page.slug,
-            workspace2,
-            main_folder_workspace2,
-            "content_workspace_2",
-            "",
-            True,
-        )
-        session.flush()
-        transaction.commit()
-
-        web_testapp.authorization = ("Basic", ("test@test.test", "password"))
-        res = web_testapp.get(
-            "/api/users/me/workspaces/{workspace_id}/contents/recently_active".format(
-                workspace_id=workspace.workspace_id
-            ),
-            status=200,
-        )
-        res = res.json_body
-        assert len(res) == 7
-        for elem in res:
-            assert isinstance(elem["content_id"], int)
-            assert isinstance(elem["content_type"], str)
-            assert elem["content_type"] != "comments"
-            assert isinstance(elem["is_archived"], bool)
-            assert isinstance(elem["is_deleted"], bool)
-            assert isinstance(elem["label"], str)
-            assert isinstance(elem["parent_id"], int) or elem["parent_id"] is None
-            assert isinstance(elem["show_in_ui"], bool)
-            assert isinstance(elem["slug"], str)
-            assert isinstance(elem["status"], str)
-            assert isinstance(elem["sub_content_types"], list)
-            for sub_content_type in elem["sub_content_types"]:
-                assert isinstance(sub_content_type, str)
-            assert isinstance(elem["workspace_id"], int)
-        # comment is newest than page2
-        assert res[0]["content_id"] == firstly_created_but_recently_commented.content_id
-        assert res[1]["content_id"] == secondly_created_but_not_commented.content_id
-        # last updated content is newer than other one despite creation
-        # of the other is more recent
-        assert res[2]["content_id"] == firstly_created_but_recently_updated.content_id
-        assert res[3]["content_id"] == secondly_created_but_not_updated.content_id
-        # creation order is inverted here as last created is last active
-        assert res[4]["content_id"] == secondly_created.content_id
-        assert res[5]["content_id"] == firstly_created.content_id
-        # folder subcontent modification does not change folder order
-        assert res[6]["content_id"] == main_folder.content_id
-
-    def test_api__get_recently_active_content__ok__200__limit_2_multiple(
-        self,
-        workspace_api_factory,
-        user_api_factory,
-        content_api_factory,
-        role_api_factory,
-        content_type_list,
-        session,
-        web_testapp,
-    ):
-        # TODO - G.M - 2018-07-20 - Better fix for this test, do not use sleep()
-        # anymore to fix datetime lack of precision.
-
-        # init DB
-
-        workspace = workspace_api_factory.get().create_workspace("test workspace", save_now=True)
-        workspace2 = workspace_api_factory.get().create_workspace("test workspace2", save_now=True)
-
-        api = content_api_factory.get()
-        main_folder_workspace2 = api.create(
-            content_type_list.Folder.slug, workspace2, None, "Hepla", "", True
-        )
-        main_folder = api.create(
-            content_type_list.Folder.slug, workspace, None, "this is randomized folder", "", True
-        )
-        # creation order test
-        api.create(
-            content_type_list.Page.slug, workspace, main_folder, "creation_order_test", "", True
-        )
-        api.create(
-            content_type_list.Page.slug,
-            workspace,
-            main_folder,
-            "another creation_order_test",
-            "",
-            True,
-        )
-        # update order test
-        firstly_created_but_recently_updated = api.create(
-            content_type_list.Page.slug, workspace, main_folder, "update_order_test", "", True
-        )
-        secondly_created_but_not_updated = api.create(
-            content_type_list.Page.slug,
-            workspace,
-            main_folder,
-            "another update_order_test",
-            "",
-            True,
-        )
-        with new_revision(
-            session=session, tm=transaction.manager, content=firstly_created_but_recently_updated
-        ):
-            firstly_created_but_recently_updated.description = "Just an update"
-        api.save(firstly_created_but_recently_updated)
-        # comment change order
-        firstly_created_but_recently_commented = api.create(
-            content_type_list.Page.slug,
-            workspace,
-            main_folder,
-            "this is randomized label content",
-            "",
-            True,
-        )
-        secondly_created_but_not_commented = api.create(
-            content_type_list.Page.slug,
-            workspace,
-            main_folder,
-            "this is another randomized label content",
-            "",
-            True,
-        )
-        api.create_comment(
-            workspace, firstly_created_but_recently_commented, "juste a super comment", True
-        )
-        api.create(
-            content_type_list.Page.slug,
-            workspace2,
-            main_folder_workspace2,
-            "content_workspace_2",
-            "",
-            True,
-        )
-        session.flush()
-        transaction.commit()
-
-        web_testapp.authorization = ("Basic", ("admin@admin.admin", "admin@admin.admin"))
-        params = {"limit": 2}
-        res = web_testapp.get(
-            "/api/users/me/workspaces/{}/contents/recently_active".format(workspace.workspace_id),
-            status=200,
-            params=params,
-        )
-        res = res.json_body
-        assert len(res) == 2
-        for elem in res:
-            assert isinstance(elem["content_id"], int)
-            assert isinstance(elem["content_type"], str)
-            assert elem["content_type"] != "comments"
-            assert isinstance(elem["is_archived"], bool)
-            assert isinstance(elem["is_deleted"], bool)
-            assert isinstance(elem["label"], str)
-            assert isinstance(elem["parent_id"], int) or elem["parent_id"] is None
-            assert isinstance(elem["show_in_ui"], bool)
-            assert isinstance(elem["slug"], str)
-            assert isinstance(elem["status"], str)
-            assert isinstance(elem["sub_content_types"], list)
-            for sub_content_type in elem["sub_content_types"]:
-                assert isinstance(sub_content_type, str)
-            assert isinstance(elem["workspace_id"], int)
-        # comment is newest than page2
-        assert res[0]["content_id"] == firstly_created_but_recently_commented.content_id
-        assert res[1]["content_id"] == secondly_created_but_not_commented.content_id
-
-        params = {"limit": 2, "before_content_id": secondly_created_but_not_commented.content_id}
-        res = web_testapp.get(
-            "/api/users/me/workspaces/{}/contents/recently_active".format(workspace.workspace_id),
-            status=200,
-            params=params,
-        )
-        res = res.json_body
-        assert len(res) == 2
-        # last updated content is newer than other one despite creation
-        # of the other is more recent
-        assert res[0]["content_id"] == firstly_created_but_recently_updated.content_id
-        assert res[1]["content_id"] == secondly_created_but_not_updated.content_id
-
-    def test_api__get_recently_active_content__err__400__bad_before_content_id(
-        self,
-        workspace_api_factory,
-        user_api_factory,
-        content_api_factory,
-        role_api_factory,
-        content_type_list,
-        session,
-        web_testapp,
-    ):
-        # TODO - G.M - 2018-07-20 - Better fix for this test, do not use sleep()
-        # anymore to fix datetime lack of precision.
-
-        # init DB
-
-        workspace = workspace_api_factory.get().create_workspace("test workspace", save_now=True)
-        workspace2 = workspace_api_factory.get().create_workspace("test workspace2", save_now=True)
-
-        api = content_api_factory.get()
-        main_folder_workspace2 = api.create(
-            content_type_list.Folder.slug, workspace2, None, "Hepla", "", True
-        )
-        main_folder = api.create(
-            content_type_list.Folder.slug, workspace, None, "this is randomized folder", "", True
-        )
-        # creation order test
-        api.create(
-            content_type_list.Page.slug, workspace, main_folder, "creation_order_test", "", True
-        )
-        api.create(
-            content_type_list.Page.slug,
-            workspace,
-            main_folder,
-            "another creation_order_test",
-            "",
-            True,
-        )
-        # update order test
-        firstly_created_but_recently_updated = api.create(
-            content_type_list.Page.slug, workspace, main_folder, "update_order_test", "", True
-        )
-        api.create(
-            content_type_list.Page.slug,
-            workspace,
-            main_folder,
-            "another update_order_test",
-            "",
-            True,
-        )
-        with new_revision(
-            session=session, tm=transaction.manager, content=firstly_created_but_recently_updated
-        ):
-            firstly_created_but_recently_updated.description = "Just an update"
-        api.save(firstly_created_but_recently_updated)
-        # comment change order
-        firstly_created_but_recently_commented = api.create(
-            content_type_list.Page.slug,
-            workspace,
-            main_folder,
-            "this is randomized label content",
-            "",
-            True,
-        )
-        api.create(
-            content_type_list.Page.slug,
-            workspace,
-            main_folder,
-            "this is another randomized label content",
-            "",
-            True,
-        )
-        api.create_comment(
-            workspace, firstly_created_but_recently_commented, "juste a super comment", True
-        )
-        api.create(
-            content_type_list.Page.slug,
-            workspace2,
-            main_folder_workspace2,
-            "content_workspace_2",
-            "",
-            True,
-        )
-        session.flush()
-        transaction.commit()
-
-        web_testapp.authorization = ("Basic", ("admin@admin.admin", "admin@admin.admin"))
-        params = {"before_content_id": 4000}
-        res = web_testapp.get(
-            "/api/users/me/workspaces/{}/contents/recently_active".format(workspace.workspace_id),
-            status=400,
-            params=params,
-        )
-        assert isinstance(res.json, dict)
-        assert "code" in res.json.keys()
-        assert res.json_body["code"] == ErrorCode.CONTENT_NOT_FOUND
-
-
-@pytest.mark.usefixtures("base_fixture")
-@pytest.mark.parametrize("config_section", [{"name": "functional_test"}], indirect=True)
-class TestUserReadStatusEndpoint(object):
-    """
-    Tests for /api/users/{user_id}/workspaces/{workspace_id}/contents/read_status
-    """
-
-    def test_api__get_read_status__ok__200__nominal(
-        self,
-        workspace_api_factory,
-        user_api_factory,
-        content_api_factory,
-        role_api_factory,
-        content_type_list,
-        session,
-        web_testapp,
-    ):
-
-        # init DB
-
-        workspace = workspace_api_factory.get().create_workspace("test workspace", save_now=True)
-        workspace2 = workspace_api_factory.get().create_workspace("test workspace2", save_now=True)
-        uapi = user_api_factory.get()
-
-        profile = Profile.USER
-        test_user = uapi.create_user(
-            email="test@test.test",
-            password="password",
-            name="bob",
-            profile=profile,
-            timezone="Europe/Paris",
-            lang="fr",
-            do_save=True,
-            do_notify=False,
-        )
-        rapi = role_api_factory.get()
-        rapi.create_one(test_user, workspace, UserRoleInWorkspace.READER, False)
-        api = content_api_factory.get()
-        main_folder_workspace2 = api.create(
-            content_type_list.Folder.slug, workspace2, None, "Hepla", "", True
-        )
-        main_folder = api.create(
-            content_type_list.Folder.slug, workspace, None, "this is randomized folder", "", True
-        )
-        # creation order test
-        firstly_created = api.create(
-            content_type_list.Page.slug, workspace, main_folder, "creation_order_test", "", True
-        )
-        api.create(
-            content_type_list.Page.slug,
-            workspace,
-            main_folder,
-            "another creation_order_test",
-            "",
-            True,
-        )
-        # update order test
-        firstly_created_but_recently_updated = api.create(
-            content_type_list.Page.slug, workspace, main_folder, "update_order_test", "", True
-        )
-        api.create(
-            content_type_list.Page.slug,
-            workspace,
-            main_folder,
-            "another update_order_test",
-            "",
-            True,
-        )
-        with new_revision(
-            session=session, tm=transaction.manager, content=firstly_created_but_recently_updated
-        ):
-            firstly_created_but_recently_updated.description = "Just an update"
-        api.save(firstly_created_but_recently_updated)
-        # comment change order
-        firstly_created_but_recently_commented = api.create(
-            content_type_list.Page.slug,
-            workspace,
-            main_folder,
-            "this is randomized label content",
-            "",
-            True,
-        )
-        api.create(
-            content_type_list.Page.slug,
-            workspace,
-            main_folder,
-            "this is another randomized label content",
-            "",
-            True,
-        )
-        api.create_comment(
-            workspace, firstly_created_but_recently_commented, "juste a super comment", True
-        )
-        api.create(
-            content_type_list.Page.slug,
-            workspace2,
-            main_folder_workspace2,
-            "content_workspace_2",
-            "",
-            True,
-        )
-        session.flush()
-        transaction.commit()
-
-        web_testapp.authorization = ("Basic", ("test@test.test", "password"))
-        selected_contents_id = [
-            firstly_created_but_recently_commented.content_id,
-            firstly_created_but_recently_updated.content_id,
-            firstly_created.content_id,
-            main_folder.content_id,
-        ]
-        params = {
-            "content_ids": "{cid1},{cid2},{cid3},{cid4}".format(
-                cid1=selected_contents_id[0],
-                cid2=selected_contents_id[1],
-                cid3=selected_contents_id[2],
-                cid4=selected_contents_id[3],
-            )
-        }
-        url = "/api/users/me/workspaces/{workspace_id}/contents/read_status".format(
-            workspace_id=workspace.workspace_id
-        )
-        res = web_testapp.get(url=url, status=200, params=params)
-        res = res.json_body
-        assert len(res) == 4
-        for elem in res:
-            assert isinstance(elem["content_id"], int)
-            assert isinstance(elem["read_by_user"], bool)
-        # comment is newest than page2
-        assert res[0]["content_id"] == firstly_created_but_recently_commented.content_id
-        # last updated content is newer than other one despite creation
-        # of the other is more recent
-        assert res[1]["content_id"] == firstly_created_but_recently_updated.content_id
-        # creation order is inverted here as last created is last active
-        assert res[2]["content_id"] == firstly_created.content_id
-        # folder subcontent modification does not change folder order
-        assert res[3]["content_id"] == main_folder.content_id
-
-
-@pytest.mark.usefixtures("base_fixture")
-@pytest.mark.parametrize("config_section", [{"name": "functional_test"}], indirect=True)
-class TestUserSetContentAsRead(object):
-    """
-    Tests for /api/users/me/workspaces/{workspace_id}/contents/{content_id}/read
-    """
-
-    def test_api_set_content_as_read__ok__200__nominal(
-        self,
-        workspace_api_factory,
-        user_api_factory,
-        content_api_factory,
-        role_api_factory,
-        content_type_list,
-        session,
-        web_testapp,
-    ):
-        # init DB
-
-        workspace = workspace_api_factory.get().create_workspace("test workspace", save_now=True)
-        uapi = user_api_factory.get()
-
-        profile = Profile.USER
-        test_user = uapi.create_user(
-            email="test@test.test",
-            password="password",
-            name="bob",
-            profile=profile,
-            timezone="Europe/Paris",
-            lang="fr",
-            do_save=True,
-            do_notify=False,
-        )
-        rapi = role_api_factory.get()
-        rapi.create_one(test_user, workspace, UserRoleInWorkspace.READER, False)
-        api = content_api_factory.get()
-        api2 = content_api_factory.get(current_user=test_user)
-        main_folder = api.create(
-            content_type_list.Folder.slug, workspace, None, "this is randomized folder", "", True
-        )
-        # creation order test
-        firstly_created = api.create(
-            content_type_list.Page.slug, workspace, main_folder, "creation_order_test", "", True
-        )
-        api.mark_unread(firstly_created)
-        api2.mark_unread(firstly_created)
-        session.flush()
-        transaction.commit()
-
-        web_testapp.authorization = ("Basic", ("test@test.test", "password"))
-        # before
-        res = web_testapp.get(
-            "/api/users/{user_id}/workspaces/{workspace_id}/contents/read_status".format(
-                user_id=test_user.user_id, workspace_id=workspace.workspace_id
-            ),
-            status=200,
-        )
-        assert res.json_body[0]["content_id"] == firstly_created.content_id
-        assert res.json_body[0]["read_by_user"] is False
-
-        # read
-        web_testapp.put(
-            "/api/users/{user_id}/workspaces/{workspace_id}/contents/{content_id}/read".format(
-                workspace_id=workspace.workspace_id,
-                content_id=firstly_created.content_id,
-                user_id=test_user.user_id,
-            )
-        )
-        # after
-        res = web_testapp.get(
-            "/api/users/{user_id}/workspaces/{workspace_id}/contents/read_status".format(
-                user_id=test_user.user_id, workspace_id=workspace.workspace_id
-            ),
-            status=200,
-        )
-        assert res.json_body[0]["content_id"] == firstly_created.content_id
-        assert res.json_body[0]["read_by_user"] is True
-
-
-@pytest.mark.usefixtures("base_fixture")
-@pytest.mark.parametrize("config_section", [{"name": "functional_test"}], indirect=True)
-class TestUserSetContentAsUnread(object):
-    """
-    Tests for /api/users/{user_id}/workspaces/{workspace_id}/contents/{content_id}/unread
-    """
-
-    def test_api_set_content_as_unread__ok__200__nominal(
-        self,
-        workspace_api_factory,
-        user_api_factory,
-        content_api_factory,
-        role_api_factory,
-        content_type_list,
-        session,
-        web_testapp,
-    ):
-        # init DB
-
-        workspace = workspace_api_factory.get().create_workspace("test workspace", save_now=True)
-        uapi = user_api_factory.get()
-
-        profile = Profile.USER
-        test_user = uapi.create_user(
-            email="test@test.test",
-            password="password",
-            name="bob",
-            profile=profile,
-            timezone="Europe/Paris",
-            lang="fr",
-            do_save=True,
-            do_notify=False,
-        )
-        rapi = role_api_factory.get()
-        rapi.create_one(test_user, workspace, UserRoleInWorkspace.READER, False)
-        api = content_api_factory.get()
-        api2 = content_api_factory.get(current_user=test_user)
-        main_folder = api.create(
-            content_type_list.Folder.slug, workspace, None, "this is randomized folder", "", True
-        )
-        # creation order test
-        firstly_created = api.create(
-            content_type_list.Page.slug, workspace, main_folder, "creation_order_test", "", True
-        )
-        api.mark_read(firstly_created)
-        api2.mark_read(firstly_created)
-        session.flush()
-        transaction.commit()
-
-        web_testapp.authorization = ("Basic", ("test@test.test", "password"))
-        # before
-        res = web_testapp.get(
-            "/api/users/{user_id}/workspaces/{workspace_id}/contents/read_status".format(
-                user_id=test_user.user_id, workspace_id=workspace.workspace_id
-            ),
-            status=200,
-        )
-        assert res.json_body[0]["content_id"] == firstly_created.content_id
-        assert res.json_body[0]["read_by_user"] is True
-
-        # unread
-        web_testapp.put(
-            "/api/users/{user_id}/workspaces/{workspace_id}/contents/{content_id}/unread".format(
-                workspace_id=workspace.workspace_id,
-                content_id=firstly_created.content_id,
-                user_id=test_user.user_id,
-            )
-        )
-        # after
-        res = web_testapp.get(
-            "/api/users/{user_id}/workspaces/{workspace_id}/contents/read_status".format(
-                user_id=test_user.user_id, workspace_id=workspace.workspace_id
-            ),
-            status=200,
-        )
-        assert res.json_body[0]["content_id"] == firstly_created.content_id
-        assert res.json_body[0]["read_by_user"] is False
-
-
-@pytest.mark.usefixtures("base_fixture")
-@pytest.mark.parametrize("config_section", [{"name": "functional_test"}], indirect=True)
-class TestUserSetWorkspaceAsRead(object):
-    """
-    Tests for /api/users/{user_id}/workspaces/{workspace_id}/read
-    """
-
-    def test_api_set_content_as_read__ok__200__nominal(
-        self,
-        workspace_api_factory,
-        user_api_factory,
-        content_api_factory,
-        role_api_factory,
-        content_type_list,
-        session,
-        web_testapp,
-    ):
-        # init DB
-
-        workspace = workspace_api_factory.get().create_workspace("test workspace", save_now=True)
-        uapi = user_api_factory.get()
-
-        profile = Profile.USER
-        test_user = uapi.create_user(
-            email="test@test.test",
-            password="password",
-            name="bob",
-            profile=profile,
-            timezone="Europe/Paris",
-            lang="fr",
-            do_save=True,
-            do_notify=False,
-        )
-        rapi = role_api_factory.get()
-        rapi.create_one(test_user, workspace, UserRoleInWorkspace.READER, False)
-        api = content_api_factory.get()
-        api2 = content_api_factory.get(current_user=test_user)
-        main_folder = api.create(
-            content_type_list.Folder.slug, workspace, None, "this is randomized folder", "", True
-        )
-        # creation order test
-        firstly_created = api.create(
-            content_type_list.Page.slug, workspace, main_folder, "creation_order_test", "", True
-        )
-        api.mark_unread(main_folder)
-        api.mark_unread(firstly_created)
-        api2.mark_unread(main_folder)
-        api2.mark_unread(firstly_created)
-        session.flush()
-        transaction.commit()
-
-        web_testapp.authorization = ("Basic", ("test@test.test", "password"))
-        res = web_testapp.get(
-            "/api/users/{user_id}/workspaces/{workspace_id}/contents/read_status".format(
-                user_id=test_user.user_id, workspace_id=workspace.workspace_id
-            ),
-            status=200,
-        )
-        assert res.json_body[0]["content_id"] == firstly_created.content_id
-        assert res.json_body[0]["read_by_user"] is False
-        assert res.json_body[1]["content_id"] == main_folder.content_id
-        assert res.json_body[1]["read_by_user"] is False
-        web_testapp.put(
-            "/api/users/{user_id}/workspaces/{workspace_id}/read".format(
-                workspace_id=workspace.workspace_id,
-                content_id=firstly_created.content_id,
-                user_id=test_user.user_id,
-            )
-        )
-        res = web_testapp.get(
-            "/api/users/{user_id}/workspaces/{workspace_id}/contents/read_status".format(
-                user_id=test_user.user_id, workspace_id=workspace.workspace_id
-            ),
-            status=200,
-        )
-        assert res.json_body[0]["content_id"] == firstly_created.content_id
-        assert res.json_body[0]["read_by_user"] is True
-        assert res.json_body[1]["content_id"] == main_folder.content_id
-        assert res.json_body[1]["read_by_user"] is True
-
-
-@pytest.mark.usefixtures("base_fixture")
-@pytest.mark.parametrize("config_section", [{"name": "functional_test"}], indirect=True)
-class TestAccountEnableWorkspaceNotification(object):
-    """
-    Tests for /api/users/{user_id}/workspaces/{workspace_id}/notifications/activate
-    """
-
-    def test_api_enable_account_workspace_notification__ok__200__user_nominal(
-        self,
-        workspace_api_factory,
-        user_api_factory,
-        content_api_factory,
-        role_api_factory,
-        content_type_list,
-        session,
-        web_testapp,
-    ):
-        # init DB
-
-        workspace = workspace_api_factory.get().create_workspace("test workspace", save_now=True)
-        uapi = user_api_factory.get()
-
-        profile = Profile.USER
-        test_user = uapi.create_user(
-            email="test@test.test",
-            password="password",
-            name="bob",
-            profile=profile,
-            timezone="Europe/Paris",
-            lang="fr",
-            do_save=True,
-            do_notify=False,
-        )
-        rapi = role_api_factory.get()
-        rapi.create_one(test_user, workspace, UserRoleInWorkspace.READER, with_notif=False)
-        transaction.commit()
-        role = rapi.get_one(test_user.user_id, workspace.workspace_id)
-        assert role.do_notify is False
-        session.close()
-        web_testapp.authorization = ("Basic", ("test@test.test", "password"))
-        web_testapp.put_json(
-            "/api/users/{user_id}/workspaces/{workspace_id}/notifications/activate".format(
-                user_id=test_user.user_id, workspace_id=workspace.workspace_id
-            ),
-            status=204,
-        )
-        rapi = role_api_factory.get()
-        role = rapi.get_one(test_user.user_id, workspace.workspace_id)
-        assert role.do_notify is True
-
-
-@pytest.mark.usefixtures("base_fixture")
-@pytest.mark.parametrize("config_section", [{"name": "functional_test"}], indirect=True)
-class TestAccountDisableWorkspaceNotification(object):
-    """
-    Tests for /api/users/me/workspaces/{workspace_id}/notifications/deactivate
-    """
-
-    def test_api_enable_account_workspace_notification__ok__200__nominal(
-        self,
-        workspace_api_factory,
-        user_api_factory,
-        content_api_factory,
-        role_api_factory,
-        content_type_list,
-        session,
-        web_testapp,
-    ):
-        # init DB
-
-        workspace = workspace_api_factory.get().create_workspace("test workspace", save_now=True)
-        uapi = user_api_factory.get()
-
-        profile = Profile.USER
-        test_user = uapi.create_user(
-            email="test@test.test",
-            password="password",
-            name="bob",
-            profile=profile,
-            timezone="Europe/Paris",
-            lang="fr",
-            do_save=True,
-            do_notify=False,
-        )
-        rapi = role_api_factory.get()
-        rapi.create_one(test_user, workspace, UserRoleInWorkspace.READER, with_notif=True)
-        transaction.commit()
-        role = rapi.get_one(test_user.user_id, workspace.workspace_id)
-        assert role.do_notify is True
-        session.close()
-        web_testapp.authorization = ("Basic", ("test@test.test", "password"))
-        web_testapp.put_json(
-            "/api/users/me/workspaces/{workspace_id}/notifications/deactivate".format(
-                user_id=test_user.user_id, workspace_id=workspace.workspace_id
-            ),
-            status=204,
-        )
-        rapi = role_api_factory.get()
-        role = rapi.get_one(test_user.user_id, workspace.workspace_id)
-        assert role.do_notify is False
-
-
-@pytest.mark.usefixtures("base_fixture")
-@pytest.mark.parametrize("config_section", [{"name": "functional_test"}], indirect=True)
-class TestAccountWorkspaceEndpoint(object):
-    """
-    Tests for /api/users/me/workspaces
-    """
-
-    def test_api__get_user_workspaces__ok_200__with_filter(
-        self,
-        workspace_api_factory,
-        user_api_factory,
-        admin_user,
-        application_api_factory,
-        web_testapp,
-        role_api_factory,
-    ):
-        """
-        Check obtain all workspaces reachables for user with different filter
-        """
-
-        workspace_api = workspace_api_factory.get()
-        owned_and_role_workspace = workspace_api.create_workspace(label="owned_and_role")
-        owned_only_workspace = workspace_api.create_workspace("owned_only")
-        user_api = user_api_factory.get()
-        user_api.create_user("toto@toto.toto", do_notify=False)
-
-        test_user = user_api.create_user(
-            email="test@test.test",
-            password="password",
-            name="bob",
-            profile=Profile.ADMIN,
-            timezone="Europe/Paris",
-            lang="fr",
-            do_save=True,
-            do_notify=False,
-        )
-        workspace_api_test_user = workspace_api_factory.get(test_user)
-        role_only_workspace = workspace_api_test_user.create_workspace(label="role_only")
-        rapi = role_api_factory.get()
-        rapi.create_one(admin_user, role_only_workspace, UserRoleInWorkspace.READER, False)
-        rapi.create_one(
-            test_user, owned_only_workspace, UserRoleInWorkspace.WORKSPACE_MANAGER, False
-        )
-        transaction.commit()
-        rapi_test_user = role_api_factory.get(test_user)
-        rapi_test_user.delete_one(admin_user.user_id, owned_only_workspace.workspace_id)
-        transaction.commit()
-        web_testapp.authorization = ("Basic", ("admin@admin.admin", "admin@admin.admin"))
-        params = {}
-        res = web_testapp.get("/api/users/me/workspaces", status=200, params=params)
-        workspaces_ids = [workspace["workspace_id"] for workspace in res.json_body]
-        assert set(workspaces_ids) == {
-            role_only_workspace.workspace_id,
-            owned_only_workspace.workspace_id,
-            owned_and_role_workspace.workspace_id,
-        }
-
-        params = {"show_workspace_with_role": "1", "show_owned_workspace": "1"}
-        res = web_testapp.get("/api/users/me/workspaces", status=200, params=params)
-        workspaces_ids = [workspace["workspace_id"] for workspace in res.json_body]
-        assert set(workspaces_ids) == {
-            role_only_workspace.workspace_id,
-            owned_only_workspace.workspace_id,
-            owned_and_role_workspace.workspace_id,
-        }
-
-        params = {"show_workspace_with_role": "1", "show_owned_workspace": "0"}
-        res = web_testapp.get("/api/users/me/workspaces", status=200, params=params)
-        workspaces_ids = [workspace["workspace_id"] for workspace in res.json_body]
-        assert set(workspaces_ids) == {
-            role_only_workspace.workspace_id,
-            owned_and_role_workspace.workspace_id,
-        }
-
-        params = {"show_workspace_with_role": "0", "show_owned_workspace": "1"}
-        res = web_testapp.get("/api/users/me/workspaces", status=200, params=params)
-        workspaces_ids = [workspace["workspace_id"] for workspace in res.json_body]
-        assert set(workspaces_ids) == {
-            owned_only_workspace.workspace_id,
-            owned_and_role_workspace.workspace_id,
-        }
-
-        params = {"show_workspace_with_role": "0", "show_owned_workspace": "0"}
-        res = web_testapp.get("/api/users/me/workspaces", status=200, params=params)
-        workspaces_ids = [workspace["workspace_id"] for workspace in res.json_body]
-        assert set(workspaces_ids) == set()
-
-    @pytest.mark.usefixtures("default_content_fixture")
-    def test_api__get_account_workspaces__ok_200__nominal_case(
-        self,
-        workspace_api_factory,
-        user_api_factory,
-        content_api_factory,
-        role_api_factory,
-        application_api_factory,
-        content_type_list,
-        session,
-        web_testapp,
-        app_config,
-    ):
-        """
-        Check obtain all workspaces reachables for user with user auth.
-        """
-
-        workspace_api = workspace_api_factory.get()
-        workspace = workspace_api.get_one(1)
-        app_api = application_api_factory.get()
-
-        default_sidebar_entry = app_api.get_default_workspace_menu_entry(
-            workspace=workspace, app_config=app_config
-        )
-        web_testapp.authorization = ("Basic", ("admin@admin.admin", "admin@admin.admin"))
-        res = web_testapp.get("/api/users/me/workspaces", status=200)
-        res = res.json_body
-        workspace = res[0]
-        assert workspace["workspace_id"] == 1
-        assert workspace["label"] == "Business"
-        assert workspace["slug"] == "business"
-        assert workspace["is_deleted"] is False
-
-        assert len(workspace["sidebar_entries"]) == len(default_sidebar_entry)
-        for counter, sidebar_entry in enumerate(default_sidebar_entry):
-            workspace["sidebar_entries"][counter]["slug"] = sidebar_entry.slug
-            workspace["sidebar_entries"][counter]["label"] = sidebar_entry.label
-            workspace["sidebar_entries"][counter]["route"] = sidebar_entry.route
-            workspace["sidebar_entries"][counter]["hexcolor"] = sidebar_entry.hexcolor
-            workspace["sidebar_entries"][counter]["fa_icon"] = sidebar_entry.fa_icon
-
-
-@pytest.mark.usefixtures("base_fixture")
-@pytest.mark.parametrize(
-    "config_section", [{"name": "functional_test_with_allowed_space_limitation"}], indirect=True
-)
-class TestAccountDiskSpaceEndpoint(object):
-    # -*- coding: utf-8 -*-
-    """
-    Tests for GET /api/users/me/disk_space
-    """
-
-    def test_api__get_user_disk_space__ok_200__nominal(
-        self,
-        workspace_api_factory,
-        user_api_factory,
-        content_api_factory,
-        role_api_factory,
-        content_type_list,
-        session,
-        web_testapp,
-    ):
-        uapi = user_api_factory.get()
-
-        profile = Profile.USER
-        test_user = uapi.create_user(
-            email="test@test.test",
-            password="test@test.test",
-            name="bob",
-            username="boby",
-            profile=profile,
-            timezone="Europe/Paris",
-            lang="fr",
-            do_save=True,
-            do_notify=False,
-        )
-        uapi.save(test_user)
-        workspace_api = workspace_api_factory.get(current_user=test_user, show_deleted=True)
-        workspace = workspace_api.create_workspace("test", save_now=True)
-        transaction.commit()
-        image = create_1000px_png_test_image()
-        web_testapp.authorization = ("Basic", ("test@test.test", "test@test.test"))
-        web_testapp.post(
-            "/api/workspaces/{}/files".format(workspace.workspace_id),
-            upload_files=[("files", image.name, image.getvalue())],
-            status=200,
-        )
-        res = web_testapp.get("/api/users/me/disk_space", status=200)
-        res = res.json_body
-        assert res["used_space"] == 6210
-        assert res["user"]["public_name"] == "bob"
-        assert res["user"]["username"] == "boby"
-        assert res["user"]["avatar_url"] is None
-        assert res["allowed_space"] == 134217728
-
-
-@pytest.mark.usefixtures("base_fixture")
-@pytest.mark.parametrize("config_section", [{"name": "functional_test"}], indirect=True)
 class TestAccountEndpoint(object):
     # -*- coding: utf-8 -*-
     """
@@ -1074,7 +41,6 @@
             email="test@test.test",
             password="password",
             name="bob",
-            username="boby",
             profile=profile,
             timezone="Europe/Paris",
             lang="fr",
@@ -1086,7 +52,7 @@
         user_id = int(test_user.user_id)
 
         web_testapp.authorization = ("Basic", ("test@test.test", "password"))
-        res = web_testapp.get("/api/users/me", status=200)
+        res = web_testapp.get("/api/users/me", status=307).follow(status=200)
         res = res.json_body
         assert res["user_id"] == user_id
         assert res["created"]
@@ -1094,35 +60,191 @@
         assert res["profile"] == "users"
         assert res["email"] == "test@test.test"
         assert res["public_name"] == "bob"
-        assert res["username"] == "boby"
         assert res["timezone"] == "Europe/Paris"
         assert res["is_deleted"] is False
 
 
 @pytest.mark.usefixtures("base_fixture")
-@pytest.mark.parametrize(
-    "config_section", [{"name": "functional_test_known_member_filter_disabled"}], indirect=True
-)
-class TestAccountKnownMembersEndpointKnownMembersFilterDisabled(object):
-    def test_api__get_user__ok_200__show_all_members(
-        self,
-        workspace_api_factory,
-        user_api_factory,
-        content_api_factory,
-        role_api_factory,
-        content_type_list,
-        session,
-        web_testapp,
-    ):
-
-        uapi = user_api_factory.get()
-
-        profile = Profile.USER
-        test_user = uapi.create_user(
-            email="test@test.test",
-            password="password",
-            name="bob",
-            username="boby",
+@pytest.mark.parametrize("config_section", [{"name": "functional_test"}], indirect=True)
+class TestAccountKnownMembersEndpoint(object):
+    # -*- coding: utf-8 -*-
+    """
+    Tests for GET /api/users/me
+    """
+
+    def test_api__get_user__ok_200__admin__by_name(
+        self,
+        workspace_api_factory,
+        user_api_factory,
+        content_api_factory,
+        role_api_factory,
+        content_type_list,
+        session,
+        web_testapp,
+        admin_user,
+    ):
+
+        uapi = user_api_factory.get()
+
+        profile = Profile.USER
+        test_user = uapi.create_user(
+            email="test@test.test",
+            password="password",
+            name="bob",
+            profile=profile,
+            timezone="Europe/Paris",
+            lang="fr",
+            do_save=True,
+            do_notify=False,
+        )
+        test_user2 = uapi.create_user(
+            email="test2@test2.test2",
+            password="password",
+            name="bob2",
+            profile=profile,
+            timezone="Europe/Paris",
+            lang="fr",
+            do_save=True,
+            do_notify=False,
+        )
+        uapi.save(test_user)
+        uapi.save(test_user2)
+        transaction.commit()
+        int(admin_user.user_id)
+
+        web_testapp.authorization = ("Basic", ("admin@admin.admin", "admin@admin.admin"))
+        params = {"acp": "bob"}
+        res = web_testapp.get("/api/users/me/known_members", status=307, params=params).follow(
+            status=200
+        )
+        res = res.json_body
+        assert len(res) == 2
+        assert res[0]["user_id"] == test_user.user_id
+        assert res[0]["public_name"] == test_user.display_name
+        assert res[0]["avatar_url"] is None
+
+        assert res[1]["user_id"] == test_user2.user_id
+        assert res[1]["public_name"] == test_user2.display_name
+        assert res[1]["avatar_url"] is None
+
+    def test_api__get_user__ok_200__admin__by_name_exclude_user(
+        self,
+        workspace_api_factory,
+        user_api_factory,
+        content_api_factory,
+        role_api_factory,
+        content_type_list,
+        session,
+        web_testapp,
+        admin_user,
+    ):
+
+        uapi = user_api_factory.get()
+
+        profile = Profile.USER
+        test_user = uapi.create_user(
+            email="test@test.test",
+            password="password",
+            name="bob",
+            profile=profile,
+            timezone="Europe/Paris",
+            lang="fr",
+            do_save=True,
+            do_notify=False,
+        )
+        test_user2 = uapi.create_user(
+            email="test2@test2.test2",
+            password="password",
+            name="bob2",
+            profile=profile,
+            timezone="Europe/Paris",
+            lang="fr",
+            do_save=True,
+            do_notify=False,
+        )
+
+        uapi.save(test_user)
+        uapi.save(test_user2)
+        transaction.commit()
+        int(admin_user.user_id)
+
+        web_testapp.authorization = ("Basic", ("admin@admin.admin", "admin@admin.admin"))
+        params = {"acp": "bob", "exclude_user_ids": str(test_user2.user_id)}
+        res = web_testapp.get("/api/users/me/known_members", status=307, params=params).follow(
+            status=200
+        )
+        res = res.json_body
+        assert len(res) == 1
+        assert res[0]["user_id"] == test_user.user_id
+        assert res[0]["public_name"] == test_user.display_name
+        assert res[0]["avatar_url"] is None
+
+    def test_api__get_user__err_403__admin__too_small_acp(
+        self,
+        workspace_api_factory,
+        user_api_factory,
+        content_api_factory,
+        role_api_factory,
+        content_type_list,
+        session,
+        web_testapp,
+        admin_user,
+    ):
+
+        uapi = user_api_factory.get()
+
+        profile = Profile.USER
+        test_user = uapi.create_user(
+            email="test@test.test",
+            password="password",
+            name="bob",
+            profile=profile,
+            timezone="Europe/Paris",
+            lang="fr",
+            do_save=True,
+            do_notify=False,
+        )
+        uapi.create_user(
+            email="test2@test2.test2",
+            password="password",
+            name="bob2",
+            profile=profile,
+            timezone="Europe/Paris",
+            lang="fr",
+            do_save=True,
+            do_notify=False,
+        )
+        uapi.save(test_user)
+        transaction.commit()
+        int(admin_user.user_id)
+
+        web_testapp.authorization = ("Basic", ("admin@admin.admin", "admin@admin.admin"))
+        params = {"acp": "t"}
+        res = web_testapp.get("/api/users/me/known_members", status=307, params=params).follow(
+            status=400
+        )
+        assert isinstance(res.json, dict)
+        assert "code" in res.json.keys()
+        assert res.json_body["code"] == ErrorCode.GENERIC_SCHEMA_VALIDATION_ERROR
+
+    def test_api__get_user__ok_200__normal_user_by_email(
+        self,
+        workspace_api_factory,
+        user_api_factory,
+        content_api_factory,
+        role_api_factory,
+        content_type_list,
+        session,
+        web_testapp,
+    ):
+
+        uapi = user_api_factory.get()
+
+        profile = Profile.USER
+        test_user = uapi.create_user(
+            email="test@test.test",
+            password="password",
+            name="bob",
             profile=profile,
             timezone="Europe/Paris",
             lang="fr",
@@ -1161,312 +283,9 @@
 
         web_testapp.authorization = ("Basic", ("test@test.test", "password"))
         params = {"acp": "test"}
-        res = web_testapp.get("/api/users/me/known_members", status=200, params=params)
-        res = res.json_body
-        assert len(res) == 3
-        assert res[0]["user_id"] == test_user.user_id
-        assert res[0]["public_name"] == test_user.display_name
-        assert res[0]["username"] == test_user.username
-        assert res[0]["avatar_url"] is None
-
-        assert res[1]["user_id"] == test_user2.user_id
-        assert res[1]["public_name"] == test_user2.display_name
-        assert res[1]["username"] is None
-        assert res[1]["avatar_url"] is None
-
-        assert res[2]["user_id"] == test_user3.user_id
-        assert res[2]["public_name"] == test_user3.display_name
-        assert res[2]["username"] is None
-        assert res[2]["avatar_url"] is None
-
-
-@pytest.mark.usefixtures("base_fixture")
-@pytest.mark.parametrize("config_section", [{"name": "functional_test"}], indirect=True)
-class TestAccountKnownMembersEndpoint(object):
-=======
-class TestAccountEndpoint(object):
->>>>>>> 9e2f3623
-    # -*- coding: utf-8 -*-
-    """
-    Tests for GET /api/users/me
-    """
-
-<<<<<<< HEAD
-    def test_api__get_user__ok_200__admin__by_name(
-        self,
-        workspace_api_factory,
-        user_api_factory,
-        content_api_factory,
-        role_api_factory,
-        content_type_list,
-        session,
-        web_testapp,
-        admin_user,
-    ):
-
-        uapi = user_api_factory.get()
-
-        profile = Profile.USER
-        test_user = uapi.create_user(
-            email="test@test.test",
-            password="password",
-            name="bob",
-            username="boby",
-            profile=profile,
-            timezone="Europe/Paris",
-            lang="fr",
-            do_save=True,
-            do_notify=False,
-        )
-        test_user2 = uapi.create_user(
-            email="test2@test2.test2",
-            password="password",
-            name="bob2",
-            profile=profile,
-            timezone="Europe/Paris",
-            lang="fr",
-            do_save=True,
-            do_notify=False,
-        )
-        uapi.save(test_user)
-        uapi.save(test_user2)
-        transaction.commit()
-        int(admin_user.user_id)
-
-        web_testapp.authorization = ("Basic", ("admin@admin.admin", "admin@admin.admin"))
-        params = {"acp": "bob"}
-        res = web_testapp.get("/api/users/me/known_members", status=200, params=params)
-        res = res.json_body
-        assert len(res) == 2
-        assert res[0]["user_id"] == test_user.user_id
-        assert res[0]["public_name"] == test_user.display_name
-        assert res[0]["username"] == test_user.username
-        assert res[0]["avatar_url"] is None
-
-        assert res[1]["user_id"] == test_user2.user_id
-        assert res[1]["public_name"] == test_user2.display_name
-        assert res[1]["username"] is None
-        assert res[1]["avatar_url"] is None
-
-    def test_api__get_user__ok_200__admin__by_name_exclude_user(
-        self,
-        workspace_api_factory,
-        user_api_factory,
-        content_api_factory,
-        role_api_factory,
-        content_type_list,
-        session,
-        web_testapp,
-        admin_user,
-    ):
-
-        uapi = user_api_factory.get()
-
-        profile = Profile.USER
-        test_user = uapi.create_user(
-            email="test@test.test",
-            password="password",
-            name="bob",
-            username="boby",
-            profile=profile,
-            timezone="Europe/Paris",
-            lang="fr",
-            do_save=True,
-            do_notify=False,
-        )
-        test_user2 = uapi.create_user(
-            email="test2@test2.test2",
-            password="password",
-            name="bob2",
-            profile=profile,
-            timezone="Europe/Paris",
-            lang="fr",
-            do_save=True,
-            do_notify=False,
-        )
-
-        uapi.save(test_user)
-        uapi.save(test_user2)
-        transaction.commit()
-        int(admin_user.user_id)
-
-        web_testapp.authorization = ("Basic", ("admin@admin.admin", "admin@admin.admin"))
-        params = {"acp": "bob", "exclude_user_ids": str(test_user2.user_id)}
-        res = web_testapp.get("/api/users/me/known_members", status=200, params=params)
-        res = res.json_body
-        assert len(res) == 1
-        assert res[0]["user_id"] == test_user.user_id
-        assert res[0]["public_name"] == test_user.display_name
-        assert res[0]["username"] == test_user.username
-        assert res[0]["avatar_url"] is None
-
-    def test_api__get_user__ok_200__admin__by_name_exclude_workspace(
-        self,
-        workspace_api_factory,
-        user_api_factory,
-        content_api_factory,
-        role_api_factory,
-        content_type_list,
-        session,
-        web_testapp,
-        admin_user,
-    ):
-
-        uapi = user_api_factory.get()
-
-        profile = Profile.USER
-        test_user = uapi.create_user(
-            email="test@test.test",
-            password="password",
-            name="bob",
-            profile=profile,
-            timezone="Europe/Paris",
-            lang="fr",
-            do_save=True,
-            do_notify=False,
-        )
-        test_user2 = uapi.create_user(
-            email="test2@test2.test2",
-            password="password",
-            name="bob2",
-            username="boby",
-            profile=profile,
-            timezone="Europe/Paris",
-            lang="fr",
-            do_save=True,
-            do_notify=False,
-        )
-        workspace = workspace_api_factory.get().create_workspace("test workspace", save_now=True)
-        workspace2 = workspace_api_factory.get().create_workspace("test workspace2", save_now=True)
-        role_api = role_api_factory.get()
-        role_api.create_one(test_user, workspace, UserRoleInWorkspace.READER, False)
-        role_api.create_one(test_user2, workspace2, UserRoleInWorkspace.READER, False)
-        uapi.save(test_user)
-        uapi.save(test_user2)
-        transaction.commit()
-        int(admin_user.user_id)
-
-        web_testapp.authorization = ("Basic", ("admin@admin.admin", "admin@admin.admin"))
-        params = {"acp": "bob", "exclude_workspace_ids": str(workspace2.workspace_id)}
-        res = web_testapp.get("/api/users/me/known_members", status=200, params=params)
-        res = res.json_body
-        assert len(res) == 1
-        assert res[0]["user_id"] == test_user.user_id
-        assert res[0]["public_name"] == test_user.display_name
-        assert res[0]["username"] == test_user.username
-        assert res[0]["avatar_url"] is None
-
-    def test_api__get_user__ok_200__admin__by_name_exclude_workspace_and_user(
-=======
-    def test_api__get_user__ok_200__nominal(
->>>>>>> 9e2f3623
-        self,
-        workspace_api_factory,
-        user_api_factory,
-        content_api_factory,
-        role_api_factory,
-        content_type_list,
-        session,
-        web_testapp,
-    ):
-
-        uapi = user_api_factory.get()
-
-        profile = Profile.USER
-        test_user = uapi.create_user(
-            email="test@test.test",
-            password="password",
-            name="bob",
-            profile=profile,
-            timezone="Europe/Paris",
-            lang="fr",
-            do_save=True,
-            do_notify=False,
-        )
-        uapi.save(test_user)
-        transaction.commit()
-        user_id = int(test_user.user_id)
-
-<<<<<<< HEAD
-        web_testapp.authorization = ("Basic", ("admin@admin.admin", "admin@admin.admin"))
-        params = {
-            "acp": "bob",
-            "exclude_workspace_ids": str(workspace2.workspace_id),
-            "exclude_user_ids": str(test_user3.user_id),
-        }
-        res = web_testapp.get("/api/users/me/known_members", status=200, params=params)
-=======
-        web_testapp.authorization = ("Basic", ("test@test.test", "password"))
-        res = web_testapp.get("/api/v2/users/me", status=307).follow(status=200)
->>>>>>> 9e2f3623
-        res = res.json_body
-        assert res["user_id"] == user_id
-        assert res["created"]
-        assert res["is_active"] is True
-        assert res["profile"] == "users"
-        assert res["email"] == "test@test.test"
-        assert res["public_name"] == "bob"
-        assert res["timezone"] == "Europe/Paris"
-        assert res["is_deleted"] is False
-
-
-@pytest.mark.usefixtures("base_fixture")
-@pytest.mark.parametrize("config_section", [{"name": "functional_test"}], indirect=True)
-class TestAccountKnownMembersEndpoint(object):
-    # -*- coding: utf-8 -*-
-    """
-    Tests for GET /api/v2/users/me
-    """
-
-    def test_api__get_user__ok_200__admin__by_name(
-        self,
-        workspace_api_factory,
-        user_api_factory,
-        content_api_factory,
-        role_api_factory,
-        content_type_list,
-        session,
-        web_testapp,
-        admin_user,
-    ):
-
-        uapi = user_api_factory.get()
-
-        profile = Profile.USER
-        test_user = uapi.create_user(
-            email="test@test.test",
-            password="password",
-            name="bob",
-            profile=profile,
-            timezone="Europe/Paris",
-            lang="fr",
-            do_save=True,
-            do_notify=False,
-        )
-        test_user2 = uapi.create_user(
-            email="test2@test2.test2",
-            password="password",
-            name="bob2",
-            profile=profile,
-            timezone="Europe/Paris",
-            lang="fr",
-            do_save=True,
-            do_notify=False,
-        )
-        uapi.save(test_user)
-        uapi.save(test_user2)
-        transaction.commit()
-        int(admin_user.user_id)
-
-        web_testapp.authorization = ("Basic", ("admin@admin.admin", "admin@admin.admin"))
-        params = {"acp": "bob"}
-<<<<<<< HEAD
-        res = web_testapp.get("/api/users/me/known_members", status=200, params=params)
-=======
-        res = web_testapp.get("/api/v2/users/me/known_members", status=307, params=params).follow(
+        res = web_testapp.get("/api/users/me/known_members", status=307, params=params).follow(
             status=200
         )
->>>>>>> 9e2f3623
         res = res.json_body
         assert len(res) == 2
         assert res[0]["user_id"] == test_user.user_id
@@ -1477,264 +296,14 @@
         assert res[1]["public_name"] == test_user2.display_name
         assert res[1]["avatar_url"] is None
 
-    def test_api__get_user__ok_200__admin__by_name_exclude_user(
-        self,
-        workspace_api_factory,
-        user_api_factory,
-        content_api_factory,
-        role_api_factory,
-        content_type_list,
-        session,
-        web_testapp,
-        admin_user,
-    ):
-
-        uapi = user_api_factory.get()
-
-        profile = Profile.USER
-        test_user = uapi.create_user(
-            email="test@test.test",
-            password="password",
-            name="bob",
-            profile=profile,
-            timezone="Europe/Paris",
-            lang="fr",
-            do_save=True,
-            do_notify=False,
-        )
-        test_user2 = uapi.create_user(
-            email="test2@test2.test2",
-            password="password",
-            name="bob2",
-            profile=profile,
-            timezone="Europe/Paris",
-            lang="fr",
-            do_save=True,
-            do_notify=False,
-        )
-
-        uapi.save(test_user)
-        uapi.save(test_user2)
-        transaction.commit()
-        int(admin_user.user_id)
-
-        web_testapp.authorization = ("Basic", ("admin@admin.admin", "admin@admin.admin"))
-<<<<<<< HEAD
-        params = {"acp": "test"}
-        res = web_testapp.get("/api/users/me/known_members", status=200, params=params)
-=======
-        params = {"acp": "bob", "exclude_user_ids": str(test_user2.user_id)}
-        res = web_testapp.get("/api/v2/users/me/known_members", status=307, params=params).follow(
-            status=200
-        )
->>>>>>> 9e2f3623
-        res = res.json_body
-        assert len(res) == 1
-        assert res[0]["user_id"] == test_user.user_id
-        assert res[0]["public_name"] == test_user.display_name
-        assert res[0]["avatar_url"] is None
-
-    def test_api__get_user__err_403__admin__too_small_acp(
-        self,
-        workspace_api_factory,
-        user_api_factory,
-        content_api_factory,
-        role_api_factory,
-        content_type_list,
-        session,
-        web_testapp,
-        admin_user,
-    ):
-
-        uapi = user_api_factory.get()
-
-        profile = Profile.USER
-        test_user = uapi.create_user(
-            email="test@test.test",
-            password="password",
-            name="bob",
-            profile=profile,
-            timezone="Europe/Paris",
-            lang="fr",
-            do_save=True,
-            do_notify=False,
-        )
-        uapi.create_user(
-            email="test2@test2.test2",
-            password="password",
-            name="bob2",
-            profile=profile,
-            timezone="Europe/Paris",
-            lang="fr",
-            do_save=True,
-            do_notify=False,
-        )
-        uapi.save(test_user)
-        transaction.commit()
-        int(admin_user.user_id)
-
-        web_testapp.authorization = ("Basic", ("admin@admin.admin", "admin@admin.admin"))
-        params = {"acp": "t"}
-<<<<<<< HEAD
-        res = web_testapp.get("/api/users/me/known_members", status=400, params=params)
-=======
-        res = web_testapp.get("/api/v2/users/me/known_members", status=307, params=params).follow(
-            status=400
-        )
->>>>>>> 9e2f3623
-        assert isinstance(res.json, dict)
-        assert "code" in res.json.keys()
-        assert res.json_body["code"] == ErrorCode.GENERIC_SCHEMA_VALIDATION_ERROR
-
-    def test_api__get_user__ok_200__normal_user_by_email(
-        self,
-        workspace_api_factory,
-        user_api_factory,
-        content_api_factory,
-        role_api_factory,
-        content_type_list,
-        session,
-        web_testapp,
-    ):
-
-        uapi = user_api_factory.get()
-
-        profile = Profile.USER
-        test_user = uapi.create_user(
-            email="test@test.test",
-            password="password",
-            name="bob",
-            profile=profile,
-            timezone="Europe/Paris",
-            lang="fr",
-            do_save=True,
-            do_notify=False,
-        )
-        test_user2 = uapi.create_user(
-            email="test2@test2.test2",
-            password="password",
-            name="bob2",
-            profile=profile,
-            timezone="Europe/Paris",
-            lang="fr",
-            do_save=True,
-            do_notify=False,
-        )
-        test_user3 = uapi.create_user(
-            email="test3@test3.test3",
-            password="password",
-            name="bob3",
-            profile=profile,
-            timezone="Europe/Paris",
-            lang="fr",
-            do_save=True,
-            do_notify=False,
-        )
-        uapi.save(test_user)
-        uapi.save(test_user2)
-        uapi.save(test_user3)
-        workspace = workspace_api_factory.get().create_workspace("test workspace", save_now=True)
-        role_api = role_api_factory.get()
-        role_api.create_one(test_user, workspace, UserRoleInWorkspace.READER, False)
-        role_api.create_one(test_user2, workspace, UserRoleInWorkspace.READER, False)
-        transaction.commit()
-        int(test_user.user_id)
-
-        web_testapp.authorization = ("Basic", ("test@test.test", "password"))
-        params = {"acp": "test"}
-<<<<<<< HEAD
-        res = web_testapp.get("/api/users/me/known_members", status=200, params=params)
-=======
-        res = web_testapp.get("/api/v2/users/me/known_members", status=307, params=params).follow(
-            status=200
-        )
->>>>>>> 9e2f3623
-        res = res.json_body
-        assert len(res) == 2
-        assert res[0]["user_id"] == test_user.user_id
-        assert res[0]["public_name"] == test_user.display_name
-        assert res[0]["avatar_url"] is None
-
-        assert res[1]["user_id"] == test_user2.user_id
-        assert res[1]["public_name"] == test_user2.display_name
-        assert res[1]["avatar_url"] is None
-
 
 def follow_put_json(response: TestResponse, **kw):
     """
-<<<<<<< HEAD
-    Tests for PUT /api/users/me/email
-    Tests for PUT /api/users/me/password
-    for ldap user
-    """
-
-    @pytest.mark.ldap
-    def test_api_set_account_password__err__400__setting_password_unallowed_for_ldap_user(
-        self,
-        workspace_api_factory,
-        user_api_factory,
-        content_api_factory,
-        role_api_factory,
-        content_type_list,
-        session,
-        web_testapp,
-    ):
-        web_testapp.authorization = ("Basic", ("hubert@planetexpress.com", "professor"))
-        res = web_testapp.get("/api/auth/whoami", status=200)
-        user_id = res.json_body["user_id"]
-        # Set password
-        params = {
-            "new_password": "mynewpassword",
-            "new_password2": "mynewpassword",
-            "loggedin_user_password": "professor",
-        }
-        res = web_testapp.put_json("/api/users/me/password", params=params, status=400)
-        assert isinstance(res.json, dict)
-        assert "code" in res.json.keys()
-        assert res.json_body["code"] == ErrorCode.EXTERNAL_AUTH_USER_PASSWORD_MODIFICATION_UNALLOWED
-
-        # Check After
-        res = web_testapp.get("/api/users/{}".format(user_id), status=200)
-        res = res.json_body
-        assert res["email"] == "hubert@planetexpress.com"
-        assert res["auth_type"] == "ldap"
-
-    @pytest.mark.ldap
-    def test_api_set_account_email__err__400__setting_email_unallowed_for_ldap_user(
-        self,
-        workspace_api_factory,
-        user_api_factory,
-        content_api_factory,
-        role_api_factory,
-        content_type_list,
-        session,
-        web_testapp,
-    ):
-        web_testapp.authorization = ("Basic", ("hubert@planetexpress.com", "professor"))
-        res = web_testapp.get("/api/auth/whoami", status=200)
-        user_id = res.json_body["user_id"]
-        # Set password
-        params = {
-            "email": "hubertnewemail@planetexpress.com",
-            "loggedin_user_password": "professor",
-        }
-        res = web_testapp.put_json("/api/users/me/email", params=params, status=400)
-        assert isinstance(res.json, dict)
-        assert "code" in res.json.keys()
-        assert res.json_body["code"] == ErrorCode.EXTERNAL_AUTH_USER_EMAIL_MODIFICATION_UNALLOWED
-
-        # Check After
-        res = web_testapp.get("/api/users/{}".format(user_id), status=200)
-        res = res.json_body
-        assert res["email"] == "hubert@planetexpress.com"
-        assert res["auth_type"] == "ldap"
-=======
     Hack to follow put methode request as webtest follow does only ges.
     """
     location = response.headers["location"]
     abslocation = urlparse.urljoin(response.request.url, location)
     return response.test_app.put_json(abslocation, **kw)
->>>>>>> 9e2f3623
 
 
 @pytest.mark.usefixtures("base_fixture")
@@ -1775,34 +344,22 @@
 
         web_testapp.authorization = ("Basic", ("test@test.test", "password"))
         # check before
-<<<<<<< HEAD
-        res = web_testapp.get("/api/users/me", status=200)
-=======
-        res = web_testapp.get("/api/v2/users/me", status=307).follow(status=200)
->>>>>>> 9e2f3623
+        res = web_testapp.get("/api/users/me", status=307).follow(status=200)
         res = res.json_body
         assert res["email"] == "test@test.test"
 
         # Set password
         params = {"email": "admin@admin.admin", "loggedin_user_password": "password"}
-<<<<<<< HEAD
-        res = web_testapp.put_json("/api/users/me/email", params=params, status=400)
-=======
         res = follow_put_json(
-            web_testapp.put_json("/api/v2/users/me/email", params=params, status=307),
+            web_testapp.put_json("/api/users/me/email", params=params, status=307),
             status=400,
             params=params,
         )
->>>>>>> 9e2f3623
         assert res.json_body
         assert "code" in res.json_body
         assert res.json_body["code"] == ErrorCode.EMAIL_ALREADY_EXIST_IN_DB
         # Check After
-<<<<<<< HEAD
-        res = web_testapp.get("/api/users/me", status=200)
-=======
-        res = web_testapp.get("/api/v2/users/me", status=307).follow(status=200)
->>>>>>> 9e2f3623
+        res = web_testapp.get("/api/users/me", status=307).follow(status=200)
         res = res.json_body
         assert res["email"] == "test@test.test"
 
@@ -1836,34 +393,22 @@
 
         web_testapp.authorization = ("Basic", ("test@test.test", "password"))
         # check before
-<<<<<<< HEAD
-        res = web_testapp.get("/api/users/me", status=200)
-=======
-        res = web_testapp.get("/api/v2/users/me", status=307).follow(status=200)
->>>>>>> 9e2f3623
+        res = web_testapp.get("/api/users/me", status=307).follow(status=200)
         res = res.json_body
         assert res["email"] == "test@test.test"
 
         # Set password
         params = {"email": "mysuperemail@email.fr", "loggedin_user_password": "badpassword"}
-<<<<<<< HEAD
-        res = web_testapp.put_json("/api/users/me/email", params=params, status=403)
-=======
         res = follow_put_json(
-            web_testapp.put_json("/api/v2/users/me/email", params=params, status=307),
+            web_testapp.put_json("/api/users/me/email", params=params, status=307),
             status=403,
             params=params,
         )
->>>>>>> 9e2f3623
         assert res.json_body
         assert "code" in res.json_body
         assert res.json_body["code"] == ErrorCode.WRONG_USER_PASSWORD
         # Check After
-<<<<<<< HEAD
-        res = web_testapp.get("/api/users/me", status=200)
-=======
-        res = web_testapp.get("/api/v2/users/me", status=307).follow(status=200)
->>>>>>> 9e2f3623
+        res = web_testapp.get("/api/users/me", status=307).follow(status=200)
         res = res.json_body
         assert res["email"] == "test@test.test"
 
@@ -1897,242 +442,19 @@
 
         web_testapp.authorization = ("Basic", ("test@test.test", "password"))
         # check before
-<<<<<<< HEAD
-        res = web_testapp.get("/api/users/me", status=200)
-=======
-        res = web_testapp.get("/api/v2/users/me", status=307).follow(status=200)
->>>>>>> 9e2f3623
+        res = web_testapp.get("/api/users/me", status=307).follow(status=200)
         res = res.json_body
         assert res["email"] == "test@test.test"
 
         # Set password
         params = {"email": "mysuperemail@email.fr", "loggedin_user_password": "password"}
-<<<<<<< HEAD
-        web_testapp.put_json("/api/users/me/email", params=params, status=200)
+        follow_put_json(
+            web_testapp.put_json("/api/users/me/email", params=params, status=307),
+            status=200,
+            params=params,
+        )
         web_testapp.authorization = ("Basic", ("mysuperemail@email.fr", "password"))
         # Check After
-        res = web_testapp.get("/api/users/me", status=200)
-        res = res.json_body
-        assert res["email"] == "mysuperemail@email.fr"
-
-
-@pytest.mark.usefixtures("base_fixture")
-@pytest.mark.parametrize("config_section", [{"name": "functional_test"}], indirect=True)
-class TestSetPasswordEndpoint(object):
-    # -*- coding: utf-8 -*-
-    """
-    Tests for PUT /api/users/me/password
-    """
-
-    def test_api__set_account_password__err_403__admin_wrong_password(
-        self,
-        workspace_api_factory,
-        user_api_factory,
-        content_api_factory,
-        role_api_factory,
-        content_type_list,
-        session,
-        web_testapp,
-    ):
-
-        uapi = user_api_factory.get()
-
-        profile = Profile.USER
-        test_user = uapi.create_user(
-            email="test@test.test",
-            password="password",
-            name="bob",
-            profile=profile,
-            timezone="Europe/Paris",
-            lang="fr",
-            do_save=True,
-            do_notify=False,
-        )
-        uapi.save(test_user)
-        transaction.commit()
-        user_id = int(test_user.user_id)
-
-        web_testapp.authorization = ("Basic", ("admin@admin.admin", "admin@admin.admin"))
-        # check before
-        user = uapi.get_one(user_id)
-        assert user.validate_password("password")
-        assert not user.validate_password("mynewpassword")
-        # Set password
-        params = {
-            "new_password": "mynewpassword",
-            "new_password2": "mynewpassword",
-            "loggedin_user_password": "wrongpassword",
-        }
-        res = web_testapp.put_json("/api/users/me/password", params=params, status=403)
-        assert res.json_body
-        assert "code" in res.json_body
-        assert res.json_body["code"] == ErrorCode.WRONG_USER_PASSWORD
-
-        uapi = user_api_factory.get()
-        # Check After
-        user = uapi.get_one(user_id)
-        assert user.validate_password("password")
-        assert not user.validate_password("mynewpassword")
-
-    def test_api__set_account_password__err_400__admin_passwords_do_not_match(
-        self,
-        workspace_api_factory,
-        user_api_factory,
-        content_api_factory,
-        role_api_factory,
-        content_type_list,
-        session,
-        web_testapp,
-    ):
-
-        uapi = user_api_factory.get()
-
-        profile = Profile.USER
-        test_user = uapi.create_user(
-            email="test@test.test",
-            password="password",
-            name="bob",
-            profile=profile,
-            timezone="Europe/Paris",
-            lang="fr",
-            do_save=True,
-            do_notify=False,
-        )
-        uapi.save(test_user)
-        transaction.commit()
-        user_id = int(test_user.user_id)
-
-        web_testapp.authorization = ("Basic", ("admin@admin.admin", "admin@admin.admin"))
-        # check before
-        user = uapi.get_one(user_id)
-        assert user.validate_password("password")
-        assert not user.validate_password("mynewpassword")
-        assert not user.validate_password("mynewpassword2")
-        # Set password
-        params = {
-            "new_password": "mynewpassword",
-            "new_password2": "mynewpassword2",
-            "loggedin_user_password": "admin@admin.admin",
-        }
-        res = web_testapp.put_json("/api/users/me/password", params=params, status=400)
-        assert res.json_body
-        assert "code" in res.json_body
-        assert res.json_body["code"] == ErrorCode.PASSWORD_DO_NOT_MATCH
-        # Check After
-
-        uapi = user_api_factory.get()
-        user = uapi.get_one(user_id)
-        assert user.validate_password("password")
-        assert not user.validate_password("mynewpassword")
-        assert not user.validate_password("mynewpassword2")
-
-    def test_api__set_account_password__ok_200__nominal(
-        self,
-        workspace_api_factory,
-        user_api_factory,
-        content_api_factory,
-        role_api_factory,
-        content_type_list,
-        session,
-        web_testapp,
-    ):
-
-        uapi = user_api_factory.get()
-
-        profile = Profile.USER
-        test_user = uapi.create_user(
-            email="test@test.test",
-            password="password",
-            name="bob",
-            profile=profile,
-            timezone="Europe/Paris",
-            lang="fr",
-            do_save=True,
-            do_notify=False,
-        )
-        uapi.save(test_user)
-        transaction.commit()
-        user_id = int(test_user.user_id)
-
-        web_testapp.authorization = ("Basic", ("test@test.test", "password"))
-        # check before
-        user = uapi.get_one(user_id)
-        assert user.validate_password("password")
-        assert not user.validate_password("mynewpassword")
-        session.close()
-        # Set password
-        params = {
-            "new_password": "mynewpassword",
-            "new_password2": "mynewpassword",
-            "loggedin_user_password": "password",
-        }
-        web_testapp.put_json("/api/users/me/password", params=params, status=204)
-        uapi = user_api_factory.get()
-        user = uapi.get_one(user_id)
-        assert not user.validate_password("password")
-        assert user.validate_password("mynewpassword")
-
-
-@pytest.mark.usefixtures("base_fixture")
-@pytest.mark.parametrize("config_section", [{"name": "functional_test"}], indirect=True)
-class TestSetUserInfoEndpoint(object):
-    # -*- coding: utf-8 -*-
-    """
-    Tests for PUT /api/users/me
-    """
-
-    def test_api__set_account_info__ok_200__nominal(
-        self,
-        workspace_api_factory,
-        user_api_factory,
-        content_api_factory,
-        role_api_factory,
-        content_type_list,
-        session,
-        web_testapp,
-    ):
-
-        uapi = user_api_factory.get()
-
-        profile = Profile.USER
-        test_user = uapi.create_user(
-            email="test@test.test",
-            password="password",
-            name="bob",
-            username="boby",
-            profile=profile,
-            timezone="Europe/Paris",
-            lang="fr",
-            do_save=True,
-            do_notify=False,
-        )
-        uapi.save(test_user)
-        transaction.commit()
-        user_id = int(test_user.user_id)
-
-        web_testapp.authorization = ("Basic", ("test@test.test", "password"))
-        # check before
-        res = web_testapp.get("/api/users/me", status=200)
-        res = res.json_body
-        assert res["user_id"] == user_id
-        assert res["public_name"] == "bob"
-        assert res["username"] == "boby"
-        assert res["timezone"] == "Europe/Paris"
-        assert res["lang"] == "fr"
-        # Set params
-        params = {"public_name": "updated", "timezone": "Europe/London", "lang": "en"}
-        web_testapp.put_json("/api/users/me", params=params, status=200)
-        # Check After
-        res = web_testapp.get("/api/users/me", status=200)
-=======
-        follow_put_json(
-            web_testapp.put_json("/api/v2/users/me/email", params=params, status=307),
-            status=200,
-            params=params,
-        )
-        web_testapp.authorization = ("Basic", ("mysuperemail@email.fr", "password"))
-        # Check After
-        res = web_testapp.get("/api/v2/users/me", status=307).follow(status=200)
->>>>>>> 9e2f3623
+        res = web_testapp.get("/api/users/me", status=307).follow(status=200)
         res = res.json_body
         assert res["email"] == "mysuperemail@email.fr"