import transaction
from tracim_backend.app_models.contents import content_type_list

from tracim_backend.fixtures.users_and_groups import Base as BaseFixture
from tracim_backend.lib.core.content import ContentApi
from tracim_backend.lib.core.group import GroupApi
from tracim_backend.lib.core.user import UserApi
from tracim_backend.lib.core.userworkspace import RoleApi
from tracim_backend.lib.core.workspace import WorkspaceApi
from tracim_backend.models.auth import AuthType
from tracim_backend.models.auth import User
from tracim_backend.models.data import UserRoleInWorkspace
from tracim_backend.models.setup_models import get_tm_session
from tracim_backend.tests import WebdavFunctionalTest


class TestFunctionWebdavRemoteUser(WebdavFunctionalTest):
    config_section = 'functional_webdav_test_remote_user'

    def test_functional__webdav_access_to_root_remote_auth__as_http_header(self) -> None:
        dbsession = get_tm_session(self.session_factory, transaction.manager)
        admin = dbsession.query(User) \
            .filter(User.email == 'admin@admin.admin') \
            .one()
        uapi = UserApi(
            current_user=admin,
            session=dbsession,
            config=self.app_config,
        )
        gapi = GroupApi(
            current_user=admin,
            session=dbsession,
            config=self.app_config,
        )
        groups = [gapi.get_one_with_name('users')]
        user = uapi.create_user('remoteuser@emoteuser.remoteuser', password=None, do_save=True,
                                do_notify=False, groups=groups,
                                auth_type=AuthType.REMOTE)  # nopep8
        transaction.commit()
        headers_auth = {
            'REMOTE_USER': 'remoteuser@remoteuser.remoteuser',
        }
        res = self.testapp.get('/', status=401, headers=headers_auth)
        assert res

    def test_functional__webdav_access_to_root__remote_auth(self) -> None:
        dbsession = get_tm_session(self.session_factory, transaction.manager)
        admin = dbsession.query(User) \
            .filter(User.email == 'admin@admin.admin') \
            .one()
        uapi = UserApi(
            current_user=admin,
            session=dbsession,
            config=self.app_config,
        )
        gapi = GroupApi(
            current_user=admin,
            session=dbsession,
            config=self.app_config,
        )
        groups = [gapi.get_one_with_name('users')]
        user = uapi.create_user(
            'remoteuser@remoteuser.remoteuser',
            password=None,
            do_save=True,
            do_notify=False,
            groups=groups,
            auth_type=AuthType.REMOTE
        )
        uapi.save(user)
        transaction.commit()
        extra_environ = {
            'REMOTE_USER': 'remoteuser@remoteuser.remoteuser',
        }
        res = self.testapp.get('/', status=200, extra_environ=extra_environ)
        assert res


class TestFunctionalWebdav(WebdavFunctionalTest):

    def test_functional__webdav_access_to_root__nominal_case(self) -> None:
        dbsession = get_tm_session(self.session_factory, transaction.manager)
        admin = dbsession.query(User) \
            .filter(User.email == 'admin@admin.admin') \
            .one()
        uapi = UserApi(
            current_user=admin,
            session=dbsession,
            config=self.app_config,
        )
        gapi = GroupApi(
            current_user=admin,
            session=dbsession,
            config=self.app_config,
        )
        groups = [gapi.get_one_with_name('users')]
        user = uapi.create_user('test@test.test', password='test@test.test', do_save=True, do_notify=False, groups=groups)  # nopep8
        transaction.commit()
        self.testapp.authorization = (
            'Basic',
            (
                'test@test.test',
                'test@test.test'
            )
        )
        # check availability of root using webdav
        res = self.testapp.get('/', status=200)
        assert res

    def test_functional__webdav_access_to_root__user_not_exist(self) -> None:
        self.testapp.authorization = (
            'Basic',
            (
                'test@test.test',
                'test@test.test'
            )
        )
        # check availability of root using webdav
        res = self.testapp.get('/', status=401)

    def test_functional__webdav_access_to_workspace__nominal_case(self) -> None:
        dbsession = get_tm_session(self.session_factory, transaction.manager)
        admin = dbsession.query(User) \
            .filter(User.email == 'admin@admin.admin') \
            .one()
        uapi = UserApi(
            current_user=admin,
            session=dbsession,
            config=self.app_config,
        )
        gapi = GroupApi(
            current_user=admin,
            session=dbsession,
            config=self.app_config,
        )
        groups = [gapi.get_one_with_name('users')]
        user = uapi.create_user('test@test.test', password='test@test.test',
                                do_save=True, do_notify=False,
                                groups=groups)  # nopep8
        workspace_api = WorkspaceApi(
            current_user=admin,
            session=dbsession,
            config=self.app_config,
            show_deleted=True,
        )
        workspace = workspace_api.create_workspace('test', save_now=True)  # nopep8
        rapi = RoleApi(
            current_user=admin,
            session=dbsession,
            config=self.app_config,
        )
        rapi.create_one(user, workspace, UserRoleInWorkspace.READER,
                        False)  # nopep8
        transaction.commit()

        self.testapp.authorization = (
            'Basic',
            (
                'test@test.test',
                'test@test.test'
            )
        )
        # check availability of new created content using webdav
        res = self.testapp.get('/test', status=200)

    def test_functional__webdav_access_to_workspace__special_characters(self) -> None:
        # verify initial state, workspace should not exist yet
        dbsession = get_tm_session(self.session_factory, transaction.manager)
        admin = dbsession.query(User) \
            .filter(User.email == 'admin@admin.admin') \
            .one()
        uapi = UserApi(
            current_user=admin,
            session=dbsession,
            config=self.app_config,
        )
        gapi = GroupApi(
            current_user=admin,
            session=dbsession,
            config=self.app_config,
        )
        groups = [gapi.get_one_with_name('users')]
        user = uapi.create_user('test@test.test', password='test@test.test',
                                do_save=True, do_notify=False,
                                groups=groups)  # nopep8
        self.testapp.authorization = (
            'Basic',
            (
                'test@test.test',
                'test@test.test'
            )
        )
        # check availability of new created content using webdav
        # /?\#* -> /⧸ʔ⧹#∗
        # urlencoded version of /⧸ʔ⧹#∗ is %E2%A7%B8%CA%94%E2%A7%B9%23%E2%88%97
        self.testapp.get('/%E2%A7%B8%CA%94%E2%A7%B9%23%E2%88%97', status=404)

        # creating workspace
        workspace_api = WorkspaceApi(
            current_user=admin,
            session=dbsession,
            config=self.app_config,
            show_deleted=True,
        )
        workspace = workspace_api.create_workspace('/?\\#*', save_now=True)  # nopep8
        rapi = RoleApi(
            current_user=admin,
            session=dbsession,
            config=self.app_config,
        )
        rapi.create_one(user, workspace, UserRoleInWorkspace.READER,
                        False)  # nopep8
        transaction.commit()

        # check availability of new created content using webdav
        # /?\#* -> /⧸ʔ⧹#∗
        # urlencoded version of /⧸ʔ⧹#∗ is %E2%A7%B8%CA%94%E2%A7%B9%23%E2%88%97
        self.testapp.get('/%E2%A7%B8%CA%94%E2%A7%B9%23%E2%88%97', status=200)

    def test_functional__webdav_access_to_workspace__no_role_in_workspace(self) -> None:
        dbsession = get_tm_session(self.session_factory, transaction.manager)
        admin = dbsession.query(User) \
            .filter(User.email == 'admin@admin.admin') \
            .one()
        uapi = UserApi(
            current_user=admin,
            session=dbsession,
            config=self.app_config,
        )
        gapi = GroupApi(
            current_user=admin,
            session=dbsession,
            config=self.app_config,
        )
        groups = [gapi.get_one_with_name('users')]
        user = uapi.create_user('test@test.test', password='test@test.test',
                                do_save=True, do_notify=False,
                                groups=groups)  # nopep8
        workspace_api = WorkspaceApi(
            current_user=admin,
            session=dbsession,
            config=self.app_config,
            show_deleted=True,
        )
        workspace = workspace_api.create_workspace('test', save_now=True)  # nopep8
        transaction.commit()

        self.testapp.authorization = (
            'Basic',
            (
                'test@test.test',
                'test@test.test'
            )
        )
        # check availability of new created content using webdav
        res = self.testapp.get('/test', status=404)

    def test_functional__webdav_access_to_workspace__workspace_not_exist(self) -> None:
        dbsession = get_tm_session(self.session_factory, transaction.manager)
        admin = dbsession.query(User) \
            .filter(User.email == 'admin@admin.admin') \
            .one()
        uapi = UserApi(
            current_user=admin,
            session=dbsession,
            config=self.app_config,
        )
        gapi = GroupApi(
            current_user=admin,
            session=dbsession,
            config=self.app_config,
        )
        groups = [gapi.get_one_with_name('users')]
        user = uapi.create_user('test@test.test', password='test@test.test',
                                do_save=True, do_notify=False,
                                groups=groups)  # nopep8
        transaction.commit()

        self.testapp.authorization = (
            'Basic',
            (
                'test@test.test',
                'test@test.test'
            )
        )
<<<<<<< HEAD
        res = self.testapp.get('/test', status=404)

    ## Move test
    # move same workspaces : file
    def test_functional__webdav_move_file__ok__same_workspace_folder_to_folder(self) -> None:
=======
        # check availability of new created content using webdav
        res = self.testapp.get('/test', status=404)

    def test_functional__webdav_access_to_content__ok__nominal_case(self) -> None:
>>>>>>> c5e71bf2
        dbsession = get_tm_session(self.session_factory, transaction.manager)
        admin = dbsession.query(User) \
            .filter(User.email == 'admin@admin.admin') \
            .one()
<<<<<<< HEAD
        uapi = UserApi(
            current_user=admin,
            session=dbsession,
            config=self.app_config,
        )
        gapi = GroupApi(
            current_user=admin,
            session=dbsession,
            config=self.app_config,
        )
        groups = [gapi.get_one_with_name('users')]
        user = uapi.create_user('test@test.test', password='test@test.test',
                                do_save=True, do_notify=False,
                                groups=groups)  # nopep8
        workspace_api = WorkspaceApi(
            current_user=admin,
            session=dbsession,
            config=self.app_config,
            show_deleted=True,
        )
        workspace = workspace_api.create_workspace('documentation', save_now=True)  # nopep8
        rapi = RoleApi(
            current_user=admin,
            session=dbsession,
            config=self.app_config,
        )
        rapi.create_one(user, workspace, UserRoleInWorkspace.CONTENT_MANAGER,
                        False)  # nopep8
        api = ContentApi(
            current_user=admin,
            session=dbsession,
            config=self.app_config,
        )
        example_folder = api.create(
            content_type_list.Folder.slug,
            workspace,
            None,
            label='examples',
            do_save=True,
            do_notify=False,
        )
        product_folder = api.create(
            content_type_list.Folder.slug,
            workspace,
            None,
            label='products',
            do_save=True,
            do_notify=False,
        )
        with dbsession.no_autoflush:
            file = api.create(
                content_type_list.File.slug,
                workspace,
                example_folder,
                filename='report_sample.txt',
                do_save=False,
                do_notify=False,
            )
            api.update_file_data(
                file,
                'report_sample.txt',
                'text/plain',
                b'test_content'
            )
            api.save(file)
        transaction.commit()


        self.testapp.authorization = (
            'Basic',
            (
                'test@test.test',
                'test@test.test'
            )
        )
        # check availability of content
        self.testapp.get('/documentation', status=200)
        self.testapp.get('/documentation/examples', status=200)
        self.testapp.get('/documentation/examples/report_sample.txt', status=200)
        self.testapp.get('/documentation/products', status=200)
        # do move
        self.testapp.request(
            '/documentation/examples/report_sample.txt',
            method='MOVE',
            headers={'destination': '/documentation/products/super_product_readme_ZA41.txt'},
            status=201
        )
        # verify move
        self.testapp.get('/documentation/examples/report_sample.txt', status=404)
        self.testapp.get('/documentation/products/super_product_readme_ZA41.txt', status=200)

    def test_functional__webdav_move_file__ok__same_workspace_root_to_folder(self) -> None:
        dbsession = get_tm_session(self.session_factory, transaction.manager)
        admin = dbsession.query(User) \
            .filter(User.email == 'admin@admin.admin') \
            .one()
        uapi = UserApi(
            current_user=admin,
            session=dbsession,
            config=self.app_config,
        )
        gapi = GroupApi(
            current_user=admin,
            session=dbsession,
            config=self.app_config,
        )
        groups = [gapi.get_one_with_name('users')]
        user = uapi.create_user('test@test.test', password='test@test.test',
                                do_save=True, do_notify=False,
                                groups=groups)  # nopep8
=======
>>>>>>> c5e71bf2
        workspace_api = WorkspaceApi(
            current_user=admin,
            session=dbsession,
            config=self.app_config,
            show_deleted=True,
        )
<<<<<<< HEAD
        workspace = workspace_api.create_workspace('documentation', save_now=True)  # nopep8
        rapi = RoleApi(
            current_user=admin,
            session=dbsession,
            config=self.app_config,
        )
        rapi.create_one(user, workspace, UserRoleInWorkspace.CONTENT_MANAGER,
                        False)  # nopep8
=======
        workspace = workspace_api.create_workspace('workspace1', save_now=True)  # nopep8
>>>>>>> c5e71bf2
        api = ContentApi(
            current_user=admin,
            session=dbsession,
            config=self.app_config,
        )
<<<<<<< HEAD
        product_folder = api.create(
            content_type_list.Folder.slug,
            workspace,
            None,
            label='products',
            do_save=True,
            do_notify=False,
        )
=======
>>>>>>> c5e71bf2
        with dbsession.no_autoflush:
            file = api.create(
                content_type_list.File.slug,
                workspace,
                None,
<<<<<<< HEAD
                filename='report_sample.txt',
=======
                filename='report.txt',
>>>>>>> c5e71bf2
                do_save=False,
                do_notify=False,
            )
            api.update_file_data(
                file,
<<<<<<< HEAD
                'report_sample.txt',
=======
                'report.txt',
>>>>>>> c5e71bf2
                'text/plain',
                b'test_content'
            )
            api.save(file)
        transaction.commit()

<<<<<<< HEAD

        self.testapp.authorization = (
            'Basic',
            (
                'test@test.test',
                'test@test.test'
            )
        )
        # check availability of content
        self.testapp.get('/documentation', status=200)
        self.testapp.get('/documentation/report_sample.txt', status=200)
        self.testapp.get('/documentation/products', status=200)
        # do move
        self.testapp.request(
            '/documentation/report_sample.txt',
            method='MOVE',
            headers={'destination': '/documentation/products/super_product_readme_ZA41.txt'},
            status=201
        )
        # verify move
        self.testapp.get('/documentation/report_sample.txt', status=404)
        self.testapp.get('/documentation/products/super_product_readme_ZA41.txt', status=200)

    def test_functional__webdav_move_file__ok__same_workspace_folder_to_root(self) -> None:
=======
        self.testapp.authorization = (
            'Basic',
            (
                'admin@admin.admin',
                'admin@admin.admin'
            )
        )
        # check availability of new created content using webdav
        self.testapp.get('/workspace1', status=200)
        self.testapp.get('/workspace1/report.txt', status=200)

    def test_functional__webdav_access_to_content__ok__special_characters(self) -> None:
>>>>>>> c5e71bf2
        dbsession = get_tm_session(self.session_factory, transaction.manager)
        admin = dbsession.query(User) \
            .filter(User.email == 'admin@admin.admin') \
            .one()
<<<<<<< HEAD
        uapi = UserApi(
            current_user=admin,
            session=dbsession,
            config=self.app_config,
        )
        gapi = GroupApi(
            current_user=admin,
            session=dbsession,
            config=self.app_config,
        )
        groups = [gapi.get_one_with_name('users')]
        user = uapi.create_user('test@test.test', password='test@test.test',
                                do_save=True, do_notify=False,
                                groups=groups)  # nopep8
=======
>>>>>>> c5e71bf2
        workspace_api = WorkspaceApi(
            current_user=admin,
            session=dbsession,
            config=self.app_config,
            show_deleted=True,
        )
<<<<<<< HEAD
        workspace = workspace_api.create_workspace('documentation', save_now=True)  # nopep8
        rapi = RoleApi(
            current_user=admin,
            session=dbsession,
            config=self.app_config,
        )
        rapi.create_one(user, workspace, UserRoleInWorkspace.CONTENT_MANAGER,
                        False)  # nopep8
=======
        workspace = workspace_api.create_workspace('/?\\#*', save_now=True)  # nopep8
>>>>>>> c5e71bf2
        api = ContentApi(
            current_user=admin,
            session=dbsession,
            config=self.app_config,
        )
<<<<<<< HEAD
        example_folder = api.create(
            content_type_list.Folder.slug,
            workspace,
            None,
            label='examples',
            do_save=True,
            do_notify=False,
        )
=======
>>>>>>> c5e71bf2
        with dbsession.no_autoflush:
            file = api.create(
                content_type_list.File.slug,
                workspace,
<<<<<<< HEAD
                example_folder,
                filename='report_sample.txt',
=======
                None,
                filename='/?\\#*.txt',
>>>>>>> c5e71bf2
                do_save=False,
                do_notify=False,
            )
            api.update_file_data(
                file,
<<<<<<< HEAD
                'report_sample.txt',
=======
                '/?\\#*.txt',
>>>>>>> c5e71bf2
                'text/plain',
                b'test_content'
            )
            api.save(file)
        transaction.commit()

<<<<<<< HEAD

        self.testapp.authorization = (
            'Basic',
            (
                'test@test.test',
                'test@test.test'
            )
        )
        # check availability of content
        self.testapp.get('/documentation', status=200)
        self.testapp.get('/documentation/examples', status=200)
        self.testapp.get('/documentation/examples/report_sample.txt', status=200)
        # do move
        self.testapp.request(
            '/documentation/examples/report_sample.txt',
            method='MOVE',
            headers={'destination': '/documentation/super_product_readme_ZA41.txt'},
            status=201
        )
        # verify move
        self.testapp.get('/documentation/examples/report_sample.txt', status=404)
        self.testapp.get('/documentation/super_product_readme_ZA41.txt', status=200)

    def test_functional__webdav_move_file__ok__rename_file_at_root(self) -> None:
=======
        self.testapp.authorization = (
            'Basic',
            (
                'admin@admin.admin',
                'admin@admin.admin'
            )
        )
        # check availability of new created content using webdav
        # /?\#* -> /⧸ʔ⧹#∗ (webdav version)
        # urlencoded version of /⧸ʔ⧹#∗ is %E2%A7%B8%CA%94%E2%A7%B9%23%E2%88%97
        self.testapp.get('/%E2%A7%B8%CA%94%E2%A7%B9%23%E2%88%97', status=200)
        self.testapp.get('/%E2%A7%B8%CA%94%E2%A7%B9%23%E2%88%97/%E2%A7%B8%CA%94%E2%A7%B9%23%E2%88%97.txt', status=200)

    def test_functional__webdav_access_to_content__err__file_not_exist(self) -> None:
>>>>>>> c5e71bf2
        dbsession = get_tm_session(self.session_factory, transaction.manager)
        admin = dbsession.query(User) \
            .filter(User.email == 'admin@admin.admin') \
            .one()
<<<<<<< HEAD
        uapi = UserApi(
            current_user=admin,
            session=dbsession,
            config=self.app_config,
        )
        gapi = GroupApi(
            current_user=admin,
            session=dbsession,
            config=self.app_config,
        )
        groups = [gapi.get_one_with_name('users')]
        user = uapi.create_user('test@test.test', password='test@test.test',
                                do_save=True, do_notify=False,
                                groups=groups)  # nopep8
=======
>>>>>>> c5e71bf2
        workspace_api = WorkspaceApi(
            current_user=admin,
            session=dbsession,
            config=self.app_config,
            show_deleted=True,
        )
<<<<<<< HEAD
        workspace = workspace_api.create_workspace('documentation', save_now=True)  # nopep8
        rapi = RoleApi(
            current_user=admin,
            session=dbsession,
            config=self.app_config,
        )
        rapi.create_one(user, workspace, UserRoleInWorkspace.CONTENT_MANAGER,
                        False)  # nopep8
=======
        workspace = workspace_api.create_workspace('workspace1', save_now=True)  # nopep8
>>>>>>> c5e71bf2
        api = ContentApi(
            current_user=admin,
            session=dbsession,
            config=self.app_config,
        )
<<<<<<< HEAD
        with dbsession.no_autoflush:
            file = api.create(
                content_type_list.File.slug,
                workspace,
                None,
                filename='report_sample.txt',
                do_save=False,
                do_notify=False,
            )
            api.update_file_data(
                file,
                'report_sample.txt',
                'text/plain',
                b'test_content'
            )
            api.save(file)
        transaction.commit()


        self.testapp.authorization = (
            'Basic',
            (
                'test@test.test',
                'test@test.test'
            )
        )
        # check availability of content
        self.testapp.get('/documentation', status=200)
        self.testapp.get('/documentation/report_sample.txt', status=200)
        # do move
        self.testapp.request(
            '/documentation/report_sample.txt',
            method='MOVE',
            headers={'destination': '/documentation/super_product_readme_ZA41.txt'},
            status=201
        )
        # verify move
        self.testapp.get('/documentation/report_sample.txt', status=404)
        self.testapp.get('/documentation/super_product_readme_ZA41.txt', status=200)

    # move same workspaces: folder
    def test_functional__webdav_move_folder__ok__same_workspace_folder_to_folder(self) -> None:
=======
        transaction.commit()

        self.testapp.authorization = (
            'Basic',
            (
                'admin@admin.admin',
                'admin@admin.admin'
            )
        )
        # check availability of new created content using webdav
        self.testapp.get('/workspace1', status=200)
        self.testapp.get('/workspace1/report.txt', status=404)

    def test_functional__webdav_access_to_subdir_content__ok__nominal_case(self) -> None:
>>>>>>> c5e71bf2
        dbsession = get_tm_session(self.session_factory, transaction.manager)
        admin = dbsession.query(User) \
            .filter(User.email == 'admin@admin.admin') \
            .one()
<<<<<<< HEAD
        uapi = UserApi(
            current_user=admin,
            session=dbsession,
            config=self.app_config,
        )
        gapi = GroupApi(
            current_user=admin,
            session=dbsession,
            config=self.app_config,
        )
        groups = [gapi.get_one_with_name('users')]
        user = uapi.create_user('test@test.test', password='test@test.test',
                                do_save=True, do_notify=False,
                                groups=groups)  # nopep8
=======
>>>>>>> c5e71bf2
        workspace_api = WorkspaceApi(
            current_user=admin,
            session=dbsession,
            config=self.app_config,
            show_deleted=True,
        )
<<<<<<< HEAD
        workspace = workspace_api.create_workspace('documentation', save_now=True)  # nopep8
        rapi = RoleApi(
            current_user=admin,
            session=dbsession,
            config=self.app_config,
        )
        rapi.create_one(user, workspace, UserRoleInWorkspace.CONTENT_MANAGER,
                        False)  # nopep8
=======
        workspace = workspace_api.create_workspace('workspace1', save_now=True)  # nopep8
>>>>>>> c5e71bf2
        api = ContentApi(
            current_user=admin,
            session=dbsession,
            config=self.app_config,
        )
<<<<<<< HEAD
        example_folder = api.create(
            content_type_list.Folder.slug,
            workspace,
            None,
            label='examples',
            do_save=True,
            do_notify=False,
        )
        product_folder = api.create(
            content_type_list.Folder.slug,
            workspace,
            None,
            label='products',
=======
        folder = api.create(
            content_type_list.Folder.slug,
            workspace,
            None,
            'examples',
>>>>>>> c5e71bf2
            do_save=True,
            do_notify=False,
        )
        with dbsession.no_autoflush:
<<<<<<< HEAD
            example_product_folder = api.create(
                content_type_list.Folder.slug,
                workspace,
                example_folder,
                label='example_product',
                do_save=True,
                do_notify=False,
            )
            file = api.create(
                content_type_list.File.slug,
                workspace,
                example_product_folder,
                filename='report_sample.txt',
=======
            file = api.create(
                content_type_list.File.slug,
                workspace,
                folder,
                filename='report.txt',
>>>>>>> c5e71bf2
                do_save=False,
                do_notify=False,
            )
            api.update_file_data(
                file,
<<<<<<< HEAD
                'report_sample.txt',
=======
                'report.txt',
>>>>>>> c5e71bf2
                'text/plain',
                b'test_content'
            )
            api.save(file)
        transaction.commit()

<<<<<<< HEAD

        self.testapp.authorization = (
            'Basic',
            (
                'test@test.test',
                'test@test.test'
            )
        )
        # check availability of content
        self.testapp.get('/documentation', status=200)
        self.testapp.get('/documentation/examples', status=200)
        self.testapp.get('/documentation/examples/example_product', status=200)
        self.testapp.get('/documentation/examples/example_product/report_sample.txt', status=200)
        self.testapp.get('/documentation/products', status=200)
        # do move
        self.testapp.request(
            '/documentation/examples/example_product',
            method='MOVE',
            headers={'destination': '/documentation/products/ZA41'},
            status=201
        )
        # verify move
        self.testapp.get('/documentation/examples/example_product', status=404)
        self.testapp.get('/documentation/examples/example_product/report_sample.txt', status=404)
        self.testapp.get('/documentation/examples/ZA41', status=404)
        self.testapp.get('/documentation/products/ZA41', status=200)
        self.testapp.get('/documentation/products/ZA41/report_sample.txt', status=200)

    def test_functional__webdav_move_folder__ok__same_workspace_root_to_folder(self) -> None:
=======
        self.testapp.authorization = (
            'Basic',
            (
                'admin@admin.admin',
                'admin@admin.admin'
            )
        )
        # check availability of new created content using webdav
        self.testapp.get('/workspace1', status=200)
        self.testapp.get('/workspace1/examples', status=200)
        self.testapp.get('/workspace1/examples/report.txt', status=200)

    def test_functional__webdav_access_to_subdir_content__ok__special_characters(self) -> None:
>>>>>>> c5e71bf2
        dbsession = get_tm_session(self.session_factory, transaction.manager)
        admin = dbsession.query(User) \
            .filter(User.email == 'admin@admin.admin') \
            .one()
<<<<<<< HEAD
        uapi = UserApi(
            current_user=admin,
            session=dbsession,
            config=self.app_config,
        )
        gapi = GroupApi(
            current_user=admin,
            session=dbsession,
            config=self.app_config,
        )
        groups = [gapi.get_one_with_name('users')]
        user = uapi.create_user('test@test.test', password='test@test.test',
                                do_save=True, do_notify=False,
                                groups=groups)  # nopep8
=======
>>>>>>> c5e71bf2
        workspace_api = WorkspaceApi(
            current_user=admin,
            session=dbsession,
            config=self.app_config,
            show_deleted=True,
        )
<<<<<<< HEAD
        workspace = workspace_api.create_workspace('documentation', save_now=True)  # nopep8
        rapi = RoleApi(
            current_user=admin,
            session=dbsession,
            config=self.app_config,
        )
        rapi.create_one(user, workspace, UserRoleInWorkspace.CONTENT_MANAGER,
                        False)  # nopep8
=======
        workspace = workspace_api.create_workspace('/?\\#*', save_now=True)  # nopep8
>>>>>>> c5e71bf2
        api = ContentApi(
            current_user=admin,
            session=dbsession,
            config=self.app_config,
        )
<<<<<<< HEAD
        product_folder = api.create(
            content_type_list.Folder.slug,
            workspace,
            None,
            label='products',
=======
        folder = api.create(
            content_type_list.Folder.slug,
            workspace,
            None,
            '/?\\#*',
>>>>>>> c5e71bf2
            do_save=True,
            do_notify=False,
        )
        with dbsession.no_autoflush:
<<<<<<< HEAD
            example_product_folder = api.create(
                content_type_list.Folder.slug,
                workspace,
                None,
                label='example_product',
                do_save=True,
                do_notify=False,
            )
            file = api.create(
                content_type_list.File.slug,
                workspace,
                example_product_folder,
                filename='report_sample.txt',
=======
            file = api.create(
                content_type_list.File.slug,
                workspace,
                folder,
                filename='/?\\#*.txt',
>>>>>>> c5e71bf2
                do_save=False,
                do_notify=False,
            )
            api.update_file_data(
                file,
<<<<<<< HEAD
                'report_sample.txt',
=======
                '/?\\#*.txt',
>>>>>>> c5e71bf2
                'text/plain',
                b'test_content'
            )
            api.save(file)
        transaction.commit()

<<<<<<< HEAD

        self.testapp.authorization = (
            'Basic',
            (
                'test@test.test',
                'test@test.test'
            )
        )
        # check availability of content
        self.testapp.get('/documentation', status=200)
        self.testapp.get('/documentation/example_product', status=200)
        self.testapp.get('/documentation/example_product/report_sample.txt', status=200)
        self.testapp.get('/documentation/products', status=200)
        # do move
        self.testapp.request(
            '/documentation/example_product',
            method='MOVE',
            headers={'destination': '/documentation/products/ZA41'},
            status=201
        )
        # verify move
        self.testapp.get('/documentation/example_product', status=404)
        self.testapp.get('/documentation/example_product/report_sample.txt', status=404)
        self.testapp.get('/documentation/products/ZA41', status=200)
        self.testapp.get('/documentation/products/ZA41/report_sample.txt', status=200)

    def test_functional__webdav_move_folder__ok__same_workspace_folder_to_root(self) -> None:
=======
        self.testapp.authorization = (
            'Basic',
            (
                'admin@admin.admin',
                'admin@admin.admin'
            )
        )
        # check availability of new created content using webdav
        # /?\#* -> /⧸ʔ⧹#∗ (webdav version)
        # urlencoded version of /⧸ʔ⧹#∗ is %E2%A7%B8%CA%94%E2%A7%B9%23%E2%88%97
        self.testapp.get('/%E2%A7%B8%CA%94%E2%A7%B9%23%E2%88%97', status=200)
        self.testapp.get(
            '/%E2%A7%B8%CA%94%E2%A7%B9%23%E2%88%97/%E2%A7%B8%CA%94%E2%A7%B9%23%E2%88%97',
            status=200)
        self.testapp.get(
            '/%E2%A7%B8%CA%94%E2%A7%B9%23%E2%88%97/%E2%A7%B8%CA%94%E2%A7%B9%23%E2%88%97/%E2%A7%B8%CA%94%E2%A7%B9%23%E2%88%97.txt',
            status=200)

    def test_functional__webdav_access_to_subdir_content__err__file_not_exist(self) -> None:
>>>>>>> c5e71bf2
        dbsession = get_tm_session(self.session_factory, transaction.manager)
        admin = dbsession.query(User) \
            .filter(User.email == 'admin@admin.admin') \
            .one()
<<<<<<< HEAD
        uapi = UserApi(
            current_user=admin,
            session=dbsession,
            config=self.app_config,
        )
        gapi = GroupApi(
            current_user=admin,
            session=dbsession,
            config=self.app_config,
        )
        groups = [gapi.get_one_with_name('users')]
        user = uapi.create_user('test@test.test', password='test@test.test',
                                do_save=True, do_notify=False,
                                groups=groups)  # nopep8
=======
>>>>>>> c5e71bf2
        workspace_api = WorkspaceApi(
            current_user=admin,
            session=dbsession,
            config=self.app_config,
            show_deleted=True,
        )
<<<<<<< HEAD
        workspace = workspace_api.create_workspace('documentation', save_now=True)  # nopep8
        rapi = RoleApi(
            current_user=admin,
            session=dbsession,
            config=self.app_config,
        )
        rapi.create_one(user, workspace, UserRoleInWorkspace.CONTENT_MANAGER,
                        False)  # nopep8
=======
        workspace = workspace_api.create_workspace('workspace1', save_now=True)  # nopep8
>>>>>>> c5e71bf2
        api = ContentApi(
            current_user=admin,
            session=dbsession,
            config=self.app_config,
        )
<<<<<<< HEAD
        example_folder = api.create(
            content_type_list.Folder.slug,
            workspace,
            None,
            label='examples',
            do_save=True,
            do_notify=False,
        )
        with dbsession.no_autoflush:
            example_product_folder = api.create(
                content_type_list.Folder.slug,
                workspace,
                example_folder,
                label='example_product',
                do_save=True,
                do_notify=False,
            )
            file = api.create(
                content_type_list.File.slug,
                workspace,
                example_product_folder,
                filename='report_sample.txt',
                do_save=False,
                do_notify=False,
            )
            api.update_file_data(
                file,
                'report_sample.txt',
                'text/plain',
                b'test_content'
            )
            api.save(file)
        transaction.commit()


        self.testapp.authorization = (
            'Basic',
            (
                'test@test.test',
                'test@test.test'
            )
        )
        # check availability of content
        self.testapp.get('/documentation', status=200)
        self.testapp.get('/documentation/examples', status=200)
        self.testapp.get('/documentation/examples/example_product', status=200)
        self.testapp.get('/documentation/examples/example_product/report_sample.txt', status=200)
        # do move
        self.testapp.request(
            '/documentation/examples/example_product',
            method='MOVE',
            headers={'destination': '/documentation/ZA41'},
            status=201
        )
        # verify move
        self.testapp.get('/documentation/examples/example_product', status=404)
        self.testapp.get('/documentation/examples/example_product/report_sample.txt', status=404)
        self.testapp.get('/documentation/ZA41', status=200)
        self.testapp.get('/documentation/ZA41/report_sample.txt', status=200)

    def test_functional__webdav_move_folder__ok__rename_file_at_root(self) -> None:
        dbsession = get_tm_session(self.session_factory, transaction.manager)
        admin = dbsession.query(User) \
            .filter(User.email == 'admin@admin.admin') \
            .one()
        uapi = UserApi(
            current_user=admin,
            session=dbsession,
            config=self.app_config,
        )
        gapi = GroupApi(
            current_user=admin,
            session=dbsession,
            config=self.app_config,
        )
        groups = [gapi.get_one_with_name('users')]
        user = uapi.create_user('test@test.test', password='test@test.test',
                                do_save=True, do_notify=False,
                                groups=groups)  # nopep8
        workspace_api = WorkspaceApi(
            current_user=admin,
            session=dbsession,
            config=self.app_config,
            show_deleted=True,
        )
        workspace = workspace_api.create_workspace('documentation', save_now=True)  # nopep8
        rapi = RoleApi(
            current_user=admin,
            session=dbsession,
            config=self.app_config,
        )
        rapi.create_one(user, workspace, UserRoleInWorkspace.CONTENT_MANAGER,
                        False)  # nopep8
        api = ContentApi(
            current_user=admin,
            session=dbsession,
            config=self.app_config,
        )
        with dbsession.no_autoflush:
            example_product_folder = api.create(
                content_type_list.Folder.slug,
                workspace,
                None,
                label='example_product',
                do_save=True,
                do_notify=False,
            )
            file = api.create(
                content_type_list.File.slug,
                workspace,
                example_product_folder,
                filename='report_sample.txt',
                do_save=False,
                do_notify=False,
            )
            api.update_file_data(
                file,
                'report_sample.txt',
                'text/plain',
                b'test_content'
            )
            api.save(file)
        transaction.commit()


        self.testapp.authorization = (
            'Basic',
            (
                'test@test.test',
                'test@test.test'
            )
        )
        # check availability of content
        self.testapp.get('/documentation', status=200)
        self.testapp.get('/documentation/example_product', status=200)
        self.testapp.get('/documentation/example_product/report_sample.txt', status=200)

        # do move
        self.testapp.request(
            '/documentation/example_product',
            method='MOVE',
            headers={'destination': '/documentation/products'},
            status=201
        )
        # verify move
        self.testapp.get('/documentation/example_product', status=404)
        self.testapp.get('/documentation/example_product/report_sample.txt', status=404)
        self.testapp.get('/documentation/products', status=200)
        self.testapp.get('/documentation/products/report_sample.txt', status=200)

    # move different workspaces: file
    def test_functional__webdav_move_file__ok__different_workspace_folder_to_folder(self) -> None:
        dbsession = get_tm_session(self.session_factory, transaction.manager)
        admin = dbsession.query(User) \
            .filter(User.email == 'admin@admin.admin') \
            .one()
        uapi = UserApi(
            current_user=admin,
            session=dbsession,
            config=self.app_config,
        )
        gapi = GroupApi(
            current_user=admin,
            session=dbsession,
            config=self.app_config,
        )
        groups = [gapi.get_one_with_name('users')]
        user = uapi.create_user('test@test.test', password='test@test.test',
                                do_save=True, do_notify=False,
                                groups=groups)  # nopep8
        workspace_api = WorkspaceApi(
            current_user=admin,
            session=dbsession,
            config=self.app_config,
            show_deleted=True,
        )
        workspace = workspace_api.create_workspace('documentation', save_now=True)  # nopep8
        workspace2 = workspace_api.create_workspace('projects', save_now=True)  # nopep8
        rapi = RoleApi(
            current_user=admin,
            session=dbsession,
            config=self.app_config,
        )
        rapi.create_one(user, workspace, UserRoleInWorkspace.CONTENT_MANAGER, False)  # nopep8
        rapi.create_one(user, workspace2, UserRoleInWorkspace.CONTENT_MANAGER, False)  # nopep8
        api = ContentApi(
            current_user=admin,
            session=dbsession,
            config=self.app_config,
        )
        example_folder = api.create(
            content_type_list.Folder.slug,
            workspace,
            None,
            label='examples',
            do_save=True,
            do_notify=False,
        )
        product_folder = api.create(
            content_type_list.Folder.slug,
            workspace2,
            None,
            label='products',
            do_save=True,
            do_notify=False,
        )
        with dbsession.no_autoflush:
            file = api.create(
                content_type_list.File.slug,
                workspace,
                example_folder,
                filename='report_sample.txt',
                do_save=False,
                do_notify=False,
            )
            api.update_file_data(
                file,
                'report_sample.txt',
                'text/plain',
                b'test_content'
            )
            api.save(file)
        transaction.commit()


        self.testapp.authorization = (
            'Basic',
            (
                'test@test.test',
                'test@test.test'
            )
        )
        # check availability of content
        self.testapp.get('/documentation', status=200)
        self.testapp.get('/documentation/examples', status=200)
        self.testapp.get('/documentation/examples/report_sample.txt', status=200)
        self.testapp.get('/projects/products', status=200)
        # do move
        self.testapp.request(
            '/documentation/examples/report_sample.txt',
            method='MOVE',
            headers={'destination': '/projects/products/super_product_readme_ZA41.txt'},
            status=201
        )
        # verify move
        self.testapp.get('/documentation/examples/report_sample.txt', status=404)
        self.testapp.get('/projects/products/super_product_readme_ZA41.txt', status=200)

    def test_functional__webdav_move_file__ok__different_workspace_root_to_folder(self) -> None:
        dbsession = get_tm_session(self.session_factory, transaction.manager)
        admin = dbsession.query(User) \
            .filter(User.email == 'admin@admin.admin') \
            .one()
        uapi = UserApi(
            current_user=admin,
            session=dbsession,
            config=self.app_config,
        )
        gapi = GroupApi(
            current_user=admin,
            session=dbsession,
            config=self.app_config,
        )
        groups = [gapi.get_one_with_name('users')]
        user = uapi.create_user('test@test.test', password='test@test.test',
                                do_save=True, do_notify=False,
                                groups=groups)  # nopep8
        workspace_api = WorkspaceApi(
            current_user=admin,
            session=dbsession,
            config=self.app_config,
            show_deleted=True,
        )
        workspace = workspace_api.create_workspace('documentation', save_now=True)  # nopep8
        workspace2 = workspace_api.create_workspace('projects', save_now=True)  # nopep8
        rapi = RoleApi(
            current_user=admin,
            session=dbsession,
            config=self.app_config,
        )
        rapi.create_one(user, workspace, UserRoleInWorkspace.CONTENT_MANAGER, False)  # nopep8
        rapi.create_one(user, workspace2, UserRoleInWorkspace.CONTENT_MANAGER, False)  # nopep8
        api = ContentApi(
            current_user=admin,
            session=dbsession,
            config=self.app_config,
        )
        product_folder = api.create(
            content_type_list.Folder.slug,
            workspace2,
            None,
            label='products',
            do_save=True,
            do_notify=False,
        )
        with dbsession.no_autoflush:
            file = api.create(
                content_type_list.File.slug,
                workspace,
                None,
                filename='report_sample.txt',
                do_save=False,
                do_notify=False,
            )
            api.update_file_data(
                file,
                'report_sample.txt',
                'text/plain',
                b'test_content'
            )
            api.save(file)
        transaction.commit()


        self.testapp.authorization = (
            'Basic',
            (
                'test@test.test',
                'test@test.test'
            )
        )
        # check availability of content
        self.testapp.get('/documentation', status=200)
        self.testapp.get('/documentation/report_sample.txt', status=200)
        self.testapp.get('/projects/products', status=200)
        # do move
        self.testapp.request(
            '/documentation/report_sample.txt',
            method='MOVE',
            headers={'destination': '/projects/products/super_product_readme_ZA41.txt'},
            status=201
        )
        # verify move
        self.testapp.get('/documentation/report_sample.txt', status=404)
        self.testapp.get('/projects/products/super_product_readme_ZA41.txt', status=200)

    def test_functional__webdav_move_file__ok__different_workspace_folder_to_root(self) -> None:
        dbsession = get_tm_session(self.session_factory, transaction.manager)
        admin = dbsession.query(User) \
            .filter(User.email == 'admin@admin.admin') \
            .one()
        uapi = UserApi(
            current_user=admin,
            session=dbsession,
            config=self.app_config,
        )
        gapi = GroupApi(
            current_user=admin,
            session=dbsession,
            config=self.app_config,
        )
        groups = [gapi.get_one_with_name('users')]
        user = uapi.create_user('test@test.test', password='test@test.test',
                                do_save=True, do_notify=False,
                                groups=groups)  # nopep8
        workspace_api = WorkspaceApi(
            current_user=admin,
            session=dbsession,
            config=self.app_config,
            show_deleted=True,
        )
        workspace = workspace_api.create_workspace('documentation', save_now=True)  # nopep8
        workspace2 = workspace_api.create_workspace('projects', save_now=True)  # nopep8
        rapi = RoleApi(
            current_user=admin,
            session=dbsession,
            config=self.app_config,
        )
        rapi.create_one(user, workspace, UserRoleInWorkspace.CONTENT_MANAGER, False)  # nopep8
        rapi.create_one(user, workspace2, UserRoleInWorkspace.CONTENT_MANAGER, False)  # nopep8
        api = ContentApi(
            current_user=admin,
            session=dbsession,
            config=self.app_config,
        )
        example_folder = api.create(
            content_type_list.Folder.slug,
            workspace,
            None,
            label='examples',
            do_save=True,
            do_notify=False,
        )
        with dbsession.no_autoflush:
            file = api.create(
                content_type_list.File.slug,
                workspace,
                example_folder,
                filename='report_sample.txt',
                do_save=False,
                do_notify=False,
            )
            api.update_file_data(
                file,
                'report_sample.txt',
                'text/plain',
                b'test_content'
            )
            api.save(file)
        transaction.commit()


        self.testapp.authorization = (
            'Basic',
            (
                'test@test.test',
                'test@test.test'
            )
        )
        # check availability of content
        self.testapp.get('/documentation', status=200)
        self.testapp.get('/documentation/examples', status=200)
        self.testapp.get('/documentation/examples/report_sample.txt', status=200)
        # do move
        self.testapp.request(
            '/documentation/examples/report_sample.txt',
            method='MOVE',
            headers={'destination': '/projects/super_product_readme_ZA41.txt'},
            status=201
        )
        # verify move
        self.testapp.get('/documentation/examples/report_sample.txt', status=404)
        self.testapp.get('/projects/super_product_readme_ZA41.txt', status=200)

    def test_functional__webdav_move_file__ok__different_workspace_root_to_root(self) -> None:
        dbsession = get_tm_session(self.session_factory, transaction.manager)
        admin = dbsession.query(User) \
            .filter(User.email == 'admin@admin.admin') \
            .one()
        uapi = UserApi(
            current_user=admin,
            session=dbsession,
            config=self.app_config,
        )
        gapi = GroupApi(
            current_user=admin,
            session=dbsession,
            config=self.app_config,
        )
        groups = [gapi.get_one_with_name('users')]
        user = uapi.create_user('test@test.test', password='test@test.test',
                                do_save=True, do_notify=False,
                                groups=groups)  # nopep8
        workspace_api = WorkspaceApi(
            current_user=admin,
            session=dbsession,
            config=self.app_config,
            show_deleted=True,
        )
        workspace = workspace_api.create_workspace('documentation', save_now=True)  # nopep8
        workspace2 = workspace_api.create_workspace('projects', save_now=True)  # nopep8
        rapi = RoleApi(
            current_user=admin,
            session=dbsession,
            config=self.app_config,
        )
        rapi.create_one(user, workspace, UserRoleInWorkspace.CONTENT_MANAGER, False)  # nopep8
        rapi.create_one(user, workspace2, UserRoleInWorkspace.CONTENT_MANAGER, False)  # nopep8
        api = ContentApi(
            current_user=admin,
            session=dbsession,
            config=self.app_config,
        )
        with dbsession.no_autoflush:
            file = api.create(
                content_type_list.File.slug,
                workspace,
                None,
                filename='report_sample.txt',
                do_save=False,
                do_notify=False,
            )
            api.update_file_data(
                file,
                'report_sample.txt',
                'text/plain',
                b'test_content'
            )
            api.save(file)
        transaction.commit()


        self.testapp.authorization = (
            'Basic',
            (
                'test@test.test',
                'test@test.test'
            )
        )
        # check availability of content
        self.testapp.get('/documentation', status=200)
        self.testapp.get('/documentation/report_sample.txt', status=200)
        # do move
        self.testapp.request(
            '/documentation/report_sample.txt',
            method='MOVE',
            headers={'destination': '/projects/super_product_readme_ZA41.txt'},
            status=201
        )
        # verify move
        self.testapp.get('/documentation/report_sample.txt', status=404)
        self.testapp.get('/projects/super_product_readme_ZA41.txt', status=200)

    # move different workspace: folder
    def test_functional__webdav_move_folder__ok__different_workspace_folder_to_folder(self) -> None:
        dbsession = get_tm_session(self.session_factory, transaction.manager)
        admin = dbsession.query(User) \
            .filter(User.email == 'admin@admin.admin') \
            .one()
        uapi = UserApi(
            current_user=admin,
            session=dbsession,
            config=self.app_config,
        )
        gapi = GroupApi(
            current_user=admin,
            session=dbsession,
            config=self.app_config,
        )
        groups = [gapi.get_one_with_name('users')]
        user = uapi.create_user('test@test.test', password='test@test.test',
                                do_save=True, do_notify=False,
                                groups=groups)  # nopep8
        workspace_api = WorkspaceApi(
            current_user=admin,
            session=dbsession,
            config=self.app_config,
            show_deleted=True,
        )
        workspace = workspace_api.create_workspace('documentation', save_now=True)  # nopep8
        workspace2 = workspace_api.create_workspace('projects', save_now=True)  # nopep8
        rapi = RoleApi(
            current_user=admin,
            session=dbsession,
            config=self.app_config,
        )
        rapi.create_one(user, workspace, UserRoleInWorkspace.CONTENT_MANAGER, False)  # nopep8
        rapi.create_one(user, workspace2, UserRoleInWorkspace.CONTENT_MANAGER, False)  # nopep8
        api = ContentApi(
            current_user=admin,
            session=dbsession,
            config=self.app_config,
        )
        example_folder = api.create(
            content_type_list.Folder.slug,
            workspace,
            None,
            label='examples',
            do_save=True,
            do_notify=False,
        )
        product_folder = api.create(
            content_type_list.Folder.slug,
            workspace2,
            None,
            label='products',
            do_save=True,
            do_notify=False,
        )
        with dbsession.no_autoflush:
            example_product_folder = api.create(
                content_type_list.Folder.slug,
                workspace,
                example_folder,
                label='example_product',
                do_save=True,
                do_notify=False,
            )
            file = api.create(
                content_type_list.File.slug,
                workspace,
                example_product_folder,
                filename='report_sample.txt',
                do_save=False,
                do_notify=False,
            )
            api.update_file_data(
                file,
                'report_sample.txt',
                'text/plain',
                b'test_content'
            )
            api.save(file)
        transaction.commit()


        self.testapp.authorization = (
            'Basic',
            (
                'test@test.test',
                'test@test.test'
            )
        )
        # check availability of content
        self.testapp.get('/documentation', status=200)
        self.testapp.get('/documentation/examples', status=200)
        self.testapp.get('/documentation/examples/example_product', status=200)
        self.testapp.get('/documentation/examples/example_product/report_sample.txt', status=200)
        self.testapp.get('/projects/products', status=200)
        # do move
        self.testapp.request(
            '/documentation/examples/example_product',
            method='MOVE',
            headers={'destination': '/projects/products/ZA41'},
            status=201
        )
        # verify move
        self.testapp.get('/documentation/examples/example_product', status=404)
        self.testapp.get('/documentation/examples/example_product/report_sample.txt', status=404)
        self.testapp.get('/documentation/examples/ZA41', status=404)
        self.testapp.get('/projects/products/ZA41', status=200)
        self.testapp.get('/projects/products/ZA41/report_sample.txt', status=200)

    def test_functional__webdav_move_folder__ok__different_workspace_root_to_folder(self) -> None:
        dbsession = get_tm_session(self.session_factory, transaction.manager)
        admin = dbsession.query(User) \
            .filter(User.email == 'admin@admin.admin') \
            .one()
        uapi = UserApi(
            current_user=admin,
            session=dbsession,
            config=self.app_config,
        )
        gapi = GroupApi(
            current_user=admin,
            session=dbsession,
            config=self.app_config,
        )
        groups = [gapi.get_one_with_name('users')]
        user = uapi.create_user('test@test.test', password='test@test.test',
                                do_save=True, do_notify=False,
                                groups=groups)  # nopep8
        workspace_api = WorkspaceApi(
            current_user=admin,
            session=dbsession,
            config=self.app_config,
            show_deleted=True,
        )
        workspace = workspace_api.create_workspace('documentation', save_now=True)  # nopep8
        workspace2 = workspace_api.create_workspace('projects', save_now=True)  # nopep8
        rapi = RoleApi(
            current_user=admin,
            session=dbsession,
            config=self.app_config,
        )
        rapi.create_one(user, workspace, UserRoleInWorkspace.CONTENT_MANAGER, False)  # nopep8
        rapi.create_one(user, workspace2, UserRoleInWorkspace.CONTENT_MANAGER, False)  # nopep8
        api = ContentApi(
            current_user=admin,
            session=dbsession,
            config=self.app_config,
        )
        product_folder = api.create(
            content_type_list.Folder.slug,
            workspace2,
            None,
            label='products',
            do_save=True,
            do_notify=False,
        )
        with dbsession.no_autoflush:
            example_product_folder = api.create(
                content_type_list.Folder.slug,
                workspace,
                None,
                label='example_product',
                do_save=True,
                do_notify=False,
            )
            file = api.create(
                content_type_list.File.slug,
                workspace,
                example_product_folder,
                filename='report_sample.txt',
                do_save=False,
                do_notify=False,
            )
            api.update_file_data(
                file,
                'report_sample.txt',
                'text/plain',
                b'test_content'
            )
            api.save(file)
        transaction.commit()


        self.testapp.authorization = (
            'Basic',
            (
                'test@test.test',
                'test@test.test'
            )
        )
        # check availability of content
        self.testapp.get('/documentation', status=200)
        self.testapp.get('/documentation/example_product', status=200)
        self.testapp.get('/documentation/example_product/report_sample.txt', status=200)
        self.testapp.get('/projects/products', status=200)
        # do move
        self.testapp.request(
            '/documentation/example_product',
            method='MOVE',
            headers={'destination': '/projects/products/ZA41'},
            status=201
        )
        # verify move
        self.testapp.get('/documentation/example_product', status=404)
        self.testapp.get('/documentation/example_product/report_sample.txt', status=404)
        self.testapp.get('/projects/products/ZA41', status=200)
        self.testapp.get('/projects/products/ZA41/report_sample.txt', status=200)

    def test_functional__webdav_move_folder__ok__different_workspace_folder_to_root(self) -> None:
        dbsession = get_tm_session(self.session_factory, transaction.manager)
        admin = dbsession.query(User) \
            .filter(User.email == 'admin@admin.admin') \
            .one()
        uapi = UserApi(
            current_user=admin,
            session=dbsession,
            config=self.app_config,
        )
        gapi = GroupApi(
            current_user=admin,
            session=dbsession,
            config=self.app_config,
        )
        groups = [gapi.get_one_with_name('users')]
        user = uapi.create_user('test@test.test', password='test@test.test',
                                do_save=True, do_notify=False,
                                groups=groups)  # nopep8
        workspace_api = WorkspaceApi(
            current_user=admin,
            session=dbsession,
            config=self.app_config,
            show_deleted=True,
        )
        workspace = workspace_api.create_workspace('documentation', save_now=True)  # nopep8
        workspace2 = workspace_api.create_workspace('projects', save_now=True)  # nopep8
        rapi = RoleApi(
            current_user=admin,
            session=dbsession,
            config=self.app_config,
        )
        rapi.create_one(user, workspace, UserRoleInWorkspace.CONTENT_MANAGER, False)  # nopep8
        rapi.create_one(user, workspace2, UserRoleInWorkspace.CONTENT_MANAGER, False)  # nopep8
        api = ContentApi(
            current_user=admin,
            session=dbsession,
            config=self.app_config,
        )
        example_folder = api.create(
            content_type_list.Folder.slug,
            workspace,
            None,
            label='examples',
            do_save=True,
            do_notify=False,
        )
        with dbsession.no_autoflush:
            example_product_folder = api.create(
                content_type_list.Folder.slug,
                workspace,
                example_folder,
                label='example_product',
                do_save=True,
                do_notify=False,
            )
            file = api.create(
                content_type_list.File.slug,
                workspace,
                example_product_folder,
                filename='report_sample.txt',
                do_save=False,
                do_notify=False,
            )
            api.update_file_data(
                file,
                'report_sample.txt',
                'text/plain',
                b'test_content'
            )
            api.save(file)
        transaction.commit()


        self.testapp.authorization = (
            'Basic',
            (
                'test@test.test',
                'test@test.test'
            )
        )
        # check availability of content
        self.testapp.get('/documentation', status=200)
        self.testapp.get('/documentation/examples', status=200)
        self.testapp.get('/documentation/examples/example_product', status=200)
        self.testapp.get('/documentation/examples/example_product/report_sample.txt', status=200)
        # do move
        self.testapp.request(
            '/documentation/examples/example_product',
            method='MOVE',
            headers={'destination': '/projects/ZA41'},
            status=201
        )
        # verify move
        self.testapp.get('/documentation/examples/example_product', status=404)
        self.testapp.get('/documentation/examples/example_product/report_sample.txt', status=404)
        self.testapp.get('/projects/ZA41', status=200)
        self.testapp.get('/projects/ZA41/report_sample.txt', status=200)

    def test_functional__webdav_move_folder__ok__different_workspace_root_to_root(self) -> None:
        dbsession = get_tm_session(self.session_factory, transaction.manager)
        admin = dbsession.query(User) \
            .filter(User.email == 'admin@admin.admin') \
            .one()
        uapi = UserApi(
            current_user=admin,
            session=dbsession,
            config=self.app_config,
        )
        gapi = GroupApi(
            current_user=admin,
            session=dbsession,
            config=self.app_config,
        )
        groups = [gapi.get_one_with_name('users')]
        user = uapi.create_user('test@test.test', password='test@test.test',
                                do_save=True, do_notify=False,
                                groups=groups)  # nopep8
        workspace_api = WorkspaceApi(
            current_user=admin,
            session=dbsession,
            config=self.app_config,
            show_deleted=True,
        )
        workspace = workspace_api.create_workspace('documentation', save_now=True)  # nopep8
        workspace2 = workspace_api.create_workspace('projects', save_now=True)  # nopep8
        rapi = RoleApi(
            current_user=admin,
            session=dbsession,
            config=self.app_config,
        )
        rapi.create_one(user, workspace, UserRoleInWorkspace.CONTENT_MANAGER, False)  # nopep8
        rapi.create_one(user, workspace2, UserRoleInWorkspace.CONTENT_MANAGER, False)  # nopep8
        api = ContentApi(
            current_user=admin,
            session=dbsession,
            config=self.app_config,
        )
        with dbsession.no_autoflush:
            example_product_folder = api.create(
                content_type_list.Folder.slug,
                workspace,
                None,
                label='example_product',
                do_save=True,
                do_notify=False,
            )
            file = api.create(
                content_type_list.File.slug,
                workspace,
                example_product_folder,
                filename='report_sample.txt',
                do_save=False,
                do_notify=False,
            )
            api.update_file_data(
                file,
                'report_sample.txt',
                'text/plain',
                b'test_content'
            )
            api.save(file)
        transaction.commit()


        self.testapp.authorization = (
            'Basic',
            (
                'test@test.test',
                'test@test.test'
            )
        )
        # check availability of content
        self.testapp.get('/documentation', status=200)
        self.testapp.get('/documentation/example_product', status=200)
        self.testapp.get('/documentation/example_product/report_sample.txt', status=200)

        # do move
        self.testapp.request(
            '/documentation/example_product',
            method='MOVE',
            headers={'destination': '/projects/products'},
            status=201
        )
        # verify move
        self.testapp.get('/documentation/example_product', status=404)
        self.testapp.get('/documentation/example_product/report_sample.txt', status=404)
        self.testapp.get('/projects/products', status=200)
        self.testapp.get('/projects/products/report_sample.txt', status=200)
=======
        folder = api.create(
            content_type_list.Folder.slug,
            workspace,
            None,
            'examples',
            do_save=True,
            do_notify=False,
        )
        transaction.commit()

        self.testapp.authorization = (
            'Basic',
            (
                'admin@admin.admin',
                'admin@admin.admin'
            )
        )
        # check availability of new created content using webdav
        self.testapp.get('/workspace1', status=200)
        self.testapp.get('/workspace1/examples', status=200)
        self.testapp.get('/workspace1/examples/report.txt', status=404)
>>>>>>> c5e71bf2
<|MERGE_RESOLUTION|>--- conflicted
+++ resolved
@@ -283,23 +283,295 @@
                 'test@test.test'
             )
         )
-<<<<<<< HEAD
+        # check availability of new created content using webdav
         res = self.testapp.get('/test', status=404)
+
+    def test_functional__webdav_access_to_content__ok__nominal_case(self) -> None:
+        dbsession = get_tm_session(self.session_factory, transaction.manager)
+        admin = dbsession.query(User) \
+            .filter(User.email == 'admin@admin.admin') \
+            .one()
+        workspace_api = WorkspaceApi(
+            current_user=admin,
+            session=dbsession,
+            config=self.app_config,
+            show_deleted=True,
+        )
+        workspace = workspace_api.create_workspace('workspace1', save_now=True)  # nopep8
+        api = ContentApi(
+            current_user=admin,
+            session=dbsession,
+            config=self.app_config,
+        )
+        with dbsession.no_autoflush:
+            file = api.create(
+                content_type_list.File.slug,
+                workspace,
+                None,
+                filename='report.txt',
+                do_save=False,
+                do_notify=False,
+            )
+            api.update_file_data(
+                file,
+                'report.txt',
+                'text/plain',
+                b'test_content'
+            )
+            api.save(file)
+        transaction.commit()
+
+        self.testapp.authorization = (
+            'Basic',
+            (
+                'admin@admin.admin',
+                'admin@admin.admin'
+            )
+        )
+        # check availability of new created content using webdav
+        self.testapp.get('/workspace1', status=200)
+        self.testapp.get('/workspace1/report.txt', status=200)
+
+    def test_functional__webdav_access_to_content__ok__special_characters(self) -> None:
+        dbsession = get_tm_session(self.session_factory, transaction.manager)
+        admin = dbsession.query(User) \
+            .filter(User.email == 'admin@admin.admin') \
+            .one()
+        workspace_api = WorkspaceApi(
+            current_user=admin,
+            session=dbsession,
+            config=self.app_config,
+            show_deleted=True,
+        )
+        workspace = workspace_api.create_workspace('/?\\#*', save_now=True)  # nopep8
+        api = ContentApi(
+            current_user=admin,
+            session=dbsession,
+            config=self.app_config,
+        )
+        with dbsession.no_autoflush:
+            file = api.create(
+                content_type_list.File.slug,
+                workspace,
+                None,
+                filename='/?\\#*.txt',
+                do_save=False,
+                do_notify=False,
+            )
+            api.update_file_data(
+                file,
+                '/?\\#*.txt',
+                'text/plain',
+                b'test_content'
+            )
+            api.save(file)
+        transaction.commit()
+
+        self.testapp.authorization = (
+            'Basic',
+            (
+                'admin@admin.admin',
+                'admin@admin.admin'
+            )
+        )
+        # check availability of new created content using webdav
+        # /?\#* -> /⧸ʔ⧹#∗ (webdav version)
+        # urlencoded version of /⧸ʔ⧹#∗ is %E2%A7%B8%CA%94%E2%A7%B9%23%E2%88%97
+        self.testapp.get('/%E2%A7%B8%CA%94%E2%A7%B9%23%E2%88%97', status=200)
+        self.testapp.get('/%E2%A7%B8%CA%94%E2%A7%B9%23%E2%88%97/%E2%A7%B8%CA%94%E2%A7%B9%23%E2%88%97.txt', status=200)
+
+    def test_functional__webdav_access_to_content__err__file_not_exist(self) -> None:
+        dbsession = get_tm_session(self.session_factory, transaction.manager)
+        admin = dbsession.query(User) \
+            .filter(User.email == 'admin@admin.admin') \
+            .one()
+        workspace_api = WorkspaceApi(
+            current_user=admin,
+            session=dbsession,
+            config=self.app_config,
+            show_deleted=True,
+        )
+        workspace = workspace_api.create_workspace('workspace1', save_now=True)  # nopep8
+        api = ContentApi(
+            current_user=admin,
+            session=dbsession,
+            config=self.app_config,
+        )
+        transaction.commit()
+
+        self.testapp.authorization = (
+            'Basic',
+            (
+                'admin@admin.admin',
+                'admin@admin.admin'
+            )
+        )
+        # check availability of new created content using webdav
+        self.testapp.get('/workspace1', status=200)
+        self.testapp.get('/workspace1/report.txt', status=404)
+
+    def test_functional__webdav_access_to_subdir_content__ok__nominal_case(self) -> None:
+        dbsession = get_tm_session(self.session_factory, transaction.manager)
+        admin = dbsession.query(User) \
+            .filter(User.email == 'admin@admin.admin') \
+            .one()
+        workspace_api = WorkspaceApi(
+            current_user=admin,
+            session=dbsession,
+            config=self.app_config,
+            show_deleted=True,
+        )
+        workspace = workspace_api.create_workspace('workspace1', save_now=True)  # nopep8
+        api = ContentApi(
+            current_user=admin,
+            session=dbsession,
+            config=self.app_config,
+        )
+        folder = api.create(
+            content_type_list.Folder.slug,
+            workspace,
+            None,
+            'examples',
+            do_save=True,
+            do_notify=False,
+        )
+        with dbsession.no_autoflush:
+            file = api.create(
+                content_type_list.File.slug,
+                workspace,
+                folder,
+                filename='report.txt',
+                do_save=False,
+                do_notify=False,
+            )
+            api.update_file_data(
+                file,
+                'report.txt',
+                'text/plain',
+                b'test_content'
+            )
+            api.save(file)
+        transaction.commit()
+
+        self.testapp.authorization = (
+            'Basic',
+            (
+                'admin@admin.admin',
+                'admin@admin.admin'
+            )
+        )
+        # check availability of new created content using webdav
+        self.testapp.get('/workspace1', status=200)
+        self.testapp.get('/workspace1/examples', status=200)
+        self.testapp.get('/workspace1/examples/report.txt', status=200)
+
+    def test_functional__webdav_access_to_subdir_content__ok__special_characters(self) -> None:
+        dbsession = get_tm_session(self.session_factory, transaction.manager)
+        admin = dbsession.query(User) \
+            .filter(User.email == 'admin@admin.admin') \
+            .one()
+        workspace_api = WorkspaceApi(
+            current_user=admin,
+            session=dbsession,
+            config=self.app_config,
+            show_deleted=True,
+        )
+        workspace = workspace_api.create_workspace('/?\\#*', save_now=True)  # nopep8
+        api = ContentApi(
+            current_user=admin,
+            session=dbsession,
+            config=self.app_config,
+        )
+        folder = api.create(
+            content_type_list.Folder.slug,
+            workspace,
+            None,
+            '/?\\#*',
+            do_save=True,
+            do_notify=False,
+        )
+        with dbsession.no_autoflush:
+            file = api.create(
+                content_type_list.File.slug,
+                workspace,
+                folder,
+                filename='/?\\#*.txt',
+                do_save=False,
+                do_notify=False,
+            )
+            api.update_file_data(
+                file,
+                '/?\\#*.txt',
+                'text/plain',
+                b'test_content'
+            )
+            api.save(file)
+        transaction.commit()
+
+        self.testapp.authorization = (
+            'Basic',
+            (
+                'admin@admin.admin',
+                'admin@admin.admin'
+            )
+        )
+        # check availability of new created content using webdav
+        # /?\#* -> /⧸ʔ⧹#∗ (webdav version)
+        # urlencoded version of /⧸ʔ⧹#∗ is %E2%A7%B8%CA%94%E2%A7%B9%23%E2%88%97
+        self.testapp.get('/%E2%A7%B8%CA%94%E2%A7%B9%23%E2%88%97', status=200)
+        self.testapp.get(
+            '/%E2%A7%B8%CA%94%E2%A7%B9%23%E2%88%97/%E2%A7%B8%CA%94%E2%A7%B9%23%E2%88%97',
+            status=200)
+        self.testapp.get(
+            '/%E2%A7%B8%CA%94%E2%A7%B9%23%E2%88%97/%E2%A7%B8%CA%94%E2%A7%B9%23%E2%88%97/%E2%A7%B8%CA%94%E2%A7%B9%23%E2%88%97.txt',
+            status=200)
+
+    def test_functional__webdav_access_to_subdir_content__err__file_not_exist(self) -> None:
+        dbsession = get_tm_session(self.session_factory, transaction.manager)
+        admin = dbsession.query(User) \
+            .filter(User.email == 'admin@admin.admin') \
+            .one()
+        workspace_api = WorkspaceApi(
+            current_user=admin,
+            session=dbsession,
+            config=self.app_config,
+            show_deleted=True,
+        )
+        workspace = workspace_api.create_workspace('workspace1', save_now=True)  # nopep8
+        api = ContentApi(
+            current_user=admin,
+            session=dbsession,
+            config=self.app_config,
+        )
+        folder = api.create(
+            content_type_list.Folder.slug,
+            workspace,
+            None,
+            'examples',
+            do_save=True,
+            do_notify=False,
+        )
+        transaction.commit()
+
+        self.testapp.authorization = (
+            'Basic',
+            (
+                'admin@admin.admin',
+                'admin@admin.admin'
+            )
+        )
+        # check availability of new created content using webdav
+        self.testapp.get('/workspace1', status=200)
+        self.testapp.get('/workspace1/examples', status=200)
+        self.testapp.get('/workspace1/examples/report.txt', status=404)
 
     ## Move test
     # move same workspaces : file
     def test_functional__webdav_move_file__ok__same_workspace_folder_to_folder(self) -> None:
-=======
-        # check availability of new created content using webdav
-        res = self.testapp.get('/test', status=404)
-
-    def test_functional__webdav_access_to_content__ok__nominal_case(self) -> None:
->>>>>>> c5e71bf2
-        dbsession = get_tm_session(self.session_factory, transaction.manager)
-        admin = dbsession.query(User) \
-            .filter(User.email == 'admin@admin.admin') \
-            .one()
-<<<<<<< HEAD
+        dbsession = get_tm_session(self.session_factory, transaction.manager)
+        admin = dbsession.query(User) \
+            .filter(User.email == 'admin@admin.admin') \
+            .one()
         uapi = UserApi(
             current_user=admin,
             session=dbsession,
@@ -410,15 +682,12 @@
         user = uapi.create_user('test@test.test', password='test@test.test',
                                 do_save=True, do_notify=False,
                                 groups=groups)  # nopep8
-=======
->>>>>>> c5e71bf2
-        workspace_api = WorkspaceApi(
-            current_user=admin,
-            session=dbsession,
-            config=self.app_config,
-            show_deleted=True,
-        )
-<<<<<<< HEAD
+        workspace_api = WorkspaceApi(
+            current_user=admin,
+            session=dbsession,
+            config=self.app_config,
+            show_deleted=True,
+        )
         workspace = workspace_api.create_workspace('documentation', save_now=True)  # nopep8
         rapi = RoleApi(
             current_user=admin,
@@ -427,15 +696,11 @@
         )
         rapi.create_one(user, workspace, UserRoleInWorkspace.CONTENT_MANAGER,
                         False)  # nopep8
-=======
-        workspace = workspace_api.create_workspace('workspace1', save_now=True)  # nopep8
->>>>>>> c5e71bf2
-        api = ContentApi(
-            current_user=admin,
-            session=dbsession,
-            config=self.app_config,
-        )
-<<<<<<< HEAD
+        api = ContentApi(
+            current_user=admin,
+            session=dbsession,
+            config=self.app_config,
+        )
         product_folder = api.create(
             content_type_list.Folder.slug,
             workspace,
@@ -444,35 +709,24 @@
             do_save=True,
             do_notify=False,
         )
-=======
->>>>>>> c5e71bf2
         with dbsession.no_autoflush:
             file = api.create(
                 content_type_list.File.slug,
                 workspace,
                 None,
-<<<<<<< HEAD
                 filename='report_sample.txt',
-=======
-                filename='report.txt',
->>>>>>> c5e71bf2
                 do_save=False,
                 do_notify=False,
             )
             api.update_file_data(
                 file,
-<<<<<<< HEAD
                 'report_sample.txt',
-=======
-                'report.txt',
->>>>>>> c5e71bf2
                 'text/plain',
                 b'test_content'
             )
             api.save(file)
         transaction.commit()
 
-<<<<<<< HEAD
 
         self.testapp.authorization = (
             'Basic',
@@ -497,25 +751,10 @@
         self.testapp.get('/documentation/products/super_product_readme_ZA41.txt', status=200)
 
     def test_functional__webdav_move_file__ok__same_workspace_folder_to_root(self) -> None:
-=======
-        self.testapp.authorization = (
-            'Basic',
-            (
-                'admin@admin.admin',
-                'admin@admin.admin'
-            )
-        )
-        # check availability of new created content using webdav
-        self.testapp.get('/workspace1', status=200)
-        self.testapp.get('/workspace1/report.txt', status=200)
-
-    def test_functional__webdav_access_to_content__ok__special_characters(self) -> None:
->>>>>>> c5e71bf2
-        dbsession = get_tm_session(self.session_factory, transaction.manager)
-        admin = dbsession.query(User) \
-            .filter(User.email == 'admin@admin.admin') \
-            .one()
-<<<<<<< HEAD
+        dbsession = get_tm_session(self.session_factory, transaction.manager)
+        admin = dbsession.query(User) \
+            .filter(User.email == 'admin@admin.admin') \
+            .one()
         uapi = UserApi(
             current_user=admin,
             session=dbsession,
@@ -530,15 +769,12 @@
         user = uapi.create_user('test@test.test', password='test@test.test',
                                 do_save=True, do_notify=False,
                                 groups=groups)  # nopep8
-=======
->>>>>>> c5e71bf2
-        workspace_api = WorkspaceApi(
-            current_user=admin,
-            session=dbsession,
-            config=self.app_config,
-            show_deleted=True,
-        )
-<<<<<<< HEAD
+        workspace_api = WorkspaceApi(
+            current_user=admin,
+            session=dbsession,
+            config=self.app_config,
+            show_deleted=True,
+        )
         workspace = workspace_api.create_workspace('documentation', save_now=True)  # nopep8
         rapi = RoleApi(
             current_user=admin,
@@ -547,15 +783,11 @@
         )
         rapi.create_one(user, workspace, UserRoleInWorkspace.CONTENT_MANAGER,
                         False)  # nopep8
-=======
-        workspace = workspace_api.create_workspace('/?\\#*', save_now=True)  # nopep8
->>>>>>> c5e71bf2
-        api = ContentApi(
-            current_user=admin,
-            session=dbsession,
-            config=self.app_config,
-        )
-<<<<<<< HEAD
+        api = ContentApi(
+            current_user=admin,
+            session=dbsession,
+            config=self.app_config,
+        )
         example_folder = api.create(
             content_type_list.Folder.slug,
             workspace,
@@ -564,36 +796,24 @@
             do_save=True,
             do_notify=False,
         )
-=======
->>>>>>> c5e71bf2
         with dbsession.no_autoflush:
             file = api.create(
                 content_type_list.File.slug,
                 workspace,
-<<<<<<< HEAD
                 example_folder,
                 filename='report_sample.txt',
-=======
-                None,
-                filename='/?\\#*.txt',
->>>>>>> c5e71bf2
                 do_save=False,
                 do_notify=False,
             )
             api.update_file_data(
                 file,
-<<<<<<< HEAD
                 'report_sample.txt',
-=======
-                '/?\\#*.txt',
->>>>>>> c5e71bf2
                 'text/plain',
                 b'test_content'
             )
             api.save(file)
         transaction.commit()
 
-<<<<<<< HEAD
 
         self.testapp.authorization = (
             'Basic',
@@ -618,27 +838,10 @@
         self.testapp.get('/documentation/super_product_readme_ZA41.txt', status=200)
 
     def test_functional__webdav_move_file__ok__rename_file_at_root(self) -> None:
-=======
-        self.testapp.authorization = (
-            'Basic',
-            (
-                'admin@admin.admin',
-                'admin@admin.admin'
-            )
-        )
-        # check availability of new created content using webdav
-        # /?\#* -> /⧸ʔ⧹#∗ (webdav version)
-        # urlencoded version of /⧸ʔ⧹#∗ is %E2%A7%B8%CA%94%E2%A7%B9%23%E2%88%97
-        self.testapp.get('/%E2%A7%B8%CA%94%E2%A7%B9%23%E2%88%97', status=200)
-        self.testapp.get('/%E2%A7%B8%CA%94%E2%A7%B9%23%E2%88%97/%E2%A7%B8%CA%94%E2%A7%B9%23%E2%88%97.txt', status=200)
-
-    def test_functional__webdav_access_to_content__err__file_not_exist(self) -> None:
->>>>>>> c5e71bf2
-        dbsession = get_tm_session(self.session_factory, transaction.manager)
-        admin = dbsession.query(User) \
-            .filter(User.email == 'admin@admin.admin') \
-            .one()
-<<<<<<< HEAD
+        dbsession = get_tm_session(self.session_factory, transaction.manager)
+        admin = dbsession.query(User) \
+            .filter(User.email == 'admin@admin.admin') \
+            .one()
         uapi = UserApi(
             current_user=admin,
             session=dbsession,
@@ -653,15 +856,12 @@
         user = uapi.create_user('test@test.test', password='test@test.test',
                                 do_save=True, do_notify=False,
                                 groups=groups)  # nopep8
-=======
->>>>>>> c5e71bf2
-        workspace_api = WorkspaceApi(
-            current_user=admin,
-            session=dbsession,
-            config=self.app_config,
-            show_deleted=True,
-        )
-<<<<<<< HEAD
+        workspace_api = WorkspaceApi(
+            current_user=admin,
+            session=dbsession,
+            config=self.app_config,
+            show_deleted=True,
+        )
         workspace = workspace_api.create_workspace('documentation', save_now=True)  # nopep8
         rapi = RoleApi(
             current_user=admin,
@@ -670,15 +870,11 @@
         )
         rapi.create_one(user, workspace, UserRoleInWorkspace.CONTENT_MANAGER,
                         False)  # nopep8
-=======
-        workspace = workspace_api.create_workspace('workspace1', save_now=True)  # nopep8
->>>>>>> c5e71bf2
-        api = ContentApi(
-            current_user=admin,
-            session=dbsession,
-            config=self.app_config,
-        )
-<<<<<<< HEAD
+        api = ContentApi(
+            current_user=admin,
+            session=dbsession,
+            config=self.app_config,
+        )
         with dbsession.no_autoflush:
             file = api.create(
                 content_type_list.File.slug,
@@ -721,27 +917,10 @@
 
     # move same workspaces: folder
     def test_functional__webdav_move_folder__ok__same_workspace_folder_to_folder(self) -> None:
-=======
-        transaction.commit()
-
-        self.testapp.authorization = (
-            'Basic',
-            (
-                'admin@admin.admin',
-                'admin@admin.admin'
-            )
-        )
-        # check availability of new created content using webdav
-        self.testapp.get('/workspace1', status=200)
-        self.testapp.get('/workspace1/report.txt', status=404)
-
-    def test_functional__webdav_access_to_subdir_content__ok__nominal_case(self) -> None:
->>>>>>> c5e71bf2
-        dbsession = get_tm_session(self.session_factory, transaction.manager)
-        admin = dbsession.query(User) \
-            .filter(User.email == 'admin@admin.admin') \
-            .one()
-<<<<<<< HEAD
+        dbsession = get_tm_session(self.session_factory, transaction.manager)
+        admin = dbsession.query(User) \
+            .filter(User.email == 'admin@admin.admin') \
+            .one()
         uapi = UserApi(
             current_user=admin,
             session=dbsession,
@@ -756,15 +935,12 @@
         user = uapi.create_user('test@test.test', password='test@test.test',
                                 do_save=True, do_notify=False,
                                 groups=groups)  # nopep8
-=======
->>>>>>> c5e71bf2
-        workspace_api = WorkspaceApi(
-            current_user=admin,
-            session=dbsession,
-            config=self.app_config,
-            show_deleted=True,
-        )
-<<<<<<< HEAD
+        workspace_api = WorkspaceApi(
+            current_user=admin,
+            session=dbsession,
+            config=self.app_config,
+            show_deleted=True,
+        )
         workspace = workspace_api.create_workspace('documentation', save_now=True)  # nopep8
         rapi = RoleApi(
             current_user=admin,
@@ -773,15 +949,11 @@
         )
         rapi.create_one(user, workspace, UserRoleInWorkspace.CONTENT_MANAGER,
                         False)  # nopep8
-=======
-        workspace = workspace_api.create_workspace('workspace1', save_now=True)  # nopep8
->>>>>>> c5e71bf2
-        api = ContentApi(
-            current_user=admin,
-            session=dbsession,
-            config=self.app_config,
-        )
-<<<<<<< HEAD
+        api = ContentApi(
+            current_user=admin,
+            session=dbsession,
+            config=self.app_config,
+        )
         example_folder = api.create(
             content_type_list.Folder.slug,
             workspace,
@@ -795,18 +967,10 @@
             workspace,
             None,
             label='products',
-=======
-        folder = api.create(
-            content_type_list.Folder.slug,
-            workspace,
-            None,
-            'examples',
->>>>>>> c5e71bf2
             do_save=True,
             do_notify=False,
         )
         with dbsession.no_autoflush:
-<<<<<<< HEAD
             example_product_folder = api.create(
                 content_type_list.Folder.slug,
                 workspace,
@@ -820,30 +984,18 @@
                 workspace,
                 example_product_folder,
                 filename='report_sample.txt',
-=======
-            file = api.create(
-                content_type_list.File.slug,
-                workspace,
-                folder,
-                filename='report.txt',
->>>>>>> c5e71bf2
                 do_save=False,
                 do_notify=False,
             )
             api.update_file_data(
                 file,
-<<<<<<< HEAD
                 'report_sample.txt',
-=======
-                'report.txt',
->>>>>>> c5e71bf2
                 'text/plain',
                 b'test_content'
             )
             api.save(file)
         transaction.commit()
 
-<<<<<<< HEAD
 
         self.testapp.authorization = (
             'Basic',
@@ -873,26 +1025,10 @@
         self.testapp.get('/documentation/products/ZA41/report_sample.txt', status=200)
 
     def test_functional__webdav_move_folder__ok__same_workspace_root_to_folder(self) -> None:
-=======
-        self.testapp.authorization = (
-            'Basic',
-            (
-                'admin@admin.admin',
-                'admin@admin.admin'
-            )
-        )
-        # check availability of new created content using webdav
-        self.testapp.get('/workspace1', status=200)
-        self.testapp.get('/workspace1/examples', status=200)
-        self.testapp.get('/workspace1/examples/report.txt', status=200)
-
-    def test_functional__webdav_access_to_subdir_content__ok__special_characters(self) -> None:
->>>>>>> c5e71bf2
-        dbsession = get_tm_session(self.session_factory, transaction.manager)
-        admin = dbsession.query(User) \
-            .filter(User.email == 'admin@admin.admin') \
-            .one()
-<<<<<<< HEAD
+        dbsession = get_tm_session(self.session_factory, transaction.manager)
+        admin = dbsession.query(User) \
+            .filter(User.email == 'admin@admin.admin') \
+            .one()
         uapi = UserApi(
             current_user=admin,
             session=dbsession,
@@ -907,15 +1043,12 @@
         user = uapi.create_user('test@test.test', password='test@test.test',
                                 do_save=True, do_notify=False,
                                 groups=groups)  # nopep8
-=======
->>>>>>> c5e71bf2
-        workspace_api = WorkspaceApi(
-            current_user=admin,
-            session=dbsession,
-            config=self.app_config,
-            show_deleted=True,
-        )
-<<<<<<< HEAD
+        workspace_api = WorkspaceApi(
+            current_user=admin,
+            session=dbsession,
+            config=self.app_config,
+            show_deleted=True,
+        )
         workspace = workspace_api.create_workspace('documentation', save_now=True)  # nopep8
         rapi = RoleApi(
             current_user=admin,
@@ -924,32 +1057,20 @@
         )
         rapi.create_one(user, workspace, UserRoleInWorkspace.CONTENT_MANAGER,
                         False)  # nopep8
-=======
-        workspace = workspace_api.create_workspace('/?\\#*', save_now=True)  # nopep8
->>>>>>> c5e71bf2
-        api = ContentApi(
-            current_user=admin,
-            session=dbsession,
-            config=self.app_config,
-        )
-<<<<<<< HEAD
+        api = ContentApi(
+            current_user=admin,
+            session=dbsession,
+            config=self.app_config,
+        )
         product_folder = api.create(
             content_type_list.Folder.slug,
             workspace,
             None,
             label='products',
-=======
-        folder = api.create(
-            content_type_list.Folder.slug,
-            workspace,
-            None,
-            '/?\\#*',
->>>>>>> c5e71bf2
             do_save=True,
             do_notify=False,
         )
         with dbsession.no_autoflush:
-<<<<<<< HEAD
             example_product_folder = api.create(
                 content_type_list.Folder.slug,
                 workspace,
@@ -963,30 +1084,18 @@
                 workspace,
                 example_product_folder,
                 filename='report_sample.txt',
-=======
-            file = api.create(
-                content_type_list.File.slug,
-                workspace,
-                folder,
-                filename='/?\\#*.txt',
->>>>>>> c5e71bf2
                 do_save=False,
                 do_notify=False,
             )
             api.update_file_data(
                 file,
-<<<<<<< HEAD
                 'report_sample.txt',
-=======
-                '/?\\#*.txt',
->>>>>>> c5e71bf2
                 'text/plain',
                 b'test_content'
             )
             api.save(file)
         transaction.commit()
 
-<<<<<<< HEAD
 
         self.testapp.authorization = (
             'Basic',
@@ -1014,32 +1123,10 @@
         self.testapp.get('/documentation/products/ZA41/report_sample.txt', status=200)
 
     def test_functional__webdav_move_folder__ok__same_workspace_folder_to_root(self) -> None:
-=======
-        self.testapp.authorization = (
-            'Basic',
-            (
-                'admin@admin.admin',
-                'admin@admin.admin'
-            )
-        )
-        # check availability of new created content using webdav
-        # /?\#* -> /⧸ʔ⧹#∗ (webdav version)
-        # urlencoded version of /⧸ʔ⧹#∗ is %E2%A7%B8%CA%94%E2%A7%B9%23%E2%88%97
-        self.testapp.get('/%E2%A7%B8%CA%94%E2%A7%B9%23%E2%88%97', status=200)
-        self.testapp.get(
-            '/%E2%A7%B8%CA%94%E2%A7%B9%23%E2%88%97/%E2%A7%B8%CA%94%E2%A7%B9%23%E2%88%97',
-            status=200)
-        self.testapp.get(
-            '/%E2%A7%B8%CA%94%E2%A7%B9%23%E2%88%97/%E2%A7%B8%CA%94%E2%A7%B9%23%E2%88%97/%E2%A7%B8%CA%94%E2%A7%B9%23%E2%88%97.txt',
-            status=200)
-
-    def test_functional__webdav_access_to_subdir_content__err__file_not_exist(self) -> None:
->>>>>>> c5e71bf2
-        dbsession = get_tm_session(self.session_factory, transaction.manager)
-        admin = dbsession.query(User) \
-            .filter(User.email == 'admin@admin.admin') \
-            .one()
-<<<<<<< HEAD
+        dbsession = get_tm_session(self.session_factory, transaction.manager)
+        admin = dbsession.query(User) \
+            .filter(User.email == 'admin@admin.admin') \
+            .one()
         uapi = UserApi(
             current_user=admin,
             session=dbsession,
@@ -1054,15 +1141,12 @@
         user = uapi.create_user('test@test.test', password='test@test.test',
                                 do_save=True, do_notify=False,
                                 groups=groups)  # nopep8
-=======
->>>>>>> c5e71bf2
-        workspace_api = WorkspaceApi(
-            current_user=admin,
-            session=dbsession,
-            config=self.app_config,
-            show_deleted=True,
-        )
-<<<<<<< HEAD
+        workspace_api = WorkspaceApi(
+            current_user=admin,
+            session=dbsession,
+            config=self.app_config,
+            show_deleted=True,
+        )
         workspace = workspace_api.create_workspace('documentation', save_now=True)  # nopep8
         rapi = RoleApi(
             current_user=admin,
@@ -1071,15 +1155,11 @@
         )
         rapi.create_one(user, workspace, UserRoleInWorkspace.CONTENT_MANAGER,
                         False)  # nopep8
-=======
-        workspace = workspace_api.create_workspace('workspace1', save_now=True)  # nopep8
->>>>>>> c5e71bf2
-        api = ContentApi(
-            current_user=admin,
-            session=dbsession,
-            config=self.app_config,
-        )
-<<<<<<< HEAD
+        api = ContentApi(
+            current_user=admin,
+            session=dbsession,
+            config=self.app_config,
+        )
         example_folder = api.create(
             content_type_list.Folder.slug,
             workspace,
@@ -1980,27 +2060,4 @@
         self.testapp.get('/documentation/example_product', status=404)
         self.testapp.get('/documentation/example_product/report_sample.txt', status=404)
         self.testapp.get('/projects/products', status=200)
-        self.testapp.get('/projects/products/report_sample.txt', status=200)
-=======
-        folder = api.create(
-            content_type_list.Folder.slug,
-            workspace,
-            None,
-            'examples',
-            do_save=True,
-            do_notify=False,
-        )
-        transaction.commit()
-
-        self.testapp.authorization = (
-            'Basic',
-            (
-                'admin@admin.admin',
-                'admin@admin.admin'
-            )
-        )
-        # check availability of new created content using webdav
-        self.testapp.get('/workspace1', status=200)
-        self.testapp.get('/workspace1/examples', status=200)
-        self.testapp.get('/workspace1/examples/report.txt', status=404)
->>>>>>> c5e71bf2
+        self.testapp.get('/projects/products/report_sample.txt', status=200)