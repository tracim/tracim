from urllib.parse import quote

from parameterized import parameterized
import pytest
import transaction

from tracim_backend.app_models.contents import content_type_list
from tracim_backend.models.auth import AuthType
from tracim_backend.models.data import UserRoleInWorkspace
from tracim_backend.tests import WebdavFunctionalTest


class TestFunctionWebdavRemoteUser(WebdavFunctionalTest):
    config_section = "functional_webdav_test_remote_user"

<<<<<<< HEAD
    def test_functional__webdav_access_to_root_remote_auth__as_http_header(self) -> None:

        uapi = self.get_user_api()
        gapi = self.get_group_api()
=======
    def test_functional__webdav_access_to_root_remote_auth__ERR__401__as_http_header(self) -> None:
        dbsession = get_tm_session(self.session_factory, transaction.manager)
        admin = dbsession.query(User).filter(User.email == "admin@admin.admin").one()
        uapi = UserApi(current_user=admin, session=dbsession, config=self.app_config)
        gapi = GroupApi(current_user=admin, session=dbsession, config=self.app_config)
>>>>>>> b3204fa7
        groups = [gapi.get_one_with_name("users")]
        uapi.create_user(
            "remoteuser@emoteuser.remoteuser",
            password=None,
            do_save=True,
            do_notify=False,
            groups=groups,
            auth_type=AuthType.REMOTE,
        )
        transaction.commit()
        headers_auth = {"REMOTE_USER": "remoteuser@remoteuser.remoteuser"}
        res = self.testapp.get("/", status=401, headers=headers_auth)
        assert res

<<<<<<< HEAD
    def test_functional__webdav_access_to_root__remote_auth(self) -> None:

        uapi = self.get_user_api()
        gapi = self.get_group_api()
=======
    def test_functional__webdav_access_to_root__OK__200__remote_auth(self) -> None:
        dbsession = get_tm_session(self.session_factory, transaction.manager)
        admin = dbsession.query(User).filter(User.email == "admin@admin.admin").one()
        uapi = UserApi(current_user=admin, session=dbsession, config=self.app_config)
        gapi = GroupApi(current_user=admin, session=dbsession, config=self.app_config)
>>>>>>> b3204fa7
        groups = [gapi.get_one_with_name("users")]
        user = uapi.create_user(
            "remoteuser@remoteuser.remoteuser",
            password=None,
            do_save=True,
            do_notify=False,
            groups=groups,
            auth_type=AuthType.REMOTE,
        )
        uapi.save(user)
        transaction.commit()
        extra_environ = {"REMOTE_USER": "remoteuser@remoteuser.remoteuser"}
        res = self.testapp.get("/", status=200, extra_environ=extra_environ)
        assert res

    def test_functional__webdav_access_to_root__OK__200__insensitive_email_case(self) -> None:
        dbsession = get_tm_session(self.session_factory, transaction.manager)
        admin = dbsession.query(User).filter(User.email == "admin@admin.admin").one()
        uapi = UserApi(current_user=admin, session=dbsession, config=self.app_config)
        gapi = GroupApi(current_user=admin, session=dbsession, config=self.app_config)
        groups = [gapi.get_one_with_name("users")]
        user = uapi.create_user(
            "remoteuser@remoteuser.remoteuser",
            password=None,
            do_save=True,
            do_notify=False,
            groups=groups,
            auth_type=AuthType.REMOTE,
        )
        uapi.save(user)
        transaction.commit()
        extra_environ = {"REMOTE_USER": "REMOTEUSER@REMOTEUSER.REMOTEUSER"}
        res = self.testapp.get("/", status=200, extra_environ=extra_environ)
        assert res

        extra_environ = {"REMOTE_USER": "ReMoTeUser@rEmOteUser.REmoTEusER"}
        res = self.testapp.get("/", status=200, extra_environ=extra_environ)
        assert res


class TestFunctionalWebdavGet(WebdavFunctionalTest):
    """
    Test for all Webdav "GET" action in different case
    """

    def test_functional__webdav_access_to_root__nominal_case(self) -> None:

        uapi = self.get_user_api()
        gapi = self.get_group_api()
        groups = [gapi.get_one_with_name("users")]
        uapi.create_user(
            "test@test.test",
            password="test@test.test",
            do_save=True,
            do_notify=False,
            groups=groups,
        )
        transaction.commit()
        self.testapp.authorization = ("Basic", ("test@test.test", "test@test.test"))
        # check availability of root using webdav
        res = self.testapp.get("/", status=200)
        assert res

    def test_functional__webdav_access_to_root__insensitive_case_email(self) -> None:
        dbsession = get_tm_session(self.session_factory, transaction.manager)
        admin = dbsession.query(User).filter(User.email == "admin@admin.admin").one()
        uapi = UserApi(current_user=admin, session=dbsession, config=self.app_config)
        gapi = GroupApi(current_user=admin, session=dbsession, config=self.app_config)
        groups = [gapi.get_one_with_name("users")]
        uapi.create_user(
            "test@test.test",
            password="test@test.test",
            do_save=True,
            do_notify=False,
            groups=groups,
        )
        transaction.commit()
        self.testapp.authorization = ("Basic", ("TEST@TEST.TEST", "test@test.test"))
        # check availability of root using webdav
        res = self.testapp.get("/", status=200)
        assert res
        self.testapp.authorization = ("Basic", ("TeSt@tEsT.teST", "test@test.test"))
        # check availability of root using webdav
        res = self.testapp.get("/", status=200)
        assert res

    def test_functional__webdav_access_to_root__user_not_exist(self) -> None:
        self.testapp.authorization = ("Basic", ("test@test.test", "test@test.test"))
        # check availability of root using webdav
        self.testapp.get("/", status=401)

    @parameterized.expand(
        [
            # workspace_label, webdav_workspace_label
            ("myworkspace", "myworkspace"),
            ("/?\\#*", "⧸ʔ⧹#∗"),
            ("Project Z", "Project Z"),
        ]
    )
    def test_functional__webdav_access_to_workspace__nominal_case(
        self, workspace_label, webdav_workspace_label
    ) -> None:

        uapi = self.get_user_api()
        gapi = self.get_group_api()
        groups = [gapi.get_one_with_name("users")]
        user = uapi.create_user(
            "test@test.test",
            password="test@test.test",
            do_save=True,
            do_notify=False,
            groups=groups,
        )
        workspace_api = self.get_workspace_api(
            current_user=self.get_admin_user(), show_deleted=True
        )
        workspace = workspace_api.create_workspace(workspace_label, save_now=True)
        rapi = self.get_role_api()
        rapi.create_one(user, workspace, UserRoleInWorkspace.READER, False)
        transaction.commit()

        self.testapp.authorization = ("Basic", ("test@test.test", "test@test.test"))
        # convert to %encoded for valid_url
        urlencoded_webdav_workspace_label = quote(webdav_workspace_label)
        # check availability of new created content using webdav
        self.testapp.get("/{}".format(urlencoded_webdav_workspace_label), status=200)

    def test_functional__webdav_access_to_workspace__no_role_in_workspace(self) -> None:

        uapi = self.get_user_api()
        gapi = self.get_group_api()
        groups = [gapi.get_one_with_name("users")]
        uapi.create_user(
            "test@test.test",
            password="test@test.test",
            do_save=True,
            do_notify=False,
            groups=groups,
        )
        workspace_api = self.get_workspace_api(show_deleted=True)
        workspace_api.create_workspace("test", save_now=True)
        transaction.commit()

        self.testapp.authorization = ("Basic", ("test@test.test", "test@test.test"))
        # check availability of new created content using webdav
        self.testapp.get("/test", status=404)

    def test_functional__webdav_access_to_workspace__workspace_not_exist(self) -> None:

        uapi = self.get_user_api()
        gapi = self.get_group_api()
        groups = [gapi.get_one_with_name("users")]
        uapi.create_user(
            "test@test.test",
            password="test@test.test",
            do_save=True,
            do_notify=False,
            groups=groups,
        )
        transaction.commit()

        self.testapp.authorization = ("Basic", ("test@test.test", "test@test.test"))
        # check availability of new created content using webdav
        self.testapp.get("/test", status=404)

    @parameterized.expand(
        [
            # workspace_label, webdav_workspace_label,
            # content_filename, webdav_content_filename
            ("myworkspace", "myworkspace", "myfile.txt", "myfile.txt"),
            ("/?\\#*", "⧸ʔ⧹#∗", "/?\\#*.txt", "⧸ʔ⧹#∗.txt"),
            ("Project Z", "Project Z", "report product 47.txt", "report product 47.txt"),
        ]
    )
    def test_functional__webdav_access_to_content__ok__nominal_case(
        self, workspace_label, webdav_workspace_label, content_filename, webdav_content_filename
    ) -> None:

        workspace_api = self.get_workspace_api(
            current_user=self.get_admin_user(), show_deleted=True
        )
        workspace = workspace_api.create_workspace(workspace_label, save_now=True)
        api = self.get_content_api()
        with self.session.no_autoflush:
            file = api.create(
                content_type_list.File.slug,
                workspace,
                None,
                filename=content_filename,
                do_save=False,
                do_notify=False,
            )
            api.update_file_data(file, content_filename, "text/plain", b"test_content")
            api.save(file)
        transaction.commit()

        self.testapp.authorization = ("Basic", ("admin@admin.admin", "admin@admin.admin"))
        # convert to %encoded for valid_url
        urlencoded_webdav_workspace_label = quote(webdav_workspace_label)
        urlencoded_webdav_content_filename = quote(webdav_content_filename)
        # check availability of new created content using webdav
        self.testapp.get("/{}".format(urlencoded_webdav_workspace_label), status=200)
        self.testapp.get(
            "/{}/{}".format(urlencoded_webdav_workspace_label, urlencoded_webdav_content_filename),
            status=200,
        )

    def test_functional__webdav_access_to_content__err__file_not_exist(self) -> None:

        workspace_api = self.get_workspace_api(show_deleted=True)
        workspace_api.create_workspace("workspace1", save_now=True)
        transaction.commit()

        self.testapp.authorization = ("Basic", ("admin@admin.admin", "admin@admin.admin"))
        # check availability of new created content using webdav
        self.testapp.get("/workspace1", status=200)
        self.testapp.get("/workspace1/report.txt", status=404)

    @parameterized.expand(
        [
            # workspace_label, webdav_workspace_label,
            # dir_label, webdav_dir_label
            # content_filename, webdav_content_filename
            ("myworkspace", "myworkspace", "mydir", "mydir", "myfile.txt", "myfile.txt"),
            ("/?\\#*", "⧸ʔ⧹#∗", "/?\\#*", "⧸ʔ⧹#∗", "/?\\#*.txt", "⧸ʔ⧹#∗.txt"),
            (
                "Project Z",
                "Project Z",
                "Product 47",
                "Product 47",
                "report product 47.txt",
                "report product 47.txt",
            ),
        ]
    )
    def test_functional__webdav_access_to_subdir_content__ok__nominal_case(
        self,
        workspace_label,
        webdav_workspace_label,
        dir_label,
        webdav_dir_label,
        content_filename,
        webdav_content_filename,
    ) -> None:

        workspace_api = self.get_workspace_api(
            current_user=self.get_admin_user(), show_deleted=True
        )
        workspace = workspace_api.create_workspace(workspace_label, save_now=True)
        api = self.get_content_api()
        folder = api.create(
            content_type_list.Folder.slug, workspace, None, dir_label, do_save=True, do_notify=False
        )
        with self.session.no_autoflush:
            file = api.create(
                content_type_list.File.slug,
                workspace,
                folder,
                filename=content_filename,
                do_save=False,
                do_notify=False,
            )
            api.update_file_data(file, content_filename, "text/plain", b"test_content")
            api.save(file)
        transaction.commit()

        self.testapp.authorization = ("Basic", ("admin@admin.admin", "admin@admin.admin"))
        # convert to %encoded for valid_url
        urlencoded_webdav_workspace_label = quote(webdav_workspace_label)
        urlencoded_webdav_dir_label = quote(webdav_dir_label)
        urlencoded_webdav_content_filename = quote(webdav_content_filename)
        # check availability of new created content using webdav
        self.testapp.get("/{}".format(urlencoded_webdav_workspace_label), status=200)
        self.testapp.get(
            "/{}/{}".format(urlencoded_webdav_workspace_label, urlencoded_webdav_dir_label),
            status=200,
        )
        self.testapp.get(
            "/{}/{}/{}".format(
                urlencoded_webdav_workspace_label,
                urlencoded_webdav_dir_label,
                urlencoded_webdav_content_filename,
            ),
            status=200,
        )

    def test_functional__webdav_access_to_subdir_content__err__file_not_exist(self) -> None:

        workspace_api = self.get_workspace_api(show_deleted=True)
        workspace = workspace_api.create_workspace("workspace1", save_now=True)
        api = self.get_content_api()
        api.create(
            content_type_list.Folder.slug,
            workspace,
            None,
            "examples",
            do_save=True,
            do_notify=False,
        )
        transaction.commit()

        self.testapp.authorization = ("Basic", ("admin@admin.admin", "admin@admin.admin"))
        # check availability of new created content using webdav
        self.testapp.get("/workspace1", status=200)
        self.testapp.get("/workspace1/examples", status=200)
        self.testapp.get("/workspace1/examples/report.txt", status=404)


class TestFunctionalWebdavMoveSimpleFile(WebdavFunctionalTest):
    """
    Test for all Webdav "MOVE" action for simple file in different case
    """

    # move same workspaces : file
    @parameterized.expand(
        [
            (
                # workspace_label, webdav_workspace_label,
                "workspace1",
                "workspace1",
                # dir1_label, webdav_dir1_label
                "folder1",
                "folder1",
                # dir2_label, webdav_dir2_label
                "folder2",
                "folder2",
                # content_filename, webdav_content_filename
                "myfile.txt",
                "myfile.txt",
                # content_new_filename, webdav_content_new_filename
                "myfilerenamed.txt",
                "myfilerenamed.txt",
            ),
            (
                # workspace_label, webdav_workspace_label,
                "/?\\#*wp",
                "⧸ʔ⧹#∗wp",
                # dir1_label, webdav_dir1_label
                "/?\\#*dir1",
                "⧸ʔ⧹#∗dir1",
                # dir2_label, webdav_dir2_label
                "/?\\#*dir2",
                "⧸ʔ⧹#∗dir2",
                # content_filename, webdav_content_filename
                "/?\\#*file.txt",
                "⧸ʔ⧹#∗file.txt",
                # content_new_filename, webdav_content_new_filename
                "/?\\#*filerenamed.txt",
                "⧸ʔ⧹#∗filerenamed.txt",
            ),
            (
                # workspace_label, webdav_workspace_label,
                "Project Z",
                "Project Z",
                # dir1_label, webdav_dir1_label
                "Product 21",
                "Product 21",
                # dir2_label, webdav_dir2_label
                "Product 47",
                "Product 47",
                # content_filename, webdav_content_filename
                "report product 47.txt",
                "report product 47.txt",
                # content_new_filename, webdav_content_new_filename
                "Report Product 47.txt",
                "Report Product 47.txt",
            ),
        ]
    )
    def test_functional__webdav_move_file__ok__same_workspace_folder_to_folder(
        self,
        workspace_label,
        webdav_workspace_label,
        dir1_label,
        webdav_dir1_label,
        dir2_label,
        webdav_dir2_label,
        content_filename,
        webdav_content_filename,
        new_content_filename,
        webdav_new_content_filename,
    ) -> None:

        uapi = self.get_user_api()
        gapi = self.get_group_api()
        groups = [gapi.get_one_with_name("users")]
        user = uapi.create_user(
            "test@test.test",
            password="test@test.test",
            do_save=True,
            do_notify=False,
            groups=groups,
        )
        workspace_api = self.get_workspace_api(
            current_user=self.get_admin_user(), show_deleted=True
        )
        workspace = workspace_api.create_workspace(workspace_label, save_now=True)
        rapi = self.get_role_api()
        rapi.create_one(user, workspace, UserRoleInWorkspace.CONTENT_MANAGER, False)
        api = self.get_content_api()
        dir1_folder = api.create(
            content_type_list.Folder.slug,
            workspace,
            None,
            label=dir1_label,
            do_save=True,
            do_notify=False,
        )
        api.create(
            content_type_list.Folder.slug,
            workspace,
            None,
            label=dir2_label,
            do_save=True,
            do_notify=False,
        )
        with self.session.no_autoflush:
            file = api.create(
                content_type_list.File.slug,
                workspace,
                dir1_folder,
                filename=content_filename,
                do_save=False,
                do_notify=False,
            )
            api.update_file_data(file, content_filename, "text/plain", b"test_content")
            api.save(file)
        transaction.commit()

        self.testapp.authorization = ("Basic", ("test@test.test", "test@test.test"))
        # convert to %encoded for valid_url
        urlencoded_webdav_workspace_label = quote(webdav_workspace_label)
        urlencoded_webdav_dir1_label = quote(webdav_dir1_label)
        urlencoded_webdav_dir2_label = quote(webdav_dir2_label)
        urlencoded_webdav_content_filename = quote(webdav_content_filename)
        urlencoded_webdav_new_content_filename = quote(webdav_new_content_filename)
        # check availability of content
        self.testapp.get("/{}".format(urlencoded_webdav_workspace_label).format(), status=200)
        self.testapp.get(
            "/{}/{}".format(urlencoded_webdav_workspace_label, urlencoded_webdav_dir1_label),
            status=200,
        )
        self.testapp.get(
            "/{}/{}/{}".format(
                urlencoded_webdav_workspace_label,
                urlencoded_webdav_dir1_label,
                urlencoded_webdav_content_filename,
            ),
            status=200,
        )
        self.testapp.get(
            "/{}/{}".format(urlencoded_webdav_workspace_label, urlencoded_webdav_dir2_label),
            status=200,
        )
        # do move
        self.testapp.request(
            "/{}/{}/{}".format(
                urlencoded_webdav_workspace_label,
                urlencoded_webdav_dir1_label,
                urlencoded_webdav_content_filename,
            ),
            method="MOVE",
            headers={
                "destination": "/{}/{}/{}".format(
                    urlencoded_webdav_workspace_label,
                    urlencoded_webdav_dir2_label,
                    urlencoded_webdav_new_content_filename,
                )
            },
            status=201,
        )

        # verify move
        self.testapp.get(
            "/{}/{}/{}".format(
                urlencoded_webdav_workspace_label,
                urlencoded_webdav_dir1_label,
                urlencoded_webdav_content_filename,
            ),
            status=404,
        )
        self.testapp.get(
            "/{}/{}/{}".format(
                urlencoded_webdav_workspace_label,
                urlencoded_webdav_dir2_label,
                urlencoded_webdav_new_content_filename,
            ),
            status=200,
        )

    @parameterized.expand(
        [
            (
                # workspace_label, webdav_workspace_label,
                "workspace1",
                "workspace1",
                # workspace2_label, webdav_workspace2_label,
                "workspace2",
                "workspace2",
                # dir1_label, webdav_dir1_label
                "folder1",
                "folder1",
                # dir2_label, webdav_dir2_label
                "folder2",
                "folder2",
                # content_filename, webdav_content_filename
                "myfile.txt",
                "myfile.txt",
                # content_new_filename, webdav_content_new_filename
                "myfilerenamed.txt",
                "myfilerenamed.txt",
            ),
            (
                # workspace_label, webdav_workspace_label,
                "/?\\#*wp",
                "⧸ʔ⧹#∗wp",
                # workspace2_label, webdav_workspace2_label,
                "/?\\#*wp2",
                "⧸ʔ⧹#∗wp2",
                # dir1_label, webdav_dir1_label
                "/?\\#*dir1",
                "⧸ʔ⧹#∗dir1",
                # dir2_label, webdav_dir2_label
                "/?\\#*dir2",
                "⧸ʔ⧹#∗dir2",
                # content_filename, webdav_content_filename
                "/?\\#*file.txt",
                "⧸ʔ⧹#∗file.txt",
                # content_new_filename, webdav_content_new_filename
                "/?\\#*filerenamed.txt",
                "⧸ʔ⧹#∗filerenamed.txt",
            ),
            (
                # workspace_label, webdav_workspace_label,
                "Project Z",
                "Project Z",
                # workspace2_label, webdav_workspace2_label,
                "Project Y",
                "Project Y",
                # dir1_label, webdav_dir1_label
                "Product 21",
                "Product 21",
                # dir2_label, webdav_dir2_label
                "Product 47",
                "Product 47",
                # content_filename, webdav_content_filename
                "report product 47.txt",
                "report product 47.txt",
                # content_new_filename, webdav_content_new_filename
                "Report Product 47.txt",
                "Report Product 47.txt",
            ),
        ]
    )
    def test_functional__webdav_move_file__ok__different_workspace_folder_to_folder(
        self,
        workspace_label,
        webdav_workspace_label,
        workspace2_label,
        webdav_workspace2_label,
        dir1_label,
        webdav_dir1_label,
        dir2_label,
        webdav_dir2_label,
        content_filename,
        webdav_content_filename,
        new_content_filename,
        webdav_new_content_filename,
    ) -> None:

        uapi = self.get_user_api()
        gapi = self.get_group_api()
        groups = [gapi.get_one_with_name("users")]
        user = uapi.create_user(
            "test@test.test",
            password="test@test.test",
            do_save=True,
            do_notify=False,
            groups=groups,
        )
        workspace_api = self.get_workspace_api(show_deleted=True)
        workspace = workspace_api.create_workspace(workspace_label, save_now=True)
        workspace2 = workspace_api.create_workspace(workspace2_label, save_now=True)
        rapi = self.get_role_api()
        rapi.create_one(user, workspace, UserRoleInWorkspace.CONTENT_MANAGER, False)
        rapi.create_one(user, workspace2, UserRoleInWorkspace.CONTENT_MANAGER, False)
        api = self.get_content_api()
        example_folder = api.create(
            content_type_list.Folder.slug,
            workspace,
            None,
            label=dir1_label,
            do_save=True,
            do_notify=False,
        )
        api.create(
            content_type_list.Folder.slug,
            workspace2,
            None,
            label=dir2_label,
            do_save=True,
            do_notify=False,
        )
        with self.session.no_autoflush:
            file = api.create(
                content_type_list.File.slug,
                workspace,
                example_folder,
                filename=content_filename,
                do_save=False,
                do_notify=False,
            )
            api.update_file_data(file, content_filename, "text/plain", b"test_content")
            api.save(file)
        transaction.commit()

        self.testapp.authorization = ("Basic", ("test@test.test", "test@test.test"))
        # convert to %encoded for valid_url
        urlencoded_webdav_workspace_label = quote(webdav_workspace_label)
        urlencoded_webdav_workspace2_label = quote(webdav_workspace2_label)
        urlencoded_webdav_dir1_label = quote(webdav_dir1_label)
        urlencoded_webdav_dir2_label = quote(webdav_dir2_label)
        urlencoded_webdav_content_filename = quote(webdav_content_filename)
        urlencoded_webdav_new_content_filename = quote(webdav_new_content_filename)
        # check availability of content
        self.testapp.get("/{}".format(urlencoded_webdav_workspace_label), status=200)
        self.testapp.get(
            "/{}/{}".format(urlencoded_webdav_workspace_label, urlencoded_webdav_dir1_label),
            status=200,
        )
        self.testapp.get(
            "/{}/{}/{}".format(
                urlencoded_webdav_workspace_label,
                urlencoded_webdav_dir1_label,
                urlencoded_webdav_content_filename,
            ),
            status=200,
        )
        self.testapp.get(
            "/{}/{}".format(urlencoded_webdav_workspace2_label, urlencoded_webdav_dir2_label),
            status=200,
        )
        # do move
        self.testapp.request(
            "/{}/{}/{}".format(
                urlencoded_webdav_workspace_label,
                urlencoded_webdav_dir1_label,
                urlencoded_webdav_content_filename,
            ),
            method="MOVE",
            headers={
                "destination": "/{}/{}/{}".format(
                    urlencoded_webdav_workspace2_label,
                    urlencoded_webdav_dir2_label,
                    urlencoded_webdav_new_content_filename,
                )
            },
            status=201,
        )
        # verify move
        self.testapp.get(
            "/{}/{}/{}".format(
                urlencoded_webdav_workspace_label,
                urlencoded_webdav_dir1_label,
                urlencoded_webdav_content_filename,
            ),
            status=404,
        )
        self.testapp.get(
            "/{}/{}/{}".format(
                urlencoded_webdav_workspace2_label,
                urlencoded_webdav_dir2_label,
                urlencoded_webdav_new_content_filename,
            ),
            status=200,
        )

    @parameterized.expand(
        [
            (
                # workspace_label, webdav_workspace_label,
                "workspace1",
                "workspace1",
                # dir1_label, webdav_dir1_label
                "folder1",
                "folder1",
                # content_filename, webdav_content_filename
                "myfile.txt",
                "myfile.txt",
                # content_new_filename, webdav_content_new_filename
                "myfilerenamed.txt",
                "myfilerenamed.txt",
            ),
            (
                # workspace_label, webdav_workspace_label,
                "/?\\#*wp",
                "⧸ʔ⧹#∗wp",
                # dir1_label, webdav_dir1_label
                "/?\\#*dir1",
                "⧸ʔ⧹#∗dir1",
                # content_filename, webdav_content_filename
                "/?\\#*file.txt",
                "⧸ʔ⧹#∗file.txt",
                # content_new_filename, webdav_content_new_filename
                "/?\\#*filerenamed.txt",
                "⧸ʔ⧹#∗filerenamed.txt",
            ),
            (
                # workspace_label, webdav_workspace_label,
                "Project Z",
                "Project Z",
                # dir1_label, webdav_dir1_label
                "Product 21",
                "Product 21",
                # content_filename, webdav_content_filename
                "report product 47.txt",
                "report product 47.txt",
                # content_new_filename, webdav_content_new_filename
                "Report Product 47.txt",
                "Report Product 47.txt",
            ),
        ]
    )
    def test_functional__webdav_move_file__ok__same_workspace_root_to_folder(
        self,
        workspace_label,
        webdav_workspace_label,
        dir1_label,
        webdav_dir1_label,
        content_filename,
        webdav_content_filename,
        new_content_filename,
        webdav_new_content_filename,
    ) -> None:

        uapi = self.get_user_api()
        gapi = self.get_group_api()
        groups = [gapi.get_one_with_name("users")]
        user = uapi.create_user(
            "test@test.test",
            password="test@test.test",
            do_save=True,
            do_notify=False,
            groups=groups,
        )
        workspace_api = self.get_workspace_api(
            current_user=self.get_admin_user(), show_deleted=True
        )
        workspace = workspace_api.create_workspace(workspace_label, save_now=True)
        rapi = self.get_role_api()
        rapi.create_one(user, workspace, UserRoleInWorkspace.CONTENT_MANAGER, False)
        api = self.get_content_api()
        api.create(
            content_type_list.Folder.slug,
            workspace,
            None,
            label=dir1_label,
            do_save=True,
            do_notify=False,
        )
        with self.session.no_autoflush:
            file = api.create(
                content_type_list.File.slug,
                workspace,
                None,
                filename=content_filename,
                do_save=False,
                do_notify=False,
            )
            api.update_file_data(file, content_filename, "text/plain", b"test_content")
            api.save(file)
        transaction.commit()

        self.testapp.authorization = ("Basic", ("test@test.test", "test@test.test"))

        # convert to %encoded for valid_url
        urlencoded_webdav_workspace_label = quote(webdav_workspace_label)
        urlencoded_webdav_dir1_label = quote(webdav_dir1_label)
        urlencoded_webdav_content_filename = quote(webdav_content_filename)
        urlencoded_webdav_new_content_filename = quote(webdav_new_content_filename)

        # check availability of content
        self.testapp.get("/{}".format(urlencoded_webdav_workspace_label), status=200)
        self.testapp.get(
            "/{}/{}".format(urlencoded_webdav_workspace_label, urlencoded_webdav_dir1_label),
            status=200,
        )
        self.testapp.get(
            "/{}/{}".format(urlencoded_webdav_workspace_label, urlencoded_webdav_content_filename),
            status=200,
        )
        # do move
        self.testapp.request(
            "/{}/{}".format(urlencoded_webdav_workspace_label, urlencoded_webdav_content_filename),
            method="MOVE",
            headers={
                "destination": "/{}/{}/{}".format(
                    urlencoded_webdav_workspace_label,
                    urlencoded_webdav_dir1_label,
                    urlencoded_webdav_new_content_filename,
                )
            },
            status=201,
        )
        # verify move
        self.testapp.get(
            "/{}/{}".format(urlencoded_webdav_workspace_label, urlencoded_webdav_content_filename),
            status=404,
        )
        self.testapp.get(
            "/{}/{}/{}".format(
                urlencoded_webdav_workspace_label,
                urlencoded_webdav_dir1_label,
                urlencoded_webdav_new_content_filename,
            ),
            status=200,
        )

    @parameterized.expand(
        [
            (
                # workspace_label, webdav_workspace_label,
                "workspace1",
                "workspace1",
                # workspace2_label, webdav_workspace2_label,
                "workspace2",
                "workspace2",
                # dir1_label, webdav_dir1_label
                "folder1",
                "folder1",
                # dir2_label, webdav_dir2_label
                "folder2",
                "folder2",
                # content_filename, webdav_content_filename
                "myfile.txt",
                "myfile.txt",
                # content_new_filename, webdav_content_new_filename
                "myfilerenamed.txt",
                "myfilerenamed.txt",
            ),
            (
                # workspace_label, webdav_workspace_label,
                "/?\\#*wp",
                "⧸ʔ⧹#∗wp",
                # workspace2_label, webdav_workspace2_label,
                "/?\\#*wp2",
                "⧸ʔ⧹#∗wp2",
                # dir1_label, webdav_dir1_label
                "/?\\#*dir1",
                "⧸ʔ⧹#∗dir1",
                # dir2_label, webdav_dir2_label
                "/?\\#*dir2",
                "⧸ʔ⧹#∗dir2",
                # content_filename, webdav_content_filename
                "/?\\#*file.txt",
                "⧸ʔ⧹#∗file.txt",
                # content_new_filename, webdav_content_new_filename
                "/?\\#*filerenamed.txt",
                "⧸ʔ⧹#∗filerenamed.txt",
            ),
            (
                # workspace_label, webdav_workspace_label,
                "Project Z",
                "Project Z",
                # workspace2_label, webdav_workspace2_label,
                "Project Y",
                "Project Y",
                # dir1_label, webdav_dir1_label
                "Product 21",
                "Product 21",
                # dir2_label, webdav_dir2_label
                "Product 47",
                "Product 47",
                # content_filename, webdav_content_filename
                "report product 47.txt",
                "report product 47.txt",
                # content_new_filename, webdav_content_new_filename
                "Report Product 47.txt",
                "Report Product 47.txt",
            ),
        ]
    )
    def test_functional__webdav_move_file__ok__different_workspace_root_to_folder(
        self,
        workspace_label,
        webdav_workspace_label,
        workspace2_label,
        webdav_workspace2_label,
        dir1_label,
        webdav_dir1_label,
        dir2_label,
        webdav_dir2_label,
        content_filename,
        webdav_content_filename,
        new_content_filename,
        webdav_new_content_filename,
    ) -> None:

        uapi = self.get_user_api()
        gapi = self.get_group_api()
        groups = [gapi.get_one_with_name("users")]
        user = uapi.create_user(
            "test@test.test",
            password="test@test.test",
            do_save=True,
            do_notify=False,
            groups=groups,
        )
        workspace_api = self.get_workspace_api(show_deleted=True)
        workspace = workspace_api.create_workspace(workspace_label, save_now=True)
        workspace2 = workspace_api.create_workspace(workspace2_label, save_now=True)
        rapi = self.get_role_api()
        rapi.create_one(user, workspace, UserRoleInWorkspace.CONTENT_MANAGER, False)
        rapi.create_one(user, workspace2, UserRoleInWorkspace.CONTENT_MANAGER, False)
        api = self.get_content_api()
        api.create(
            content_type_list.Folder.slug,
            workspace2,
            None,
            label=dir2_label,
            do_save=True,
            do_notify=False,
        )
        with self.session.no_autoflush:
            file = api.create(
                content_type_list.File.slug,
                workspace,
                None,
                filename=content_filename,
                do_save=False,
                do_notify=False,
            )
            api.update_file_data(file, content_filename, "text/plain", b"test_content")
            api.save(file)
        transaction.commit()

        self.testapp.authorization = ("Basic", ("test@test.test", "test@test.test"))
        # convert to %encoded for valid_url
        urlencoded_webdav_workspace_label = quote(webdav_workspace_label)
        urlencoded_webdav_workspace2_label = quote(webdav_workspace2_label)
        urlencoded_webdav_dir1_label = quote(webdav_dir1_label)  # noqa: F841
        urlencoded_webdav_dir2_label = quote(webdav_dir2_label)
        urlencoded_webdav_content_filename = quote(webdav_content_filename)
        urlencoded_webdav_new_content_filename = quote(webdav_new_content_filename)
        # check availability of content
        self.testapp.get("/{}".format(urlencoded_webdav_workspace_label), status=200)
        self.testapp.get(
            "/{}/{}".format(urlencoded_webdav_workspace_label, urlencoded_webdav_content_filename),
            status=200,
        )
        self.testapp.get(
            "/{}/{}".format(urlencoded_webdav_workspace2_label, urlencoded_webdav_dir2_label),
            status=200,
        )
        # do move
        self.testapp.request(
            "/{}/{}".format(urlencoded_webdav_workspace_label, urlencoded_webdav_content_filename),
            method="MOVE",
            headers={
                "destination": "/{}/{}/{}".format(
                    urlencoded_webdav_workspace2_label,
                    urlencoded_webdav_dir2_label,
                    urlencoded_webdav_new_content_filename,
                )
            },
            status=201,
        )
        # verify move
        self.testapp.get(
            "/{}/{}".format(urlencoded_webdav_workspace_label, urlencoded_webdav_content_filename),
            status=404,
        )
        self.testapp.get(
            "/{}/{}/{}".format(
                urlencoded_webdav_workspace2_label,
                urlencoded_webdav_dir2_label,
                urlencoded_webdav_new_content_filename,
            ),
            status=200,
        )

    @parameterized.expand(
        [
            (
                # workspace_label, webdav_workspace_label,
                "workspace1",
                "workspace1",
                # dir1_label, webdav_dir1_label
                "folder1",
                "folder1",
                # content_filename, webdav_content_filename
                "myfile.txt",
                "myfile.txt",
                # content_new_filename, webdav_content_new_filename
                "myfilerenamed.txt",
                "myfilerenamed.txt",
            ),
            (
                # workspace_label, webdav_workspace_label,
                "/?\\#*wp",
                "⧸ʔ⧹#∗wp",
                # dir1_label, webdav_dir1_label
                "/?\\#*dir1",
                "⧸ʔ⧹#∗dir1",
                # content_filename, webdav_content_filename
                "/?\\#*file.txt",
                "⧸ʔ⧹#∗file.txt",
                # content_new_filename, webdav_content_new_filename
                "/?\\#*filerenamed.txt",
                "⧸ʔ⧹#∗filerenamed.txt",
            ),
            (
                # workspace_label, webdav_workspace_label,
                "Project Z",
                "Project Z",
                # dir1_label, webdav_dir1_label
                "Product 21",
                "Product 21",
                # content_filename, webdav_content_filename
                "report product 47.txt",
                "report product 47.txt",
                # content_new_filename, webdav_content_new_filename
                "Report Product 47.txt",
                "Report Product 47.txt",
            ),
        ]
    )
    def test_functional__webdav_move_file__ok__same_workspace_folder_to_root(
        self,
        workspace_label,
        webdav_workspace_label,
        dir1_label,
        webdav_dir1_label,
        content_filename,
        webdav_content_filename,
        new_content_filename,
        webdav_new_content_filename,
    ) -> None:

        uapi = self.get_user_api()
        gapi = self.get_group_api()
        groups = [gapi.get_one_with_name("users")]
        user = uapi.create_user(
            "test@test.test",
            password="test@test.test",
            do_save=True,
            do_notify=False,
            groups=groups,
        )
        workspace_api = self.get_workspace_api(
            current_user=self.get_admin_user(), show_deleted=True
        )
        workspace = workspace_api.create_workspace(workspace_label, save_now=True)
        rapi = self.get_role_api()
        rapi.create_one(user, workspace, UserRoleInWorkspace.CONTENT_MANAGER, False)
        api = self.get_content_api()
        example_folder = api.create(
            content_type_list.Folder.slug,
            workspace,
            None,
            label=dir1_label,
            do_save=True,
            do_notify=False,
        )
        with self.session.no_autoflush:
            file = api.create(
                content_type_list.File.slug,
                workspace,
                example_folder,
                filename=content_filename,
                do_save=False,
                do_notify=False,
            )
            api.update_file_data(file, content_filename, "text/plain", b"test_content")
            api.save(file)
        transaction.commit()

        self.testapp.authorization = ("Basic", ("test@test.test", "test@test.test"))
        # convert to %encoded for valid_url
        urlencoded_webdav_workspace_label = quote(webdav_workspace_label)
        urlencoded_webdav_dir1_label = quote(webdav_dir1_label)
        urlencoded_webdav_content_filename = quote(webdav_content_filename)
        urlencoded_webdav_new_content_filename = quote(webdav_new_content_filename)

        # check availability of content
        self.testapp.get("/{}".format(urlencoded_webdav_workspace_label), status=200)
        self.testapp.get(
            "/{}/{}".format(urlencoded_webdav_workspace_label, urlencoded_webdav_dir1_label),
            status=200,
        )
        self.testapp.get(
            "/{}/{}/{}".format(
                urlencoded_webdav_workspace_label,
                urlencoded_webdav_dir1_label,
                urlencoded_webdav_content_filename,
            ),
            status=200,
        )
        # do move
        self.testapp.request(
            "/{}/{}/{}".format(
                urlencoded_webdav_workspace_label,
                urlencoded_webdav_dir1_label,
                urlencoded_webdav_content_filename,
            ),
            method="MOVE",
            headers={
                "destination": "/{}/{}".format(
                    urlencoded_webdav_workspace_label, urlencoded_webdav_new_content_filename
                )
            },
            status=201,
        )
        # verify move
        self.testapp.get(
            "/{}/{}/{}".format(
                urlencoded_webdav_workspace_label,
                urlencoded_webdav_dir1_label,
                urlencoded_webdav_content_filename,
            ),
            status=404,
        )
        self.testapp.get(
            "/{}/{}".format(
                urlencoded_webdav_workspace_label, urlencoded_webdav_new_content_filename
            ),
            status=200,
        )

    @parameterized.expand(
        [
            (
                # workspace_label, webdav_workspace_label,
                "workspace1",
                "workspace1",
                # workspace2_label, webdav_workspace2_label,
                "workspace2",
                "workspace2",
                # dir1_label, webdav_dir1_label
                "folder1",
                "folder1",
                # content_filename, webdav_content_filename
                "myfile.txt",
                "myfile.txt",
                # content_new_filename, webdav_content_new_filename
                "myfilerenamed.txt",
                "myfilerenamed.txt",
            ),
            (
                # workspace_label, webdav_workspace_label,
                "/?\\#*wp",
                "⧸ʔ⧹#∗wp",
                # workspace2_label, webdav_workspace2_label,
                "/?\\#*wp2",
                "⧸ʔ⧹#∗wp2",
                # dir1_label, webdav_dir1_label
                "/?\\#*dir1",
                "⧸ʔ⧹#∗dir1",
                # content_filename, webdav_content_filename
                "/?\\#*file.txt",
                "⧸ʔ⧹#∗file.txt",
                # content_new_filename, webdav_content_new_filename
                "/?\\#*filerenamed.txt",
                "⧸ʔ⧹#∗filerenamed.txt",
            ),
            (
                # workspace_label, webdav_workspace_label,
                "Project Z",
                "Project Z",
                # workspace2_label, webdav_workspace2_label,
                "Project Y",
                "Project Y",
                # dir1_label, webdav_dir1_label
                "Product 21",
                "Product 21",
                # content_filename, webdav_content_filename
                "report product 47.txt",
                "report product 47.txt",
                # content_new_filename, webdav_content_new_filename
                "Report Product 47.txt",
                "Report Product 47.txt",
            ),
        ]
    )
    def test_functional__webdav_move_file__ok__different_workspace_folder_to_root(
        self,
        workspace_label,
        webdav_workspace_label,
        workspace2_label,
        webdav_workspace2_label,
        dir1_label,
        webdav_dir1_label,
        content_filename,
        webdav_content_filename,
        new_content_filename,
        webdav_new_content_filename,
    ) -> None:

        uapi = self.get_user_api()
        gapi = self.get_group_api()
        groups = [gapi.get_one_with_name("users")]
        user = uapi.create_user(
            "test@test.test",
            password="test@test.test",
            do_save=True,
            do_notify=False,
            groups=groups,
        )
        workspace_api = self.get_workspace_api(show_deleted=True)
        workspace = workspace_api.create_workspace(workspace_label, save_now=True)
        workspace2 = workspace_api.create_workspace(workspace2_label, save_now=True)
        rapi = self.get_role_api()
        rapi.create_one(user, workspace, UserRoleInWorkspace.CONTENT_MANAGER, False)
        rapi.create_one(user, workspace2, UserRoleInWorkspace.CONTENT_MANAGER, False)
        api = self.get_content_api()
        example_folder = api.create(
            content_type_list.Folder.slug,
            workspace,
            None,
            label=dir1_label,
            do_save=True,
            do_notify=False,
        )
        with self.session.no_autoflush:
            file = api.create(
                content_type_list.File.slug,
                workspace,
                example_folder,
                filename=content_filename,
                do_save=False,
                do_notify=False,
            )
            api.update_file_data(file, content_filename, "text/plain", b"test_content")
            api.save(file)
        transaction.commit()

        self.testapp.authorization = ("Basic", ("test@test.test", "test@test.test"))
        # convert to %encoded for valid_url
        urlencoded_webdav_workspace_label = quote(webdav_workspace_label)
        urlencoded_webdav_workspace2_label = quote(webdav_workspace2_label)
        urlencoded_webdav_dir1_label = quote(webdav_dir1_label)
        urlencoded_webdav_content_filename = quote(webdav_content_filename)
        urlencoded_webdav_new_content_filename = quote(webdav_new_content_filename)

        # check availability of content
        self.testapp.get("/{}".format(urlencoded_webdav_workspace_label), status=200)
        self.testapp.get(
            "/{}/{}".format(urlencoded_webdav_workspace_label, urlencoded_webdav_dir1_label),
            status=200,
        )
        self.testapp.get(
            "/{}/{}/{}".format(
                urlencoded_webdav_workspace_label,
                urlencoded_webdav_dir1_label,
                urlencoded_webdav_content_filename,
            ),
            status=200,
        )
        # do move
        self.testapp.request(
            "/{}/{}/{}".format(
                urlencoded_webdav_workspace_label,
                urlencoded_webdav_dir1_label,
                urlencoded_webdav_content_filename,
            ),
            method="MOVE",
            headers={
                "destination": "/{}/{}".format(
                    urlencoded_webdav_workspace2_label, urlencoded_webdav_new_content_filename
                )
            },
            status=201,
        )
        # verify move
        self.testapp.get(
            "/{}/{}/{}".format(
                urlencoded_webdav_workspace_label,
                urlencoded_webdav_dir1_label,
                urlencoded_webdav_content_filename,
            ),
            status=404,
        )
        self.testapp.get(
            "/{}/{}".format(
                urlencoded_webdav_workspace2_label, urlencoded_webdav_new_content_filename
            ),
            status=200,
        )

    @parameterized.expand(
        [
            (
                # workspace_label, webdav_workspace_label,
                "workspace1",
                "workspace1",
                # content_filename, webdav_content_filename
                "myfile.txt",
                "myfile.txt",
                # content_new_filename, webdav_content_new_filename
                "myfilerenamed.txt",
                "myfilerenamed.txt",
            ),
            (
                # workspace_label, webdav_workspace_label,
                "/?\\#*wp",
                "⧸ʔ⧹#∗wp",
                # content_filename, webdav_content_filename
                "/?\\#*file.txt",
                "⧸ʔ⧹#∗file.txt",
                # content_new_filename, webdav_content_new_filename
                "/?\\#*filerenamed.txt",
                "⧸ʔ⧹#∗filerenamed.txt",
            ),
            (
                # workspace_label, webdav_workspace_label,
                "Project Z",
                "Project Z",
                # content_filename, webdav_content_filename
                "report product 47.txt",
                "report product 47.txt",
                # content_new_filename, webdav_content_new_filename
                "Report Product 47.txt",
                "Report Product 47.txt",
            ),
        ]
    )
    @pytest.mark.xfail(reason="To be determined")
    def test_functional__webdav_move_file__ok__rename_file_at_root(
        self,
        workspace_label,
        webdav_workspace_label,
        content_filename,
        webdav_content_filename,
        new_content_filename,
        webdav_new_content_filename,
    ) -> None:

        uapi = self.get_user_api()
        gapi = self.get_group_api()
        groups = [gapi.get_one_with_name("users")]
        user = uapi.create_user(
            "test@test.test",
            password="test@test.test",
            do_save=True,
            do_notify=False,
            groups=groups,
        )
        workspace_api = self.get_workspace_api(
            current_user=self.get_admin_user(), show_deleted=True
        )
        workspace = workspace_api.create_workspace(workspace_label, save_now=True)
        rapi = self.get_role_api()
        rapi.create_one(user, workspace, UserRoleInWorkspace.CONTENT_MANAGER, False)
        api = self.get_content_api()
        with self.session.no_autoflush:
            file = api.create(
                content_type_list.File.slug,
                workspace,
                None,
                filename=content_filename,
                do_save=False,
                do_notify=False,
            )
            api.update_file_data(file, content_filename, "text/plain", b"test_content")
            api.save(file)
        transaction.commit()

        self.testapp.authorization = ("Basic", ("test@test.test", "test@test.test"))

        # convert to %encoded for valid_url
        urlencoded_webdav_workspace_label = quote(webdav_workspace_label)
        urlencoded_webdav_content_filename = quote(webdav_content_filename)
        urlencoded_webdav_new_content_filename = quote(webdav_new_content_filename)

        # check availability of content
        self.testapp.get("/{}".format(urlencoded_webdav_workspace_label), status=200)
        self.testapp.get(
            "/{}/{}".format(urlencoded_webdav_workspace_label, urlencoded_webdav_content_filename),
            status=200,
        )
        # do move
        self.testapp.request(
            "/{}/{}".format(urlencoded_webdav_workspace_label, urlencoded_webdav_content_filename),
            method="MOVE",
            headers={
                "destination": "/{}/{}".format(
                    urlencoded_webdav_workspace_label, urlencoded_webdav_new_content_filename
                )
            },
            status=201,
        )
        # verify move
        self.testapp.get(
            "/{}/{}".format(urlencoded_webdav_workspace_label, urlencoded_webdav_content_filename),
            status=404,
        )
        self.testapp.get(
            "/{}/{}".format(
                urlencoded_webdav_workspace_label, urlencoded_webdav_new_content_filename
            ),
            status=200,
        )

    @parameterized.expand(
        [
            (
                # workspace_label, webdav_workspace_label,
                "workspace1",
                "workspace1",
                # workspace2_label, webdav_workspace2_label,
                "workspace2",
                "workspace2",
                # content_filename, webdav_content_filename
                "myfile.txt",
                "myfile.txt",
                # content_new_filename, webdav_content_new_filename
                "myfilerenamed.txt",
                "myfilerenamed.txt",
            ),
            (
                # workspace_label, webdav_workspace_label,
                "/?\\#*wp",
                "⧸ʔ⧹#∗wp",
                # workspace2_label, webdav_workspace2_label,
                "/?\\#*wp2",
                "⧸ʔ⧹#∗wp2",
                # content_filename, webdav_content_filename
                "/?\\#*file.txt",
                "⧸ʔ⧹#∗file.txt",
                # content_new_filename, webdav_content_new_filename
                "/?\\#*filerenamed.txt",
                "⧸ʔ⧹#∗filerenamed.txt",
            ),
            (
                # workspace_label, webdav_workspace_label,
                "Project Z",
                "Project Z",
                # workspace2_label, webdav_workspace2_label,
                "Project Y",
                "Project Y",
                # content_filename, webdav_content_filename
                "report product 47.txt",
                "report product 47.txt",
                # content_new_filename, webdav_content_new_filename
                "Report Product 47.txt",
                "Report Product 47.txt",
            ),
        ]
    )
    def test_functional__webdav_move_file__ok__different_workspace_root_to_root(
        self,
        workspace_label,
        webdav_workspace_label,
        workspace2_label,
        webdav_workspace2_label,
        content_filename,
        webdav_content_filename,
        new_content_filename,
        webdav_new_content_filename,
    ) -> None:

        uapi = self.get_user_api()
        gapi = self.get_group_api()
        groups = [gapi.get_one_with_name("users")]
        user = uapi.create_user(
            "test@test.test",
            password="test@test.test",
            do_save=True,
            do_notify=False,
            groups=groups,
        )
        workspace_api = self.get_workspace_api(show_deleted=True)
        workspace = workspace_api.create_workspace(workspace_label, save_now=True)
        workspace2 = workspace_api.create_workspace(workspace2_label, save_now=True)
        rapi = self.get_role_api()
        rapi.create_one(user, workspace, UserRoleInWorkspace.CONTENT_MANAGER, False)
        rapi.create_one(user, workspace2, UserRoleInWorkspace.CONTENT_MANAGER, False)
        api = self.get_content_api()
        with self.session.no_autoflush:
            file = api.create(
                content_type_list.File.slug,
                workspace,
                None,
                filename=content_filename,
                do_save=False,
                do_notify=False,
            )
            api.update_file_data(file, content_filename, "text/plain", b"test_content")
            api.save(file)
        transaction.commit()

        self.testapp.authorization = ("Basic", ("test@test.test", "test@test.test"))

        # convert to %encoded for valid_url
        urlencoded_webdav_workspace_label = quote(webdav_workspace_label)
        urlencoded_webdav_workspace2_label = quote(webdav_workspace2_label)

        urlencoded_webdav_content_filename = quote(webdav_content_filename)
        urlencoded_webdav_new_content_filename = quote(webdav_new_content_filename)

        # check availability of content
        self.testapp.get("/{}".format(urlencoded_webdav_workspace_label), status=200)
        self.testapp.get(
            "/{}/{}".format(urlencoded_webdav_workspace_label, urlencoded_webdav_content_filename),
            status=200,
        )
        # do move
        self.testapp.request(
            "/{}/{}".format(urlencoded_webdav_workspace_label, urlencoded_webdav_content_filename),
            method="MOVE",
            headers={
                "destination": "/{}/{}".format(
                    urlencoded_webdav_workspace2_label, urlencoded_webdav_new_content_filename
                )
            },
            status=201,
        )
        # verify move
        self.testapp.get(
            "/{}/{}".format(urlencoded_webdav_workspace_label, urlencoded_webdav_content_filename),
            status=404,
        )
        self.testapp.get(
            "/{}/{}".format(
                urlencoded_webdav_workspace2_label, urlencoded_webdav_new_content_filename
            ),
            status=200,
        )


# class TestFunctionalWebdavMoveFolder(WebdavFunctionalTest):
#     """
#     Test for all Webdav "MOVE" action for folder in different case
#     """
#     # move same workspaces: folder
#
#     @parameterized.expand([
#         (
#             # workspace_label, webdav_workspace_label,
#             'workspace1',
#             'workspace1',
#             # workspace2_label, webdav_workspace2_label,
#             'workspace2',
#             'workspace2',
#             # dir1_label, webdav_dir1_label
#             'folder1',
#             'folder1',
#             # dir2_label, webdav_dir2_label
#             'folder2',
#             'folder2',
#             # dir3_label, webdav_dir3_label
#             'folder3',
#             'folder3',
#             # content_filename, webdav_content_filename
#             'myfile.txt',
#             'myfile.txt',
#         ),
#         (
#             # workspace_label, webdav_workspace_label,
#             '/?\\#*wp',
#             '⧸ʔ⧹#∗wp',
#             # workspace2_label, webdav_workspace2_label,
#             '/?\\#*wp2',
#             '⧸ʔ⧹#∗wp2',
#             # dir1_label, webdav_dir1_label
#             '/?\\#*dir1',
#             '⧸ʔ⧹#∗dir1',
#             # dir2_label, webdav_dir2_label
#             '/?\\#*dir2',
#             '⧸ʔ⧹#∗dir2',
#             # dir2_label, webdav_dir3_label
#             '/?\\#*dir3',
#             '⧸ʔ⧹#∗dir3',
#             # content_filename, webdav_content_filename
#             '/?\\#*file.txt',
#             '⧸ʔ⧹#∗file.txt',
#         ),
#         (
#             # workspace_label, webdav_workspace_label,
#             'Project Z',
#             'Project Z',
#             # workspace2_label, webdav_workspace2_label,
#             'Project Y',
#             'Project Y',
#             # dir1_label, webdav_dir1_label
#             'Product 21',
#             'Product 21',
#             # dir2_label, webdav_dir2_label
#             'Product 47',
#             'Product 47',
#             # dir3_label, webdav_dir3_label
#             'technical_doc',
#             'technical_doc',
#             # content_filename, webdav_content_filename
#             'report product 47.txt',
#             'report product 47.txt',
#         ),
#     ])
#     def test_functional__webdav_move_folder__ok__same_workspace_folder_to_folder(
#             self,
#             workspace_label,
#             webdav_workspace_label,
#             dir1_label,
#             webdav_dir1_label,
#             dir2_label,
#             webdav_dir2_label,
#             dir3_label,
#             webdav_dir3_label,
#             content_filename,
#             webdav_content_filename,
#     ) -> None:
#
#         admin = self.session.query(User) \
#             .filter(User.email == 'admin@admin.admin') \
#             .one()
#         uapi = UserApi(
#             current_user=admin,
#             session=self.session,
#             config=self.app_config,
#         )
#         gapi = GroupApi(
#             current_user=admin,
#             session=self.session,
#             config=self.app_config,
#         )
#         groups = [gapi.get_one_with_name('users')]
#         user = uapi.create_user('test@test.test', password='test@test.test',
#                                 do_save=True, do_notify=False,
#                                 groups=groups)
#         workspace_api = WorkspaceApi(
#             current_user=admin,
#             session=self.session,
#             config=self.app_config,
#             show_deleted=True,
#         )
#         workspace = workspace_api.create_workspace(workspace_label, save_now=True)
#         rapi = RoleApi(
#             current_user=admin,
#             session=self.session,
#             config=self.app_config,
#         )
#         rapi.create_one(user, workspace, UserRoleInWorkspace.CONTENT_MANAGER,
#                         False)
#         api = ContentApi(
#             current_user=admin,
#             session=self.session,
#             config=self.app_config,
#         )
#         example_folder = api.create(
#             content_type_list.Folder.slug,
#             workspace,
#             None,
#             label=dir1_label,
#             do_save=True,
#             do_notify=False,
#         )
#         product_folder = api.create(
#             content_type_list.Folder.slug,
#             workspace,
#             None,
#             label=dir2_label,
#             do_save=True,
#             do_notify=False,
#         )
#         with self.session.no_autoflush:
#             example_product_folder = api.create(
#                 content_type_list.Folder.slug,
#                 workspace,
#                 example_folder,
#                 label=dir3_label,
#                 do_save=True,
#                 do_notify=False,
#             )
#             file = api.create(
#                 content_type_list.File.slug,
#                 workspace,
#                 example_product_folder,
#                 filename=content_filename,
#                 do_save=False,
#                 do_notify=False,
#             )
#             api.update_file_data(
#                 file,
#                 content_filename,
#                 'text/plain',
#                 b'test_content'
#             )
#             api.save(file)
#         transaction.commit()
#
#
#         self.testapp.authorization = (
#             'Basic',
#             (
#                 'test@test.test',
#                 'test@test.test'
#             )
#         )
#         # convert to %encoded for valid_url
#         urlencoded_webdav_workspace_label = quote(webdav_workspace_label)
#         urlencoded_webdav_dir1_label = quote(webdav_dir1_label)
#         urlencoded_webdav_dir2_label = quote(webdav_dir2_label)
#         urlencoded_webdav_dir3_label = quote(webdav_dir3_label)
#         urlencoded_webdav_content_filename = quote(webdav_content_filename)
#
#         # check availability of content
#         self.testapp.get('/{}'.format(urlencoded_webdav_workspace_label), status=200)
#         self.testapp.get('/{}/{}'.format(urlencoded_webdav_workspace_label, urlencoded_webdav_dir1_label), status=200)
#         self.testapp.get('/{}/{}/{}'.format(urlencoded_webdav_workspace_label, urlencoded_webdav_dir1_label, urlencoded_webdav_content_filename), status=200)
#         self.testapp.get('/{}/{}/{}/{}'.format(urlencoded_webdav_workspace_label, urlencoded_webdav_dir1_label, urlencoded_webdav_dir3_label,urlencoded_webdav_content_filename), status=200)
#         self.testapp.get('/{}/{}'.format(urlencoded_webdav_workspace_label, urlencoded_webdav_dir2_label), status=200)
#         # do move
#         self.testapp.request(
#             '/{}/{}/{}'.format(urlencoded_webdav_workspace_label, urlencoded_webdav_dir1_label, urlencoded_webdav_content_filename),
#             method='MOVE',
#             headers={'destination': '/{}/{}/{}'.format(urlencoded_webdav_workspace_label, urlencoded_webdav_dir2_label, urlencoded_webdav_dir3_label)},
#             status=201
#         )
#         # verify move
#         self.testapp.get('/{}/{}/{}'.format(urlencoded_webdav_workspace_label, urlencoded_webdav_dir1_label, urlencoded_webdav_content_filename), status=404)
#         self.testapp.get('/{}/{}/{}/{}'.format(urlencoded_webdav_workspace_label, urlencoded_webdav_dir1_label, urlencoded_webdav_dir3_label,urlencoded_webdav_content_filename), status=404)
#         self.testapp.get('/{}/{}/{}'.format(urlencoded_webdav_workspace_label, urlencoded_webdav_dir1_label, urlencoded_webdav_dir3_label), status=404)
#         self.testapp.get('/{}/{}/{}'.format(urlencoded_webdav_workspace_label, urlencoded_webdav_dir2_label, urlencoded_webdav_dir3_label), status=200)
#         self.testapp.get('/{}/{}/{}/{}'.format(urlencoded_webdav_workspace_label, urlencoded_webdav_dir2_label, urlencoded_webdav_dir3_label,urlencoded_webdav_dir3_label), status=200)
#
#
#     @parameterized.expand([
#         (
#             # workspace_label, webdav_workspace_label,
#             'workspace1',
#             'workspace1',
#             # workspace_label, webdav_workspace_label,
#             'workspace2',
#             'workspace2',
#             # dir1_label, webdav_dir1_label
#             'folder1',
#             'folder1',
#             # dir2_label, webdav_dir2_label
#             'folder2',
#             'folder2',
#             # dir3_label, webdav_dir3_label
#             'folder3',
#             'folder3',
#             # content_filename, webdav_content_filename
#             'myfile.txt',
#             'myfile.txt',
#         ),
#         (
#             # workspace_label, webdav_workspace_label,
#             '/?\\#*wp',
#             '⧸ʔ⧹#∗wp',
#             # workspace2_label, webdav_workspace2_label,
#             '/?\\#*wp2',
#             '⧸ʔ⧹#∗wp2',
#             # dir1_label, webdav_dir1_label
#             '/?\\#*dir1',
#             '⧸ʔ⧹#∗dir1',
#             # dir2_label, webdav_dir2_label
#             '/?\\#*dir2',
#             '⧸ʔ⧹#∗dir2',
#             # dir2_label, webdav_dir3_label
#             '/?\\#*dir3',
#             '⧸ʔ⧹#∗dir3',
#             # content_filename, webdav_content_filename
#             '/?\\#*file.txt',
#             '⧸ʔ⧹#∗file.txt',
#         ),
#         (
#             # workspace_label, webdav_workspace_label,
#             'Project Z',
#             'Project Z',
#             # workspace2_label, webdav_workspace2_label,
#             'Project Y',
#             'Project Y',
#             # dir1_label, webdav_dir1_label
#             'Product 21',
#             'Product 21',
#             # dir2_label, webdav_dir2_label
#             'Product 47',
#             'Product 47',
#             # dir3_label, webdav_dir3_label
#             'technical_doc',
#             'technical_doc',
#             # content_filename, webdav_content_filename
#             'report product 47.txt',
#             'report product 47.txt',
#         ),
#     ])
#     def test_functional__webdav_move_folder__ok__different_workspace_folder_to_folder(
#         self,
#         workspace_label,
#         webdav_workspace_label,
#         workspace2_label,
#         webdav_workspace2_label,
#         dir1_label,
#         webdav_dir1_label,
#         dir2_label,
#         webdav_dir2_label,
#         dir3_label,
#         webdav_dir3_label,
#         content_filename,
#         webdav_content_filename,
#     ) -> None:
#         self.session = get_tm_session(self.session_factory,
#                                    transaction.manager)
#         admin = self.session.query(User) \
#             .filter(User.email == 'admin@admin.admin') \
#             .one()
#         uapi = UserApi(
#             current_user=admin,
#             session=self.session,
#             config=self.app_config,
#         )
#         gapi = GroupApi(
#             current_user=admin,
#             session=self.session,
#             config=self.app_config,
#         )
#         groups = [gapi.get_one_with_name('users')]
#         user = uapi.create_user('test@test.test', password='test@test.test',
#                                 do_save=True, do_notify=False,
#                                 groups=groups)
#         workspace_api = WorkspaceApi(
#             current_user=admin,
#             session=self.session,
#             config=self.app_config,
#             show_deleted=True,
#         )
#         workspace = workspace_api.create_workspace(workspace_label,
#                                                    save_now=True)
#         workspace2 = workspace_api.create_workspace(workspace2_label,
#                                                     save_now=True)
#         rapi = RoleApi(
#             current_user=admin,
#             session=self.session,
#             config=self.app_config,
#         )
#         rapi.create_one(user, workspace,
#                         UserRoleInWorkspace.CONTENT_MANAGER,
#                         False)
#         rapi.create_one(user, workspace2,
#                         UserRoleInWorkspace.CONTENT_MANAGER,
#                         False)
#         api = ContentApi(
#             current_user=admin,
#             session=self.session,
#             config=self.app_config,
#         )
#         example_folder = api.create(
#             content_type_list.Folder.slug,
#             workspace,
#             None,
#             label=dir1_label,
#             do_save=True,
#             do_notify=False,
#         )
#         product_folder = api.create(
#             content_type_list.Folder.slug,
#             workspace2,
#             None,
#             label=dir2_label,
#             do_save=True,
#             do_notify=False,
#         )
#         with self.session.no_autoflush:
#             example_product_folder = api.create(
#                 content_type_list.Folder.slug,
#                 workspace,
#                 example_folder,
#                 label=dir3_label,
#                 do_save=True,
#                 do_notify=False,
#             )
#             file = api.create(
#                 content_type_list.File.slug,
#                 workspace,
#                 example_product_folder,
#                 filename=content_filename,
#                 do_save=False,
#                 do_notify=False,
#             )
#             api.update_file_data(
#                 file,
#                 content_filename,
#                 'text/plain',
#                 b'test_content'
#             )
#             api.save(file)
#         transaction.commit()
#
#         self.testapp.authorization = (
#             'Basic',
#             (
#                 'test@test.test',
#                 'test@test.test'
#             )
#         )
#         # convert to %encoded for valid_url
#         urlencoded_webdav_workspace_label = quote(webdav_workspace_label)
#         urlencoded_webdav_workspace2_label = quote(webdav_workspace2_label)
#         urlencoded_webdav_dir1_label = quote(webdav_dir1_label)
#         urlencoded_webdav_dir2_label = quote(webdav_dir2_label)
#         urlencoded_webdav_dir3_label = quote(webdav_dir3_label)
#         urlencoded_webdav_content_filename = quote(webdav_content_filename)
#
#         # check availability of content
#         self.testapp.get('/{}'.format(urlencoded_webdav_workspace_label), status=200)
#         self.testapp.get('/{}/{}'.format(urlencoded_webdav_workspace_label,
#                                         urlencoded_webdav_dir1_label),
#                                         status=200)
#         self.testapp.get(
#             '/{}/{}/{}'.format(urlencoded_webdav_workspace_label,
#                                urlencoded_webdav_dir1_label,
#                                urlencoded_webdav_dir3_filename),
#             status=200)
#         self.testapp.get(
#             '/{}/{}/{}/{}'.format(urlencoded_webdav_workspace_label,
#                                   urlencoded_webdav_dir1_label,
#                                   urlencoded_webdav_dir3_label,
#                                   urlencoded_webdav_content_filename),
#             status=200)
#         self.testapp.get(
#             '/{}/{}'.format(
#                 urlencoded_webdav_workspace2_label,
#                 urlencoded_webdav_dir2_label
#             ),
#             status=200
#         )
#         # do move
#         self.testapp.request(
#             '/{}/{}/{}'.format(urlencoded_webdav_workspace_label,
#                                urlencoded_webdav_dir1_label,
#                                urlencoded_webdav_content_filename),
#             method='MOVE',
#             headers={'destination': '/{}/{}'.format(
#                 urlencoded_webdav_workspace2_label,
#                 urlencoded_webdav_dir2_label)},
#             status=201
#         )
#         # verify move
#         self.testapp.get(
#             '/{}/{}/{}'.format(urlencoded_webdav_workspace_label,
#                                urlencoded_webdav_dir1_label,
#                                urlencoded_webdav_content_filename),
#             status=404)
#         self.testapp.get(
#             '/{}/{}/{}/{}'.format(urlencoded_webdav_workspace_label,
#                                   urlencoded_webdav_dir1_label,
#                                   urlencoded_webdav_dir3_label,
#                                   urlencoded_webdav_content_filename),
#             status=404)
#         self.testapp.get(
#             '/{}/{}/{}'.format(urlencoded_webdav_workspace_label,
#                                urlencoded_webdav_dir1_label,
#                                urlencoded_webdav_dir3_label), status=404)
#         self.testapp.get('/{}/{}/{}'.format(
#                 urlencoded_webdav_workspace2_label,
#                 urlencoded_webdav_dir2_label,
#                 urlencoded_webdav_dir3_label
#             ),
#             status=200
#         )
#         self.testapp.get('/{}/{}/{}/{}'.format(urlencoded_webdav_workspace2_label,
#                                          urlencoded_webdav_dir2_label, urlencoded_webdav_dir3_label, urlencoded_webdav_content_filename)
#         , status=200)
#
#     @parameterized.expand([
#         (
#             # workspace_label, webdav_workspace_label,
#             'workspace1',
#             'workspace1',
#             # workspace2_label, webdav_workspace2_label,
#             'workspace2',
#             'workspace2',
#             # dir1_label, webdav_dir1_label
#             'folder1',
#             'folder1',
#             # dir2_label, webdav_dir2_label
#             'folder2',
#             'folder2',
#             # dir3_label, webdav_dir3_label
#             'folder3',
#             'folder3',
#             # content_filename, webdav_content_filename
#             'myfile.txt',
#             'myfile.txt',
#         ),
#         (
#             # workspace_label, webdav_workspace_label,
#             '/?\\#*wp',
#             '⧸ʔ⧹#∗wp',
#             # workspace2_label, webdav_workspace2_label,
#             '/?\\#*wp2',
#             '⧸ʔ⧹#∗wp2',
#             # dir1_label, webdav_dir1_label
#             '/?\\#*dir1',
#             '⧸ʔ⧹#∗dir1',
#             # dir2_label, webdav_dir2_label
#             '/?\\#*dir2',
#             '⧸ʔ⧹#∗dir2',
#             # dir2_label, webdav_dir3_label
#             '/?\\#*dir3',
#             '⧸ʔ⧹#∗dir3',
#             # content_filename, webdav_content_filename
#             '/?\\#*file.txt',
#             '⧸ʔ⧹#∗file.txt',
#         ),
#         (
#             # workspace_label, webdav_workspace_label,
#             'Project Z',
#             'Project Z',
#             # workspace2_label, webdav_workspace2_label,
#             'Project Y',
#             'Project Y',
#             # dir1_label, webdav_dir1_label
#             'Product 21',
#             'Product 21',
#             # dir2_label, webdav_dir2_label
#             'Product 47',
#             'Product 47',
#             # dir3_label, webdav_dir3_label
#             'technical_doc',
#             'technical_doc',
#             # content_filename, webdav_content_filename
#             'report product 47.txt',
#             'report product 47.txt',
#         ),
#     ])
#     def test_functional__webdav_move_folder__ok__same_workspace_root_to_folder(
#         self,
#         workspace_label,
#         webdav_workspace_label,
#         workspace2_label,
#         webdav_workspace2_label,
#         dir1_label,
#         webdav_dir1_label,
#         dir2_label,
#         webdav_dir2_label,
#         dir3_label,
#         webdav_dir3_label,
#         content_filename,
#         webdav_content_filename,
#     ) -> None:
#
#         admin = self.session.query(User) \
#             .filter(User.email == 'admin@admin.admin') \
#             .one()
#         uapi = UserApi(
#             current_user=admin,
#             session=self.session,
#             config=self.app_config,
#         )
#         gapi = GroupApi(
#             current_user=admin,
#             session=self.session,
#             config=self.app_config,
#         )
#         groups = [gapi.get_one_with_name('users')]
#         user = uapi.create_user('test@test.test', password='test@test.test',
#                                 do_save=True, do_notify=False,
#                                 groups=groups)
#         workspace_api = WorkspaceApi(
#             current_user=admin,
#             session=self.session,
#             config=self.app_config,
#             show_deleted=True,
#         )
#         workspace = workspace_api.create_workspace(workspace_label, save_now=True)
#         rapi = RoleApi(
#             current_user=admin,
#             session=self.session,
#             config=self.app_config,
#         )
#         rapi.create_one(user, workspace, UserRoleInWorkspace.CONTENT_MANAGER,
#                         False)
#         api = ContentApi(
#             current_user=admin,
#             session=self.session,
#             config=self.app_config,
#         )
#         product_folder = api.create(
#             content_type_list.Folder.slug,
#             workspace,
#             None,
#             label=dir2_label,
#             do_save=True,
#             do_notify=False,
#         )
#         with self.session.no_autoflush:
#             example_product_folder = api.create(
#                 content_type_list.Folder.slug,
#                 workspace,
#                 None,
#                 label=dir3_label,
#                 do_save=True,
#                 do_notify=False,
#             )
#             file = api.create(
#                 content_type_list.File.slug,
#                 workspace,
#                 example_product_folder,
#                 filename=content_filename,
#                 do_save=False,
#                 do_notify=False,
#             )
#             api.update_file_data(
#                 file,
#                 content_filename,
#                 'text/plain',
#                 b'test_content'
#             )
#             api.save(file)
#         transaction.commit()
#
#
#         self.testapp.authorization = (
#             'Basic',
#             (
#                 'test@test.test',
#                 'test@test.test'
#             )
#         )
#         # convert to %encoded for valid_url
#         urlencoded_webdav_workspace_label = quote(webdav_workspace_label)
#         urlencoded_webdav_workspace2_label = quote(webdav_workspace2_label)
#         urlencoded_webdav_dir1_label = quote(webdav_dir1_label)
#         urlencoded_webdav_dir2_label = quote(webdav_dir2_label)
#         urlencoded_webdav_dir3_label = quote(webdav_dir3_label)
#         urlencoded_webdav_content_filename = quote(webdav_content_filename)
#         # check availability of content
#         self.testapp.get('/{}'.format(urlencoded_webdav_workspace_label), status=200)
#         self.testapp.get('/{}/{}'.format(urlencoded_webdav_workspace_label, urlencoded_webdav_dir1_label), status=200)
#         self.testapp.get('/{}/{}/{}'.format(urlencoded_webdav_workspace_label, urlencoded_webdav_dir1_label, urlencoded_webdav_content_filename), status=200)
#         self.testapp.get('/{}/{}'.format(urlencoded_webdav_workspace_label, urlencoded_webdav_dir2_label), status=200)
#         # do move
#         self.testapp.request(
#             '/{}/{}'.format(urlencoded_webdav_workspace_label, urlencoded_webdav_dir1_label),
#             method='MOVE',
#             headers={'destination': '/{}/{}/{}'.format(urlencoded_webdav_workspace_label, urlencoded_webdav_dir2_label, urlencoded_webdav_dir3_label)},
#             status=201
#         )
#         # verify move
#         self.testapp.get('/{}/{}'.format(urlencoded_webdav_workspace_label, urlencoded_webdav_dir1_label), status=404)
#         self.testapp.get('/{}/{}/{}'.format(urlencoded_webdav_workspace_label, urlencoded_webdav_dir1_label, urlencoded_webdav_content_filename), status=404)
#         self.testapp.get('/{}/{}/{}'.format(urlencoded_webdav_workspace_label, urlencoded_webdav_dir2_label, urlencoded_webdav_dir3_label), status=200)
#         self.testapp.get('/{}/{}/{}/{}'.format(urlencoded_webdav_workspace_label, urlencoded_webdav_dir2_label, urlencoded_webdav_dir3_label,urlencoded_webdav_dir3_label), status=200)
#
#     @parameterized.expand([
#         (
#             # workspace_label, webdav_workspace_label,
#             'workspace1',
#             'workspace1',
#             # dir1_label, webdav_dir1_label
#             'folder1',
#             'folder1',
#             # dir2_label, webdav_dir2_label
#             'folder2',
#             'folder2',
#             # dir3_label, webdav_dir3_label
#             'folder3',
#             'folder3',
#             # content_filename, webdav_content_filename
#             'myfile.txt',
#             'myfile.txt',
#         ),
#         (
#             # workspace_label, webdav_workspace_label,
#             '/?\\#*wp',
#             '⧸ʔ⧹#∗wp',
#             # dir1_label, webdav_dir1_label
#             '/?\\#*dir1',
#             '⧸ʔ⧹#∗dir1',
#             # dir2_label, webdav_dir2_label
#             '/?\\#*dir2',
#             '⧸ʔ⧹#∗dir2',
#             # dir2_label, webdav_dir3_label
#             '/?\\#*dir3',
#             '⧸ʔ⧹#∗dir3',
#             # content_filename, webdav_content_filename
#             '/?\\#*file.txt',
#             '⧸ʔ⧹#∗file.txt',
#         ),
#         (
#             # workspace_label, webdav_workspace_label,
#             'Project Z',
#             'Project Z',
#             # dir1_label, webdav_dir1_label
#             'Product 21',
#             'Product 21',
#             # dir2_label, webdav_dir2_label
#             'Product 47',
#             'Product 47',
#             # dir3_label, webdav_dir3_label
#             'technical_doc',
#             'technical_doc',
#             # content_filename, webdav_content_filename
#             'report product 47.txt',
#             'report product 47.txt',
#         ),
#     ])
#     def test_functional__webdav_move_folder__ok__different_workspace_root_to_folder(
#         self,
#         workspace_label,
#         webdav_workspace_label,
#         workspace2_label,
#         webdav_workspace2_label,
#         dir1_label,
#         webdav_dir1_label,
#         dir2_label,
#         webdav_dir2_label,
#         dir3_label,
#         webdav_dir3_label,
#         content_filename,
#         webdav_content_filename,
#     ) -> None:
#         self.session = get_tm_session(self.session_factory,
#                                    transaction.manager)
#         admin = self.session.query(User) \
#             .filter(User.email == 'admin@admin.admin') \
#             .one()
#         uapi = UserApi(
#             current_user=admin,
#             session=self.session,
#             config=self.app_config,
#         )
#         gapi = GroupApi(
#             current_user=admin,
#             session=self.session,
#             config=self.app_config,
#         )
#         groups = [gapi.get_one_with_name('users')]
#         user = uapi.create_user('test@test.test', password='test@test.test',
#                                 do_save=True, do_notify=False,
#                                 groups=groups)
#         workspace_api = WorkspaceApi(
#             current_user=admin,
#             session=self.session,
#             config=self.app_config,
#             show_deleted=True,
#         )
#         workspace = workspace_api.create_workspace(workspace_label,
#                                                    save_now=True)
#         workspace2 = workspace_api.create_workspace(workspace2_label,
#                                                     save_now=True)
#         rapi = RoleApi(
#             current_user=admin,
#             session=self.session,
#             config=self.app_config,
#         )
#         rapi.create_one(user, workspace,
#                         UserRoleInWorkspace.CONTENT_MANAGER,
#                         False)
#         rapi.create_one(user, workspace2,
#                         UserRoleInWorkspace.CONTENT_MANAGER,
#                         False)
#         api = ContentApi(
#             current_user=admin,
#             session=self.session,
#             config=self.app_config,
#         )
#         product_folder = api.create(
#             content_type_list.Folder.slug,
#             workspace2,
#             None,
#             label=dir2_label,
#             do_save=True,
#             do_notify=False,
#         )
#         with self.session.no_autoflush:
#             example_product_folder = api.create(
#                 content_type_list.Folder.slug,
#                 workspace,
#                 None,
#                 label=dir3_label,
#                 do_save=True,
#                 do_notify=False,
#             )
#             file = api.create(
#                 content_type_list.File.slug,
#                 workspace,
#                 example_product_folder,
#                 filename=content_filename,
#                 do_save=False,
#                 do_notify=False,
#             )
#             api.update_file_data(
#                 file,
#                 content_filename,
#                 'text/plain',
#                 b'test_content'
#             )
#             api.save(file)
#         transaction.commit()
#
#         self.testapp.authorization = (
#             'Basic',
#             (
#                 'test@test.test',
#                 'test@test.test'
#             )
#         )
#         # convert to %encoded for valid_url
#         urlencoded_webdav_workspace_label = quote(webdav_workspace_label)
#         urlencoded_webdav_workspace2_label = quote(webdav_workspace2_label)
#         urlencoded_webdav_dir1_label = quote(webdav_dir1_label)
#         urlencoded_webdav_dir2_label = quote(webdav_dir2_label)
#         urlencoded_webdav_dir3_label = quote(webdav_dir3_label)
#         urlencoded_webdav_content_filename = quote(webdav_content_filename)
#         # check availability of content
#         self.testapp.get('/{}'.format(urlencoded_webdav_workspace_label), status=200)
#         self.testapp.get('/{}/{}'.format(urlencoded_webdav_workspace_label,
#                                          urlencoded_webdav_dir1_label),
#                          status=200)
#         self.testapp.get(
#             '/{}/{}/{}'.format(urlencoded_webdav_workspace_label,
#                                urlencoded_webdav_dir1_label,
#                                urlencoded_webdav_content_filename)
#         , status=200)
#         self.testapp.get('/{}/{}'.format(urlencoded_webdav_workspace2_label,
#                                          urlencoded_webdav_dir2_label)
#         , status=200)
#         # do move
#         self.testapp.request(
#             '/{}/{}'.format(urlencoded_webdav_workspace_label,
#                             urlencoded_webdav_dir1_label),
#             method='MOVE',
#             headers={'destination': '/{}/{}/{}'.format(
#                 urlencoded_webdav_workspace2_label,
#                 urlencoded_webdav_dir2_label,
#                 urlencoded_webdav_dir3_label)},
#             status=201
#         )
#         # verify move
#         self.testapp.get('/{}/{}'.format(urlencoded_webdav_workspace_label,
#                                          urlencoded_webdav_dir1_label),
#                          status=404)
#         self.testapp.get(
#             '/{}/{}/{}'.format(urlencoded_webdav_workspace_label,
#                                urlencoded_webdav_dir1_label,
#                                urlencoded_webdav_content_filename)
#         , status=404)
#         self.testapp.get('/{}/{}/{}'.format(urlencoded_webdav_workspace2_label,
#                                          urlencoded_webdav_dir2_label, urlencoded_webdav_dir3_label)
#         , status=200)
#         self.testapp.get('/{}/{}/{}/{}'.format(
#             urlencoded_webdav_workspace2_label,
#             urlencoded_webdav_dir2_label,
#             urlencoded_webdav_dir3_label,
#             urlencoded_webdav_content_filename)
#         , status=200)
#
#     @parameterized.expand([
#         (
#             # workspace_label, webdav_workspace_label,
#             'workspace1',
#             'workspace1',
#             # workspace2_label, webdav_workspace2_label,
#             'workspace2',
#             'workspace2',
#             # dir1_label, webdav_dir1_label
#             'folder1',
#             'folder1',
#             # dir2_label, webdav_dir2_label
#             'folder2',
#             'folder2',
#             # dir3_label, webdav_dir3_label
#             'folder3',
#             'folder3',
#             # content_filename, webdav_content_filename
#             'myfile.txt',
#             'myfile.txt',
#         ),
#         (
#             # workspace_label, webdav_workspace_label,
#             '/?\\#*wp',
#             '⧸ʔ⧹#∗wp',
#             # workspace2_label, webdav_workspace2_label,
#             '/?\\#*wp2',
#             '⧸ʔ⧹#∗wp2',
#             # dir1_label, webdav_dir1_label
#             '/?\\#*dir1',
#             '⧸ʔ⧹#∗dir1',
#             # dir2_label, webdav_dir2_label
#             '/?\\#*dir2',
#             '⧸ʔ⧹#∗dir2',
#             # dir2_label, webdav_dir3_label
#             '/?\\#*dir3',
#             '⧸ʔ⧹#∗dir3',
#             # content_filename, webdav_content_filename
#             '/?\\#*file.txt',
#             '⧸ʔ⧹#∗file.txt',
#         ),
#         (
#             # workspace_label, webdav_workspace_label,
#             'Project Z',
#             'Project Z',
#             # workspace2_label, webdav_workspace2_label,
#             'Project Y',
#             'Project Y',
#             # dir1_label, webdav_dir1_label
#             'Product 21',
#             'Product 21',
#             # dir2_label, webdav_dir2_label
#             'Product 47',
#             'Product 47',
#             # dir3_label, webdav_dir3_label
#             'technical_doc',
#             'technical_doc',
#             # content_filename, webdav_content_filename
#             'report product 47.txt',
#             'report product 47.txt',
#         ),
#     ])
#     def test_functional__webdav_move_folder__ok__same_workspace_folder_to_root(
#             self,
#             workspace_label,
#             webdav_workspace_label,
#             workspace2_label,
#             webdav_workspace2_label,
#             dir1_label,
#             webdav_dir1_label,
#             dir2_label,
#             webdav_dir2_label,
#             dir3_label,
#             webdav_dir3_label,
#             content_filename,
#             webdav_content_filename,
#     ) -> None:
#
#         admin = self.session.query(User) \
#             .filter(User.email == 'admin@admin.admin') \
#             .one()
#         uapi = UserApi(
#             current_user=admin,
#             session=self.session,
#             config=self.app_config,
#         )
#         gapi = GroupApi(
#             current_user=admin,
#             session=self.session,
#             config=self.app_config,
#         )
#         groups = [gapi.get_one_with_name('users')]
#         user = uapi.create_user('test@test.test', password='test@test.test',
#                                 do_save=True, do_notify=False,
#                                 groups=groups)
#         workspace_api = WorkspaceApi(
#             current_user=admin,
#             session=self.session,
#             config=self.app_config,
#             show_deleted=True,
#         )
#         workspace = workspace_api.create_workspace(workspace_label, save_now=True)
#         rapi = RoleApi(
#             current_user=admin,
#             session=self.session,
#             config=self.app_config,
#         )
#         rapi.create_one(user, workspace, UserRoleInWorkspace.CONTENT_MANAGER,
#                         False)
#         api = ContentApi(
#             current_user=admin,
#             session=self.session,
#             config=self.app_config,
#         )
#         example_folder = api.create(
#             content_type_list.Folder.slug,
#             workspace,
#             None,
#             label=dir1_label,
#             do_save=True,
#             do_notify=False,
#         )
#         with self.session.no_autoflush:
#             example_product_folder = api.create(
#                 content_type_list.Folder.slug,
#                 workspace,
#                 example_folder,
#                 label=dir3_label,
#                 do_save=True,
#                 do_notify=False,
#             )
#             file = api.create(
#                 content_type_list.File.slug,
#                 workspace,
#                 example_product_folder,
#                 filename=content_filename,
#                 do_save=False,
#                 do_notify=False,
#             )
#             api.update_file_data(
#                 file,
#                 content_filename,
#                 'text/plain',
#                 b'test_content'
#             )
#             api.save(file)
#         transaction.commit()
#
#
#         self.testapp.authorization = (
#             'Basic',
#             (
#                 'test@test.test',
#                 'test@test.test'
#             )
#         )
#         # convert to %encoded for valid_url
#         urlencoded_webdav_workspace_label = quote(webdav_workspace_label)
#         urlencoded_webdav_workspace2_label = quote(webdav_workspace2_label)
#         urlencoded_webdav_dir1_label = quote(webdav_dir1_label)
#         urlencoded_webdav_dir2_label = quote(webdav_dir2_label)
#         urlencoded_webdav_dir3_label = quote(webdav_dir3_label)
#         urlencoded_webdav_content_filename = quote(webdav_content_filename)
#         # check availability of content
#         self.testapp.get('/{}'.format(urlencoded_webdav_workspace_label), status=200)
#         self.testapp.get('/{}/{}'.format(urlencoded_webdav_workspace_label, urlencoded_webdav_dir1_label), status=200)
#         self.testapp.get('/{}/{}/{}'.format(urlencoded_webdav_workspace_label, urlencoded_webdav_dir1_label, urlencoded_webdav_content_filename), status=200)
#         self.testapp.get('/{}/{}/{}/{}'.format(urlencoded_webdav_workspace_label, urlencoded_webdav_dir1_label, urlencoded_webdav_dir3_label,urlencoded_webdav_content_filename), status=200)
#         # do move
#         self.testapp.request(
#             '/{}/{}/{}'.format(urlencoded_webdav_workspace_label, urlencoded_webdav_dir1_label, urlencoded_webdav_content_filename),
#             method='MOVE',
#             headers={'destination': '/{}/{}'.format(urlencoded_webdav_workspace_label, urlencoded_webdav_dir2_label)},
#             status=201
#         )
#         # verify move
#         self.testapp.get('/{}/{}/{}'.format(urlencoded_webdav_workspace_label, urlencoded_webdav_dir1_label, urlencoded_webdav_content_filename), status=404)
#         self.testapp.get('/{}/{}/{}/{}'.format(urlencoded_webdav_workspace_label, urlencoded_webdav_dir1_label, urlencoded_webdav_dir3_label,urlencoded_webdav_content_filename), status=404)
#         self.testapp.get('/{}/{}'.format(urlencoded_webdav_workspace_label, urlencoded_webdav_dir2_label), status=200)
#         self.testapp.get('/{}/{}/{}'.format(urlencoded_webdav_workspace_label, urlencoded_webdav_dir2_label, urlencoded_webdav_content_filename), status=200)
#
#     @parameterized.expand([
#         (
#             # workspace_label, webdav_workspace_label,
#             'workspace1',
#             'workspace1',
#             # dir1_label, webdav_dir1_label
#             'folder1',
#             'folder1',
#             # dir2_label, webdav_dir2_label
#             'folder2',
#             'folder2',
#             # dir3_label, webdav_dir3_label
#             'folder3',
#             'folder3',
#             # content_filename, webdav_content_filename
#             'myfile.txt',
#             'myfile.txt',
#         ),
#         (
#             # workspace_label, webdav_workspace_label,
#             '/?\\#*wp',
#             '⧸ʔ⧹#∗wp',
#             # dir1_label, webdav_dir1_label
#             '/?\\#*dir1',
#             '⧸ʔ⧹#∗dir1',
#             # dir2_label, webdav_dir2_label
#             '/?\\#*dir2',
#             '⧸ʔ⧹#∗dir2',
#             # dir2_label, webdav_dir3_label
#             '/?\\#*dir3',
#             '⧸ʔ⧹#∗dir3',
#             # content_filename, webdav_content_filename
#             '/?\\#*file.txt',
#             '⧸ʔ⧹#∗file.txt',
#         ),
#         (
#             # workspace_label, webdav_workspace_label,
#             'Project Z',
#             'Project Z',
#             # dir1_label, webdav_dir1_label
#             'Product 21',
#             'Product 21',
#             # dir2_label, webdav_dir2_label
#             'Product 47',
#             'Product 47',
#             # dir3_label, webdav_dir3_label
#             'technical_doc',
#             'technical_doc',
#             # content_filename, webdav_content_filename
#             'report product 47.txt',
#             'report product 47.txt',
#         ),
#     ])
#     def test_functional__webdav_move_folder__ok__different_workspace_folder_to_root(
#             self,
#             workspace_label,
#             webdav_workspace_label,
#             workspace2_label,
#             webdav_workspace2_label,
#             dir1_label,
#             webdav_dir1_label,
#             dir2_label,
#             webdav_dir2_label,
#             dir3_label,
#             webdav_dir3_label,
#             content_filename,
#             webdav_content_filename,
#     ) -> None:
#         self.session = get_tm_session(self.session_factory,
#                                    transaction.manager)
#         admin = self.session.query(User) \
#             .filter(User.email == 'admin@admin.admin') \
#             .one()
#         uapi = UserApi(
#             current_user=admin,
#             session=self.session,
#             config=self.app_config,
#         )
#         gapi = GroupApi(
#             current_user=admin,
#             session=self.session,
#             config=self.app_config,
#         )
#         groups = [gapi.get_one_with_name('users')]
#         user = uapi.create_user('test@test.test', password='test@test.test',
#                                 do_save=True, do_notify=False,
#                                 groups=groups)
#         workspace_api = WorkspaceApi(
#             current_user=admin,
#             session=self.session,
#             config=self.app_config,
#             show_deleted=True,
#         )
#         workspace = workspace_api.create_workspace(workspace_label,
#                                                    save_now=True)
#         workspace2 = workspace_api.create_workspace(workspace2_label,
#                                                     save_now=True)
#         rapi = RoleApi(
#             current_user=admin,
#             session=self.session,
#             config=self.app_config,
#         )
#         rapi.create_one(user, workspace,
#                         UserRoleInWorkspace.CONTENT_MANAGER,
#                         False)
#         rapi.create_one(user, workspace2,
#                         UserRoleInWorkspace.CONTENT_MANAGER,
#                         False)
#         api = ContentApi(
#             current_user=admin,
#             session=self.session,
#             config=self.app_config,
#         )
#         example_folder = api.create(
#             content_type_list.Folder.slug,
#             workspace,
#             None,
#             label=dir1_label,
#             do_save=True,
#             do_notify=False,
#         )
#         with self.session.no_autoflush:
#             example_product_folder = api.create(
#                 content_type_list.Folder.slug,
#                 workspace,
#                 example_folder,
#                 label=dir3_label,
#                 do_save=True,
#                 do_notify=False,
#             )
#             file = api.create(
#                 content_type_list.File.slug,
#                 workspace,
#                 example_product_folder,
#                 filename=content_filename,
#                 do_save=False,
#                 do_notify=False,
#             )
#             api.update_file_data(
#                 file,
#                 content_filename,
#                 'text/plain',
#                 b'test_content'
#             )
#             api.save(file)
#         transaction.commit()
#
#         self.testapp.authorization = (
#             'Basic',
#             (
#                 'test@test.test',
#                 'test@test.test'
#             )
#         )
#         # convert to %encoded for valid_url
#         urlencoded_webdav_workspace_label = quote(webdav_workspace_label)
#         urlencoded_webdav_workspace2_label = quote(webdav_workspace2_label)
#         urlencoded_webdav_dir1_label = quote(webdav_dir1_label)
#         urlencoded_webdav_dir2_label = quote(webdav_dir2_label)
#         urlencoded_webdav_dir3_label = quote(webdav_dir3_label)
#         urlencoded_webdav_content_filename = quote(webdav_content_filename)
#         # check availability of content
#         self.testapp.get('/{}'.format(urlencoded_webdav_workspace_label), status=200)
#         self.testapp.get('/{}/{}'.format(urlencoded_webdav_workspace_label,
#                                         urlencoded_webdav_dir1_label),
#                                         status=200)
#         self.testapp.get(
#             '/{}/{}/{}'.format(urlencoded_webdav_workspace_label,
#                                urlencoded_webdav_dir1_label,
#                                urlencoded_webdav_content_filename),
#             status=200)
#         self.testapp.get(
#             '/{}/{}/{}/{}'.format(urlencoded_webdav_workspace_label,
#                                   urlencoded_webdav_dir1_label,
#                                   urlencoded_webdav_dir3_label,
#                                   urlencoded_webdav_content_filename),
#             status=200)
#         # do move
#         self.testapp.request(
#             '/{}/{}/{}'.format(urlencoded_webdav_workspace_label,
#                                urlencoded_webdav_dir1_label,
#                                urlencoded_webdav_content_filename),
#             method='MOVE',
#             headers={'destination': '/{}/{}'.format(
#                 urlencoded_webdav_workspace2_label,
#                 urlencoded_webdav_dir2_label)},
#             status=201
#         )
#         # verify move
#         self.testapp.get(
#             '/{}/{}/{}'.format(urlencoded_webdav_workspace_label,
#                                urlencoded_webdav_dir1_label,
#                                urlencoded_webdav_content_filename),
#             status=404)
#         self.testapp.get(
#             '/{}/{}/{}/{}'.format(urlencoded_webdav_workspace_label,
#                                   urlencoded_webdav_dir1_label,
#                                   urlencoded_webdav_dir3_label,
#                                   urlencoded_webdav_content_filename),
#             status=404)
#         self.testapp.get('/{}/{}'.format(urlencoded_webdav_workspace2_label,
#                                          urlencoded_webdav_dir2_label),
#                          status=200)
#         self.testapp.get(
#             '/{}/{}/{}'.format(urlencoded_webdav_workspace2_label,
#                                urlencoded_webdav_dir2_label,
#                                urlencoded_webdav_content_filename),
#             status=200)
#
#     @parameterized.expand([
#         (
#             # workspace_label, webdav_workspace_label,
#             'workspace1',
#             'workspace1',
#             # dir1_label, webdav_dir1_label
#             'folder1',
#             'folder1',
#             # dir2_label, webdav_dir2_label
#             'folder2',
#             'folder2',
#             # dir3_label, webdav_dir3_label
#             'folder3',
#             'folder3',
#             # content_filename, webdav_content_filename
#             'myfile.txt',
#             'myfile.txt',
#         ),
#         (
#             # workspace_label, webdav_workspace_label,
#             '/?\\#*wp',
#             '⧸ʔ⧹#∗wp',
#             # dir1_label, webdav_dir1_label
#             '/?\\#*dir1',
#             '⧸ʔ⧹#∗dir1',
#             # dir2_label, webdav_dir2_label
#             '/?\\#*dir2',
#             '⧸ʔ⧹#∗dir2',
#             # dir2_label, webdav_dir3_label
#             '/?\\#*dir3',
#             '⧸ʔ⧹#∗dir3',
#             # content_filename, webdav_content_filename
#             '/?\\#*file.txt',
#             '⧸ʔ⧹#∗file.txt',
#         ),
#         (
#             # workspace_label, webdav_workspace_label,
#             'Project Z',
#             'Project Z',
#             # dir1_label, webdav_dir1_label
#             'Product 21',
#             'Product 21',
#             # dir2_label, webdav_dir2_label
#             'Product 47',
#             'Product 47',
#             # dir3_label, webdav_dir3_label
#             'technical_doc',
#             'technical_doc',
#             # content_filename, webdav_content_filename
#             'report product 47.txt',
#             'report product 47.txt',
#         ),
#     ])
#     def test_functional__webdav_move_folder__ok__rename_file_at_root(
#         self,
#         workspace_label,
#         webdav_workspace_label,
#         workspace2_label,
#         webdav_workspace2_label,
#         dir1_label,
#         webdav_dir1_label,
#         dir2_label,
#         webdav_dir2_label,
#         dir3_label,
#         webdav_dir3_label,
#         content_filename,
#         webdav_content_filename,
#     ) -> None:
#
#         admin = self.session.query(User) \
#             .filter(User.email == 'admin@admin.admin') \
#             .one()
#         uapi = UserApi(
#             current_user=admin,
#             session=self.session,
#             config=self.app_config,
#         )
#         gapi = GroupApi(
#             current_user=admin,
#             session=self.session,
#             config=self.app_config,
#         )
#         groups = [gapi.get_one_with_name('users')]
#         user = uapi.create_user('test@test.test', password='test@test.test',
#                                 do_save=True, do_notify=False,
#                                 groups=groups)
#         workspace_api = WorkspaceApi(
#             current_user=admin,
#             session=self.session,
#             config=self.app_config,
#             show_deleted=True,
#         )
#         workspace = workspace_api.create_workspace(workspace_label, save_now=True)
#         rapi = RoleApi(
#             current_user=admin,
#             session=self.session,
#             config=self.app_config,
#         )
#         rapi.create_one(user, workspace, UserRoleInWorkspace.CONTENT_MANAGER,
#                         False)
#         api = ContentApi(
#             current_user=admin,
#             session=self.session,
#             config=self.app_config,
#         )
#         with self.session.no_autoflush:
#             example_product_folder = api.create(
#                 content_type_list.Folder.slug,
#                 workspace,
#                 None,
#                 label=dir3_label,
#                 do_save=True,
#                 do_notify=False,
#             )
#             file = api.create(
#                 content_type_list.File.slug,
#                 workspace,
#                 example_product_folder,
#                 filename=content_filename,
#                 do_save=False,
#                 do_notify=False,
#             )
#             api.update_file_data(
#                 file,
#                 content_filename,
#                 'text/plain',
#                 b'test_content'
#             )
#             api.save(file)
#         transaction.commit()
#
#
#         self.testapp.authorization = (
#             'Basic',
#             (
#                 'test@test.test',
#                 'test@test.test'
#             )
#         )
#         # convert to %encoded for valid_url
#         urlencoded_webdav_workspace_label = quote(webdav_workspace_label)
#         urlencoded_webdav_workspace2_label = quote(webdav_workspace2_label)
#         urlencoded_webdav_dir1_label = quote(webdav_dir1_label)
#         urlencoded_webdav_dir2_label = quote(webdav_dir2_label)
#         urlencoded_webdav_dir3_label = quote(webdav_dir3_label)
#         urlencoded_webdav_content_filename = quote(webdav_content_filename)
#         # check availability of content
#         self.testapp.get('/{}'.format(urlencoded_webdav_workspace_label), status=200)
#         self.testapp.get('/{}/{}'.format(urlencoded_webdav_workspace_label, urlencoded_webdav_dir1_label), status=200)
#         self.testapp.get('/{}/{}/{}'.format(urlencoded_webdav_workspace_label, urlencoded_webdav_dir1_label, urlencoded_webdav_content_filename), status=200)
#
#         # do move
#         self.testapp.request(
#             '/{}/{}'.format(urlencoded_webdav_workspace_label, urlencoded_webdav_dir1_label),
#             method='MOVE',
#             headers={'destination': '/{}/{}'.format(urlencoded_webdav_workspace_label, urlencoded_webdav_dir2_label)},
#             status=201
#         )
#         # verify move
#         self.testapp.get('/{}/{}'.format(urlencoded_webdav_workspace_label, urlencoded_webdav_dir1_label), status=404)
#         self.testapp.get('/{}/{}/{}'.format(urlencoded_webdav_workspace_label, urlencoded_webdav_dir1_label, urlencoded_webdav_content_filename), status=404)
#         self.testapp.get('/{}/{}'.format(urlencoded_webdav_workspace_label, urlencoded_webdav_dir2_label), status=200)
#         self.testapp.get('/{}/{}/{}'.format(urlencoded_webdav_workspace_label, urlencoded_webdav_dir2_label, urlencoded_webdav_content_filename), status=200)
#
#     # move different workspace: folder
#
#     @parameterized.expand([
#         (
#             # workspace_label, webdav_workspace_label,
#             'workspace1',
#             'workspace1',
#             # dir1_label, webdav_dir1_label
#             'folder1',
#             'folder1',
#             # dir2_label, webdav_dir2_label
#             'folder2',
#             'folder2',
#             # dir3_label, webdav_dir3_label
#             'folder3',
#             'folder3',
#             # content_filename, webdav_content_filename
#             'myfile.txt',
#             'myfile.txt',
#         ),
#         (
#             # workspace_label, webdav_workspace_label,
#             '/?\\#*wp',
#             '⧸ʔ⧹#∗wp',
#             # dir1_label, webdav_dir1_label
#             '/?\\#*dir1',
#             '⧸ʔ⧹#∗dir1',
#             # dir2_label, webdav_dir2_label
#             '/?\\#*dir2',
#             '⧸ʔ⧹#∗dir2',
#             # dir2_label, webdav_dir3_label
#             '/?\\#*dir3',
#             '⧸ʔ⧹#∗dir3',
#             # content_filename, webdav_content_filename
#             '/?\\#*file.txt',
#             '⧸ʔ⧹#∗file.txt',
#         ),
#         (
#             # workspace_label, webdav_workspace_label,
#             'Project Z',
#             'Project Z',
#             # dir1_label, webdav_dir1_label
#             'Product 21',
#             'Product 21',
#             # dir2_label, webdav_dir2_label
#             'Product 47',
#             'Product 47',
#             # dir3_label, webdav_dir3_label
#             'technical_doc',
#             'technical_doc',
#             # content_filename, webdav_content_filename
#             'report product 47.txt',
#             'report product 47.txt',
#         ),
#     ])
#     def test_functional__webdav_move_folder__ok__different_workspace_root_to_root(
#             self,
#             workspace_label,
#             webdav_workspace_label,
#             workspace2_label,
#             webdav_workspace2_label,
#             dir1_label,
#             webdav_dir1_label,
#             dir2_label,
#             webdav_dir2_label,
#             dir3_label,
#             webdav_dir3_label,
#             content_filename,
#             webdav_content_filename,
#     ) -> None:
#
#         admin = self.session.query(User) \
#             .filter(User.email == 'admin@admin.admin') \
#             .one()
#         uapi = UserApi(
#             current_user=admin,
#             session=self.session,
#             config=self.app_config,
#         )
#         gapi = GroupApi(
#             current_user=admin,
#             session=self.session,
#             config=self.app_config,
#         )
#         groups = [gapi.get_one_with_name('users')]
#         user = uapi.create_user('test@test.test', password='test@test.test',
#                                 do_save=True, do_notify=False,
#                                 groups=groups)
#         workspace_api = WorkspaceApi(
#             current_user=admin,
#             session=self.session,
#             config=self.app_config,
#             show_deleted=True,
#         )
#         workspace = workspace_api.create_workspace(workspace_label, save_now=True)
#         workspace2 = workspace_api.create_workspace(workspace2_label, save_now=True)
#         rapi = RoleApi(
#             current_user=admin,
#             session=self.session,
#             config=self.app_config,
#         )
#         rapi.create_one(user, workspace, UserRoleInWorkspace.CONTENT_MANAGER, False)
#         rapi.create_one(user, workspace2, UserRoleInWorkspace.CONTENT_MANAGER, False)
#         api = ContentApi(
#             current_user=admin,
#             session=self.session,
#             config=self.app_config,
#         )
#         with self.session.no_autoflush:
#             example_product_folder = api.create(
#                 content_type_list.Folder.slug,
#                 workspace,
#                 None,
#                 label=dir3_label,
#                 do_save=True,
#                 do_notify=False,
#             )
#             file = api.create(
#                 content_type_list.File.slug,
#                 workspace,
#                 example_product_folder,
#                 filename=content_filename,
#                 do_save=False,
#                 do_notify=False,
#             )
#             api.update_file_data(
#                 file,
#                 content_filename,
#                 'text/plain',
#                 b'test_content'
#             )
#             api.save(file)
#         transaction.commit()
#
#
#         self.testapp.authorization = (
#             'Basic',
#             (
#                 'test@test.test',
#                 'test@test.test'
#             )
#         )
#         # convert to %encoded for valid_url
#         urlencoded_webdav_workspace_label = quote(webdav_workspace_label)
#         urlencoded_webdav_workspace2_label = quote(webdav_workspace2_label)
#         urlencoded_webdav_dir1_label = quote(webdav_dir1_label)
#         urlencoded_webdav_dir2_label = quote(webdav_dir2_label)
#         urlencoded_webdav_dir3_label = quote(webdav_dir3_label)
#         urlencoded_webdav_content_filename = quote(webdav_content_filename)
#         # check availability of content
#         self.testapp.get('/{}'.format(urlencoded_webdav_workspace_label), status=200)
#         self.testapp.get('/{}/{}'.format(urlencoded_webdav_workspace_label, urlencoded_webdav_dir1_label), status=200)
#         self.testapp.get('/{}/{}/{}'.format(urlencoded_webdav_workspace_label, urlencoded_webdav_dir1_label, urlencoded_webdav_content_filename), status=200)
#
#         # do move
#         self.testapp.request(
#             '/{}/{}'.format(urlencoded_webdav_workspace_label, urlencoded_webdav_dir1_label),
#             method='MOVE',
#             headers={'destination': '/{}/{}'.format(urlencoded_webdav_workspace2_label, urlencoded_webdav_dir2_label)},
#             status=201
#         )
#         # verify move
#         self.testapp.get('/{}/{}'.format(urlencoded_webdav_workspace_label, urlencoded_webdav_dir1_label), status=404)
#         self.testapp.get('/{}/{}/{}'.format(urlencoded_webdav_workspace_label, urlencoded_webdav_dir1_label, urlencoded_webdav_content_filename), status=404)
#         self.testapp.get('/{}/{}'.format(urlencoded_webdav_workspace2_label, urlencoded_webdav_dir2_label), status=200)
#         self.testapp.get('/{}/{}/{}'.format(urlencoded_webdav_workspace2_label, urlencoded_webdav_dir2_label, urlencoded_webdav_content_filename), status=200)<|MERGE_RESOLUTION|>--- conflicted
+++ resolved
@@ -13,18 +13,10 @@
 class TestFunctionWebdavRemoteUser(WebdavFunctionalTest):
     config_section = "functional_webdav_test_remote_user"
 
-<<<<<<< HEAD
-    def test_functional__webdav_access_to_root_remote_auth__as_http_header(self) -> None:
+    def test_functional__webdav_access_to_root_remote_auth__err__401__as_http_header(self) -> None:
 
         uapi = self.get_user_api()
         gapi = self.get_group_api()
-=======
-    def test_functional__webdav_access_to_root_remote_auth__ERR__401__as_http_header(self) -> None:
-        dbsession = get_tm_session(self.session_factory, transaction.manager)
-        admin = dbsession.query(User).filter(User.email == "admin@admin.admin").one()
-        uapi = UserApi(current_user=admin, session=dbsession, config=self.app_config)
-        gapi = GroupApi(current_user=admin, session=dbsession, config=self.app_config)
->>>>>>> b3204fa7
         groups = [gapi.get_one_with_name("users")]
         uapi.create_user(
             "remoteuser@emoteuser.remoteuser",
@@ -39,18 +31,10 @@
         res = self.testapp.get("/", status=401, headers=headers_auth)
         assert res
 
-<<<<<<< HEAD
-    def test_functional__webdav_access_to_root__remote_auth(self) -> None:
+    def test_functional__webdav_access_to_root__ok__200__remote_auth(self) -> None:
 
         uapi = self.get_user_api()
         gapi = self.get_group_api()
-=======
-    def test_functional__webdav_access_to_root__OK__200__remote_auth(self) -> None:
-        dbsession = get_tm_session(self.session_factory, transaction.manager)
-        admin = dbsession.query(User).filter(User.email == "admin@admin.admin").one()
-        uapi = UserApi(current_user=admin, session=dbsession, config=self.app_config)
-        gapi = GroupApi(current_user=admin, session=dbsession, config=self.app_config)
->>>>>>> b3204fa7
         groups = [gapi.get_one_with_name("users")]
         user = uapi.create_user(
             "remoteuser@remoteuser.remoteuser",
@@ -67,10 +51,8 @@
         assert res
 
     def test_functional__webdav_access_to_root__OK__200__insensitive_email_case(self) -> None:
-        dbsession = get_tm_session(self.session_factory, transaction.manager)
-        admin = dbsession.query(User).filter(User.email == "admin@admin.admin").one()
-        uapi = UserApi(current_user=admin, session=dbsession, config=self.app_config)
-        gapi = GroupApi(current_user=admin, session=dbsession, config=self.app_config)
+        uapi = self.get_user_api()
+        gapi = self.get_group_api()
         groups = [gapi.get_one_with_name("users")]
         user = uapi.create_user(
             "remoteuser@remoteuser.remoteuser",
@@ -115,10 +97,8 @@
         assert res
 
     def test_functional__webdav_access_to_root__insensitive_case_email(self) -> None:
-        dbsession = get_tm_session(self.session_factory, transaction.manager)
-        admin = dbsession.query(User).filter(User.email == "admin@admin.admin").one()
-        uapi = UserApi(current_user=admin, session=dbsession, config=self.app_config)
-        gapi = GroupApi(current_user=admin, session=dbsession, config=self.app_config)
+        uapi = self.get_user_api()
+        gapi = self.get_group_api()
         groups = [gapi.get_one_with_name("users")]
         uapi.create_user(
             "test@test.test",
