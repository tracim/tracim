# -*- coding: utf-8 -*-
"""
Tests for /api/users subpath endpoints.
"""

import pytest
import transaction
from webtest import TestApp

from tracim_backend import AuthType
from tracim_backend.error import ErrorCode
from tracim_backend.models.auth import Profile
from tracim_backend.models.data import UserRoleInWorkspace
from tracim_backend.models.revision_protection import new_revision
from tracim_backend.tests.fixtures import *  # noqa: F403,F40
from tracim_backend.tests.utils import UserApiFactory
from tracim_backend.tests.utils import create_1000px_png_test_image


@pytest.mark.usefixtures("base_fixture")
@pytest.mark.parametrize("config_section", [{"name": "functional_test"}], indirect=True)
class TestUserRecentlyActiveContentEndpoint(object):
    """
    Tests for /api/users/{user_id}/workspaces/{workspace_id}/contents/recently_active
    """

    def test_api__get_recently_active_content__ok__200__admin(
        self,
        workspace_api_factory,
        user_api_factory,
        role_api_factory,
        content_type_list,
        content_api_factory,
        web_testapp,
        session,
    ):

        # init DB

        workspace = workspace_api_factory.get().create_workspace("test workspace", save_now=True)
        workspace2 = workspace_api_factory.get().create_workspace("test workspace2", save_now=True)
        uapi = user_api_factory.get()

        profile = Profile.USER
        test_user = uapi.create_user(
            email="test@test.test",
            password="password",
            name="bob",
            profile=profile,
            timezone="Europe/Paris",
            lang="fr",
            do_save=True,
            do_notify=False,
        )
        rapi = role_api_factory.get()
        rapi.create_one(test_user, workspace, UserRoleInWorkspace.READER, False)
        api = content_api_factory.get()
        main_folder_workspace2 = api.create(
            content_type_list.Folder.slug, workspace2, None, "Hepla", "", True
        )
        main_folder = api.create(
            content_type_list.Folder.slug, workspace, None, "this is randomized folder", "", True
        )
        # creation order test
        firstly_created = api.create(
            content_type_list.Page.slug, workspace, main_folder, "creation_order_test", "", True
        )
        secondly_created = api.create(
            content_type_list.Page.slug,
            workspace,
            main_folder,
            "another creation_order_test",
            "",
            True,
        )
        # update order test
        firstly_created_but_recently_updated = api.create(
            content_type_list.Page.slug, workspace, main_folder, "update_order_test", "", True
        )
        secondly_created_but_not_updated = api.create(
            content_type_list.Page.slug,
            workspace,
            main_folder,
            "another update_order_test",
            "",
            True,
        )
        with new_revision(
            session=session, tm=transaction.manager, content=firstly_created_but_recently_updated
        ):
            firstly_created_but_recently_updated.description = "Just an update"
        api.save(firstly_created_but_recently_updated)
        # comment change order
        firstly_created_but_recently_commented = api.create(
            content_type_list.Page.slug,
            workspace,
            main_folder,
            "this is randomized label content",
            "",
            True,
        )
        secondly_created_but_not_commented = api.create(
            content_type_list.Page.slug,
            workspace,
            main_folder,
            "this is another randomized label content",
            "",
            True,
        )
        api.create_comment(
            workspace, firstly_created_but_recently_commented, "juste a super comment", True
        )
        api.create(
            content_type_list.Page.slug,
            workspace2,
            main_folder_workspace2,
            "content_workspace_2",
            "",
            True,
        )
        session.flush()
        transaction.commit()

        web_testapp.authorization = ("Basic", ("admin@admin.admin", "admin@admin.admin"))
        res = web_testapp.get(
            "/api/users/{user_id}/workspaces/{workspace_id}/contents/recently_active".format(
                user_id=test_user.user_id, workspace_id=workspace.workspace_id
            ),
            status=200,
        )
        res = res.json_body
        assert len(res) == 7
        for elem in res:
            assert isinstance(elem["content_id"], int)
            assert isinstance(elem["content_type"], str)
            assert elem["content_type"] != "comments"
            assert isinstance(elem["is_archived"], bool)
            assert isinstance(elem["is_deleted"], bool)
            assert isinstance(elem["label"], str)
            assert isinstance(elem["parent_id"], int) or elem["parent_id"] is None
            assert isinstance(elem["show_in_ui"], bool)
            assert isinstance(elem["slug"], str)
            assert isinstance(elem["status"], str)
            assert isinstance(elem["sub_content_types"], list)
            for sub_content_type in elem["sub_content_types"]:
                assert isinstance(sub_content_type, str)
            assert isinstance(elem["workspace_id"], int)
        # comment is newest than page2
        assert res[0]["content_id"] == firstly_created_but_recently_commented.content_id
        assert res[1]["content_id"] == secondly_created_but_not_commented.content_id
        # last updated content is newer than other one despite creation
        # of the other is more recent
        assert res[2]["content_id"] == firstly_created_but_recently_updated.content_id
        assert res[3]["content_id"] == secondly_created_but_not_updated.content_id
        # creation order is inverted here as last created is last active
        assert res[4]["content_id"] == secondly_created.content_id
        assert res[5]["content_id"] == firstly_created.content_id
        # folder subcontent modification does not change folder order
        assert res[6]["content_id"] == main_folder.content_id

    def test_api__get_recently_active_content__err__400__no_access_to_workspace(
        self,
        workspace_api_factory,
        user_api_factory,
        content_api_factory,
        content_type_list,
        session,
        web_testapp,
    ):

        # init DB

        workspace = workspace_api_factory.get().create_workspace("test workspace", save_now=True)
        workspace2 = workspace_api_factory.get().create_workspace("test workspace2", save_now=True)
        uapi = user_api_factory.get()

        profile = Profile.USER
        test_user = uapi.create_user(
            email="test@test.test",
            password="password",
            name="bob",
            profile=profile,
            timezone="Europe/Paris",
            lang="fr",
            do_save=True,
            do_notify=False,
        )
        api = content_api_factory.get()
        main_folder_workspace2 = api.create(
            content_type_list.Folder.slug, workspace2, None, "Hepla", "", True
        )
        main_folder = api.create(
            content_type_list.Folder.slug, workspace, None, "this is randomized folder", "", True
        )
        # creation order test
        api.create(
            content_type_list.Page.slug, workspace, main_folder, "creation_order_test", "", True
        )
        api.create(
            content_type_list.Page.slug,
            workspace,
            main_folder,
            "another creation_order_test",
            "",
            True,
        )
        # update order test
        firstly_created_but_recently_updated = api.create(
            content_type_list.Page.slug, workspace, main_folder, "update_order_test", "", True
        )
        api.create(
            content_type_list.Page.slug,
            workspace,
            main_folder,
            "another update_order_test",
            "",
            True,
        )

        with new_revision(
            session=session, tm=transaction.manager, content=firstly_created_but_recently_updated
        ):
            firstly_created_but_recently_updated.description = "Just an update"
        api.save(firstly_created_but_recently_updated)
        # comment change order
        firstly_created_but_recently_commented = api.create(
            content_type_list.Page.slug,
            workspace,
            main_folder,
            "this is randomized label content",
            "",
            True,
        )
        api.create(
            content_type_list.Page.slug,
            workspace,
            main_folder,
            "this is another randomized label content",
            "",
            True,
        )
        api.create_comment(
            workspace, firstly_created_but_recently_commented, "juste a super comment", True
        )
        api.create(
            content_type_list.Page.slug,
            workspace2,
            main_folder_workspace2,
            "content_workspace_2",
            "",
            True,
        )
        session.flush()
        transaction.commit()

        web_testapp.authorization = ("Basic", ("admin@admin.admin", "admin@admin.admin"))
        res = web_testapp.get(
            "/api/users/{user_id}/workspaces/{workspace_id}/contents/recently_active".format(
                user_id=test_user.user_id, workspace_id=workspace.workspace_id
            ),
            status=400,
        )
        assert isinstance(res.json, dict)
        assert "code" in res.json.keys()
        assert res.json_body["code"] == ErrorCode.WORKSPACE_NOT_FOUND

    def test_api__get_recently_active_content__ok__200__user_itself(
        self,
        workspace_api_factory,
        user_api_factory,
        role_api_factory,
        content_type_list,
        content_api_factory,
        web_testapp,
        session,
    ):

        # init DB

        workspace = workspace_api_factory.get().create_workspace("test workspace", save_now=True)
        workspace2 = workspace_api_factory.get().create_workspace("test workspace2", save_now=True)

        uapi = user_api_factory.get()

        profile = Profile.USER
        test_user = uapi.create_user(
            email="test@test.test",
            password="password",
            name="bob",
            profile=profile,
            timezone="Europe/Paris",
            lang="fr",
            do_save=True,
            do_notify=False,
        )
        rapi = role_api_factory.get()
        rapi.create_one(test_user, workspace, UserRoleInWorkspace.READER, False)
        api = content_api_factory.get()
        main_folder_workspace2 = api.create(
            content_type_list.Folder.slug, workspace2, None, "Hepla", "", True
        )
        main_folder = api.create(
            content_type_list.Folder.slug, workspace, None, "this is randomized folder", "", True
        )
        # creation order test
        firstly_created = api.create(
            content_type_list.Page.slug, workspace, main_folder, "creation_order_test", "", True
        )
        secondly_created = api.create(
            content_type_list.Page.slug,
            workspace,
            main_folder,
            "another creation_order_test",
            "",
            True,
        )
        # update order test
        firstly_created_but_recently_updated = api.create(
            content_type_list.Page.slug, workspace, main_folder, "update_order_test", "", True
        )
        secondly_created_but_not_updated = api.create(
            content_type_list.Page.slug,
            workspace,
            main_folder,
            "another update_order_test",
            "",
            True,
        )
        with new_revision(
            session=session, tm=transaction.manager, content=firstly_created_but_recently_updated
        ):
            firstly_created_but_recently_updated.description = "Just an update"
        api.save(firstly_created_but_recently_updated)
        # comment change order
        firstly_created_but_recently_commented = api.create(
            content_type_list.Page.slug,
            workspace,
            main_folder,
            "this is randomized label content",
            "",
            True,
        )
        secondly_created_but_not_commented = api.create(
            content_type_list.Page.slug,
            workspace,
            main_folder,
            "this is another randomized label content",
            "",
            True,
        )
        api.create_comment(
            workspace, firstly_created_but_recently_commented, "juste a super comment", True
        )
        api.create(
            content_type_list.Page.slug,
            workspace2,
            main_folder_workspace2,
            "content_workspace_2",
            "",
            True,
        )
        session.flush()
        transaction.commit()

        web_testapp.authorization = ("Basic", ("test@test.test", "password"))
        res = web_testapp.get(
            "/api/users/{user_id}/workspaces/{workspace_id}/contents/recently_active".format(
                user_id=test_user.user_id, workspace_id=workspace.workspace_id
            ),
            status=200,
        )
        res = res.json_body
        assert len(res) == 7
        for elem in res:
            assert isinstance(elem["content_id"], int)
            assert isinstance(elem["content_type"], str)
            assert elem["content_type"] != "comments"
            assert isinstance(elem["is_archived"], bool)
            assert isinstance(elem["is_deleted"], bool)
            assert isinstance(elem["label"], str)
            assert isinstance(elem["parent_id"], int) or elem["parent_id"] is None
            assert isinstance(elem["show_in_ui"], bool)
            assert isinstance(elem["slug"], str)
            assert isinstance(elem["status"], str)
            assert isinstance(elem["sub_content_types"], list)
            for sub_content_type in elem["sub_content_types"]:
                assert isinstance(sub_content_type, str)
            assert isinstance(elem["workspace_id"], int)
        # comment is newest than page2
        assert res[0]["content_id"] == firstly_created_but_recently_commented.content_id
        assert res[1]["content_id"] == secondly_created_but_not_commented.content_id
        # last updated content is newer than other one despite creation
        # of the other is more recent
        assert res[2]["content_id"] == firstly_created_but_recently_updated.content_id
        assert res[3]["content_id"] == secondly_created_but_not_updated.content_id
        # creation order is inverted here as last created is last active
        assert res[4]["content_id"] == secondly_created.content_id
        assert res[5]["content_id"] == firstly_created.content_id
        # folder subcontent modification does not change folder order
        assert res[6]["content_id"] == main_folder.content_id

    def test_api__get_recently_active_content__err__403__other_user(
        self,
        workspace_api_factory,
        user_api_factory,
        role_api_factory,
        content_type_list,
        content_api_factory,
        web_testapp,
        session,
        admin_user,
    ):

        # init DB

        workspace = workspace_api_factory.get().create_workspace("test workspace", save_now=True)
        workspace2 = workspace_api_factory.get().create_workspace("test workspace2", save_now=True)

        uapi = user_api_factory.get()

        profile = Profile.USER
        test_user = uapi.create_user(
            email="test@test.test",
            password="password",
            name="bob",
            profile=profile,
            timezone="Europe/Paris",
            lang="fr",
            do_save=True,
            do_notify=False,
        )
        rapi = role_api_factory.get()
        rapi.create_one(test_user, workspace, UserRoleInWorkspace.READER, False)
        api = content_api_factory.get()
        main_folder_workspace2 = api.create(
            content_type_list.Folder.slug, workspace2, None, "Hepla", "", True
        )
        main_folder = api.create(
            content_type_list.Folder.slug, workspace, None, "this is randomized folder", "", True
        )
        # creation order test
        api.create(
            content_type_list.Page.slug, workspace, main_folder, "creation_order_test", "", True
        )
        api.create(
            content_type_list.Page.slug,
            workspace,
            main_folder,
            "another creation_order_test",
            "",
            True,
        )
        # update order test
        firstly_created_but_recently_updated = api.create(
            content_type_list.Page.slug, workspace, main_folder, "update_order_test", "", True
        )
        api.create(
            content_type_list.Page.slug,
            workspace,
            main_folder,
            "another update_order_test",
            "",
            True,
        )
        with new_revision(
            session=session, tm=transaction.manager, content=firstly_created_but_recently_updated
        ):
            firstly_created_but_recently_updated.description = "Just an update"
        api.save(firstly_created_but_recently_updated)
        # comment change order
        firstly_created_but_recently_commented = api.create(
            content_type_list.Page.slug,
            workspace,
            main_folder,
            "this is randomized label content",
            "",
            True,
        )
        api.create(
            content_type_list.Page.slug,
            workspace,
            main_folder,
            "this is another randomized label content",
            "",
            True,
        )
        api.create_comment(
            workspace, firstly_created_but_recently_commented, "juste a super comment", True
        )
        api.create(
            content_type_list.Page.slug,
            workspace2,
            main_folder_workspace2,
            "content_workspace_2",
            "",
            True,
        )
        session.flush()
        transaction.commit()

        web_testapp.authorization = ("Basic", ("test@test.test", "password"))
        res = web_testapp.get(
            "/api/users/{user_id}/workspaces/{workspace_id}/contents/recently_active".format(
                user_id=admin_user.user_id, workspace_id=workspace.workspace_id
            ),
            status=403,
        )
        assert isinstance(res.json, dict)
        assert "code" in res.json.keys()
        assert res.json_body["code"] == ErrorCode.INSUFFICIENT_USER_PROFILE

    def test_api__get_recently_active_content__ok__200__limit_2_multiple(
        self,
        workspace_api_factory,
        user_api_factory,
        role_api_factory,
        content_type_list,
        content_api_factory,
        web_testapp,
        session,
    ):
        # TODO - G.M - 2018-07-20 - Better fix for this test, do not use sleep()
        # anymore to fix datetime lack of precision.

        # init DB

        workspace = workspace_api_factory.get().create_workspace("test workspace", save_now=True)
        workspace2 = workspace_api_factory.get().create_workspace("test workspace2", save_now=True)

        api = content_api_factory.get()
        main_folder_workspace2 = api.create(
            content_type_list.Folder.slug, workspace2, None, "Hepla", "", True
        )
        main_folder = api.create(
            content_type_list.Folder.slug, workspace, None, "this is randomized folder", "", True
        )
        # creation order test
        api.create(
            content_type_list.Page.slug, workspace, main_folder, "creation_order_test", "", True
        )
        api.create(
            content_type_list.Page.slug,
            workspace,
            main_folder,
            "another creation_order_test",
            "",
            True,
        )
        # update order test
        firstly_created_but_recently_updated = api.create(
            content_type_list.Page.slug, workspace, main_folder, "update_order_test", "", True
        )
        secondly_created_but_not_updated = api.create(
            content_type_list.Page.slug,
            workspace,
            main_folder,
            "another update_order_test",
            "",
            True,
        )
        with new_revision(
            session=session, tm=transaction.manager, content=firstly_created_but_recently_updated
        ):
            firstly_created_but_recently_updated.description = "Just an update"
        api.save(firstly_created_but_recently_updated)
        # comment change order
        firstly_created_but_recently_commented = api.create(
            content_type_list.Page.slug,
            workspace,
            main_folder,
            "this is randomized label content",
            "",
            True,
        )
        secondly_created_but_not_commented = api.create(
            content_type_list.Page.slug,
            workspace,
            main_folder,
            "this is another randomized label content",
            "",
            True,
        )
        api.create_comment(
            workspace, firstly_created_but_recently_commented, "juste a super comment", True
        )
        api.create(
            content_type_list.Page.slug,
            workspace2,
            main_folder_workspace2,
            "content_workspace_2",
            "",
            True,
        )
        session.flush()
        transaction.commit()

        web_testapp.authorization = ("Basic", ("admin@admin.admin", "admin@admin.admin"))
        params = {"limit": 2}
        res = web_testapp.get(
            "/api/users/1/workspaces/{}/contents/recently_active".format(workspace.workspace_id),
            status=200,
            params=params,
        )
        res = res.json_body
        assert len(res) == 2
        for elem in res:
            assert isinstance(elem["content_id"], int)
            assert isinstance(elem["content_type"], str)
            assert elem["content_type"] != "comments"
            assert isinstance(elem["is_archived"], bool)
            assert isinstance(elem["is_deleted"], bool)
            assert isinstance(elem["label"], str)
            assert isinstance(elem["parent_id"], int) or elem["parent_id"] is None
            assert isinstance(elem["show_in_ui"], bool)
            assert isinstance(elem["slug"], str)
            assert isinstance(elem["status"], str)
            assert isinstance(elem["sub_content_types"], list)
            for sub_content_type in elem["sub_content_types"]:
                assert isinstance(sub_content_type, str)
            assert isinstance(elem["workspace_id"], int)
        # comment is newest than page2
        assert res[0]["content_id"] == firstly_created_but_recently_commented.content_id
        assert res[1]["content_id"] == secondly_created_but_not_commented.content_id

        params = {"limit": 2, "before_content_id": secondly_created_but_not_commented.content_id}
        res = web_testapp.get(
            "/api/users/1/workspaces/{}/contents/recently_active".format(workspace.workspace_id),
            status=200,
            params=params,
        )
        res = res.json_body
        assert len(res) == 2
        # last updated content is newer than other one despite creation
        # of the other is more recent
        assert res[0]["content_id"] == firstly_created_but_recently_updated.content_id
        assert res[1]["content_id"] == secondly_created_but_not_updated.content_id

    def test_api__get_recently_active_content__err__400__bad_before_content_id(
        self,
        workspace_api_factory,
        user_api_factory,
        role_api_factory,
        content_type_list,
        content_api_factory,
        web_testapp,
        session,
    ):
        # TODO - G.M - 2018-07-20 - Better fix for this test, do not use sleep()
        # anymore to fix datetime lack of precision.

        # init DB

        workspace = workspace_api_factory.get().create_workspace("test workspace", save_now=True)
        workspace2 = workspace_api_factory.get().create_workspace("test workspace2", save_now=True)

        api = content_api_factory.get()
        main_folder_workspace2 = api.create(
            content_type_list.Folder.slug, workspace2, None, "Hepla", "", True
        )
        main_folder = api.create(
            content_type_list.Folder.slug, workspace, None, "this is randomized folder", "", True
        )
        # creation order test
        api.create(
            content_type_list.Page.slug, workspace, main_folder, "creation_order_test", "", True
        )
        api.create(
            content_type_list.Page.slug,
            workspace,
            main_folder,
            "another creation_order_test",
            "",
            True,
        )
        # update order test
        firstly_created_but_recently_updated = api.create(
            content_type_list.Page.slug, workspace, main_folder, "update_order_test", "", True
        )
        api.create(
            content_type_list.Page.slug,
            workspace,
            main_folder,
            "another update_order_test",
            "",
            True,
        )
        with new_revision(
            session=session, tm=transaction.manager, content=firstly_created_but_recently_updated
        ):
            firstly_created_but_recently_updated.description = "Just an update"
        api.save(firstly_created_but_recently_updated)
        # comment change order
        firstly_created_but_recently_commented = api.create(
            content_type_list.Page.slug,
            workspace,
            main_folder,
            "this is randomized label content",
            "",
            True,
        )
        api.create(
            content_type_list.Page.slug,
            workspace,
            main_folder,
            "this is another randomized label content",
            "",
            True,
        )
        api.create_comment(
            workspace, firstly_created_but_recently_commented, "juste a super comment", True
        )
        api.create(
            content_type_list.Page.slug,
            workspace2,
            main_folder_workspace2,
            "content_workspace_2",
            "",
            True,
        )
        session.flush()
        transaction.commit()

        web_testapp.authorization = ("Basic", ("admin@admin.admin", "admin@admin.admin"))
        params = {"before_content_id": 4000}
        res = web_testapp.get(
            "/api/users/1/workspaces/{}/contents/recently_active".format(workspace.workspace_id),
            status=400,
            params=params,
        )
        assert isinstance(res.json, dict)
        assert "code" in res.json.keys()
        assert res.json_body["code"] == ErrorCode.CONTENT_NOT_FOUND


@pytest.mark.usefixtures("base_fixture")
@pytest.mark.parametrize("config_section", [{"name": "functional_test"}], indirect=True)
class TestUserReadStatusEndpoint(object):
    """
    Tests for /api/users/{user_id}/workspaces/{workspace_id}/contents/read_status
    """

    def test_api__get_read_status__ok__200__admin(
        self,
        workspace_api_factory,
        user_api_factory,
        admin_user,
        role_api_factory,
        content_type_list,
        content_api_factory,
        web_testapp,
        session,
    ):

        # init DB

        workspace = workspace_api_factory.get().create_workspace("test workspace", save_now=True)
        workspace2 = workspace_api_factory.get().create_workspace("test workspace2", save_now=True)
        uapi = user_api_factory.get()

        profile = Profile.USER
        test_user = uapi.create_user(
            email="test@test.test",
            password="password",
            name="bob",
            profile=profile,
            timezone="Europe/Paris",
            lang="fr",
            do_save=True,
            do_notify=False,
        )
        rapi = role_api_factory.get()
        rapi.create_one(test_user, workspace, UserRoleInWorkspace.READER, False)
        api = content_api_factory.get()
        main_folder_workspace2 = api.create(
            content_type_list.Folder.slug, workspace2, None, "Hepla", "", True
        )
        main_folder = api.create(
            content_type_list.Folder.slug, workspace, None, "this is randomized folder", "", True
        )
        # creation order test
        firstly_created = api.create(
            content_type_list.Page.slug, workspace, main_folder, "creation_order_test", "", True
        )
        secondly_created = api.create(
            content_type_list.Page.slug,
            workspace,
            main_folder,
            "another creation_order_test",
            "",
            True,
        )
        # update order test
        firstly_created_but_recently_updated = api.create(
            content_type_list.Page.slug, workspace, main_folder, "update_order_test", "", True
        )
        secondly_created_but_not_updated = api.create(
            content_type_list.Page.slug,
            workspace,
            main_folder,
            "another update_order_test",
            "",
            True,
        )
        with new_revision(
            session=session, tm=transaction.manager, content=firstly_created_but_recently_updated
        ):
            firstly_created_but_recently_updated.description = "Just an update"
        api.save(firstly_created_but_recently_updated)
        # comment change order
        firstly_created_but_recently_commented = api.create(
            content_type_list.Page.slug,
            workspace,
            main_folder,
            "this is randomized label content",
            "",
            True,
        )
        secondly_created_but_not_commented = api.create(
            content_type_list.Page.slug,
            workspace,
            main_folder,
            "this is another randomized label content",
            "",
            True,
        )
        api.create_comment(
            workspace, firstly_created_but_recently_commented, "juste a super comment", True
        )
        api.create(
            content_type_list.Page.slug,
            workspace2,
            main_folder_workspace2,
            "content_workspace_2",
            "",
            True,
        )
        session.flush()
        transaction.commit()

        web_testapp.authorization = ("Basic", ("admin@admin.admin", "admin@admin.admin"))
        res = web_testapp.get(
            "/api/users/{user_id}/workspaces/{workspace_id}/contents/read_status".format(
                user_id=admin_user.user_id, workspace_id=workspace.workspace_id
            ),
            status=200,
        )
        res = res.json_body
        assert len(res) == 7
        for elem in res:
            assert isinstance(elem["content_id"], int)
            assert isinstance(elem["read_by_user"], bool)
        # comment is newest than page2
        assert res[0]["content_id"] == firstly_created_but_recently_commented.content_id
        assert res[1]["content_id"] == secondly_created_but_not_commented.content_id
        # last updated content is newer than other one despite creation
        # of the other is more recent
        assert res[2]["content_id"] == firstly_created_but_recently_updated.content_id
        assert res[3]["content_id"] == secondly_created_but_not_updated.content_id
        # creation order is inverted here as last created is last active
        assert res[4]["content_id"] == secondly_created.content_id
        assert res[5]["content_id"] == firstly_created.content_id
        # folder subcontent modification does not change folder order
        assert res[6]["content_id"] == main_folder.content_id

    def test_api__get_read_status__ok__200__user_itself(
        self,
        workspace_api_factory,
        admin_user,
        user_api_factory,
        role_api_factory,
        content_type_list,
        content_api_factory,
        web_testapp,
        session,
    ):

        # init DB

        workspace = workspace_api_factory.get().create_workspace("test workspace", save_now=True)
        workspace2 = workspace_api_factory.get().create_workspace("test workspace2", save_now=True)
        uapi = user_api_factory.get()
        profile = Profile.USER
        test_user = uapi.create_user(
            email="test@test.test",
            password="password",
            name="bob",
            profile=profile,
            timezone="Europe/Paris",
            lang="fr",
            do_save=True,
            do_notify=False,
        )
        rapi = role_api_factory.get()
        rapi.create_one(test_user, workspace, UserRoleInWorkspace.READER, False)
        api = content_api_factory.get()
        main_folder_workspace2 = api.create(
            content_type_list.Folder.slug, workspace2, None, "Hepla", "", True
        )
        main_folder = api.create(
            content_type_list.Folder.slug, workspace, None, "this is randomized folder", "", True
        )
        # creation order test
        firstly_created = api.create(
            content_type_list.Page.slug, workspace, main_folder, "creation_order_test", "", True
        )
        api.create(
            content_type_list.Page.slug,
            workspace,
            main_folder,
            "another creation_order_test",
            "",
            True,
        )
        # update order test
        firstly_created_but_recently_updated = api.create(
            content_type_list.Page.slug, workspace, main_folder, "update_order_test", "", True
        )
        api.create(
            content_type_list.Page.slug,
            workspace,
            main_folder,
            "another update_order_test",
            "",
            True,
        )
        with new_revision(
            session=session, tm=transaction.manager, content=firstly_created_but_recently_updated
        ):
            firstly_created_but_recently_updated.description = "Just an update"
        api.save(firstly_created_but_recently_updated)
        # comment change order
        firstly_created_but_recently_commented = api.create(
            content_type_list.Page.slug,
            workspace,
            main_folder,
            "this is randomized label content",
            "",
            True,
        )
        api.create(
            content_type_list.Page.slug,
            workspace,
            main_folder,
            "this is another randomized label content",
            "",
            True,
        )
        api.create_comment(
            workspace, firstly_created_but_recently_commented, "juste a super comment", True
        )
        api.create(
            content_type_list.Page.slug,
            workspace2,
            main_folder_workspace2,
            "content_workspace_2",
            "",
            True,
        )
        session.flush()
        transaction.commit()

        web_testapp.authorization = ("Basic", ("test@test.test", "password"))
        selected_contents_id = [
            firstly_created_but_recently_commented.content_id,
            firstly_created_but_recently_updated.content_id,
            firstly_created.content_id,
            main_folder.content_id,
        ]
        params = {
            "content_ids": "{cid1},{cid2},{cid3},{cid4}".format(
                cid1=selected_contents_id[0],
                cid2=selected_contents_id[1],
                cid3=selected_contents_id[2],
                cid4=selected_contents_id[3],
            )
        }
        url = "/api/users/{user_id}/workspaces/{workspace_id}/contents/read_status".format(
            workspace_id=workspace.workspace_id, user_id=test_user.user_id
        )
        res = web_testapp.get(url=url, status=200, params=params)
        res = res.json_body
        assert len(res) == 4
        for elem in res:
            assert isinstance(elem["content_id"], int)
            assert isinstance(elem["read_by_user"], bool)
        # comment is newest than page2
        assert res[0]["content_id"] == firstly_created_but_recently_commented.content_id
        # last updated content is newer than other one despite creation
        # of the other is more recent
        assert res[1]["content_id"] == firstly_created_but_recently_updated.content_id
        # creation order is inverted here as last created is last active
        assert res[2]["content_id"] == firstly_created.content_id
        # folder subcontent modification does not change folder order
        assert res[3]["content_id"] == main_folder.content_id

    def test_api__get_read_status__err__403__other_user(
        self,
        workspace_api_factory,
        user_api_factory,
        admin_user,
        role_api_factory,
        content_type_list,
        content_api_factory,
        web_testapp,
        session,
    ):

        # init DB

        workspace = workspace_api_factory.get().create_workspace("test workspace", save_now=True)
        workspace2 = workspace_api_factory.get().create_workspace("test workspace2", save_now=True)
        uapi = user_api_factory.get()

        profile = Profile.USER
        test_user = uapi.create_user(
            email="test@test.test",
            password="password",
            name="bob",
            profile=profile,
            timezone="Europe/Paris",
            lang="fr",
            do_save=True,
            do_notify=False,
        )
        rapi = role_api_factory.get()
        rapi.create_one(test_user, workspace, UserRoleInWorkspace.READER, False)
        api = content_api_factory.get()
        main_folder_workspace2 = api.create(
            content_type_list.Folder.slug, workspace2, None, "Hepla", "", True
        )
        main_folder = api.create(
            content_type_list.Folder.slug, workspace, None, "this is randomized folder", "", True
        )
        # creation order test
        firstly_created = api.create(
            content_type_list.Page.slug, workspace, main_folder, "creation_order_test", "", True
        )
        api.create(
            content_type_list.Page.slug,
            workspace,
            main_folder,
            "another creation_order_test",
            "",
            True,
        )
        # update order test
        firstly_created_but_recently_updated = api.create(
            content_type_list.Page.slug, workspace, main_folder, "update_order_test", "", True
        )
        api.create(
            content_type_list.Page.slug,
            workspace,
            main_folder,
            "another update_order_test",
            "",
            True,
        )
        with new_revision(
            session=session, tm=transaction.manager, content=firstly_created_but_recently_updated
        ):
            firstly_created_but_recently_updated.description = "Just an update"
        api.save(firstly_created_but_recently_updated)
        # comment change order
        firstly_created_but_recently_commented = api.create(
            content_type_list.Page.slug,
            workspace,
            main_folder,
            "this is randomized label content",
            "",
            True,
        )
        api.create(
            content_type_list.Page.slug,
            workspace,
            main_folder,
            "this is another randomized label content",
            "",
            True,
        )
        api.create_comment(
            workspace, firstly_created_but_recently_commented, "juste a super comment", True
        )
        api.create(
            content_type_list.Page.slug,
            workspace2,
            main_folder_workspace2,
            "content_workspace_2",
            "",
            True,
        )
        session.flush()
        transaction.commit()

        web_testapp.authorization = ("Basic", ("test@test.test", "password"))
        selected_contents_id = [
            firstly_created_but_recently_commented.content_id,
            firstly_created_but_recently_updated.content_id,
            firstly_created.content_id,
            main_folder.content_id,
        ]
        params = {
            "content_ids": "{cid1},{cid2},{cid3},{cid4}".format(
                cid1=selected_contents_id[0],
                cid2=selected_contents_id[1],
                cid3=selected_contents_id[2],
                cid4=selected_contents_id[3],
            )
        }
        url = "/api/users/{user_id}/workspaces/{workspace_id}/contents/read_status".format(
            workspace_id=workspace.workspace_id, user_id=admin_user.user_id
        )
        res = web_testapp.get(url=url, status=403, params=params)
        assert isinstance(res.json, dict)
        assert "code" in res.json.keys()
        assert res.json_body["code"] == ErrorCode.INSUFFICIENT_USER_PROFILE


@pytest.mark.usefixtures("base_fixture")
@pytest.mark.parametrize("config_section", [{"name": "functional_test"}], indirect=True)
class TestUserSetContentAsRead(object):
    """
    Tests for /api/users/{user_id}/workspaces/{workspace_id}/contents/{content_id}/read
    """

    def test_api_set_content_as_read__ok__200__admin(
        self,
        admin_user,
        workspace_api_factory,
        user_api_factory,
        role_api_factory,
        content_type_list,
        content_api_factory,
        web_testapp,
        session,
    ):
        # init DB

        workspace = workspace_api_factory.get().create_workspace("test workspace", save_now=True)
        uapi = user_api_factory.get()

        profile = Profile.USER
        test_user = uapi.create_user(
            email="test@test.test",
            password="password",
            name="bob",
            profile=profile,
            timezone="Europe/Paris",
            do_save=True,
            do_notify=False,
        )
        rapi = role_api_factory.get()
        rapi.create_one(test_user, workspace, UserRoleInWorkspace.READER, False)
        api = content_api_factory.get()
        api2 = content_api_factory.get(current_user=test_user)
        main_folder = api.create(
            content_type_list.Folder.slug, workspace, None, "this is randomized folder", "", True
        )
        # creation order test
        firstly_created = api.create(
            content_type_list.Page.slug, workspace, main_folder, "creation_order_test", "", True
        )
        api.mark_unread(firstly_created)
        api2.mark_unread(firstly_created)
        session.flush()
        transaction.commit()

        web_testapp.authorization = ("Basic", ("admin@admin.admin", "admin@admin.admin"))
        # before
        res = web_testapp.get(
            "/api/users/{user_id}/workspaces/{workspace_id}/contents/read_status".format(
                user_id=test_user.user_id, workspace_id=workspace.workspace_id
            ),
            status=200,
        )
        assert res.json_body[0]["content_id"] == firstly_created.content_id
        assert res.json_body[0]["read_by_user"] is False

        res = web_testapp.get(
            "/api/users/{user_id}/workspaces/{workspace_id}/contents/read_status".format(
                user_id=admin_user.user_id, workspace_id=workspace.workspace_id
            ),
            status=200,
        )
        assert res.json_body[0]["content_id"] == firstly_created.content_id
        assert res.json_body[0]["read_by_user"] is False
        # read
        web_testapp.put(
            "/api/users/{user_id}/workspaces/{workspace_id}/contents/{content_id}/read".format(
                workspace_id=workspace.workspace_id,
                content_id=firstly_created.content_id,
                user_id=test_user.user_id,
            )
        )
        # after
        res = web_testapp.get(
            "/api/users/{user_id}/workspaces/{workspace_id}/contents/read_status".format(
                user_id=test_user.user_id, workspace_id=workspace.workspace_id
            ),
            status=200,
        )
        assert res.json_body[0]["content_id"] == firstly_created.content_id
        assert res.json_body[0]["read_by_user"] is True

        res = web_testapp.get(
            "/api/users/{user_id}/workspaces/{workspace_id}/contents/read_status".format(
                user_id=admin_user.user_id, workspace_id=workspace.workspace_id
            ),
            status=200,
        )
        assert res.json_body[0]["content_id"] == firstly_created.content_id
        assert res.json_body[0]["read_by_user"] is False

    def test_api_set_content_as_read__ok__200__admin_workspace_do_not_exist(
        self,
        workspace_api_factory,
        user_api_factory,
        role_api_factory,
        content_type_list,
        content_api_factory,
        web_testapp,
        session,
    ):
        # init DB

        workspace = workspace_api_factory.get().create_workspace("test workspace", save_now=True)
        uapi = user_api_factory.get()

        profile = Profile.USER
        test_user = uapi.create_user(
            email="test@test.test",
            password="password",
            name="bob",
            profile=profile,
            timezone="Europe/Paris",
            lang="fr",
            do_save=True,
            do_notify=False,
        )
        rapi = role_api_factory.get()
        rapi.create_one(test_user, workspace, UserRoleInWorkspace.READER, False)
        api = content_api_factory.get()
        api2 = content_api_factory.get(current_user=test_user)
        main_folder = api.create(
            content_type_list.Folder.slug, workspace, None, "this is randomized folder", "", True
        )
        # creation order test
        firstly_created = api.create(
            content_type_list.Page.slug, workspace, main_folder, "creation_order_test", "", True
        )
        api.mark_unread(firstly_created)
        api2.mark_unread(firstly_created)
        session.flush()
        transaction.commit()

        web_testapp.authorization = ("Basic", ("admin@admin.admin", "admin@admin.admin"))
        # read
        res = web_testapp.put(
            "/api/users/{user_id}/workspaces/{workspace_id}/contents/{content_id}/read".format(
                workspace_id=4000, content_id=firstly_created.content_id, user_id=test_user.user_id
            ),
            status=400,
        )
        assert isinstance(res.json, dict)
        assert "code" in res.json.keys()
        assert res.json_body["code"] == ErrorCode.WORKSPACE_NOT_FOUND

    def test_api_set_content_as_read__ok__200__admin_content_do_not_exist(
        self,
        workspace_api_factory,
        user_api_factory,
        role_api_factory,
        content_type_list,
        content_api_factory,
        web_testapp,
        session,
    ):
        # init DB

        workspace = workspace_api_factory.get().create_workspace("test workspace", save_now=True)
        uapi = user_api_factory.get()

        profile = Profile.USER
        test_user = uapi.create_user(
            email="test@test.test",
            password="password",
            name="bob",
            profile=profile,
            timezone="Europe/Paris",
            lang="fr",
            do_save=True,
            do_notify=False,
        )
        rapi = role_api_factory.get()
        rapi.create_one(test_user, workspace, UserRoleInWorkspace.READER, False)
        api = content_api_factory.get()
        api2 = content_api_factory.get(current_user=test_user)
        main_folder = api.create(
            content_type_list.Folder.slug, workspace, None, "this is randomized folder", "", True
        )
        # creation order test
        firstly_created = api.create(
            content_type_list.Page.slug, workspace, main_folder, "creation_order_test", "", True
        )
        api.mark_unread(firstly_created)
        api2.mark_unread(firstly_created)
        session.flush()
        transaction.commit()

        web_testapp.authorization = ("Basic", ("admin@admin.admin", "admin@admin.admin"))
        # read
        res = web_testapp.put(
            "/api/users/{user_id}/workspaces/{workspace_id}/contents/{content_id}/read".format(
                workspace_id=workspace.workspace_id, content_id=4000, user_id=test_user.user_id
            ),
            status=400,
        )
        assert isinstance(res.json, dict)
        assert "code" in res.json.keys()
        assert res.json_body["code"] == ErrorCode.CONTENT_NOT_FOUND

    def test_api_set_content_as_read__ok__200__user_itself(
        self,
        workspace_api_factory,
        user_api_factory,
        role_api_factory,
        content_type_list,
        content_api_factory,
        web_testapp,
        session,
    ):
        # init DB

        workspace = workspace_api_factory.get().create_workspace("test workspace", save_now=True)
        uapi = user_api_factory.get()

        profile = Profile.USER
        test_user = uapi.create_user(
            email="test@test.test",
            password="password",
            name="bob",
            profile=profile,
            timezone="Europe/Paris",
            lang="fr",
            do_save=True,
            do_notify=False,
        )
        rapi = role_api_factory.get()
        rapi.create_one(test_user, workspace, UserRoleInWorkspace.READER, False)
        api = content_api_factory.get()
        api2 = content_api_factory.get(current_user=test_user)
        main_folder = api.create(
            content_type_list.Folder.slug, workspace, None, "this is randomized folder", "", True
        )
        # creation order test
        firstly_created = api.create(
            content_type_list.Page.slug, workspace, main_folder, "creation_order_test", "", True
        )
        api.mark_unread(firstly_created)
        api2.mark_unread(firstly_created)
        session.flush()
        transaction.commit()

        web_testapp.authorization = ("Basic", ("test@test.test", "password"))
        # before
        res = web_testapp.get(
            "/api/users/{user_id}/workspaces/{workspace_id}/contents/read_status".format(
                user_id=test_user.user_id, workspace_id=workspace.workspace_id
            ),
            status=200,
        )
        assert res.json_body[0]["content_id"] == firstly_created.content_id
        assert res.json_body[0]["read_by_user"] is False

        # read
        web_testapp.put(
            "/api/users/{user_id}/workspaces/{workspace_id}/contents/{content_id}/read".format(
                workspace_id=workspace.workspace_id,
                content_id=firstly_created.content_id,
                user_id=test_user.user_id,
            )
        )
        # after
        res = web_testapp.get(
            "/api/users/{user_id}/workspaces/{workspace_id}/contents/read_status".format(
                user_id=test_user.user_id, workspace_id=workspace.workspace_id
            ),
            status=200,
        )
        assert res.json_body[0]["content_id"] == firstly_created.content_id
        assert res.json_body[0]["read_by_user"] is True

    def test_api_set_content_as_read__ok__403__other_user(
        self,
        workspace_api_factory,
        admin_user,
        user_api_factory,
        role_api_factory,
        content_type_list,
        content_api_factory,
        web_testapp,
        session,
    ):
        # init DB

        workspace = workspace_api_factory.get().create_workspace("test workspace", save_now=True)
        uapi = user_api_factory.get()

        profile = Profile.USER
        test_user = uapi.create_user(
            email="test@test.test",
            password="password",
            name="bob",
            profile=profile,
            timezone="Europe/Paris",
            lang="fr",
            do_save=True,
            do_notify=False,
        )
        rapi = role_api_factory.get()
        rapi.create_one(test_user, workspace, UserRoleInWorkspace.READER, False)
        api = content_api_factory.get()
        api2 = content_api_factory.get(current_user=test_user)
        main_folder = api.create(
            content_type_list.Folder.slug, workspace, None, "this is randomized folder", "", True
        )
        # creation order test
        firstly_created = api.create(
            content_type_list.Page.slug, workspace, main_folder, "creation_order_test", "", True
        )
        api.mark_unread(firstly_created)
        api2.mark_unread(firstly_created)
        session.flush()
        transaction.commit()

        web_testapp.authorization = ("Basic", ("test@test.test", "password"))
        # read
        res = web_testapp.put(
            "/api/users/{user_id}/workspaces/{workspace_id}/contents/{content_id}/read".format(
                workspace_id=workspace.workspace_id,
                content_id=firstly_created.content_id,
                user_id=admin_user.user_id,
            ),
            status=403,
        )
        assert isinstance(res.json, dict)
        assert "code" in res.json.keys()
        assert res.json_body["code"] == ErrorCode.INSUFFICIENT_USER_PROFILE

    def test_api_set_content_as_read__ok__200__admin_with_comments_read_content(
        self,
        admin_user,
        workspace_api_factory,
        user_api_factory,
        role_api_factory,
        content_type_list,
        content_api_factory,
        web_testapp,
        session,
    ):
        # init DB

        workspace = workspace_api_factory.get().create_workspace("test workspace", save_now=True)
        uapi = user_api_factory.get()

        profile = Profile.USER
        test_user = uapi.create_user(
            email="test@test.test",
            password="password",
            name="bob",
            profile=profile,
            timezone="Europe/Paris",
            lang="fr",
            do_save=True,
            do_notify=False,
        )
        rapi = role_api_factory.get()
        rapi.create_one(test_user, workspace, UserRoleInWorkspace.READER, False)
        api = content_api_factory.get()
        main_folder = api.create(
            content_type_list.Folder.slug, workspace, None, "this is randomized folder", "", True
        )
        # creation order test
        firstly_created = api.create(
            content_type_list.Page.slug, workspace, main_folder, "creation_order_test", "", True
        )
        comments = api.create_comment(workspace, firstly_created, "juste a super comment", True)
        api.mark_unread(firstly_created)
        api.mark_unread(comments)
        session.flush()
        transaction.commit()

        web_testapp.authorization = ("Basic", ("admin@admin.admin", "admin@admin.admin"))
        # before
        res = web_testapp.get(
            "/api/users/{user_id}/workspaces/{workspace_id}/contents/read_status".format(
                user_id=test_user.user_id, workspace_id=workspace.workspace_id
            ),
            status=200,
        )
        assert res.json_body[0]["content_id"] == firstly_created.content_id
        assert res.json_body[0]["read_by_user"] is False

        res = web_testapp.get(
            "/api/users/{user_id}/workspaces/{workspace_id}/contents/read_status".format(
                user_id=admin_user.user_id, workspace_id=workspace.workspace_id
            ),
            status=200,
        )
        assert res.json_body[0]["content_id"] == firstly_created.content_id
        assert res.json_body[0]["read_by_user"] is False
        web_testapp.put(
            "/api/users/{user_id}/workspaces/{workspace_id}/contents/{content_id}/read".format(
                workspace_id=workspace.workspace_id,
                content_id=firstly_created.content_id,
                user_id=test_user.user_id,
            )
        )
        # after
        res = web_testapp.get(
            "/api/users/{user_id}/workspaces/{workspace_id}/contents/read_status".format(
                user_id=test_user.user_id, workspace_id=workspace.workspace_id
            ),
            status=200,
        )
        assert res.json_body[0]["content_id"] == firstly_created.content_id
        assert res.json_body[0]["read_by_user"] is True

        res = web_testapp.get(
            "/api/users/{user_id}/workspaces/{workspace_id}/contents/read_status".format(
                user_id=admin_user.user_id, workspace_id=workspace.workspace_id
            ),
            status=200,
        )
        assert res.json_body[0]["content_id"] == firstly_created.content_id
        assert res.json_body[0]["read_by_user"] is False

    def test_api_set_content_as_read__ok__200__admin_with_comments_read_comment(
        self,
        workspace_api_factory,
        admin_user,
        user_api_factory,
        role_api_factory,
        content_type_list,
        content_api_factory,
        web_testapp,
        session,
    ):
        # init DB

        workspace = workspace_api_factory.get().create_workspace("test workspace", save_now=True)
        uapi = user_api_factory.get()

        profile = Profile.USER
        test_user = uapi.create_user(
            email="test@test.test",
            password="password",
            name="bob",
            profile=profile,
            timezone="Europe/Paris",
            lang="fr",
            do_save=True,
            do_notify=False,
        )
        rapi = role_api_factory.get()
        rapi.create_one(test_user, workspace, UserRoleInWorkspace.READER, False)
        api = content_api_factory.get()
        main_folder = api.create(
            content_type_list.Folder.slug, workspace, None, "this is randomized folder", "", True
        )
        # creation order test
        firstly_created = api.create(
            content_type_list.Page.slug, workspace, main_folder, "creation_order_test", "", True
        )
        comments = api.create_comment(workspace, firstly_created, "juste a super comment", True)
        api.mark_read(firstly_created)
        api.mark_unread(comments)
        session.flush()
        transaction.commit()

        web_testapp.authorization = ("Basic", ("admin@admin.admin", "admin@admin.admin"))
        # before
        res = web_testapp.get(
            "/api/users/{user_id}/workspaces/{workspace_id}/contents/read_status".format(
                user_id=test_user.user_id, workspace_id=workspace.workspace_id
            ),
            status=200,
        )
        assert res.json_body[0]["content_id"] == firstly_created.content_id
        assert res.json_body[0]["read_by_user"] is False

        res = web_testapp.get(
            "/api/users/{user_id}/workspaces/{workspace_id}/contents/read_status".format(
                user_id=admin_user.user_id, workspace_id=workspace.workspace_id
            ),
            status=200,
        )
        assert res.json_body[0]["content_id"] == firstly_created.content_id
        assert res.json_body[0]["read_by_user"] is False
        web_testapp.put(
            "/api/users/{user_id}/workspaces/{workspace_id}/contents/{content_id}/read".format(
                workspace_id=workspace.workspace_id,
                content_id=firstly_created.content_id,
                user_id=test_user.user_id,
            )
        )
        # after
        res = web_testapp.get(
            "/api/users/{user_id}/workspaces/{workspace_id}/contents/read_status".format(
                user_id=test_user.user_id, workspace_id=workspace.workspace_id
            ),
            status=200,
        )
        assert res.json_body[0]["content_id"] == firstly_created.content_id
        assert res.json_body[0]["read_by_user"] is True

        res = web_testapp.get(
            "/api/users/{user_id}/workspaces/{workspace_id}/contents/read_status".format(
                user_id=admin_user.user_id, workspace_id=workspace.workspace_id
            ),
            status=200,
        )
        assert res.json_body[0]["content_id"] == firstly_created.content_id
        assert res.json_body[0]["read_by_user"] is False


@pytest.mark.usefixtures("base_fixture")
@pytest.mark.parametrize("config_section", [{"name": "functional_test"}], indirect=True)
class TestUserSetContentAsUnread(object):
    """
    Tests for /api/users/{user_id}/workspaces/{workspace_id}/contents/{content_id}/unread
    """

    def test_api_set_content_as_unread__ok__200__admin(
        self,
        workspace_api_factory,
        user_api_factory,
        role_api_factory,
        content_type_list,
        content_api_factory,
        web_testapp,
        session,
        admin_user,
    ):
        # init DB

        workspace = workspace_api_factory.get().create_workspace("test workspace", save_now=True)
        uapi = user_api_factory.get()

        profile = Profile.USER
        test_user = uapi.create_user(
            email="test@test.test",
            password="password",
            name="bob",
            profile=profile,
            timezone="Europe/Paris",
            lang="fr",
            do_save=True,
            do_notify=False,
        )
        rapi = role_api_factory.get()
        rapi.create_one(test_user, workspace, UserRoleInWorkspace.READER, False)
        api = content_api_factory.get()
        api2 = content_api_factory.get(current_user=test_user)
        main_folder = api.create(
            content_type_list.Folder.slug, workspace, None, "this is randomized folder", "", True
        )
        # creation order test
        firstly_created = api.create(
            content_type_list.Page.slug, workspace, main_folder, "creation_order_test", "", True
        )
        api.mark_read(firstly_created)
        api2.mark_read(firstly_created)
        session.flush()
        transaction.commit()

        web_testapp.authorization = ("Basic", ("admin@admin.admin", "admin@admin.admin"))
        # before
        res = web_testapp.get(
            "/api/users/{user_id}/workspaces/{workspace_id}/contents/read_status".format(
                user_id=test_user.user_id, workspace_id=workspace.workspace_id
            ),
            status=200,
        )
        assert res.json_body[0]["content_id"] == firstly_created.content_id
        assert res.json_body[0]["read_by_user"] is True

        res = web_testapp.get(
            "/api/users/{user_id}/workspaces/{workspace_id}/contents/read_status".format(
                user_id=admin_user.user_id, workspace_id=workspace.workspace_id
            ),
            status=200,
        )
        assert res.json_body[0]["content_id"] == firstly_created.content_id
        assert res.json_body[0]["read_by_user"] is True

        # unread
        web_testapp.put(
            "/api/users/{user_id}/workspaces/{workspace_id}/contents/{content_id}/unread".format(
                workspace_id=workspace.workspace_id,
                content_id=firstly_created.content_id,
                user_id=test_user.user_id,
            )
        )
        # after
        res = web_testapp.get(
            "/api/users/{user_id}/workspaces/{workspace_id}/contents/read_status".format(
                user_id=test_user.user_id, workspace_id=workspace.workspace_id
            ),
            status=200,
        )
        assert res.json_body[0]["content_id"] == firstly_created.content_id
        assert res.json_body[0]["read_by_user"] is False

        res = web_testapp.get(
            "/api/users/{user_id}/workspaces/{workspace_id}/contents/read_status".format(
                user_id=admin_user.user_id, workspace_id=workspace.workspace_id
            ),
            status=200,
        )
        assert res.json_body[0]["content_id"] == firstly_created.content_id
        assert res.json_body[0]["read_by_user"] is True

    def test_api_set_content_as_unread__err__400__admin_workspace_do_not_exist(
        self,
        workspace_api_factory,
        user_api_factory,
        role_api_factory,
        content_type_list,
        content_api_factory,
        web_testapp,
        session,
        admin_user,
    ):
        # init DB

        workspace = workspace_api_factory.get().create_workspace("test workspace", save_now=True)
        uapi = user_api_factory.get()

        profile = Profile.USER
        test_user = uapi.create_user(
            email="test@test.test",
            password="password",
            name="bob",
            profile=profile,
            timezone="Europe/Paris",
            lang="fr",
            do_save=True,
            do_notify=False,
        )
        rapi = role_api_factory.get()
        rapi.create_one(test_user, workspace, UserRoleInWorkspace.READER, False)
        api = content_api_factory.get()
        api2 = content_api_factory.get(current_user=test_user)
        main_folder = api.create(
            content_type_list.Folder.slug, workspace, None, "this is randomized folder", "", True
        )
        # creation order test
        firstly_created = api.create(
            content_type_list.Page.slug, workspace, main_folder, "creation_order_test", "", True
        )
        api.mark_read(firstly_created)
        api2.mark_read(firstly_created)
        session.flush()
        transaction.commit()

        web_testapp.authorization = ("Basic", ("admin@admin.admin", "admin@admin.admin"))
        # unread
        res = web_testapp.put(
            "/api/users/{user_id}/workspaces/{workspace_id}/contents/{content_id}/unread".format(
                workspace_id=4000, content_id=firstly_created.content_id, user_id=test_user.user_id
            ),
            status=400,
        )
        assert isinstance(res.json, dict)
        assert "code" in res.json.keys()
        assert res.json_body["code"] == ErrorCode.WORKSPACE_NOT_FOUND

    def test_api_set_content_as_unread__err__400__admin_content_do_not_exist(
        self,
        workspace_api_factory,
        user_api_factory,
        role_api_factory,
        content_type_list,
        content_api_factory,
        web_testapp,
        session,
    ):
        # init DB

        workspace = workspace_api_factory.get().create_workspace("test workspace", save_now=True)
        uapi = user_api_factory.get()

        profile = Profile.USER
        test_user = uapi.create_user(
            email="test@test.test",
            password="password",
            name="bob",
            profile=profile,
            timezone="Europe/Paris",
            lang="fr",
            do_save=True,
            do_notify=False,
        )
        rapi = role_api_factory.get()
        rapi.create_one(test_user, workspace, UserRoleInWorkspace.READER, False)
        api = content_api_factory.get()
        api2 = content_api_factory.get(current_user=test_user)
        main_folder = api.create(
            content_type_list.Folder.slug, workspace, None, "this is randomized folder", "", True
        )
        # creation order test
        firstly_created = api.create(
            content_type_list.Page.slug, workspace, main_folder, "creation_order_test", "", True
        )
        api.mark_read(firstly_created)
        api2.mark_read(firstly_created)
        session.flush()
        transaction.commit()

        web_testapp.authorization = ("Basic", ("admin@admin.admin", "admin@admin.admin"))

        # unread
        res = web_testapp.put(
            "/api/users/{user_id}/workspaces/{workspace_id}/contents/{content_id}/unread".format(
                workspace_id=workspace.workspace_id, content_id=4000, user_id=test_user.user_id
            ),
            status=400,
        )
        assert isinstance(res.json, dict)
        assert "code" in res.json.keys()
        assert res.json_body["code"] == ErrorCode.CONTENT_NOT_FOUND

    def test_api_set_content_as_unread__ok__200__user_itself(
        self,
        workspace_api_factory,
        user_api_factory,
        role_api_factory,
        content_type_list,
        content_api_factory,
        web_testapp,
        session,
    ):
        # init DB

        workspace = workspace_api_factory.get().create_workspace("test workspace", save_now=True)
        uapi = user_api_factory.get()

        profile = Profile.USER
        test_user = uapi.create_user(
            email="test@test.test",
            password="password",
            name="bob",
            profile=profile,
            timezone="Europe/Paris",
            lang="fr",
            do_save=True,
            do_notify=False,
        )
        rapi = role_api_factory.get()
        rapi.create_one(test_user, workspace, UserRoleInWorkspace.READER, False)
        api = content_api_factory.get()
        api2 = content_api_factory.get(current_user=test_user)
        main_folder = api.create(
            content_type_list.Folder.slug, workspace, None, "this is randomized folder", "", True
        )
        # creation order test
        firstly_created = api.create(
            content_type_list.Page.slug, workspace, main_folder, "creation_order_test", "", True
        )
        api.mark_read(firstly_created)
        api2.mark_read(firstly_created)
        session.flush()
        transaction.commit()

        web_testapp.authorization = ("Basic", ("test@test.test", "password"))
        # before
        res = web_testapp.get(
            "/api/users/{user_id}/workspaces/{workspace_id}/contents/read_status".format(
                user_id=test_user.user_id, workspace_id=workspace.workspace_id
            ),
            status=200,
        )
        assert res.json_body[0]["content_id"] == firstly_created.content_id
        assert res.json_body[0]["read_by_user"] is True

        # unread
        web_testapp.put(
            "/api/users/{user_id}/workspaces/{workspace_id}/contents/{content_id}/unread".format(
                workspace_id=workspace.workspace_id,
                content_id=firstly_created.content_id,
                user_id=test_user.user_id,
            )
        )
        # after
        res = web_testapp.get(
            "/api/users/{user_id}/workspaces/{workspace_id}/contents/read_status".format(
                user_id=test_user.user_id, workspace_id=workspace.workspace_id
            ),
            status=200,
        )
        assert res.json_body[0]["content_id"] == firstly_created.content_id
        assert res.json_body[0]["read_by_user"] is False

    def test_api_set_content_as_unread__err__403__other_user(
        self,
        admin_user,
        workspace_api_factory,
        user_api_factory,
        role_api_factory,
        content_type_list,
        content_api_factory,
        web_testapp,
        session,
    ):
        # init DB

        workspace = workspace_api_factory.get().create_workspace("test workspace", save_now=True)
        uapi = user_api_factory.get()

        profile = Profile.USER
        test_user = uapi.create_user(
            email="test@test.test",
            password="password",
            name="bob",
            profile=profile,
            timezone="Europe/Paris",
            lang="fr",
            do_save=True,
            do_notify=False,
        )
        rapi = role_api_factory.get()
        rapi.create_one(test_user, workspace, UserRoleInWorkspace.READER, False)
        api = content_api_factory.get()
        api2 = content_api_factory.get(current_user=test_user)
        main_folder = api.create(
            content_type_list.Folder.slug, workspace, None, "this is randomized folder", "", True
        )
        # creation order test
        firstly_created = api.create(
            content_type_list.Page.slug, workspace, main_folder, "creation_order_test", "", True
        )
        api.mark_read(firstly_created)
        api2.mark_read(firstly_created)
        session.flush()
        transaction.commit()

        web_testapp.authorization = ("Basic", ("test@test.test", "password"))

        # unread
        res = web_testapp.put(
            "/api/users/{user_id}/workspaces/{workspace_id}/contents/{content_id}/unread".format(
                workspace_id=workspace.workspace_id,
                content_id=firstly_created.content_id,
                user_id=admin_user.user_id,
            ),
            status=403,
        )
        assert isinstance(res.json, dict)
        assert "code" in res.json.keys()
        assert res.json_body["code"] == ErrorCode.INSUFFICIENT_USER_PROFILE

    def test_api_set_content_as_unread__ok__200__with_comments_read_content(
        self,
        session,
        content_type_list,
        workspace_api_factory,
        content_api_factory,
        admin_user,
        web_testapp,
    ):
        # init DB

        workspace = workspace_api_factory.get().create_workspace("test workspace", save_now=True)
        api = content_api_factory.get()
        main_folder = api.create(
            content_type_list.Folder.slug, workspace, None, "this is randomized folder", "", True
        )
        # creation order test
        firstly_created = api.create(
            content_type_list.Page.slug, workspace, main_folder, "creation_order_test", "", True
        )
        comments = api.create_comment(workspace, firstly_created, "juste a super comment", True)
        api.mark_read(firstly_created)
        api.mark_read(comments)
        session.flush()
        transaction.commit()

        web_testapp.authorization = ("Basic", ("admin@admin.admin", "admin@admin.admin"))
        res = web_testapp.get(
            "/api/users/1/workspaces/{}/contents/read_status".format(workspace.workspace_id),
            status=200,
        )
        assert res.json_body[0]["content_id"] == firstly_created.content_id
        assert res.json_body[0]["read_by_user"] is True
        web_testapp.put(
            "/api/users/{user_id}/workspaces/{workspace_id}/contents/{content_id}/unread".format(
                workspace_id=workspace.workspace_id,
                content_id=firstly_created.content_id,
                user_id=admin_user.user_id,
            )
        )
        res = web_testapp.get(
            "/api/users/1/workspaces/{}/contents/read_status".format(workspace.workspace_id),
            status=200,
        )
        assert res.json_body[0]["content_id"] == firstly_created.content_id
        assert res.json_body[0]["read_by_user"] is False

    def test_api_set_content_as_unread__ok__200__with_comments_read_comment_only(
        self,
        session,
        content_type_list,
        workspace_api_factory,
        content_api_factory,
        admin_user,
        web_testapp,
    ):
        # init DB

        workspace = workspace_api_factory.get().create_workspace("test workspace", save_now=True)
        api = content_api_factory.get()
        main_folder = api.create(
            content_type_list.Folder.slug, workspace, None, "this is randomized folder", "", True
        )
        # creation order test
        firstly_created = api.create(
            content_type_list.Page.slug, workspace, main_folder, "creation_order_test", "", True
        )
        comments = api.create_comment(workspace, firstly_created, "juste a super comment", True)
        api.mark_read(firstly_created)
        api.mark_read(comments)
        session.flush()
        transaction.commit()

        web_testapp.authorization = ("Basic", ("admin@admin.admin", "admin@admin.admin"))
        res = web_testapp.get(
            "/api/users/1/workspaces/{}/contents/read_status".format(workspace.workspace_id),
            status=200,
        )
        assert res.json_body[0]["content_id"] == firstly_created.content_id
        assert res.json_body[0]["read_by_user"] is True
        web_testapp.put(
            "/api/users/{user_id}/workspaces/{workspace_id}/contents/{content_id}/unread".format(
                workspace_id=workspace.workspace_id,
                content_id=comments.content_id,
                user_id=admin_user.user_id,
            )
        )
        res = web_testapp.get(
            "/api/users/1/workspaces/{}/contents/read_status".format(workspace.workspace_id),
            status=200,
        )
        assert res.json_body[0]["content_id"] == firstly_created.content_id
        assert res.json_body[0]["read_by_user"] is False


@pytest.mark.usefixtures("base_fixture")
@pytest.mark.parametrize("config_section", [{"name": "functional_test"}], indirect=True)
class TestUserSetWorkspaceAsRead(object):
    """
    Tests for /api/users/{user_id}/workspaces/{workspace_id}/read
    """

    def test_api_set_content_as_read__ok__200__admin(
        self,
        workspace_api_factory,
        content_type_list,
        user_api_factory,
        role_api_factory,
        session,
        content_api_factory,
        web_testapp,
    ):
        # init DB

        workspace = workspace_api_factory.get().create_workspace("test workspace", save_now=True)
        uapi = user_api_factory.get()

        profile = Profile.USER
        test_user = uapi.create_user(
            email="test@test.test",
            password="password",
            name="bob",
            profile=profile,
            timezone="Europe/Paris",
            lang="fr",
            do_save=True,
            do_notify=False,
        )
        rapi = role_api_factory.get()
        rapi.create_one(test_user, workspace, UserRoleInWorkspace.READER, False)
        api = content_api_factory.get()
        api2 = content_api_factory.get(current_user=test_user)
        main_folder = api.create(
            content_type_list.Folder.slug, workspace, None, "this is randomized folder", "", True
        )
        # creation order test
        firstly_created = api.create(
            content_type_list.Page.slug, workspace, main_folder, "creation_order_test", "", True
        )
        api.mark_unread(main_folder)
        api.mark_unread(firstly_created)
        api2.mark_unread(main_folder)
        api2.mark_unread(firstly_created)
        session.flush()
        transaction.commit()

        web_testapp.authorization = ("Basic", ("admin@admin.admin", "admin@admin.admin"))
        res = web_testapp.get(
            "/api/users/{user_id}/workspaces/{workspace_id}/contents/read_status".format(
                user_id=test_user.user_id, workspace_id=workspace.workspace_id
            ),
            status=200,
        )
        assert res.json_body[0]["content_id"] == firstly_created.content_id
        assert res.json_body[0]["read_by_user"] is False
        assert res.json_body[1]["content_id"] == main_folder.content_id
        assert res.json_body[1]["read_by_user"] is False
        web_testapp.put(
            "/api/users/{user_id}/workspaces/{workspace_id}/read".format(
                workspace_id=workspace.workspace_id,
                content_id=firstly_created.content_id,
                user_id=test_user.user_id,
            )
        )
        res = web_testapp.get(
            "/api/users/{user_id}/workspaces/{workspace_id}/contents/read_status".format(
                user_id=test_user.user_id, workspace_id=workspace.workspace_id
            ),
            status=200,
        )
        assert res.json_body[0]["content_id"] == firstly_created.content_id
        assert res.json_body[0]["read_by_user"] is True
        assert res.json_body[1]["content_id"] == main_folder.content_id
        assert res.json_body[1]["read_by_user"] is True

    def test_api_set_content_as_read__ok__200__user_itself(
        self,
        workspace_api_factory,
        content_type_list,
        user_api_factory,
        role_api_factory,
        session,
        content_api_factory,
        web_testapp,
    ):
        # init DB

        workspace = workspace_api_factory.get().create_workspace("test workspace", save_now=True)
        uapi = user_api_factory.get()

        profile = Profile.USER
        test_user = uapi.create_user(
            email="test@test.test",
            password="password",
            name="bob",
            profile=profile,
            timezone="Europe/Paris",
            lang="fr",
            do_save=True,
            do_notify=False,
        )
        rapi = role_api_factory.get()
        rapi.create_one(test_user, workspace, UserRoleInWorkspace.READER, False)
        api = content_api_factory.get()
        api2 = content_api_factory.get(current_user=test_user)
        main_folder = api.create(
            content_type_list.Folder.slug, workspace, None, "this is randomized folder", "", True
        )
        # creation order test
        firstly_created = api.create(
            content_type_list.Page.slug, workspace, main_folder, "creation_order_test", "", True
        )
        api.mark_unread(main_folder)
        api.mark_unread(firstly_created)
        api2.mark_unread(main_folder)
        api2.mark_unread(firstly_created)
        session.flush()
        transaction.commit()

        web_testapp.authorization = ("Basic", ("test@test.test", "password"))
        res = web_testapp.get(
            "/api/users/{user_id}/workspaces/{workspace_id}/contents/read_status".format(
                user_id=test_user.user_id, workspace_id=workspace.workspace_id
            ),
            status=200,
        )
        assert res.json_body[0]["content_id"] == firstly_created.content_id
        assert res.json_body[0]["read_by_user"] is False
        assert res.json_body[1]["content_id"] == main_folder.content_id
        assert res.json_body[1]["read_by_user"] is False
        web_testapp.put(
            "/api/users/{user_id}/workspaces/{workspace_id}/read".format(
                workspace_id=workspace.workspace_id,
                content_id=firstly_created.content_id,
                user_id=test_user.user_id,
            )
        )
        res = web_testapp.get(
            "/api/users/{user_id}/workspaces/{workspace_id}/contents/read_status".format(
                user_id=test_user.user_id, workspace_id=workspace.workspace_id
            ),
            status=200,
        )
        assert res.json_body[0]["content_id"] == firstly_created.content_id
        assert res.json_body[0]["read_by_user"] is True
        assert res.json_body[1]["content_id"] == main_folder.content_id
        assert res.json_body[1]["read_by_user"] is True

    def test_api_set_content_as_read__err__403__other_user(
        self,
        workspace_api_factory,
        content_type_list,
        user_api_factory,
        admin_user,
        role_api_factory,
        session,
        content_api_factory,
        web_testapp,
    ):
        # init DB

        workspace = workspace_api_factory.get().create_workspace("test workspace", save_now=True)
        uapi = user_api_factory.get()

        profile = Profile.USER
        test_user = uapi.create_user(
            email="test@test.test",
            password="password",
            name="bob",
            profile=profile,
            timezone="Europe/Paris",
            lang="fr",
            do_save=True,
            do_notify=False,
        )
        rapi = role_api_factory.get()
        rapi.create_one(test_user, workspace, UserRoleInWorkspace.READER, False)
        api = content_api_factory.get()
        api2 = content_api_factory.get(current_user=test_user)
        main_folder = api.create(
            content_type_list.Folder.slug, workspace, None, "this is randomized folder", "", True
        )
        # creation order test
        firstly_created = api.create(
            content_type_list.Page.slug, workspace, main_folder, "creation_order_test", "", True
        )
        api.mark_unread(main_folder)
        api.mark_unread(firstly_created)
        api2.mark_unread(main_folder)
        api2.mark_unread(firstly_created)
        session.flush()
        transaction.commit()

        web_testapp.authorization = ("Basic", ("test@test.test", "password"))
        res = web_testapp.put(
            "/api/users/{user_id}/workspaces/{workspace_id}/read".format(
                workspace_id=workspace.workspace_id,
                content_id=firstly_created.content_id,
                user_id=admin_user.user_id,
            ),
            status=403,
        )
        assert isinstance(res.json, dict)
        assert "code" in res.json.keys()
        assert res.json_body["code"] == ErrorCode.INSUFFICIENT_USER_PROFILE


@pytest.mark.usefixtures("base_fixture")
@pytest.mark.parametrize("config_section", [{"name": "functional_test"}], indirect=True)
class TestUserEnableWorkspaceNotification(object):
    """
    Tests for /api/users/{user_id}/workspaces/{workspace_id}/notifications/activate
    """

    def test_api_enable_user_workspace_notification__ok__200__admin(
        self,
        workspace_api_factory,
        user_api_factory,
        role_api_factory,
        session,
        content_api_factory,
        web_testapp,
    ):
        # init DB

        workspace = workspace_api_factory.get().create_workspace("test workspace", save_now=True)
        uapi = user_api_factory.get()

        profile = Profile.USER
        test_user = uapi.create_user(
            email="test@test.test",
            password="password",
            name="bob",
            profile=profile,
            timezone="Europe/Paris",
            lang="fr",
            do_save=True,
            do_notify=False,
        )
        rapi = role_api_factory.get()
        rapi.create_one(test_user, workspace, UserRoleInWorkspace.READER, with_notif=False)
        transaction.commit()
        role = rapi.get_one(test_user.user_id, workspace.workspace_id)
        assert role.do_notify is False
        session.close()
        web_testapp.authorization = ("Basic", ("admin@admin.admin", "admin@admin.admin"))
        web_testapp.put_json(
            "/api/users/{user_id}/workspaces/{workspace_id}/notifications/activate".format(
                user_id=test_user.user_id, workspace_id=workspace.workspace_id
            ),
            status=204,
        )
        rapi = role_api_factory.get()
        role = rapi.get_one(test_user.user_id, workspace.workspace_id)
        assert role.do_notify is True

    def test_api_enable_user_workspace_notification__ok__200__user_itself(
        self,
        workspace_api_factory,
        user_api_factory,
        role_api_factory,
        session,
        content_api_factory,
        web_testapp,
    ):
        # init DB

        workspace = workspace_api_factory.get().create_workspace("test workspace", save_now=True)
        uapi = user_api_factory.get()

        profile = Profile.USER
        test_user = uapi.create_user(
            email="test@test.test",
            password="password",
            name="bob",
            profile=profile,
            timezone="Europe/Paris",
            lang="fr",
            do_save=True,
            do_notify=False,
        )
        rapi = role_api_factory.get()
        rapi.create_one(test_user, workspace, UserRoleInWorkspace.READER, with_notif=False)
        transaction.commit()
        role = rapi.get_one(test_user.user_id, workspace.workspace_id)
        assert role.do_notify is False
        session.close()
        web_testapp.authorization = ("Basic", ("test@test.test", "password"))
        web_testapp.put_json(
            "/api/users/{user_id}/workspaces/{workspace_id}/notifications/activate".format(
                user_id=test_user.user_id, workspace_id=workspace.workspace_id
            ),
            status=204,
        )
        rapi = role_api_factory.get()
        role = rapi.get_one(test_user.user_id, workspace.workspace_id)
        assert role.do_notify is True

    def test_api_enable_user_workspace_notification__err__403__other_user(
        self,
        workspace_api_factory,
        user_api_factory,
        role_api_factory,
        session,
        content_api_factory,
        web_testapp,
    ):
        # init DB

        workspace = workspace_api_factory.get().create_workspace("test workspace", save_now=True)
        uapi = user_api_factory.get()

        profile = Profile.USER
        test_user = uapi.create_user(
            email="test@test.test",
            password="password",
            name="bob",
            profile=profile,
            timezone="Europe/Paris",
            lang="fr",
            do_save=True,
            do_notify=False,
        )
        test_user2 = uapi.create_user(
            email="test2@test2.test2",
            password="password",
            name="boby",
            profile=profile,
            timezone="Europe/Paris",
            lang="fr",
            do_save=True,
            do_notify=False,
        )
        rapi = role_api_factory.get()
        rapi.create_one(test_user, workspace, UserRoleInWorkspace.READER, with_notif=False)
        rapi.create_one(test_user2, workspace, UserRoleInWorkspace.READER, with_notif=False)
        transaction.commit()
        role = rapi.get_one(test_user.user_id, workspace.workspace_id)
        assert role.do_notify is False
        web_testapp.authorization = ("Basic", ("test2@test2.test2", "password"))
        res = web_testapp.put_json(
            "/api/users/{user_id}/workspaces/{workspace_id}/notifications/activate".format(
                user_id=test_user.user_id, workspace_id=workspace.workspace_id
            ),
            status=403,
        )
        assert isinstance(res.json, dict)
        assert "code" in res.json.keys()
        assert res.json_body["code"] == ErrorCode.INSUFFICIENT_USER_PROFILE


@pytest.mark.usefixtures("base_fixture")
@pytest.mark.parametrize("config_section", [{"name": "functional_test"}], indirect=True)
class TestUserDisableWorkspaceNotification(object):
    """
    Tests for /api/users/{user_id}/workspaces/{workspace_id}/notifications/deactivate
    """

    def test_api_disable_user_workspace_notification__ok__200__admin(
        self,
        workspace_api_factory,
        user_api_factory,
        role_api_factory,
        session,
        content_api_factory,
        web_testapp,
    ):
        # init DB

        workspace = workspace_api_factory.get().create_workspace("test workspace", save_now=True)
        uapi = user_api_factory.get()

        profile = Profile.USER
        test_user = uapi.create_user(
            email="test@test.test",
            password="password",
            name="bob",
            profile=profile,
            timezone="Europe/Paris",
            lang="fr",
            do_save=True,
            do_notify=False,
        )
        rapi = role_api_factory.get()
        rapi.create_one(test_user, workspace, UserRoleInWorkspace.READER, with_notif=True)
        transaction.commit()
        role = rapi.get_one(test_user.user_id, workspace.workspace_id)
        assert role.do_notify is True
        session.close()
        web_testapp.authorization = ("Basic", ("admin@admin.admin", "admin@admin.admin"))
        web_testapp.put_json(
            "/api/users/{user_id}/workspaces/{workspace_id}/notifications/deactivate".format(
                user_id=test_user.user_id, workspace_id=workspace.workspace_id
            ),
            status=204,
        )
        rapi = role_api_factory.get()
        role = rapi.get_one(test_user.user_id, workspace.workspace_id)
        assert role.do_notify is False

    def test_api_disable_user_workspace_notification__ok__200__user_itself(
        self,
        workspace_api_factory,
        user_api_factory,
        role_api_factory,
        session,
        content_api_factory,
        web_testapp,
    ):
        # init DB

        workspace = workspace_api_factory.get().create_workspace("test workspace", save_now=True)
        uapi = user_api_factory.get()

        profile = Profile.USER
        test_user = uapi.create_user(
            email="test@test.test",
            password="password",
            name="bob",
            profile=profile,
            timezone="Europe/Paris",
            lang="fr",
            do_save=True,
            do_notify=False,
        )
        rapi = role_api_factory.get()
        rapi.create_one(test_user, workspace, UserRoleInWorkspace.READER, with_notif=True)
        transaction.commit()
        role = rapi.get_one(test_user.user_id, workspace.workspace_id)
        assert role.do_notify is True
        session.close()
        web_testapp.authorization = ("Basic", ("test@test.test", "password"))
        web_testapp.put_json(
            "/api/users/{user_id}/workspaces/{workspace_id}/notifications/deactivate".format(
                user_id=test_user.user_id, workspace_id=workspace.workspace_id
            ),
            status=204,
        )
        rapi = role_api_factory.get()
        role = rapi.get_one(test_user.user_id, workspace.workspace_id)
        assert role.do_notify is False

    def test_api_disable_user_workspace_notification__err__403__other_user(
        self,
        workspace_api_factory,
        user_api_factory,
        role_api_factory,
        session,
        content_api_factory,
        web_testapp,
    ):
        # init DB

        workspace = workspace_api_factory.get().create_workspace("test workspace", save_now=True)
        uapi = user_api_factory.get()

        profile = Profile.USER
        test_user = uapi.create_user(
            email="test@test.test",
            password="password",
            name="bob",
            profile=profile,
            timezone="Europe/Paris",
            lang="fr",
            do_save=True,
            do_notify=False,
        )
        test_user2 = uapi.create_user(
            email="test2@test2.test2",
            password="password",
            name="boby",
            profile=profile,
            timezone="Europe/Paris",
            lang="fr",
            do_save=True,
            do_notify=False,
        )
        rapi = role_api_factory.get()
        rapi.create_one(test_user, workspace, UserRoleInWorkspace.READER, with_notif=True)
        rapi.create_one(test_user2, workspace, UserRoleInWorkspace.READER, with_notif=False)
        transaction.commit()
        role = rapi.get_one(test_user.user_id, workspace.workspace_id)
        assert role.do_notify is True
        web_testapp.authorization = ("Basic", ("test2@test2.test2", "password"))
        res = web_testapp.put_json(
            "/api/users/{user_id}/workspaces/{workspace_id}/notifications/deactivate".format(
                user_id=test_user.user_id, workspace_id=workspace.workspace_id
            ),
            status=403,
        )
        assert isinstance(res.json, dict)
        assert "code" in res.json.keys()
        assert res.json_body["code"] == ErrorCode.INSUFFICIENT_USER_PROFILE


@pytest.mark.usefixtures("base_fixture")
@pytest.mark.parametrize("config_section", [{"name": "functional_test"}], indirect=True)
class TestUserWorkspaceEndpoint(object):
    """
    Tests for /api/users/{user_id}/workspaces
    """

    def test_api__get_user_workspaces__ok_200__with_filter(
        self,
        workspace_api_factory,
        user_api_factory,
        admin_user,
        application_api_factory,
        web_testapp,
        role_api_factory,
    ):
        """
        Check obtain all workspaces reachables for user with different filter
        """

        workspace_api = workspace_api_factory.get()
        owned_and_role_workspace = workspace_api.create_workspace(label="owned_and_role")
        owned_only_workspace = workspace_api.create_workspace("owned_only")
        user_api = user_api_factory.get()
        user_api.create_user("toto@toto.toto", do_notify=False)
        profile = Profile.ADMIN
        test_user = user_api.create_user(
            email="test@test.test",
            password="password",
            name="bob",
            profile=profile,
            timezone="Europe/Paris",
            lang="fr",
            do_save=True,
            do_notify=False,
        )
        workspace_api_test_user = workspace_api_factory.get(test_user)
        role_only_workspace = workspace_api_test_user.create_workspace(label="role_only")
        rapi = role_api_factory.get()
        rapi.create_one(admin_user, role_only_workspace, UserRoleInWorkspace.READER, False)
        rapi.create_one(
            test_user, owned_only_workspace, UserRoleInWorkspace.WORKSPACE_MANAGER, False
        )
        transaction.commit()
        rapi_test_user = role_api_factory.get(test_user)
        rapi_test_user.delete_one(admin_user.user_id, owned_only_workspace.workspace_id)
        transaction.commit()
        web_testapp.authorization = ("Basic", ("admin@admin.admin", "admin@admin.admin"))
        params = {}
        res = web_testapp.get(
            "/api/users/{}/workspaces".format(admin_user.user_id), status=200, params=params
        )
        workspaces_ids = [workspace["workspace_id"] for workspace in res.json_body]
        assert set(workspaces_ids) == {
            role_only_workspace.workspace_id,
            owned_only_workspace.workspace_id,
            owned_and_role_workspace.workspace_id,
        }

        params = {"show_workspace_with_role": "1", "show_owned_workspace": "1"}
        res = web_testapp.get(
            "/api/users/{}/workspaces".format(admin_user.user_id), status=200, params=params
        )
        workspaces_ids = [workspace["workspace_id"] for workspace in res.json_body]
        assert set(workspaces_ids) == {
            role_only_workspace.workspace_id,
            owned_only_workspace.workspace_id,
            owned_and_role_workspace.workspace_id,
        }

        params = {"show_workspace_with_role": "1", "show_owned_workspace": "0"}
        res = web_testapp.get(
            "/api/users/{}/workspaces".format(admin_user.user_id), status=200, params=params
        )
        workspaces_ids = [workspace["workspace_id"] for workspace in res.json_body]
        assert set(workspaces_ids) == {
            role_only_workspace.workspace_id,
            owned_and_role_workspace.workspace_id,
        }

        params = {"show_workspace_with_role": "0", "show_owned_workspace": "1"}
        res = web_testapp.get(
            "/api/users/{}/workspaces".format(admin_user.user_id), status=200, params=params
        )
        workspaces_ids = [workspace["workspace_id"] for workspace in res.json_body]
        assert set(workspaces_ids) == {
            owned_only_workspace.workspace_id,
            owned_and_role_workspace.workspace_id,
        }

        params = {"show_workspace_with_role": "0", "show_owned_workspace": "0"}
        res = web_testapp.get(
            "/api/users/{}/workspaces".format(admin_user.user_id), status=200, params=params
        )
        workspaces_ids = [workspace["workspace_id"] for workspace in res.json_body]
        assert set(workspaces_ids) == set()

    @pytest.mark.usefixtures("default_content_fixture")
    def test_api__get_user_workspaces__ok_200__nominal_case(
        self, workspace_api_factory, application_api_factory, web_testapp, app_config
    ):
        """
        Check obtain all workspaces reachables for user with user auth.
        """

        workspace_api = workspace_api_factory.get()
        workspace = workspace_api.get_one(1)
        app_api = application_api_factory.get()

        default_sidebar_entry = app_api.get_default_workspace_menu_entry(
            workspace=workspace, app_config=app_config
        )  # nope8
        web_testapp.authorization = ("Basic", ("admin@admin.admin", "admin@admin.admin"))
        res = web_testapp.get("/api/users/1/workspaces", status=200)
        res = res.json_body
        workspace = res[0]
        assert workspace["workspace_id"] == 1
        assert workspace["label"] == "Business"
        assert workspace["slug"] == "business"
        assert workspace["is_deleted"] is False

        assert len(workspace["sidebar_entries"]) == len(default_sidebar_entry)
        for counter, sidebar_entry in enumerate(default_sidebar_entry):
            workspace["sidebar_entries"][counter]["slug"] = sidebar_entry.slug
            workspace["sidebar_entries"][counter]["label"] = sidebar_entry.label
            workspace["sidebar_entries"][counter]["route"] = sidebar_entry.route
            workspace["sidebar_entries"][counter]["hexcolor"] = sidebar_entry.hexcolor
            workspace["sidebar_entries"][counter]["fa_icon"] = sidebar_entry.fa_icon

    @pytest.mark.usefixtures("default_content_fixture")
    def test_api__get_user_workspaces__err_403__unallowed_user(self, web_testapp):
        """
        Check obtain all workspaces reachables for one user
        with another non-admin user auth.
        """
        web_testapp.authorization = ("Basic", ("lawrence-not-real-email@fsf.local", "foobarbaz"))
        res = web_testapp.get("/api/users/1/workspaces", status=403)
        assert isinstance(res.json, dict)
        assert "code" in res.json.keys()
        assert res.json_body["code"] == ErrorCode.INSUFFICIENT_USER_PROFILE
        assert "message" in res.json.keys()
        assert "details" in res.json.keys()

    @pytest.mark.usefixtures("default_content_fixture")
    def test_api__get_user_workspaces__err_401__unregistered_user(self, web_testapp):
        """
        Check obtain all workspaces reachables for one user
        without correct user auth (user unregistered).
        """
        web_testapp.authorization = ("Basic", ("john@doe.doe", "lapin"))
        res = web_testapp.get("/api/users/1/workspaces", status=401)
        assert isinstance(res.json, dict)
        assert "code" in res.json.keys()
        assert res.json_body["code"] is None
        assert "message" in res.json.keys()
        assert "details" in res.json.keys()

    @pytest.mark.usefixtures("default_content_fixture")
    def test_api__get_user_workspaces__err_400__user_does_not_exist(self, web_testapp):
        """
        Check obtain all workspaces reachables for one user who does
        not exist
        with a correct user auth.
        """
        web_testapp.authorization = ("Basic", ("admin@admin.admin", "admin@admin.admin"))
        res = web_testapp.get("/api/users/5/workspaces", status=400)
        assert isinstance(res.json, dict)
        assert "code" in res.json.keys()
        assert res.json_body["code"] == ErrorCode.USER_NOT_FOUND
        assert "message" in res.json.keys()
        assert "details" in res.json.keys()


@pytest.mark.usefixtures("base_fixture")
@pytest.mark.parametrize(
    "config_section", [{"name": "functional_test_with_allowed_space_limitation"}], indirect=True
)
class TestUserEndpointWithAllowedSpaceLimitation(object):
    # -*- coding: utf-8 -*-
    """
    Tests for GET /api/users/{user_id}
    """

    def test_api__get_user__ok_200__admin(self, user_api_factory, web_testapp):

        uapi = user_api_factory.get()
        profile = Profile.USER
        test_user = uapi.create_user(
            email="test@test.test",
            password="password",
            name="bob",
            username="boby",
            profile=profile,
            timezone="Europe/Paris",
            lang="fr",
            do_save=True,
            do_notify=False,
        )
        uapi.save(test_user)
        transaction.commit()
        user_id = int(test_user.user_id)

        web_testapp.authorization = ("Basic", ("admin@admin.admin", "admin@admin.admin"))
        res = web_testapp.get("/api/users/{}".format(user_id), status=200)
        res = res.json_body
        assert res["user_id"] == user_id
        assert res["created"]
        assert res["is_active"] is True
        assert res["profile"] == "users"
        assert res["email"] == "test@test.test"
        assert res["public_name"] == "bob"
        assert res["username"] == "boby"
        assert res["timezone"] == "Europe/Paris"
        assert res["is_deleted"] is False
        assert res["lang"] == "fr"
        assert res["allowed_space"] == 134217728

    def test_api__create_user__ok_200__full_admin(self, web_testapp, user_api_factory):
        web_testapp.authorization = ("Basic", ("admin@admin.admin", "admin@admin.admin"))
        params = {
            "email": "test@test.test",
            "password": "mysuperpassword",
            "profile": "users",
            "timezone": "Europe/Paris",
            "lang": "fr",
            "public_name": "test user",
            "username": "testu",
            "email_notification": False,
        }
        res = web_testapp.post_json("/api/users", status=200, params=params)
        res = res.json_body
        assert res["user_id"]
        assert res["created"]
        assert res["is_active"] is True
        assert res["profile"] == "users"
        assert res["email"] == "test@test.test"
        assert res["public_name"] == "test user"
        assert res["username"] == "testu"
        assert res["timezone"] == "Europe/Paris"
        assert res["lang"] == "fr"
        assert res["allowed_space"] == 134217728


@pytest.mark.usefixtures("base_fixture")
@pytest.mark.parametrize(
    "config_section",
    [{"name": "functional_test_with_trusted_user_as_default_profile"}],
    indirect=True,
)
class TestUserEndpointTrustedUserDefaultProfile(object):
    # -*- coding: utf-8 -*-
    """
    Tests for GET /api/users/{user_id}
    """

    def test_api__create_user__ok_200__full_admin_default_profile(
        self, web_testapp, user_api_factory
    ):
        web_testapp.authorization = ("Basic", ("admin@admin.admin", "admin@admin.admin"))
        params = {
            "email": "test@test.test",
            "password": "mysuperpassword",
            "profile": None,
            "timezone": "Europe/Paris",
            "lang": "fr",
            "public_name": "test user",
            "email_notification": False,
        }
        res = web_testapp.post_json("/api/users", status=200, params=params)
        res = res.json_body
        assert res["user_id"]
        user_id = res["user_id"]
        assert res["created"]
        assert res["is_active"] is True
        assert res["profile"] == "trusted-users"
        assert res["email"] == "test@test.test"
        assert res["public_name"] == "test user"
        assert res["timezone"] == "Europe/Paris"
        assert res["lang"] == "fr"

        uapi = user_api_factory.get()
        user = uapi.get_one(user_id)
        assert user.email == "test@test.test"
        assert user.validate_password("mysuperpassword")


@pytest.mark.usefixtures("base_fixture")
@pytest.mark.parametrize(
    "config_section", [{"name": "functional_test_with_allowed_space_limitation"}], indirect=True
)
class TestUserDiskSpace(object):
    # -*- coding: utf-8 -*-
    """
    Tests for GET /api/users/{user_id}/allowed_space
    """

    def test_api__get_user_disk_space__ok_200__admin(
        self, user_api_factory, web_testapp, workspace_api_factory
    ):

        uapi = user_api_factory.get()
        profile = Profile.USER
        test_user = uapi.create_user(
            email="test@test.test",
            password="test@test.test",
            name="bob",
            profile=profile,
            timezone="Europe/Paris",
            lang="fr",
            do_save=True,
            do_notify=False,
        )
        uapi.save(test_user)
        workspace_api = workspace_api_factory.get(current_user=test_user, show_deleted=True)
        workspace = workspace_api.create_workspace("test", save_now=True)
        transaction.commit()
        user_id = int(test_user.user_id)
        image = create_1000px_png_test_image()
        web_testapp.authorization = ("Basic", ("test@test.test", "test@test.test"))
        web_testapp.post(
            "/api/workspaces/{}/files".format(workspace.workspace_id),
            upload_files=[("files", image.name, image.getvalue())],
            status=200,
        )
        res = web_testapp.get("/api/users/{}/disk_space".format(user_id), status=200)
        res = res.json_body
        assert res["used_space"] == 6210
        assert res["user"]["public_name"] == "bob"
        assert res["user"]["avatar_url"] is None
        assert res["allowed_space"] == 134217728


@pytest.mark.usefixtures("base_fixture")
@pytest.mark.parametrize("config_section", [{"name": "functional_test"}], indirect=True)
class TestUserEndpoint(object):
    # -*- coding: utf-8 -*-
    """
    Tests for GET /api/users/{user_id}
    """

    def test_api__get_user__ok_200__admin(self, user_api_factory, web_testapp):

        uapi = user_api_factory.get()
        profile = Profile.USER
        test_user = uapi.create_user(
            email="test@test.test",
            username="testu",
            password="password",
            name="bob",
            profile=profile,
            timezone="Europe/Paris",
            lang="fr",
            do_save=True,
            do_notify=False,
        )
        uapi.save(test_user)
        transaction.commit()
        user_id = int(test_user.user_id)

        web_testapp.authorization = ("Basic", ("admin@admin.admin", "admin@admin.admin"))
        res = web_testapp.get("/api/users/{}".format(user_id), status=200)
        res = res.json_body
        assert res["user_id"] == user_id
        assert res["created"]
        assert res["is_active"] is True
        assert res["profile"] == "users"
        assert res["email"] == "test@test.test"
        assert res["public_name"] == "bob"
        assert res["username"] == "testu"
        assert res["timezone"] == "Europe/Paris"
        assert res["is_deleted"] is False
        assert res["lang"] == "fr"
        assert res["allowed_space"] == 0

    def test_api__get_user__ok_200__user_itself(self, user_api_factory, web_testapp):

        uapi = user_api_factory.get()
        profile = Profile.USER
        test_user = uapi.create_user(
            email="test@test.test",
            password="password",
            name="bob",
            profile=profile,
            timezone="Europe/Paris",
            lang="fr",
            do_save=True,
            do_notify=False,
        )
        uapi.save(test_user)
        transaction.commit()
        user_id = int(test_user.user_id)

        web_testapp.authorization = ("Basic", ("test@test.test", "password"))
        res = web_testapp.get("/api/users/{}".format(user_id), status=200)
        res = res.json_body
        assert res["user_id"] == user_id
        assert res["created"]
        assert res["is_active"] is True
        assert res["profile"] == "users"
        assert res["email"] == "test@test.test"
        assert res["public_name"] == "bob"
        assert res["timezone"] == "Europe/Paris"
        assert res["is_deleted"] is False
        assert res["allowed_space"] == 0

    def test_api__get_user__err_403__other_normal_user(self, user_api_factory, web_testapp):

        uapi = user_api_factory.get()
        profile = Profile.USER
        test_user = uapi.create_user(
            email="test@test.test",
            password="password",
            name="bob",
            profile=profile,
            timezone="Europe/Paris",
            do_save=True,
            do_notify=False,
        )
        test_user2 = uapi.create_user(
            email="test2@test2.test2",
            password="password",
            name="bob2",
            profile=profile,
            timezone="Europe/Paris",
            lang="fr",
            do_save=True,
            do_notify=False,
        )
        uapi.save(test_user2)
        uapi.save(test_user)
        transaction.commit()
        user_id = int(test_user.user_id)

        web_testapp.authorization = ("Basic", ("test2@test2.test2", "password"))
        res = web_testapp.get("/api/users/{}".format(user_id), status=403)
        assert isinstance(res.json, dict)
        assert "code" in res.json.keys()
        assert res.json_body["code"] == ErrorCode.INSUFFICIENT_USER_PROFILE

    def test_api__create_user__ok_200__full_admin(
        self, web_testapp, user_api_factory, event_helper
    ):
        web_testapp.authorization = ("Basic", ("admin@admin.admin", "admin@admin.admin"))
        params = {
            "email": "test@test.test",
            "password": "mysuperpassword",
            "profile": "users",
            "timezone": "Europe/Paris",
            "lang": "fr",
            "public_name": "test user",
            "email_notification": False,
        }
        res = web_testapp.post_json("/api/users", status=200, params=params)
        res = res.json_body
        assert res["user_id"]
        assert res["created"]
        assert res["is_active"] is True
        assert res["profile"] == "users"
        assert res["email"] == "test@test.test"
        assert res["public_name"] == "test user"
        assert res["timezone"] == "Europe/Paris"
        assert res["lang"] == "fr"
        assert res["allowed_space"] == 0

        last_event = event_helper.last_event
        assert last_event.event_type == "user.created"
        assert last_event.fields["user"] == res
<<<<<<< HEAD
        assert last_event.fields["client_token"] is None
        author = web_testapp.get("/api/v2/users/1", status=200).json_body
=======
        author = web_testapp.get("/api/users/1", status=200).json_body
>>>>>>> 31c88dcb
        assert last_event.fields["author"] == author

    @pytest.mark.parametrize("email_required,status", ((True, 400), (False, 200)))
    def test_api__create_user__with_only_username(
        self, web_testapp, user_api_factory, email_required, status
    ):
        web_testapp.app.registry.settings["CFG"].EMAIL__REQUIRED = email_required
        web_testapp.authorization = ("Basic", ("admin@admin.admin", "admin@admin.admin"))
        params = {
            "password": "mysuperpassword",
            "profile": "users",
            "timezone": "Europe/Paris",
            "lang": "fr",
            "public_name": "test user",
            "username": "testu",
            "email_notification": False,
        }
        web_testapp.post_json("/api/users", status=status, params=params)

    def test_api__create_user__err_400__with_no_username_and_no_email(
        self, web_testapp, user_api_factory, app_config
    ):

        web_testapp.authorization = ("Basic", ("admin@admin.admin", "admin@admin.admin"))
        params = {
            "password": "mysuperpassword",
            "profile": "users",
            "timezone": "Europe/Paris",
            "lang": "fr",
            "public_name": "test user",
            "email_notification": False,
        }
        res = web_testapp.post_json("/api/users", status=400, params=params)
        res = res.json_body
        assert res["code"] == 2001
        assert res["message"] == "Validation error of input data"

    def test_api__create_user__ok_200__full_admin_with_allowed_space(
        self, web_testapp, user_api_factory
    ):
        web_testapp.authorization = ("Basic", ("admin@admin.admin", "admin@admin.admin"))
        params = {
            "email": "test@test.test",
            "password": "mysuperpassword",
            "profile": "users",
            "timezone": "Europe/Paris",
            "lang": "fr",
            "allowed_space": 134217728,
            "public_name": "test user",
            "email_notification": False,
        }
        res = web_testapp.post_json("/api/users", status=200, params=params)
        res = res.json_body
        assert res["user_id"]
        user_id = res["user_id"]
        assert res["created"]
        assert res["is_active"] is True
        assert res["profile"] == "users"
        assert res["email"] == "test@test.test"
        assert res["public_name"] == "test user"
        assert res["timezone"] == "Europe/Paris"
        assert res["lang"] == "fr"
        assert res["allowed_space"] == 134217728

        uapi = user_api_factory.get()
        user = uapi.get_one(user_id)
        assert user.email == "test@test.test"
        assert user.validate_password("mysuperpassword")
        assert user.allowed_space == 134217728

    def test_api__create_user__ok_200__full_admin_default_profile(
        self, web_testapp, user_api_factory
    ):
        web_testapp.authorization = ("Basic", ("admin@admin.admin", "admin@admin.admin"))
        params = {
            "email": "test@test.test",
            "password": "mysuperpassword",
            "profile": None,
            "timezone": "Europe/Paris",
            "lang": "fr",
            "public_name": "test user",
            "email_notification": False,
        }
        res = web_testapp.post_json("/api/users", status=200, params=params)
        res = res.json_body
        assert res["user_id"]
        user_id = res["user_id"]
        assert res["created"]
        assert res["is_active"] is True
        assert res["profile"] == "users"
        assert res["email"] == "test@test.test"
        assert res["public_name"] == "test user"
        assert res["timezone"] == "Europe/Paris"
        assert res["lang"] == "fr"

        uapi = user_api_factory.get()
        user = uapi.get_one(user_id)
        assert user.email == "test@test.test"
        assert user.validate_password("mysuperpassword")

    def test_api__create_user__ok_200__email_treated_as_lowercase(self, web_testapp):
        web_testapp.authorization = ("Basic", ("admin@admin.admin", "admin@admin.admin"))
        params = {
            "email": "ThisIsAnEmailWithUppercaseCharacters@Test.Test",
            "password": "mysuperpassword",
            "profile": "users",
            "timezone": "Europe/Paris",
            "lang": "fr",
            "public_name": "test user",
            "email_notification": False,
        }
        res = web_testapp.post_json("/api/users", status=200, params=params)
        res = res.json_body
        assert res["user_id"]
        user_id = res["user_id"]
        assert res["email"] == "thisisanemailwithuppercasecharacters@test.test"
        res = web_testapp.get("/api/users/{}".format(user_id), status=200)
        res = res.json_body
        assert res["email"] == "thisisanemailwithuppercasecharacters@test.test"
        transaction.commit()
        # INFO - G.M - 2019-07-02 - check if we cannot
        # create multiples accounts with same email but different case.
        params = {
            "email": "thisisanemailwithuppercasecharacters@test.test",
            "password": "mysuperpassword",
            "profile": "users",
            "timezone": "Europe/Paris",
            "lang": "fr",
            "public_name": "test user",
            "email_notification": False,
        }
        res = web_testapp.post_json("/api/users", status=400, params=params)
        res = res.json_body
        assert res["code"] == ErrorCode.EMAIL_ALREADY_EXIST_IN_DB
        params = {
            "email": "THISISANEMAILWITHUPPERCASECHARACTERS@TEST.TEST",
            "password": "mysuperpassword",
            "profile": "users",
            "timezone": "Europe/Paris",
            "lang": "fr",
            "public_name": "test user",
            "email_notification": False,
        }
        res = web_testapp.post_json("/api/users", status=400, params=params)
        res = res.json_body
        assert res["code"] == ErrorCode.EMAIL_ALREADY_EXIST_IN_DB
        params = {
            "email": "ThisIsAnEmailWithUppercaseCharacters@Test.Test",
            "password": "mysuperpassword",
            "profile": "users",
            "timezone": "Europe/Paris",
            "lang": "fr",
            "public_name": "test user",
            "email_notification": False,
        }
        res = web_testapp.post_json("/api/users", status=400, params=params)
        res = res.json_body
        assert res["code"] == ErrorCode.EMAIL_ALREADY_EXIST_IN_DB

    def test_api__create_user__ok_200__limited_admin(self, web_testapp, user_api_factory):
        web_testapp.authorization = ("Basic", ("admin@admin.admin", "admin@admin.admin"))
        params = {"email": "test@test.test", "email_notification": False, "password": None}
        res = web_testapp.post_json("/api/users", status=200, params=params)
        res = res.json_body
        assert res["user_id"]
        user_id = res["user_id"]
        assert res["created"]
        assert res["is_active"] is True
        assert res["profile"] == "users"
        assert res["email"] == "test@test.test"
        assert res["public_name"] == "test"
        assert res["timezone"] == ""
        assert res["lang"] is None
        assert res["auth_type"] == "unknown"

        uapi = user_api_factory.get()
        user = uapi.get_one(user_id)
        assert user.email == "test@test.test"
        assert user.password is None

    def test_api__update_user__ok_200__infos(self, web_testapp, user_api_factory, event_helper):
        web_testapp.authorization = ("Basic", ("admin@admin.admin", "admin@admin.admin"))
        params = {
            "email": "test@test.test",
            "password": "mysuperpassword",
            "profile": "users",
            "timezone": "Europe/Paris",
            "lang": "fr",
            "public_name": "test user",
            "email_notification": False,
        }
        res = web_testapp.post_json("/api/users", status=200, params=params).json_body
        user_id = res["user_id"]

        res = web_testapp.put_json(
            "/api/users/{}".format(user_id),
            status=200,
            params={"timezone": "Europe/London", "lang": "en", "public_name": "John Doe"},
        ).json_body
        assert res["timezone"] == "Europe/London"
        assert res["lang"] == "en"
        assert res["public_name"] == "John Doe"
        last_event = event_helper.last_event
        assert last_event.event_type == "user.modified"
        assert last_event.fields["user"]["public_name"] == "John Doe"

    def test_api__create_user__err_400__email_already_in_db(self, user_api_factory, web_testapp):

        uapi = user_api_factory.get()
        profile = Profile.USER
        test_user = uapi.create_user(
            email="test@test.test",
            password="password",
            name="bob",
            profile=profile,
            timezone="Europe/Paris",
            lang="fr",
            do_save=True,
            do_notify=False,
        )
        uapi.save(test_user)
        transaction.commit()
        web_testapp.authorization = ("Basic", ("admin@admin.admin", "admin@admin.admin"))
        params = {
            "email": "test@test.test",
            "password": "mysuperpassword",
            "profile": "users",
            "timezone": "Europe/Paris",
            "lang": "fr",
            "public_name": "test user",
            "email_notification": False,
        }
        res = web_testapp.post_json("/api/users", status=400, params=params)
        assert isinstance(res.json, dict)
        assert "code" in res.json.keys()
        assert res.json_body["code"] == ErrorCode.EMAIL_ALREADY_EXIST_IN_DB

    def test_api__create_user__err_403__other_user(self, user_api_factory, web_testapp):

        uapi = user_api_factory.get()
        profile = Profile.USER
        test_user = uapi.create_user(
            email="test@test.test",
            password="password",
            name="bob",
            profile=profile,
            timezone="Europe/Paris",
            lang="fr",
            do_save=True,
            do_notify=False,
        )
        uapi.save(test_user)
        transaction.commit()
        web_testapp.authorization = ("Basic", ("test@test.test", "password"))
        params = {
            "email": "test2@test2.test2",
            "password": "mysuperpassword",
            "profile": "users",
            "timezone": "Europe/Paris",
            "public_name": "test user",
            "lang": "fr",
            "email_notification": False,
        }
        res = web_testapp.post_json("/api/users", status=403, params=params)
        assert isinstance(res.json, dict)
        assert "code" in res.json.keys()
        assert res.json_body["code"] == ErrorCode.INSUFFICIENT_USER_PROFILE


@pytest.mark.usefixtures("base_fixture")
@pytest.mark.parametrize(
    "config_section", [{"name": "functional_test_with_mail_test_sync"}], indirect=True
)
class TestUserWithNotificationEndpoint(object):
    """
    Tests for POST /api/users/{user_id}
    """

    def test_api__create_user__ok_200__full_admin_with_notif(
        self, web_testapp, user_api_factory, mailhog
    ):
        web_testapp.authorization = ("Basic", ("admin@admin.admin", "admin@admin.admin"))
        params = {
            "email": "test@test.test",
            "password": "mysuperpassword",
            "profile": "users",
            "timezone": "Europe/Paris",
            "public_name": "test user",
            "lang": "fr",
            "email_notification": True,
        }
        res = web_testapp.post_json("/api/users", status=200, params=params)
        res = res.json_body
        assert res["user_id"]
        user_id = res["user_id"]
        assert res["created"]
        assert res["is_active"] is True
        assert res["profile"] == "users"
        assert res["email"] == "test@test.test"
        assert res["public_name"] == "test user"
        assert res["timezone"] == "Europe/Paris"
        assert res["lang"] == "fr"

        uapi = user_api_factory.get()
        user = uapi.get_one(user_id)
        assert user.email == "test@test.test"
        assert user.validate_password("mysuperpassword")

        # check mail received
        response = mailhog.get_mailhog_mails()
        assert len(response) == 1
        headers = response[0]["Content"]["Headers"]
        assert headers["From"][0] == "Global manager via Tracim <test_user_from+1@localhost>"
        assert headers["To"][0] == "test user <test@test.test>"
        assert headers["Subject"][0] == "[Tracim] Created account"

    def test_api__create_user__ok_200__limited_admin_with_notif(
        self, web_testapp, user_api_factory, mailhog
    ):
        web_testapp.authorization = ("Basic", ("admin@admin.admin", "admin@admin.admin"))
        params = {"email": "test@test.test", "email_notification": True}
        res = web_testapp.post_json("/api/users", status=200, params=params)
        res = res.json_body
        assert res["user_id"]
        user_id = res["user_id"]
        assert res["created"]
        assert res["is_active"] is True
        assert res["profile"] == "users"
        assert res["email"] == "test@test.test"
        assert res["public_name"] == "test"
        assert res["timezone"] == ""
        assert res["lang"] is None

        uapi = user_api_factory.get()
        user = uapi.get_one(user_id)
        assert user.email == "test@test.test"
        assert user.password
        assert user.auth_type == AuthType.UNKNOWN

        # check mail received
        response = mailhog.get_mailhog_mails()
        assert len(response) == 1
        headers = response[0]["Content"]["Headers"]
        assert headers["From"][0] == "Global manager via Tracim <test_user_from+1@localhost>"
        assert headers["To"][0] == "test <test@test.test>"
        assert headers["Subject"][0] == "[Tracim] Created account"

    def test_api_delete_user__ok_200__admin(sel, web_testapp, user_api_factory, event_helper):

        uapi = user_api_factory.get()
        profile = Profile.USER
        test_user = uapi.create_user(
            email="test@test.test",
            password="password",
            name="bob",
            profile=profile,
            timezone="Europe/Paris",
            lang="fr",
            do_save=True,
            do_notify=False,
        )
        uapi.save(test_user)
        transaction.commit()
        user_id = int(test_user.user_id)

        web_testapp.authorization = ("Basic", ("admin@admin.admin", "admin@admin.admin"))
        web_testapp.put("/api/users/{}/trashed".format(user_id), status=204)
        res = web_testapp.get("/api/users/{}".format(user_id), status=200).json_body
        assert res["is_deleted"] is True
        last_event = event_helper.last_event
        assert last_event.event_type == "user.deleted"

    def test_api_delete_user__err_400__admin_itself(self, web_testapp, admin_user):

        web_testapp.authorization = ("Basic", ("admin@admin.admin", "admin@admin.admin"))
        res = web_testapp.put("/api/users/{}/trashed".format(admin_user.user_id), status=400)
        assert res.json_body["code"] == ErrorCode.USER_CANT_DELETE_HIMSELF
        res = web_testapp.get("/api/users/{}".format(admin_user.user_id), status=200).json_body
        assert res["is_deleted"] is False


@pytest.mark.usefixtures("base_fixture")
@pytest.mark.parametrize("config_section", [{"name": "functional_test"}], indirect=True)
class TestUsersEndpoint(object):
    # -*- coding: utf-8 -*-
    """
    Tests for GET /api/users/{user_id}
    """

    def test_api__get_user__ok_200__admin(self, user_api_factory, web_testapp, admin_user):

        uapi = user_api_factory.get()
        profile = Profile.USER
        test_user = uapi.create_user(
            email="test@test.test",
            username="TheTestUSer",
            password="password",
            name="bob",
            profile=profile,
            timezone="Europe/Paris",
            lang="fr",
            do_save=True,
            do_notify=False,
        )
        uapi.save(test_user)
        transaction.commit()

        web_testapp.authorization = ("Basic", ("admin@admin.admin", "admin@admin.admin"))
        res = web_testapp.get("/api/users", status=200)
        res = res.json_body
        assert len(res) == 2
        assert res[0]["user_id"] == test_user.user_id
        assert res[0]["public_name"] == test_user.display_name
        assert res[0]["avatar_url"] is None

        assert res[1]["user_id"] == admin_user.user_id
        assert res[1]["public_name"] == admin_user.display_name
        assert res[1]["username"] == admin_user.username
        assert res[1]["avatar_url"] is None

    def test_api__get_user__err_403__normal_user(self, user_api_factory, web_testapp):

        uapi = user_api_factory.get()
        profile = Profile.USER
        test_user = uapi.create_user(
            email="test@test.test",
            password="password",
            name="bob",
            profile=profile,
            timezone="Europe/Paris",
            lang="fr",
            do_save=True,
            do_notify=False,
        )
        uapi.save(test_user)
        transaction.commit()

        web_testapp.authorization = ("Basic", ("test@test.test", "password"))
        res = web_testapp.get("/api/users", status=403)
        assert isinstance(res.json, dict)
        assert "code" in res.json.keys()
        assert res.json_body["code"] == ErrorCode.INSUFFICIENT_USER_PROFILE


@pytest.mark.usefixtures("base_fixture")
@pytest.mark.parametrize("config_section", [{"name": "functional_test"}], indirect=True)
class TestKnownMembersEndpoint(object):
    # -*- coding: utf-8 -*-
    """
    Tests for GET /api/users/{user_id}
    """

    def test_api__get_user__ok_200__admin__by_name(self, user_api_factory, admin_user, web_testapp):

        uapi = user_api_factory.get()
        profile = Profile.USER
        test_user = uapi.create_user(
            email="test@test.test",
            password="password",
            name="bob",
            profile=profile,
            timezone="Europe/Paris",
            lang="fr",
            do_save=True,
            do_notify=False,
        )
        test_user2 = uapi.create_user(
            email="test2@test2.test2",
            password="password",
            name="bob2",
            profile=profile,
            timezone="Europe/Paris",
            lang="fr",
            do_save=True,
            do_notify=False,
        )
        uapi.save(test_user)
        uapi.save(test_user2)
        transaction.commit()
        user_id = int(admin_user.user_id)

        web_testapp.authorization = ("Basic", ("admin@admin.admin", "admin@admin.admin"))
        params = {"acp": "bob"}
        res = web_testapp.get(
            "/api/users/{user_id}/known_members".format(user_id=user_id), status=200, params=params,
        )
        res = res.json_body
        assert len(res) == 2
        assert res[0]["user_id"] == test_user.user_id
        assert res[0]["public_name"] == test_user.display_name
        assert res[0]["avatar_url"] is None

        assert res[1]["user_id"] == test_user2.user_id
        assert res[1]["public_name"] == test_user2.display_name
        assert res[1]["avatar_url"] is None

    def test_api__get_user__ok_200__admin__by_name_exclude_user(
        self, web_testapp, user_api_factory, admin_user
    ):

        uapi = user_api_factory.get()
        profile = Profile.USER
        test_user = uapi.create_user(
            email="test@test.test",
            password="password",
            name="bob",
            profile=profile,
            timezone="Europe/Paris",
            lang="fr",
            do_save=True,
            do_notify=False,
        )
        test_user2 = uapi.create_user(
            email="test2@test2.test2",
            password="password",
            name="bob2",
            profile=profile,
            timezone="Europe/Paris",
            lang="fr",
            do_save=True,
            do_notify=False,
        )

        uapi.save(test_user)
        uapi.save(test_user2)
        transaction.commit()
        user_id = int(admin_user.user_id)

        web_testapp.authorization = ("Basic", ("admin@admin.admin", "admin@admin.admin"))
        params = {"acp": "bob", "exclude_user_ids": str(test_user2.user_id)}
        res = web_testapp.get(
            "/api/users/{user_id}/known_members".format(user_id=user_id), status=200, params=params,
        )
        res = res.json_body
        assert len(res) == 1
        assert res[0]["user_id"] == test_user.user_id
        assert res[0]["public_name"] == test_user.display_name
        assert res[0]["avatar_url"] is None

    def test_api__get_user__ok_200__admin__by_name_exclude_workspace(
        self, user_api_factory, workspace_api_factory, admin_user, role_api_factory, web_testapp
    ):

        uapi = user_api_factory.get()
        profile = Profile.USER
        test_user = uapi.create_user(
            email="test@test.test",
            password="password",
            name="bob",
            profile=profile,
            timezone="Europe/Paris",
            lang="fr",
            do_save=True,
            do_notify=False,
        )
        test_user2 = uapi.create_user(
            email="test2@test2.test2",
            password="password",
            name="bob2",
            profile=profile,
            timezone="Europe/Paris",
            lang="fr",
            do_save=True,
            do_notify=False,
        )

        workspace = workspace_api_factory.get().create_workspace("test workspace", save_now=True)
        workspace2 = workspace_api_factory.get().create_workspace("test workspace2", save_now=True)
        role_api = role_api_factory.get()
        role_api.create_one(test_user, workspace, UserRoleInWorkspace.READER, False)
        role_api.create_one(test_user2, workspace2, UserRoleInWorkspace.READER, False)
        uapi.save(test_user)
        uapi.save(test_user2)
        transaction.commit()
        user_id = int(admin_user.user_id)

        web_testapp.authorization = ("Basic", ("admin@admin.admin", "admin@admin.admin"))
        params = {"acp": "bob", "exclude_workspace_ids": str(workspace2.workspace_id)}
        res = web_testapp.get(
            "/api/users/{user_id}/known_members".format(user_id=user_id), status=200, params=params,
        )
        res = res.json_body
        assert len(res) == 1
        assert res[0]["user_id"] == test_user.user_id
        assert res[0]["public_name"] == test_user.display_name
        assert res[0]["avatar_url"] is None

    def test_api__get_user__ok_200__admin__by_name_exclude_workspace_and_user(
        self, admin_user, user_api_factory, workspace_api_factory, role_api_factory, web_testapp
    ):

        uapi = user_api_factory.get()
        profile = Profile.USER
        test_user = uapi.create_user(
            email="test@test.test",
            password="password",
            name="bob",
            profile=profile,
            timezone="Europe/Paris",
            lang="fr",
            do_save=True,
            do_notify=False,
        )
        test_user2 = uapi.create_user(
            email="test2@test2.test2",
            password="password",
            name="bob2",
            profile=profile,
            timezone="Europe/Paris",
            lang="fr",
            do_save=True,
            do_notify=False,
        )
        test_user3 = uapi.create_user(
            email="test3@test3.test3",
            password="password",
            name="bob3",
            profile=profile,
            timezone="Europe/Paris",
            lang="fr",
            do_save=True,
            do_notify=False,
        )

        workspace = workspace_api_factory.get().create_workspace("test workspace", save_now=True)
        workspace2 = workspace_api_factory.get().create_workspace("test workspace2", save_now=True)
        role_api = role_api_factory.get()
        role_api.create_one(test_user, workspace, UserRoleInWorkspace.READER, False)
        role_api.create_one(test_user2, workspace2, UserRoleInWorkspace.READER, False)
        role_api.create_one(test_user3, workspace, UserRoleInWorkspace.READER, False)
        uapi.save(test_user)
        uapi.save(test_user2)
        transaction.commit()
        user_id = int(admin_user.user_id)

        web_testapp.authorization = ("Basic", ("admin@admin.admin", "admin@admin.admin"))
        params = {
            "acp": "bob",
            "exclude_workspace_ids": str(workspace2.workspace_id),
            "exclude_user_ids": str(test_user3.user_id),
        }
        res = web_testapp.get(
            "/api/users/{user_id}/known_members".format(user_id=user_id), status=200, params=params,
        )
        res = res.json_body
        assert len(res) == 1
        assert res[0]["user_id"] == test_user.user_id
        assert res[0]["public_name"] == test_user.display_name
        assert res[0]["avatar_url"] is None

    def test_api__get_user__ok_200__admin__by_name__deactivated_members(
        self, user_api_factory, web_testapp, admin_user
    ):

        uapi = user_api_factory.get()
        profile = Profile.USER
        test_user = uapi.create_user(
            email="test@test.test",
            password="password",
            name="bob",
            profile=profile,
            timezone="Europe/Paris",
            lang="fr",
            do_save=True,
            do_notify=False,
        )
        test_user2 = uapi.create_user(
            email="test2@test2.test2",
            password="password",
            name="bob2",
            profile=profile,
            timezone="Europe/Paris",
            lang="fr",
            do_save=True,
            do_notify=False,
        )
        test_user2.is_active = False
        uapi.save(test_user)
        uapi.save(test_user2)
        transaction.commit()
        user_id = int(admin_user.user_id)

        web_testapp.authorization = ("Basic", ("admin@admin.admin", "admin@admin.admin"))
        params = {"acp": "bob"}
        res = web_testapp.get(
            "/api/users/{user_id}/known_members".format(user_id=user_id), status=200, params=params,
        )
        res = res.json_body
        assert len(res) == 1
        assert res[0]["user_id"] == test_user.user_id
        assert res[0]["public_name"] == test_user.display_name
        assert res[0]["avatar_url"] is None

    def test_api__get_user__ok_200__admin__by_email(
        self, user_api_factory, admin_user, web_testapp
    ):

        uapi = user_api_factory.get()
        profile = Profile.USER
        test_user = uapi.create_user(
            email="test@test.test",
            password="password",
            name="bob",
            profile=profile,
            timezone="Europe/Paris",
            lang="fr",
            do_save=True,
            do_notify=False,
        )
        test_user2 = uapi.create_user(
            email="test2@test2.test2",
            password="password",
            name="bob2",
            profile=profile,
            timezone="Europe/Paris",
            lang="fr",
            do_save=True,
            do_notify=False,
        )
        uapi.save(test_user)
        uapi.save(test_user2)
        transaction.commit()
        user_id = int(admin_user.user_id)

        web_testapp.authorization = ("Basic", ("admin@admin.admin", "admin@admin.admin"))
        params = {"acp": "test"}
        res = web_testapp.get(
            "/api/users/{user_id}/known_members".format(user_id=user_id), status=200, params=params,
        )
        res = res.json_body
        assert len(res) == 2
        assert res[0]["user_id"] == test_user.user_id
        assert res[0]["public_name"] == test_user.display_name
        assert res[0]["avatar_url"] is None

        assert res[1]["user_id"] == test_user2.user_id
        assert res[1]["public_name"] == test_user2.display_name
        assert res[1]["avatar_url"] is None

    def test_api__get_user__err_403__admin__too_small_acp(
        self, user_api_factory, admin_user, web_testapp
    ):

        uapi = user_api_factory.get()
        profile = Profile.USER
        test_user = uapi.create_user(
            email="test@test.test",
            password="password",
            name="bob",
            profile=profile,
            timezone="Europe/Paris",
            lang="fr",
            do_save=True,
            do_notify=False,
        )
        uapi.create_user(
            email="test2@test2.test2",
            password="password",
            name="bob2",
            profile=profile,
            timezone="Europe/Paris",
            lang="fr",
            do_save=True,
            do_notify=False,
        )
        uapi.save(test_user)
        transaction.commit()
        user_id = int(admin_user.user_id)

        web_testapp.authorization = ("Basic", ("admin@admin.admin", "admin@admin.admin"))
        params = {"acp": "t"}
        res = web_testapp.get(
            "/api/users/{user_id}/known_members".format(user_id=user_id), status=400, params=params,
        )
        assert isinstance(res.json, dict)
        assert "code" in res.json.keys()
        assert res.json_body["code"] == ErrorCode.GENERIC_SCHEMA_VALIDATION_ERROR

    def test_api__get_user__ok_200__normal_user_by_email(
        self, user_api_factory, workspace_api_factory, role_api_factory, web_testapp
    ):

        uapi = user_api_factory.get()
        profile = Profile.USER
        test_user = uapi.create_user(
            email="test@test.test",
            password="password",
            name="bob",
            profile=profile,
            timezone="Europe/Paris",
            lang="fr",
            do_save=True,
            do_notify=False,
        )
        test_user2 = uapi.create_user(
            email="test2@test2.test2",
            password="password",
            name="bob2",
            profile=profile,
            timezone="Europe/Paris",
            lang="fr",
            do_save=True,
            do_notify=False,
        )
        test_user3 = uapi.create_user(
            email="test3@test3.test3",
            password="password",
            name="bob3",
            profile=profile,
            timezone="Europe/Paris",
            lang="fr",
            do_save=True,
            do_notify=False,
        )
        uapi.save(test_user)
        uapi.save(test_user2)
        uapi.save(test_user3)

        workspace = workspace_api_factory.get().create_workspace("test workspace", save_now=True)
        role_api = role_api_factory.get()
        role_api.create_one(test_user, workspace, UserRoleInWorkspace.READER, False)
        role_api.create_one(test_user2, workspace, UserRoleInWorkspace.READER, False)
        transaction.commit()
        user_id = int(test_user.user_id)

        web_testapp.authorization = ("Basic", ("test@test.test", "password"))
        params = {"acp": "test"}
        res = web_testapp.get(
            "/api/users/{user_id}/known_members".format(user_id=user_id), status=200, params=params,
        )
        res = res.json_body
        assert len(res) == 2
        assert res[0]["user_id"] == test_user.user_id
        assert res[0]["public_name"] == test_user.display_name
        assert res[0]["avatar_url"] is None

        assert res[1]["user_id"] == test_user2.user_id
        assert res[1]["public_name"] == test_user2.display_name
        assert res[1]["avatar_url"] is None


@pytest.mark.usefixtures("base_fixture")
@pytest.mark.parametrize(
    "config_section", [{"name": "functional_test_known_member_filter_disabled"}], indirect=True
)
class TestKnownMembersEndpointKnownMembersFilterDisabled(object):
    # -*- coding: utf-8 -*-
    """
    Tests for GET /api/users/{user_id}
    """

    def test_api__get_user__ok_200__show_all_members(
        self, user_api_factory, workspace_api_factory, role_api_factory, web_testapp
    ):

        uapi = user_api_factory.get()
        profile = Profile.USER
        test_user = uapi.create_user(
            email="test@test.test",
            password="password",
            name="bob",
            profile=profile,
            timezone="Europe/Paris",
            lang="fr",
            do_save=True,
            do_notify=False,
        )
        test_user2 = uapi.create_user(
            email="test2@test2.test2",
            password="password",
            name="bob2",
            profile=profile,
            timezone="Europe/Paris",
            lang="fr",
            do_save=True,
            do_notify=False,
        )
        test_user3 = uapi.create_user(
            email="test3@test3.test3",
            password="password",
            name="bob3",
            profile=profile,
            timezone="Europe/Paris",
            lang="fr",
            do_save=True,
            do_notify=False,
        )
        uapi.save(test_user)
        uapi.save(test_user2)
        uapi.save(test_user3)

        workspace = workspace_api_factory.get().create_workspace("test workspace", save_now=True)
        role_api = role_api_factory.get()
        role_api.create_one(test_user, workspace, UserRoleInWorkspace.READER, False)
        role_api.create_one(test_user2, workspace, UserRoleInWorkspace.READER, False)
        transaction.commit()
        user_id = int(test_user.user_id)

        web_testapp.authorization = ("Basic", ("test@test.test", "password"))
        params = {"acp": "test"}
        res = web_testapp.get(
            "/api/users/{user_id}/known_members".format(user_id=user_id), status=200, params=params,
        )
        res = res.json_body

        assert len(res) == 3
        assert res[0]["user_id"] == test_user.user_id
        assert res[0]["public_name"] == test_user.display_name
        assert res[0]["avatar_url"] is None

        assert res[1]["user_id"] == test_user2.user_id
        assert res[1]["public_name"] == test_user2.display_name
        assert res[1]["avatar_url"] is None

        assert res[2]["user_id"] == test_user3.user_id
        assert res[2]["public_name"] == test_user3.display_name
        assert res[2]["avatar_url"] is None


@pytest.mark.usefixtures("base_fixture")
@pytest.mark.parametrize(
    "config_section", [{"name": "functional_ldap_and_internal_test"}], indirect=True
)
class TestSetEmailPasswordLdapEndpoint(object):
    # -*- coding: utf-8 -*-
    """
    Tests for PUT /api/users/{user_id}/email
    Tests for PUT /api/users/{user_id}/password

    for ldap user
    """

    def test_api__set_user_email__ok_200__ldap_user(self, user_api_factory, web_testapp):

        uapi = user_api_factory.get()
        profile = Profile.USER
        test_user = uapi.create_user(
            email="test@test.test",
            password=None,
            name="bob",
            profile=profile,
            timezone="Europe/Paris",
            lang="fr",
            auth_type=AuthType.LDAP,
            do_save=True,
            do_notify=False,
        )
        uapi.save(test_user)
        transaction.commit()
        user_id = int(test_user.user_id)

        web_testapp.authorization = ("Basic", ("admin@admin.admin", "admin@admin.admin"))
        # check before
        res = web_testapp.get("/api/users/{}".format(user_id), status=200)
        res = res.json_body
        assert res["email"] == "test@test.test"

        # Set password
        params = {"email": "mysuperemail@email.fr", "loggedin_user_password": "admin@admin.admin"}
        res = web_testapp.put_json("/api/users/{}/email".format(user_id), params=params, status=400)
        assert res.json_body["code"] == ErrorCode.EXTERNAL_AUTH_USER_EMAIL_MODIFICATION_UNALLOWED
        # Check After
        res = web_testapp.get("/api/users/{}".format(user_id), status=200)
        res = res.json_body
        assert res["email"] == "test@test.test"
        assert res["auth_type"] == "ldap"

    def test_api__set_user_password_ldap__ok_200__admin(
        self, user_api_factory, web_testapp, session
    ):

        uapi = user_api_factory.get()
        profile = Profile.USER
        test_user = uapi.create_user(
            email="test@test.test",
            password=None,
            auth_type=AuthType.LDAP,
            name="bob",
            profile=profile,
            timezone="Europe/Paris",
            lang="fr",
            do_save=True,
            do_notify=False,
        )
        uapi.save(test_user)
        transaction.commit()
        user_id = int(test_user.user_id)

        web_testapp.authorization = ("Basic", ("admin@admin.admin", "admin@admin.admin"))
        # check before
        user = uapi.get_one(user_id)
        assert not user.validate_password("mynewpassword")
        session.close()
        # Set password
        params = {
            "new_password": "mynewpassword",
            "new_password2": "mynewpassword",
            "loggedin_user_password": "admin@admin.admin",
        }
        res = web_testapp.put_json(
            "/api/users/{}/password".format(user_id), params=params, status=400
        )
        assert res.json_body["code"] == ErrorCode.EXTERNAL_AUTH_USER_PASSWORD_MODIFICATION_UNALLOWED
        # Check After

        uapi = user_api_factory.get()
        user = uapi.get_one(user_id)
        assert not user.validate_password("mynewpassword")


@pytest.mark.usefixtures("base_fixture")
@pytest.mark.parametrize("config_section", [{"name": "functional_test"}], indirect=True)
class TestSetEmailEndpoint(object):
    # -*- coding: utf-8 -*-
    """
    Tests for PUT /api/users/{user_id}/email
    """

    def test_api__set_user_email__ok_200__admin(self, user_api_factory, web_testapp):

        uapi = user_api_factory.get()
        profile = Profile.USER
        test_user = uapi.create_user(
            email="test@test.test",
            password="password",
            name="bob",
            profile=profile,
            timezone="Europe/Paris",
            lang="fr",
            do_save=True,
            do_notify=False,
        )
        uapi.save(test_user)
        transaction.commit()
        user_id = int(test_user.user_id)

        web_testapp.authorization = ("Basic", ("admin@admin.admin", "admin@admin.admin"))
        # check before
        res = web_testapp.get("/api/users/{}".format(user_id), status=200)
        res = res.json_body
        assert res["email"] == "test@test.test"

        # Set password
        params = {"email": "mysuperemail@email.fr", "loggedin_user_password": "admin@admin.admin"}
        web_testapp.put_json("/api/users/{}/email".format(user_id), params=params, status=200)
        # Check After
        res = web_testapp.get("/api/users/{}".format(user_id), status=200)
        res = res.json_body
        assert res["email"] == "mysuperemail@email.fr"

    def test_api__set_user_email__err_400__admin_same_email(self, user_api_factory, web_testapp):

        uapi = user_api_factory.get()
        profile = Profile.USER
        test_user = uapi.create_user(
            email="test@test.test",
            password="password",
            name="bob",
            profile=profile,
            timezone="Europe/Paris",
            lang="fr",
            do_save=True,
            do_notify=False,
        )
        uapi.save(test_user)
        transaction.commit()
        user_id = int(test_user.user_id)

        web_testapp.authorization = ("Basic", ("admin@admin.admin", "admin@admin.admin"))
        # check before
        res = web_testapp.get("/api/users/{}".format(user_id), status=200)
        res = res.json_body
        assert res["email"] == "test@test.test"

        # Set password
        params = {"email": "admin@admin.admin", "loggedin_user_password": "admin@admin.admin"}
        res = web_testapp.put_json("/api/users/{}/email".format(user_id), params=params, status=400)
        assert res.json_body
        assert "code" in res.json_body
        assert res.json_body["code"] == ErrorCode.EMAIL_ALREADY_EXIST_IN_DB
        # Check After
        res = web_testapp.get("/api/users/{}".format(user_id), status=200)
        res = res.json_body
        assert res["email"] == "test@test.test"

    def test_api__set_user_email__err_403__admin_wrong_password(
        self, user_api_factory, web_testapp
    ):

        uapi = user_api_factory.get()
        profile = Profile.USER
        test_user = uapi.create_user(
            email="test@test.test",
            password="password",
            name="bob",
            profile=profile,
            timezone="Europe/Paris",
            lang="fr",
            do_save=True,
            do_notify=False,
        )
        uapi.save(test_user)
        transaction.commit()
        user_id = int(test_user.user_id)

        web_testapp.authorization = ("Basic", ("admin@admin.admin", "admin@admin.admin"))
        # check before
        res = web_testapp.get("/api/users/{}".format(user_id), status=200)
        res = res.json_body
        assert res["email"] == "test@test.test"

        # Set password
        params = {"email": "mysuperemail@email.fr", "loggedin_user_password": "badpassword"}
        res = web_testapp.put_json("/api/users/{}/email".format(user_id), params=params, status=403)
        assert res.json_body
        assert "code" in res.json_body
        assert res.json_body["code"] == ErrorCode.WRONG_USER_PASSWORD
        # Check After
        res = web_testapp.get("/api/users/{}".format(user_id), status=200)
        res = res.json_body
        assert res["email"] == "test@test.test"

    def test_api__set_user_email__err_400__admin_string_is_not_email(
        self, user_api_factory, web_testapp
    ):

        uapi = user_api_factory.get()

        profile = Profile.USER
        test_user = uapi.create_user(
            email="test@test.test",
            password="password",
            name="bob",
            profile=profile,
            timezone="Europe/Paris",
            lang="fr",
            do_save=True,
            do_notify=False,
        )
        uapi.save(test_user)
        transaction.commit()
        user_id = int(test_user.user_id)

        web_testapp.authorization = ("Basic", ("admin@admin.admin", "admin@admin.admin"))
        # check before
        res = web_testapp.get("/api/users/{}".format(user_id), status=200)
        res = res.json_body
        assert res["email"] == "test@test.test"

        # Set password
        params = {"email": "thatisnotandemail", "loggedin_user_password": "admin@admin.admin"}
        res = web_testapp.put_json("/api/users/{}/email".format(user_id), params=params, status=400)
        # TODO - G.M - 2018-09-10 - Handled by marshmallow schema
        assert res.json_body
        assert "code" in res.json_body
        assert res.json_body["code"] == ErrorCode.GENERIC_SCHEMA_VALIDATION_ERROR
        # Check After
        res = web_testapp.get("/api/users/{}".format(user_id), status=200)
        res = res.json_body
        assert res["email"] == "test@test.test"

    def test_api__set_user_email__ok_200__user_itself(self, user_api_factory, web_testapp):

        uapi = user_api_factory.get()

        profile = Profile.USER
        test_user = uapi.create_user(
            email="test@test.test",
            password="password",
            name="bob",
            profile=profile,
            timezone="Europe/Paris",
            lang="fr",
            do_save=True,
            do_notify=False,
        )
        uapi.save(test_user)
        transaction.commit()
        user_id = int(test_user.user_id)

        web_testapp.authorization = ("Basic", ("test@test.test", "password"))
        # check before
        res = web_testapp.get("/api/users/{}".format(user_id), status=200)
        res = res.json_body
        assert res["email"] == "test@test.test"

        # Set password
        params = {"email": "mysuperemail@email.fr", "loggedin_user_password": "password"}
        web_testapp.put_json("/api/users/{}/email".format(user_id), params=params, status=200)
        web_testapp.authorization = ("Basic", ("mysuperemail@email.fr", "password"))
        # Check After
        res = web_testapp.get("/api/users/{}".format(user_id), status=200)
        res = res.json_body
        assert res["email"] == "mysuperemail@email.fr"

    def test_api__set_user_email__err_403__other_normal_user(self, user_api_factory, web_testapp):

        uapi = user_api_factory.get()

        profile = Profile.USER
        test_user = uapi.create_user(
            email="test@test.test",
            password="password",
            name="bob",
            profile=profile,
            timezone="Europe/Paris",
            lang="fr",
            do_save=True,
            do_notify=False,
        )
        test_user2 = uapi.create_user(
            email="test2@test2.test2",
            password="password",
            name="bob2",
            profile=profile,
            timezone="Europe/Paris",
            lang="fr",
            do_save=True,
            do_notify=False,
        )
        uapi.save(test_user2)
        uapi.save(test_user)
        transaction.commit()
        user_id = int(test_user.user_id)

        web_testapp.authorization = ("Basic", ("test2@test2.test2", "password"))
        # Set password
        params = {"email": "mysuperemail@email.fr", "loggedin_user_password": "password"}
        res = web_testapp.put_json("/api/users/{}/email".format(user_id), params=params, status=403)
        assert res.json_body
        assert "code" in res.json_body
        assert res.json_body["code"] == ErrorCode.INSUFFICIENT_USER_PROFILE


@pytest.mark.usefixtures("base_fixture")
@pytest.mark.parametrize("config_section", [{"name": "functional_test"}], indirect=True)
class TestSetUsernameEndpoint(object):
    # -*- coding: utf-8 -*-
    """
    Tests for PUT /api/users/{user_id}/username
    """

    def test_api__set_user_username__ok_200__admin(
        self, user_api_factory: UserApiFactory, web_testapp: TestApp
    ) -> None:
        uapi = user_api_factory.get()
        profile = Profile.USER
        test_user = uapi.create_user(
            email="test@test.test",
            password="password",
            name="bob",
            profile=profile,
            timezone="Europe/Paris",
            lang="fr",
            do_save=True,
            do_notify=False,
        )
        uapi.save(test_user)
        transaction.commit()
        user_id = int(test_user.user_id)

        web_testapp.authorization = ("Basic", ("admin@admin.admin", "admin@admin.admin"))
        # check before
        res = web_testapp.get("/api/users/{}".format(user_id), status=200)
        res = res.json_body
        assert not res["username"]

        # Set username
        params = {"username": "MyHero", "loggedin_user_password": "admin@admin.admin"}
        web_testapp.put_json("/api/users/{}/username".format(user_id), params=params, status=200)
        # Check After
        res = web_testapp.get("/api/users/{}".format(user_id), status=200)
        res = res.json_body
        assert res["username"] == "MyHero"

    def test_api__set_user_username__err_400__admin_already_exist_username(
        self, user_api_factory: UserApiFactory, web_testapp: TestApp
    ) -> None:
        uapi = user_api_factory.get()
        profile = Profile.USER
        test_user = uapi.create_user(
            username="TheHero",
            password="password",
            email="boby@boba.fet",
            name="bob",
            profile=profile,
            timezone="Europe/Paris",
            lang="fr",
            do_save=True,
            do_notify=False,
        )
        uapi.save(test_user)
        transaction.commit()
        user_id = int(test_user.user_id)

        web_testapp.authorization = ("Basic", ("admin@admin.admin", "admin@admin.admin"))
        # check before
        res = web_testapp.get("/api/users/{}".format(user_id), status=200)
        res = res.json_body
        assert res["username"] == "TheHero"

        # Set username
        params = {"username": "TheAdmin", "loggedin_user_password": "admin@admin.admin"}
        res = web_testapp.put_json(
            "/api/users/{}/username".format(user_id), params=params, status=400
        )
        assert res.json_body
        assert "code" in res.json_body
        assert res.json_body["code"] == ErrorCode.USERNAME_ALREADY_EXIST_IN_DB
        # Check After
        res = web_testapp.get("/api/users/{}".format(user_id), status=200)
        res = res.json_body
        assert res["username"] == "TheHero"

    def test_api__set_user_username__err_403__admin_wrong_password(
        self, user_api_factory: UserApiFactory, web_testapp: TestApp
    ) -> None:
        uapi = user_api_factory.get()
        profile = Profile.USER
        test_user = uapi.create_user(
            email="test@test.test",
            password="password",
            name="bob",
            profile=profile,
            timezone="Europe/Paris",
            lang="fr",
            do_save=True,
            do_notify=False,
        )
        uapi.save(test_user)
        transaction.commit()
        user_id = int(test_user.user_id)

        web_testapp.authorization = ("Basic", ("admin@admin.admin", "admin@admin.admin"))
        # check before
        res = web_testapp.get("/api/users/{}".format(user_id), status=200)
        res = res.json_body
        assert not res["username"]

        # Set password
        params = {"username": "TheTest", "loggedin_user_password": "badpassword"}
        res = web_testapp.put_json(
            "/api/users/{}/username".format(user_id), params=params, status=403
        )
        assert res.json_body
        assert "code" in res.json_body
        assert res.json_body["code"] == ErrorCode.WRONG_USER_PASSWORD
        # Check After
        res = web_testapp.get("/api/users/{}".format(user_id), status=200)
        res = res.json_body
        assert not res["username"]

    def test_api__set_user_username__err_400__admin_string_is_not_valid(
        self, user_api_factory: UserApiFactory, web_testapp: TestApp
    ) -> None:
        uapi = user_api_factory.get()

        profile = Profile.USER
        test_user = uapi.create_user(
            email="test@test.test",
            password="password",
            name="bob",
            profile=profile,
            timezone="Europe/Paris",
            lang="fr",
            do_save=True,
            do_notify=False,
        )
        uapi.save(test_user)
        transaction.commit()
        user_id = int(test_user.user_id)

        web_testapp.authorization = ("Basic", ("admin@admin.admin", "admin@admin.admin"))
        # check before
        res = web_testapp.get("/api/users/{}".format(user_id), status=200)
        res = res.json_body
        assert not res["username"]

        # Set password
        params = {"username": "This is not correct", "loggedin_user_password": "admin@admin.admin"}
        res = web_testapp.put_json(
            "/api/users/{}/username".format(user_id), params=params, status=400
        )
        # TODO - G.M - 2018-09-10 - Handled by marshmallow schema
        assert res.json_body
        assert "code" in res.json_body
        assert res.json_body["code"] == ErrorCode.INVALID_USERNAME_FORMAT
        # Check After
        res = web_testapp.get("/api/users/{}".format(user_id), status=200)
        res = res.json_body
        assert not res["username"]

    def test_api__set_user_username__ok_200__user_itself(
        self, user_api_factory: UserApiFactory, web_testapp: TestApp
    ) -> None:
        uapi = user_api_factory.get()

        profile = Profile.USER
        test_user = uapi.create_user(
            email="test@test.test",
            username="TheTestUser",
            password="password",
            name="bob",
            profile=profile,
            timezone="Europe/Paris",
            lang="fr",
            do_save=True,
            do_notify=False,
        )
        uapi.save(test_user)
        transaction.commit()
        user_id = int(test_user.user_id)

        web_testapp.authorization = ("Basic", ("test@test.test", "password"))
        # check before
        res = web_testapp.get("/api/users/{}".format(user_id), status=200)
        res = res.json_body
        assert res["username"] == "TheTestUser"

        # Set password
        params = {"username": "TheNewTestUser", "loggedin_user_password": "password"}
        web_testapp.put_json("/api/users/{}/username".format(user_id), params=params, status=200)
        web_testapp.authorization = ("Basic", ("test@test.test", "password"))
        # Check After
        res = web_testapp.get("/api/users/{}".format(user_id), status=200)
        res = res.json_body
        assert res["username"] == "TheNewTestUser"

    def test_api__set_user_username__err_403__other_normal_user(
        self, user_api_factory: UserApiFactory, web_testapp: TestApp
    ) -> None:
        uapi = user_api_factory.get()

        profile = Profile.USER
        test_user = uapi.create_user(
            email="test@test.test",
            password="password",
            name="bob",
            profile=profile,
            timezone="Europe/Paris",
            lang="fr",
            do_save=True,
            do_notify=False,
        )
        test_user2 = uapi.create_user(
            email="test2@test2.test2",
            password="password",
            name="bob2",
            profile=profile,
            timezone="Europe/Paris",
            lang="fr",
            do_save=True,
            do_notify=False,
        )
        uapi.save(test_user2)
        uapi.save(test_user)
        transaction.commit()
        user_id = int(test_user.user_id)

        web_testapp.authorization = ("Basic", ("test2@test2.test2", "password"))
        # Set password
        params = {"username": "TheTestUserBis", "loggedin_user_password": "password"}
        res = web_testapp.put_json(
            "/api/users/{}/username".format(user_id), params=params, status=403
        )
        assert res.json_body
        assert "code" in res.json_body
        assert res.json_body["code"] == ErrorCode.INSUFFICIENT_USER_PROFILE


@pytest.mark.usefixtures("base_fixture")
@pytest.mark.parametrize("config_section", [{"name": "functional_test"}], indirect=True)
class TestSetPasswordEndpoint(object):
    # -*- coding: utf-8 -*-
    """
    Tests for PUT /api/users/{user_id}/password
    """

    def test_api__set_user_password__ok_200__admin(self, user_api_factory, web_testapp, session):

        uapi = user_api_factory.get()

        profile = Profile.USER
        test_user = uapi.create_user(
            email="test@test.test",
            password="password",
            name="bob",
            profile=profile,
            timezone="Europe/Paris",
            lang="fr",
            do_save=True,
            do_notify=False,
        )
        uapi.save(test_user)
        transaction.commit()
        user_id = int(test_user.user_id)

        web_testapp.authorization = ("Basic", ("admin@admin.admin", "admin@admin.admin"))
        # check before
        user = uapi.get_one(user_id)
        assert user.validate_password("password")
        assert not user.validate_password("mynewpassword")
        session.close()
        # Set password
        params = {
            "new_password": "mynewpassword",
            "new_password2": "mynewpassword",
            "loggedin_user_password": "admin@admin.admin",
        }
        web_testapp.put_json("/api/users/{}/password".format(user_id), params=params, status=204)
        # Check After
        uapi = user_api_factory.get()
        user = uapi.get_one(user_id)
        assert not user.validate_password("password")
        assert user.validate_password("mynewpassword")

    def test_api__set_user_password__err_403__admin_wrong_password(
        self, user_api_factory, web_testapp
    ):

        uapi = user_api_factory.get()

        profile = Profile.USER
        test_user = uapi.create_user(
            email="test@test.test",
            password="password",
            name="bob",
            profile=profile,
            timezone="Europe/Paris",
            lang="fr",
            do_save=True,
            do_notify=False,
        )
        uapi.save(test_user)
        transaction.commit()
        user_id = int(test_user.user_id)

        web_testapp.authorization = ("Basic", ("admin@admin.admin", "admin@admin.admin"))
        # check before
        user = uapi.get_one(user_id)
        assert user.validate_password("password")
        assert not user.validate_password("mynewpassword")
        # Set password
        params = {
            "new_password": "mynewpassword",
            "new_password2": "mynewpassword",
            "loggedin_user_password": "wrongpassword",
        }
        res = web_testapp.put_json(
            "/api/users/{}/password".format(user_id), params=params, status=403
        )
        assert res.json_body
        assert "code" in res.json_body
        assert res.json_body["code"] == ErrorCode.WRONG_USER_PASSWORD

        uapi = user_api_factory.get()
        # Check After
        user = uapi.get_one(user_id)
        assert user.validate_password("password")
        assert not user.validate_password("mynewpassword")

    def test_api__set_user_password__err_400__admin_passwords_do_not_match(
        self, user_api_factory, web_testapp
    ):

        uapi = user_api_factory.get()

        profile = Profile.USER
        test_user = uapi.create_user(
            email="test@test.test",
            password="password",
            name="bob",
            profile=profile,
            timezone="Europe/Paris",
            lang="fr",
            do_save=True,
            do_notify=False,
        )
        uapi.save(test_user)
        transaction.commit()
        user_id = int(test_user.user_id)

        web_testapp.authorization = ("Basic", ("admin@admin.admin", "admin@admin.admin"))
        # check before
        user = uapi.get_one(user_id)
        assert user.validate_password("password")
        assert not user.validate_password("mynewpassword")
        assert not user.validate_password("mynewpassword2")
        # Set password
        params = {
            "new_password": "mynewpassword",
            "new_password2": "mynewpassword2",
            "loggedin_user_password": "admin@admin.admin",
        }
        res = web_testapp.put_json(
            "/api/users/{}/password".format(user_id), params=params, status=400
        )
        assert res.json_body
        assert "code" in res.json_body
        assert res.json_body["code"] == ErrorCode.PASSWORD_DO_NOT_MATCH
        # Check After

        uapi = user_api_factory.get()
        user = uapi.get_one(user_id)
        assert user.validate_password("password")
        assert not user.validate_password("mynewpassword")
        assert not user.validate_password("mynewpassword2")

    def test_api__set_user_password__ok_200__user_itself(
        self, user_api_factory, web_testapp, session
    ):

        uapi = user_api_factory.get()

        profile = Profile.USER
        test_user = uapi.create_user(
            email="test@test.test",
            password="password",
            name="bob",
            profile=profile,
            timezone="Europe/Paris",
            lang="fr",
            do_save=True,
            do_notify=False,
        )
        uapi.save(test_user)
        transaction.commit()
        user_id = int(test_user.user_id)

        web_testapp.authorization = ("Basic", ("test@test.test", "password"))
        # check before
        user = uapi.get_one(user_id)
        assert user.validate_password("password")
        assert not user.validate_password("mynewpassword")
        session.close()
        # Set password
        params = {
            "new_password": "mynewpassword",
            "new_password2": "mynewpassword",
            "loggedin_user_password": "password",
        }
        web_testapp.put_json("/api/users/{}/password".format(user_id), params=params, status=204)
        # Check After
        uapi = user_api_factory.get()
        user = uapi.get_one(user_id)
        assert not user.validate_password("password")
        assert user.validate_password("mynewpassword")

    def test_api__set_user_email__err_403__other_normal_user(self, user_api_factory, web_testapp):

        uapi = user_api_factory.get()

        profile = Profile.USER
        test_user = uapi.create_user(
            email="test@test.test",
            password="password",
            name="bob",
            profile=profile,
            lang="fr",
            timezone="Europe/Paris",
            do_save=True,
            do_notify=False,
        )
        test_user2 = uapi.create_user(
            email="test2@test2.test2",
            password="password",
            name="bob2",
            profile=profile,
            timezone="Europe/Paris",
            lang="fr",
            do_save=True,
            do_notify=False,
        )
        uapi.save(test_user2)
        uapi.save(test_user)
        transaction.commit()
        user_id = int(test_user.user_id)

        web_testapp.authorization = ("Basic", ("test2@test2.test2", "password"))
        # Set password
        params = {"email": "mysuperemail@email.fr", "loggedin_user_password": "password"}
        res = web_testapp.put_json("/api/users/{}/email".format(user_id), params=params, status=403)
        assert res.json_body
        assert "code" in res.json_body
        assert res.json_body["code"] == ErrorCode.INSUFFICIENT_USER_PROFILE


@pytest.mark.usefixtures("base_fixture")
@pytest.mark.parametrize("config_section", [{"name": "functional_test"}], indirect=True)
class TestSetUserInfoEndpoint(object):
    # -*- coding: utf-8 -*-
    """
    Tests for PUT /api/users/{user_id}
    """

    def test_api__set_user_info__ok_200__admin(self, user_api_factory, web_testapp):

        uapi = user_api_factory.get()

        profile = Profile.USER
        test_user = uapi.create_user(
            email="test@test.test",
            password="password",
            name="bob",
            username="boby",
            profile=profile,
            timezone="Europe/Paris",
            lang="fr",
            do_save=True,
            do_notify=False,
        )
        uapi.save(test_user)
        transaction.commit()
        user_id = int(test_user.user_id)

        web_testapp.authorization = ("Basic", ("admin@admin.admin", "admin@admin.admin"))
        # check before
        res = web_testapp.get("/api/users/{}".format(user_id), status=200)
        res = res.json_body
        assert res["user_id"] == user_id
        assert res["public_name"] == "bob"
        assert res["username"] == "boby"
        assert res["timezone"] == "Europe/Paris"
        assert res["lang"] == "fr"
        # Set params
        params = {"public_name": "updated", "timezone": "Europe/London", "lang": "en"}
        web_testapp.put_json("/api/users/{}".format(user_id), params=params, status=200)
        # Check After
        res = web_testapp.get("/api/users/{}".format(user_id), status=200)
        res = res.json_body
        assert res["user_id"] == user_id
        assert res["public_name"] == "updated"
        assert res["username"] == "boby"
        assert res["timezone"] == "Europe/London"
        assert res["lang"] == "en"

    def test_api__set_user_info__ok_200__user_itself(self, user_api_factory, web_testapp):

        uapi = user_api_factory.get()

        profile = Profile.USER
        test_user = uapi.create_user(
            email="test@test.test",
            password="password",
            name="bob",
            username="boby",
            profile=profile,
            timezone="Europe/Paris",
            lang="fr",
            do_save=True,
            do_notify=False,
        )
        uapi.save(test_user)
        transaction.commit()
        user_id = int(test_user.user_id)

        web_testapp.authorization = ("Basic", ("test@test.test", "password"))
        # check before
        res = web_testapp.get("/api/users/{}".format(user_id), status=200)
        res = res.json_body
        assert res["user_id"] == user_id
        assert res["public_name"] == "bob"
        assert res["username"] == "boby"
        assert res["timezone"] == "Europe/Paris"
        assert res["lang"] == "fr"
        # Set params
        params = {"public_name": "updated", "timezone": "Europe/London", "lang": "en"}
        web_testapp.put_json("/api/users/{}".format(user_id), params=params, status=200)
        # Check After
        res = web_testapp.get("/api/users/{}".format(user_id), status=200)
        res = res.json_body
        assert res["user_id"] == user_id
        assert res["public_name"] == "updated"
        assert res["username"] == "boby"
        assert res["timezone"] == "Europe/London"
        assert res["lang"] == "en"

    def test_api__set_user_info__err_403__other_normal_user(self, user_api_factory, web_testapp):

        uapi = user_api_factory.get()

        profile = Profile.USER
        test_user = uapi.create_user(
            email="test@test.test",
            password="password",
            name="bob",
            profile=profile,
            timezone="Europe/Paris",
            lang="fr",
            do_save=True,
            do_notify=False,
        )
        test_user2 = uapi.create_user(
            email="test2@test2.test2",
            password="password",
            name="test",
            profile=profile,
            timezone="Europe/Paris",
            lang="fr",
            do_save=True,
            do_notify=False,
        )
        uapi.save(test_user2)
        uapi.save(test_user)
        transaction.commit()
        user_id = int(test_user.user_id)

        web_testapp.authorization = ("Basic", ("test2@test2.test2", "password"))
        # Set params
        params = {"public_name": "updated", "timezone": "Europe/London", "lang": "en"}
        res = web_testapp.put_json("/api/users/{}".format(user_id), params=params, status=403)
        assert res.json_body
        assert "code" in res.json_body
        assert res.json_body["code"] == ErrorCode.INSUFFICIENT_USER_PROFILE


@pytest.mark.usefixtures("base_fixture")
@pytest.mark.parametrize("config_section", [{"name": "functional_test"}], indirect=True)
class TestSetUserProfileEndpoint(object):
    # -*- coding: utf-8 -*-
    """
    Tests for PUT /api/users/{user_id}/profile
    """

    def test_api__set_user_profile__ok_200__admin(self, user_api_factory, web_testapp):

        uapi = user_api_factory.get()

        profile = Profile.USER
        test_user = uapi.create_user(
            email="test@test.test",
            password="password",
            name="bob",
            profile=profile,
            timezone="Europe/Paris",
            lang="fr",
            do_save=True,
            do_notify=False,
        )
        uapi.save(test_user)
        transaction.commit()
        user_id = int(test_user.user_id)

        web_testapp.authorization = ("Basic", ("admin@admin.admin", "admin@admin.admin"))
        # check before
        res = web_testapp.get("/api/users/{}".format(user_id), status=200)
        res = res.json_body
        assert res["user_id"] == user_id
        assert res["profile"] == "users"
        # Set params
        params = {"profile": "administrators"}
        web_testapp.put_json("/api/users/{}/profile".format(user_id), params=params, status=204)
        # Check After
        res = web_testapp.get("/api/users/{}".format(user_id), status=200)
        res = res.json_body
        assert res["user_id"] == user_id
        assert res["profile"] == "administrators"

    def test_api__set_user_profile__err_400__admin_itself(self, web_testapp, admin_user):
        """
        Trying to set is own profile as user with admin right.
        Return 400 because of "not allow to set own profile check"
        """

        transaction.commit()

        web_testapp.authorization = ("Basic", ("admin@admin.admin", "admin@admin.admin"))
        # check before
        res = web_testapp.get("/api/users/{}".format(admin_user.user_id), status=200)
        res = res.json_body
        assert res["user_id"] == admin_user.user_id
        assert res["profile"] == "administrators"
        # Set params
        params = {"profile": "users"}
        res = web_testapp.put_json(
            "/api/users/{}/profile".format(admin_user.user_id), params=params, status=400
        )
        assert res.json_body["code"] == ErrorCode.USER_CANT_CHANGE_IS_OWN_PROFILE
        # Check After
        res = web_testapp.get("/api/users/{}".format(admin_user.user_id), status=200)
        res = res.json_body
        assert res["user_id"] == admin_user.user_id
        assert res["profile"] == "administrators"

    def test_api__set_user_profile__err_403__other_normal_user(self, user_api_factory, web_testapp):
        """
        Set user profile of user normal user as normal user
        Return 403 error because of no right to do this as simple user
        """

        uapi = user_api_factory.get()

        profile = Profile.USER
        test_user = uapi.create_user(
            email="test@test.test",
            password="password",
            name="bob",
            profile=profile,
            timezone="Europe/Paris",
            lang="fr",
            do_save=True,
            do_notify=False,
        )
        test_user2 = uapi.create_user(
            email="test2@test2.test2",
            password="password",
            name="test",
            profile=profile,
            timezone="Europe/Paris",
            lang="fr",
            do_save=True,
            do_notify=False,
        )
        uapi.save(test_user2)
        uapi.save(test_user)
        transaction.commit()
        user_id = int(test_user.user_id)

        web_testapp.authorization = ("Basic", ("test2@test2.test2", "password"))
        # Set params
        params = {"profile": "administrators"}
        res = web_testapp.put_json(
            "/api/users/{}/profile".format(user_id), params=params, status=403
        )
        assert res.json_body
        assert "code" in res.json_body
        assert res.json_body["code"] == ErrorCode.INSUFFICIENT_USER_PROFILE


@pytest.mark.usefixtures("base_fixture")
@pytest.mark.parametrize("config_section", [{"name": "functional_test"}], indirect=True)
class TestSetUserAllowedSpaceEndpoint(object):
    # -*- coding: utf-8 -*-
    """
    Tests for PUT /api/users/{user_id}/allowed_space
    """

    def test_api__set_user_allowed_space__ok_200__admin(self, user_api_factory, web_testapp):

        uapi = user_api_factory.get()

        profile = Profile.USER
        test_user = uapi.create_user(
            email="test@test.test",
            password="password",
            name="bob",
            profile=profile,
            timezone="Europe/Paris",
            lang="fr",
            do_save=True,
            do_notify=False,
        )
        uapi.save(test_user)
        transaction.commit()
        user_id = int(test_user.user_id)

        web_testapp.authorization = ("Basic", ("admin@admin.admin", "admin@admin.admin"))
        # check before
        res = web_testapp.get("/api/users/{}".format(user_id), status=200)
        res = res.json_body
        assert res["user_id"] == user_id
        assert res["allowed_space"] == 0
        # Set params
        params = {"allowed_space": 134217728}
        web_testapp.put_json(
            "/api/users/{}/allowed_space".format(user_id), params=params, status=204
        )
        # Check After
        res = web_testapp.get("/api/users/{}".format(user_id), status=200)
        res = res.json_body
        assert res["user_id"] == user_id
        assert res["allowed_space"] == 134217728

    def test_api__set_user_allowed_space__err_403__other_normal_user(
        self, user_api_factory, web_testapp
    ):
        """
        Set user allowed_space of user normal user as normal user
        Return 403 error because of no right to do this as simple user
        """

        uapi = user_api_factory.get()

        profile = Profile.USER
        test_user = uapi.create_user(
            email="test@test.test",
            password="password",
            name="bob",
            profile=profile,
            timezone="Europe/Paris",
            lang="fr",
            do_save=True,
            do_notify=False,
        )
        test_user2 = uapi.create_user(
            email="test2@test2.test2",
            password="password",
            name="test",
            profile=profile,
            timezone="Europe/Paris",
            lang="fr",
            do_save=True,
            do_notify=False,
        )
        uapi.save(test_user2)
        uapi.save(test_user)
        transaction.commit()
        user_id = int(test_user.user_id)

        web_testapp.authorization = ("Basic", ("test2@test2.test2", "password"))
        # Set params
        params = {"allowed_space": 134217728}
        res = web_testapp.put_json(
            "/api/users/{}/allowed_space".format(user_id), params=params, status=403
        )
        assert res.json_body
        assert "code" in res.json_body
        assert res.json_body["code"] == ErrorCode.INSUFFICIENT_USER_PROFILE


@pytest.mark.usefixtures("base_fixture")
@pytest.mark.parametrize("config_section", [{"name": "functional_test"}], indirect=True)
class TestSetUserEnableDisableEndpoints(object):
    # -*- coding: utf-8 -*-
    """
    Tests for PUT /api/users/{user_id}/enabled
    and PUT /api/users/{user_id}/disabled
    """

    def test_api_enable_user__ok_200__admin(self, user_api_factory, web_testapp):

        uapi = user_api_factory.get()

        profile = Profile.USER
        test_user = uapi.create_user(
            email="test@test.test",
            password="password",
            name="bob",
            profile=profile,
            timezone="Europe/Paris",
            lang="fr",
            do_save=True,
            do_notify=False,
        )
        uapi.disable(test_user, do_save=True)
        uapi.save(test_user)
        transaction.commit()
        user_id = int(test_user.user_id)

        web_testapp.authorization = ("Basic", ("admin@admin.admin", "admin@admin.admin"))
        # check before
        res = web_testapp.get("/api/users/{}".format(user_id), status=200)
        res = res.json_body
        assert res["user_id"] == user_id
        assert res["is_active"] is False
        web_testapp.put_json("/api/users/{}/enabled".format(user_id), status=204)
        # Check After
        res = web_testapp.get("/api/users/{}".format(user_id), status=200)
        res = res.json_body
        assert res["user_id"] == user_id
        assert res["is_active"] is True

    def test_api_disable_user__ok_200__admin(self, user_api_factory, web_testapp):

        uapi = user_api_factory.get()

        profile = Profile.USER
        test_user = uapi.create_user(
            email="test@test.test",
            password="password",
            name="bob",
            profile=profile,
            timezone="Europe/Paris",
            lang="fr",
            do_save=True,
            do_notify=False,
        )
        uapi.enable(test_user, do_save=True)
        uapi.save(test_user)
        transaction.commit()
        user_id = int(test_user.user_id)

        web_testapp.authorization = ("Basic", ("admin@admin.admin", "admin@admin.admin"))
        # check before
        res = web_testapp.get("/api/users/{}".format(user_id), status=200)
        res = res.json_body
        assert res["user_id"] == user_id
        assert res["is_active"] is True
        web_testapp.put_json("/api/users/{}/disabled".format(user_id), status=204)
        # Check After
        res = web_testapp.get("/api/users/{}".format(user_id), status=200)
        res = res.json_body
        assert res["user_id"] == user_id
        assert res["is_active"] is False

    def test_api_disable_user__err_400__cant_disable_myself_admin(self, admin_user, web_testapp):

        user_id = int(admin_user.user_id)

        web_testapp.authorization = ("Basic", ("admin@admin.admin", "admin@admin.admin"))
        # check before
        res = web_testapp.get("/api/users/{}".format(user_id), status=200)
        res = res.json_body
        assert res["user_id"] == user_id
        assert res["is_active"] is True
        res = web_testapp.put_json("/api/users/{}/disabled".format(user_id), status=400)
        assert res.json_body["code"] == ErrorCode.USER_CANT_DISABLE_HIMSELF
        # Check After
        res = web_testapp.get("/api/users/{}".format(user_id), status=200)
        res = res.json_body

        assert res["user_id"] == user_id
        assert res["is_active"] is True

    def test_api_enable_user__err_403__other_account(self, user_api_factory, web_testapp):

        uapi = user_api_factory.get()

        profile = Profile.USER
        test_user = uapi.create_user(
            email="test@test.test",
            password="password",
            name="bob",
            profile=profile,
            timezone="Europe/Paris",
            lang="fr",
            do_save=True,
            do_notify=False,
        )
        test_user2 = uapi.create_user(
            email="test2@test2.test2",
            password="password",
            name="test2",
            profile=profile,
            timezone="Europe/Paris",
            lang="fr",
            do_save=True,
            do_notify=False,
        )
        uapi.disable(test_user, do_save=True)
        uapi.save(test_user2)
        uapi.save(test_user)
        transaction.commit()
        user_id = int(test_user.user_id)

        web_testapp.authorization = ("Basic", ("test2@test2.test2", "password"))
        res = web_testapp.put_json("/api/users/{}/enabled".format(user_id), status=403)
        assert res.json_body
        assert "code" in res.json_body
        assert res.json_body["code"] == ErrorCode.INSUFFICIENT_USER_PROFILE

    def test_api_disable_user__err_403__other_account(self, user_api_factory, web_testapp):

        uapi = user_api_factory.get()

        profile = Profile.USER
        test_user = uapi.create_user(
            email="test@test.test",
            password="password",
            name="bob",
            profile=profile,
            timezone="Europe/Paris",
            lang="fr",
            do_save=True,
            do_notify=False,
        )
        test_user2 = uapi.create_user(
            email="test2@test2.test2",
            password="password",
            name="test2",
            profile=profile,
            timezone="Europe/Paris",
            lang="fr",
            do_save=True,
            do_notify=False,
        )
        uapi.enable(test_user, do_save=True)
        uapi.save(test_user2)
        uapi.save(test_user)
        transaction.commit()
        user_id = int(test_user.user_id)

        web_testapp.authorization = ("Basic", ("test2@test2.test2", "password"))
        res = web_testapp.put_json("/api/users/{}/disabled".format(user_id), status=403)
        assert isinstance(res.json, dict)
        assert "code" in res.json.keys()
        assert res.json_body["code"] == ErrorCode.INSUFFICIENT_USER_PROFILE

    def test_api_disable_user__err_403__cant_disable_myself_user(
        self, user_api_factory, web_testapp
    ):
        """
        Trying to disable himself as simple user, raise 403 because no
        right to disable anyone as simple user. (check of right is before
        self-disable not allowed_check).
        """

        uapi = user_api_factory.get()

        profile = Profile.USER
        test_user = uapi.create_user(
            email="test@test.test",
            password="password",
            name="bob",
            profile=profile,
            timezone="Europe/Paris",
            lang="fr",
            do_save=True,
            do_notify=False,
        )
        uapi.enable(test_user, do_save=True)
        uapi.save(test_user)
        transaction.commit()
        user_id = int(test_user.user_id)

        web_testapp.authorization = ("Basic", ("test@test.test", "password"))
        # check before
        res = web_testapp.get("/api/users/{}".format(user_id), status=200)
        res = res.json_body
        assert res["user_id"] == user_id
        assert res["is_active"] is True
        res = web_testapp.put_json("/api/users/{}/disabled".format(user_id), status=403)
        assert res.json_body
        assert "code" in res.json_body
        assert res.json_body["code"] == ErrorCode.INSUFFICIENT_USER_PROFILE
        # Check After
        res = web_testapp.get("/api/users/{}".format(user_id), status=200)
        res = res.json_body
        assert res["user_id"] == user_id
        assert res["is_active"] is True


@pytest.mark.usefixtures("base_fixture")
@pytest.mark.parametrize("config_section", [{"name": "functional_ldap_test"}], indirect=True)
class TestUserEnpointsLDAPAuth(object):
    @pytest.mark.ldap
    def test_api_set_user_password__err__400__setting_password_unallowed_for_ldap_user(
        self, web_testapp
    ):
        web_testapp.authorization = ("Basic", ("hubert@planetexpress.com", "professor"))
        res = web_testapp.get("/api/auth/whoami", status=200)
        user_id = res.json_body["user_id"]
        # Set password
        params = {
            "new_password": "mynewpassword",
            "new_password2": "mynewpassword",
            "loggedin_user_password": "professor",
        }
        res = web_testapp.put_json(
            "/api/users/{}/password".format(user_id), params=params, status=400
        )
        assert isinstance(res.json, dict)
        assert "code" in res.json.keys()
        assert res.json_body["code"] == ErrorCode.EXTERNAL_AUTH_USER_PASSWORD_MODIFICATION_UNALLOWED

    @pytest.mark.ldap
    def test_api_set_user_email__err__400__setting_email_unallowed_for_ldap_user(self, web_testapp):
        web_testapp.authorization = ("Basic", ("hubert@planetexpress.com", "professor"))
        res = web_testapp.get("/api/auth/whoami", status=200)
        user_id = res.json_body["user_id"]
        # Set password
        params = {
            "email": "hubertnewemail@planetexpress.com",
            "loggedin_user_password": "professor",
        }
        res = web_testapp.put_json("/api/users/{}/email".format(user_id), params=params, status=400)
        assert isinstance(res.json, dict)
        assert "code" in res.json.keys()
        assert res.json_body["code"] == ErrorCode.EXTERNAL_AUTH_USER_EMAIL_MODIFICATION_UNALLOWED

    @pytest.mark.ldap
    def test_api__create_user__ok_200__full_admin(self, web_testapp, user_api_factory):
        web_testapp.authorization = ("Basic", ("hubert@planetexpress.com", "professor"))
        web_testapp.get("/api/auth/whoami", status=200)
        api = user_api_factory.get(current_user=None)
        user = api.get_one_by_email("hubert@planetexpress.com")
        api.update(user, auth_type=user.auth_type, profile=Profile.ADMIN)
        api.save(user)
        transaction.commit()
        params = {
            "email": "test@test.test",
            "password": "mysuperpassword",
            "profile": "users",
            "timezone": "Europe/Paris",
            "lang": "fr",
            "public_name": "test user",
            "email_notification": False,
        }
        res = web_testapp.post_json("/api/users", status=200, params=params)
        res = res.json_body
        assert res["auth_type"] == "unknown"
        assert res["email"] == "test@test.test"
        assert res["public_name"] == "test user"
        assert res["profile"] == "users"<|MERGE_RESOLUTION|>--- conflicted
+++ resolved
@@ -3021,12 +3021,8 @@
         last_event = event_helper.last_event
         assert last_event.event_type == "user.created"
         assert last_event.fields["user"] == res
-<<<<<<< HEAD
         assert last_event.fields["client_token"] is None
-        author = web_testapp.get("/api/v2/users/1", status=200).json_body
-=======
         author = web_testapp.get("/api/users/1", status=200).json_body
->>>>>>> 31c88dcb
         assert last_event.fields["author"] == author
 
     @pytest.mark.parametrize("email_required,status", ((True, 400), (False, 200)))
