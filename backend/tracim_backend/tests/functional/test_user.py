# -*- coding: utf-8 -*-
"""
Tests for /api/v2/users subpath endpoints.
"""

import pytest
import transaction
from webtest import TestApp

from tracim_backend import AuthType
from tracim_backend.error import ErrorCode
from tracim_backend.models.auth import Profile
from tracim_backend.models.data import UserRoleInWorkspace
from tracim_backend.models.revision_protection import new_revision
from tracim_backend.tests.fixtures import *  # noqa: F403,F40
from tracim_backend.tests.utils import UserApiFactory
from tracim_backend.tests.utils import create_1000px_png_test_image


@pytest.mark.usefixtures("base_fixture")
@pytest.mark.parametrize("config_section", [{"name": "functional_test"}], indirect=True)
class TestUserRecentlyActiveContentEndpoint(object):
    """
    Tests for /api/v2/users/{user_id}/workspaces/{workspace_id}/contents/recently_active
    """

    def test_api__get_recently_active_content__ok__200__admin(
        self,
        workspace_api_factory,
        user_api_factory,
        role_api_factory,
        content_type_list,
        content_api_factory,
        web_testapp,
        session,
    ):

        # init DB

        workspace = workspace_api_factory.get().create_workspace("test workspace", save_now=True)
        workspace2 = workspace_api_factory.get().create_workspace("test workspace2", save_now=True)
        uapi = user_api_factory.get()

        profile = Profile.USER
        test_user = uapi.create_user(
            email="test@test.test",
            password="password",
            name="bob",
            profile=profile,
            timezone="Europe/Paris",
            lang="fr",
            do_save=True,
            do_notify=False,
        )
        rapi = role_api_factory.get()
        rapi.create_one(test_user, workspace, UserRoleInWorkspace.READER, False)
        api = content_api_factory.get()
        main_folder_workspace2 = api.create(
            content_type_list.Folder.slug, workspace2, None, "Hepla", "", True
        )
        main_folder = api.create(
            content_type_list.Folder.slug, workspace, None, "this is randomized folder", "", True
        )
        # creation order test
        firstly_created = api.create(
            content_type_list.Page.slug, workspace, main_folder, "creation_order_test", "", True
        )
        secondly_created = api.create(
            content_type_list.Page.slug,
            workspace,
            main_folder,
            "another creation_order_test",
            "",
            True,
        )
        # update order test
        firstly_created_but_recently_updated = api.create(
            content_type_list.Page.slug, workspace, main_folder, "update_order_test", "", True
        )
        secondly_created_but_not_updated = api.create(
            content_type_list.Page.slug,
            workspace,
            main_folder,
            "another update_order_test",
            "",
            True,
        )
        with new_revision(
            session=session, tm=transaction.manager, content=firstly_created_but_recently_updated
        ):
            firstly_created_but_recently_updated.description = "Just an update"
        api.save(firstly_created_but_recently_updated)
        # comment change order
        firstly_created_but_recently_commented = api.create(
            content_type_list.Page.slug,
            workspace,
            main_folder,
            "this is randomized label content",
            "",
            True,
        )
        secondly_created_but_not_commented = api.create(
            content_type_list.Page.slug,
            workspace,
            main_folder,
            "this is another randomized label content",
            "",
            True,
        )
        api.create_comment(
            workspace, firstly_created_but_recently_commented, "juste a super comment", True
        )
        api.create(
            content_type_list.Page.slug,
            workspace2,
            main_folder_workspace2,
            "content_workspace_2",
            "",
            True,
        )
        session.flush()
        transaction.commit()

        web_testapp.authorization = ("Basic", ("admin@admin.admin", "admin@admin.admin"))
        res = web_testapp.get(
            "/api/v2/users/{user_id}/workspaces/{workspace_id}/contents/recently_active".format(
                user_id=test_user.user_id, workspace_id=workspace.workspace_id
            ),
            status=200,
        )
        res = res.json_body
        assert len(res) == 7
        for elem in res:
            assert isinstance(elem["content_id"], int)
            assert isinstance(elem["content_type"], str)
            assert elem["content_type"] != "comments"
            assert isinstance(elem["is_archived"], bool)
            assert isinstance(elem["is_deleted"], bool)
            assert isinstance(elem["label"], str)
            assert isinstance(elem["parent_id"], int) or elem["parent_id"] is None
            assert isinstance(elem["show_in_ui"], bool)
            assert isinstance(elem["slug"], str)
            assert isinstance(elem["status"], str)
            assert isinstance(elem["sub_content_types"], list)
            for sub_content_type in elem["sub_content_types"]:
                assert isinstance(sub_content_type, str)
            assert isinstance(elem["workspace_id"], int)
        # comment is newest than page2
        assert res[0]["content_id"] == firstly_created_but_recently_commented.content_id
        assert res[1]["content_id"] == secondly_created_but_not_commented.content_id
        # last updated content is newer than other one despite creation
        # of the other is more recent
        assert res[2]["content_id"] == firstly_created_but_recently_updated.content_id
        assert res[3]["content_id"] == secondly_created_but_not_updated.content_id
        # creation order is inverted here as last created is last active
        assert res[4]["content_id"] == secondly_created.content_id
        assert res[5]["content_id"] == firstly_created.content_id
        # folder subcontent modification does not change folder order
        assert res[6]["content_id"] == main_folder.content_id

    def test_api__get_recently_active_content__err__400__no_access_to_workspace(
        self,
        workspace_api_factory,
        user_api_factory,
        content_api_factory,
        content_type_list,
        session,
        web_testapp,
    ):

        # init DB

        workspace = workspace_api_factory.get().create_workspace("test workspace", save_now=True)
        workspace2 = workspace_api_factory.get().create_workspace("test workspace2", save_now=True)
        uapi = user_api_factory.get()

        profile = Profile.USER
        test_user = uapi.create_user(
            email="test@test.test",
            password="password",
            name="bob",
            profile=profile,
            timezone="Europe/Paris",
            lang="fr",
            do_save=True,
            do_notify=False,
        )
        api = content_api_factory.get()
        main_folder_workspace2 = api.create(
            content_type_list.Folder.slug, workspace2, None, "Hepla", "", True
        )
        main_folder = api.create(
            content_type_list.Folder.slug, workspace, None, "this is randomized folder", "", True
        )
        # creation order test
        api.create(
            content_type_list.Page.slug, workspace, main_folder, "creation_order_test", "", True
        )
        api.create(
            content_type_list.Page.slug,
            workspace,
            main_folder,
            "another creation_order_test",
            "",
            True,
        )
        # update order test
        firstly_created_but_recently_updated = api.create(
            content_type_list.Page.slug, workspace, main_folder, "update_order_test", "", True
        )
        api.create(
            content_type_list.Page.slug,
            workspace,
            main_folder,
            "another update_order_test",
            "",
            True,
        )

        with new_revision(
            session=session, tm=transaction.manager, content=firstly_created_but_recently_updated
        ):
            firstly_created_but_recently_updated.description = "Just an update"
        api.save(firstly_created_but_recently_updated)
        # comment change order
        firstly_created_but_recently_commented = api.create(
            content_type_list.Page.slug,
            workspace,
            main_folder,
            "this is randomized label content",
            "",
            True,
        )
        api.create(
            content_type_list.Page.slug,
            workspace,
            main_folder,
            "this is another randomized label content",
            "",
            True,
        )
        api.create_comment(
            workspace, firstly_created_but_recently_commented, "juste a super comment", True
        )
        api.create(
            content_type_list.Page.slug,
            workspace2,
            main_folder_workspace2,
            "content_workspace_2",
            "",
            True,
        )
        session.flush()
        transaction.commit()

        web_testapp.authorization = ("Basic", ("admin@admin.admin", "admin@admin.admin"))
        res = web_testapp.get(
            "/api/v2/users/{user_id}/workspaces/{workspace_id}/contents/recently_active".format(
                user_id=test_user.user_id, workspace_id=workspace.workspace_id
            ),
            status=400,
        )
        assert isinstance(res.json, dict)
        assert "code" in res.json.keys()
        assert res.json_body["code"] == ErrorCode.WORKSPACE_NOT_FOUND

    def test_api__get_recently_active_content__ok__200__user_itself(
        self,
        workspace_api_factory,
        user_api_factory,
        role_api_factory,
        content_type_list,
        content_api_factory,
        web_testapp,
        session,
    ):

        # init DB

        workspace = workspace_api_factory.get().create_workspace("test workspace", save_now=True)
        workspace2 = workspace_api_factory.get().create_workspace("test workspace2", save_now=True)

        uapi = user_api_factory.get()

        profile = Profile.USER
        test_user = uapi.create_user(
            email="test@test.test",
            password="password",
            name="bob",
            profile=profile,
            timezone="Europe/Paris",
            lang="fr",
            do_save=True,
            do_notify=False,
        )
        rapi = role_api_factory.get()
        rapi.create_one(test_user, workspace, UserRoleInWorkspace.READER, False)
        api = content_api_factory.get()
        main_folder_workspace2 = api.create(
            content_type_list.Folder.slug, workspace2, None, "Hepla", "", True
        )
        main_folder = api.create(
            content_type_list.Folder.slug, workspace, None, "this is randomized folder", "", True
        )
        # creation order test
        firstly_created = api.create(
            content_type_list.Page.slug, workspace, main_folder, "creation_order_test", "", True
        )
        secondly_created = api.create(
            content_type_list.Page.slug,
            workspace,
            main_folder,
            "another creation_order_test",
            "",
            True,
        )
        # update order test
        firstly_created_but_recently_updated = api.create(
            content_type_list.Page.slug, workspace, main_folder, "update_order_test", "", True
        )
        secondly_created_but_not_updated = api.create(
            content_type_list.Page.slug,
            workspace,
            main_folder,
            "another update_order_test",
            "",
            True,
        )
        with new_revision(
            session=session, tm=transaction.manager, content=firstly_created_but_recently_updated
        ):
            firstly_created_but_recently_updated.description = "Just an update"
        api.save(firstly_created_but_recently_updated)
        # comment change order
        firstly_created_but_recently_commented = api.create(
            content_type_list.Page.slug,
            workspace,
            main_folder,
            "this is randomized label content",
            "",
            True,
        )
        secondly_created_but_not_commented = api.create(
            content_type_list.Page.slug,
            workspace,
            main_folder,
            "this is another randomized label content",
            "",
            True,
        )
        api.create_comment(
            workspace, firstly_created_but_recently_commented, "juste a super comment", True
        )
        api.create(
            content_type_list.Page.slug,
            workspace2,
            main_folder_workspace2,
            "content_workspace_2",
            "",
            True,
        )
        session.flush()
        transaction.commit()

        web_testapp.authorization = ("Basic", ("test@test.test", "password"))
        res = web_testapp.get(
            "/api/v2/users/{user_id}/workspaces/{workspace_id}/contents/recently_active".format(
                user_id=test_user.user_id, workspace_id=workspace.workspace_id
            ),
            status=200,
        )
        res = res.json_body
        assert len(res) == 7
        for elem in res:
            assert isinstance(elem["content_id"], int)
            assert isinstance(elem["content_type"], str)
            assert elem["content_type"] != "comments"
            assert isinstance(elem["is_archived"], bool)
            assert isinstance(elem["is_deleted"], bool)
            assert isinstance(elem["label"], str)
            assert isinstance(elem["parent_id"], int) or elem["parent_id"] is None
            assert isinstance(elem["show_in_ui"], bool)
            assert isinstance(elem["slug"], str)
            assert isinstance(elem["status"], str)
            assert isinstance(elem["sub_content_types"], list)
            for sub_content_type in elem["sub_content_types"]:
                assert isinstance(sub_content_type, str)
            assert isinstance(elem["workspace_id"], int)
        # comment is newest than page2
        assert res[0]["content_id"] == firstly_created_but_recently_commented.content_id
        assert res[1]["content_id"] == secondly_created_but_not_commented.content_id
        # last updated content is newer than other one despite creation
        # of the other is more recent
        assert res[2]["content_id"] == firstly_created_but_recently_updated.content_id
        assert res[3]["content_id"] == secondly_created_but_not_updated.content_id
        # creation order is inverted here as last created is last active
        assert res[4]["content_id"] == secondly_created.content_id
        assert res[5]["content_id"] == firstly_created.content_id
        # folder subcontent modification does not change folder order
        assert res[6]["content_id"] == main_folder.content_id

    def test_api__get_recently_active_content__err__403__other_user(
        self,
        workspace_api_factory,
        user_api_factory,
        role_api_factory,
        content_type_list,
        content_api_factory,
        web_testapp,
        session,
        admin_user,
    ):

        # init DB

        workspace = workspace_api_factory.get().create_workspace("test workspace", save_now=True)
        workspace2 = workspace_api_factory.get().create_workspace("test workspace2", save_now=True)

        uapi = user_api_factory.get()

        profile = Profile.USER
        test_user = uapi.create_user(
            email="test@test.test",
            password="password",
            name="bob",
            profile=profile,
            timezone="Europe/Paris",
            lang="fr",
            do_save=True,
            do_notify=False,
        )
        rapi = role_api_factory.get()
        rapi.create_one(test_user, workspace, UserRoleInWorkspace.READER, False)
        api = content_api_factory.get()
        main_folder_workspace2 = api.create(
            content_type_list.Folder.slug, workspace2, None, "Hepla", "", True
        )
        main_folder = api.create(
            content_type_list.Folder.slug, workspace, None, "this is randomized folder", "", True
        )
        # creation order test
        api.create(
            content_type_list.Page.slug, workspace, main_folder, "creation_order_test", "", True
        )
        api.create(
            content_type_list.Page.slug,
            workspace,
            main_folder,
            "another creation_order_test",
            "",
            True,
        )
        # update order test
        firstly_created_but_recently_updated = api.create(
            content_type_list.Page.slug, workspace, main_folder, "update_order_test", "", True
        )
        api.create(
            content_type_list.Page.slug,
            workspace,
            main_folder,
            "another update_order_test",
            "",
            True,
        )
        with new_revision(
            session=session, tm=transaction.manager, content=firstly_created_but_recently_updated
        ):
            firstly_created_but_recently_updated.description = "Just an update"
        api.save(firstly_created_but_recently_updated)
        # comment change order
        firstly_created_but_recently_commented = api.create(
            content_type_list.Page.slug,
            workspace,
            main_folder,
            "this is randomized label content",
            "",
            True,
        )
        api.create(
            content_type_list.Page.slug,
            workspace,
            main_folder,
            "this is another randomized label content",
            "",
            True,
        )
        api.create_comment(
            workspace, firstly_created_but_recently_commented, "juste a super comment", True
        )
        api.create(
            content_type_list.Page.slug,
            workspace2,
            main_folder_workspace2,
            "content_workspace_2",
            "",
            True,
        )
        session.flush()
        transaction.commit()

        web_testapp.authorization = ("Basic", ("test@test.test", "password"))
        res = web_testapp.get(
            "/api/v2/users/{user_id}/workspaces/{workspace_id}/contents/recently_active".format(
                user_id=admin_user.user_id, workspace_id=workspace.workspace_id
            ),
            status=403,
        )
        assert isinstance(res.json, dict)
        assert "code" in res.json.keys()
        assert res.json_body["code"] == ErrorCode.INSUFFICIENT_USER_PROFILE

    def test_api__get_recently_active_content__ok__200__limit_2_multiple(
        self,
        workspace_api_factory,
        user_api_factory,
        role_api_factory,
        content_type_list,
        content_api_factory,
        web_testapp,
        session,
    ):
        # TODO - G.M - 2018-07-20 - Better fix for this test, do not use sleep()
        # anymore to fix datetime lack of precision.

        # init DB

        workspace = workspace_api_factory.get().create_workspace("test workspace", save_now=True)
        workspace2 = workspace_api_factory.get().create_workspace("test workspace2", save_now=True)

        api = content_api_factory.get()
        main_folder_workspace2 = api.create(
            content_type_list.Folder.slug, workspace2, None, "Hepla", "", True
        )
        main_folder = api.create(
            content_type_list.Folder.slug, workspace, None, "this is randomized folder", "", True
        )
        # creation order test
        api.create(
            content_type_list.Page.slug, workspace, main_folder, "creation_order_test", "", True
        )
        api.create(
            content_type_list.Page.slug,
            workspace,
            main_folder,
            "another creation_order_test",
            "",
            True,
        )
        # update order test
        firstly_created_but_recently_updated = api.create(
            content_type_list.Page.slug, workspace, main_folder, "update_order_test", "", True
        )
        secondly_created_but_not_updated = api.create(
            content_type_list.Page.slug,
            workspace,
            main_folder,
            "another update_order_test",
            "",
            True,
        )
        with new_revision(
            session=session, tm=transaction.manager, content=firstly_created_but_recently_updated
        ):
            firstly_created_but_recently_updated.description = "Just an update"
        api.save(firstly_created_but_recently_updated)
        # comment change order
        firstly_created_but_recently_commented = api.create(
            content_type_list.Page.slug,
            workspace,
            main_folder,
            "this is randomized label content",
            "",
            True,
        )
        secondly_created_but_not_commented = api.create(
            content_type_list.Page.slug,
            workspace,
            main_folder,
            "this is another randomized label content",
            "",
            True,
        )
        api.create_comment(
            workspace, firstly_created_but_recently_commented, "juste a super comment", True
        )
        api.create(
            content_type_list.Page.slug,
            workspace2,
            main_folder_workspace2,
            "content_workspace_2",
            "",
            True,
        )
        session.flush()
        transaction.commit()

        web_testapp.authorization = ("Basic", ("admin@admin.admin", "admin@admin.admin"))
        params = {"limit": 2}
        res = web_testapp.get(
            "/api/v2/users/1/workspaces/{}/contents/recently_active".format(workspace.workspace_id),
            status=200,
            params=params,
        )
        res = res.json_body
        assert len(res) == 2
        for elem in res:
            assert isinstance(elem["content_id"], int)
            assert isinstance(elem["content_type"], str)
            assert elem["content_type"] != "comments"
            assert isinstance(elem["is_archived"], bool)
            assert isinstance(elem["is_deleted"], bool)
            assert isinstance(elem["label"], str)
            assert isinstance(elem["parent_id"], int) or elem["parent_id"] is None
            assert isinstance(elem["show_in_ui"], bool)
            assert isinstance(elem["slug"], str)
            assert isinstance(elem["status"], str)
            assert isinstance(elem["sub_content_types"], list)
            for sub_content_type in elem["sub_content_types"]:
                assert isinstance(sub_content_type, str)
            assert isinstance(elem["workspace_id"], int)
        # comment is newest than page2
        assert res[0]["content_id"] == firstly_created_but_recently_commented.content_id
        assert res[1]["content_id"] == secondly_created_but_not_commented.content_id

        params = {"limit": 2, "before_content_id": secondly_created_but_not_commented.content_id}
        res = web_testapp.get(
            "/api/v2/users/1/workspaces/{}/contents/recently_active".format(workspace.workspace_id),
            status=200,
            params=params,
        )
        res = res.json_body
        assert len(res) == 2
        # last updated content is newer than other one despite creation
        # of the other is more recent
        assert res[0]["content_id"] == firstly_created_but_recently_updated.content_id
        assert res[1]["content_id"] == secondly_created_but_not_updated.content_id

    def test_api__get_recently_active_content__err__400__bad_before_content_id(
        self,
        workspace_api_factory,
        user_api_factory,
        role_api_factory,
        content_type_list,
        content_api_factory,
        web_testapp,
        session,
    ):
        # TODO - G.M - 2018-07-20 - Better fix for this test, do not use sleep()
        # anymore to fix datetime lack of precision.

        # init DB

        workspace = workspace_api_factory.get().create_workspace("test workspace", save_now=True)
        workspace2 = workspace_api_factory.get().create_workspace("test workspace2", save_now=True)

        api = content_api_factory.get()
        main_folder_workspace2 = api.create(
            content_type_list.Folder.slug, workspace2, None, "Hepla", "", True
        )
        main_folder = api.create(
            content_type_list.Folder.slug, workspace, None, "this is randomized folder", "", True
        )
        # creation order test
        api.create(
            content_type_list.Page.slug, workspace, main_folder, "creation_order_test", "", True
        )
        api.create(
            content_type_list.Page.slug,
            workspace,
            main_folder,
            "another creation_order_test",
            "",
            True,
        )
        # update order test
        firstly_created_but_recently_updated = api.create(
            content_type_list.Page.slug, workspace, main_folder, "update_order_test", "", True
        )
        api.create(
            content_type_list.Page.slug,
            workspace,
            main_folder,
            "another update_order_test",
            "",
            True,
        )
        with new_revision(
            session=session, tm=transaction.manager, content=firstly_created_but_recently_updated
        ):
            firstly_created_but_recently_updated.description = "Just an update"
        api.save(firstly_created_but_recently_updated)
        # comment change order
        firstly_created_but_recently_commented = api.create(
            content_type_list.Page.slug,
            workspace,
            main_folder,
            "this is randomized label content",
            "",
            True,
        )
        api.create(
            content_type_list.Page.slug,
            workspace,
            main_folder,
            "this is another randomized label content",
            "",
            True,
        )
        api.create_comment(
            workspace, firstly_created_but_recently_commented, "juste a super comment", True
        )
        api.create(
            content_type_list.Page.slug,
            workspace2,
            main_folder_workspace2,
            "content_workspace_2",
            "",
            True,
        )
        session.flush()
        transaction.commit()

        web_testapp.authorization = ("Basic", ("admin@admin.admin", "admin@admin.admin"))
        params = {"before_content_id": 4000}
        res = web_testapp.get(
            "/api/v2/users/1/workspaces/{}/contents/recently_active".format(workspace.workspace_id),
            status=400,
            params=params,
        )
        assert isinstance(res.json, dict)
        assert "code" in res.json.keys()
        assert res.json_body["code"] == ErrorCode.CONTENT_NOT_FOUND


@pytest.mark.usefixtures("base_fixture")
@pytest.mark.parametrize("config_section", [{"name": "functional_test"}], indirect=True)
class TestUserReadStatusEndpoint(object):
    """
    Tests for /api/v2/users/{user_id}/workspaces/{workspace_id}/contents/read_status
    """

    def test_api__get_read_status__ok__200__admin(
        self,
        workspace_api_factory,
        user_api_factory,
        admin_user,
        role_api_factory,
        content_type_list,
        content_api_factory,
        web_testapp,
        session,
    ):

        # init DB

        workspace = workspace_api_factory.get().create_workspace("test workspace", save_now=True)
        workspace2 = workspace_api_factory.get().create_workspace("test workspace2", save_now=True)
        uapi = user_api_factory.get()

        profile = Profile.USER
        test_user = uapi.create_user(
            email="test@test.test",
            password="password",
            name="bob",
            profile=profile,
            timezone="Europe/Paris",
            lang="fr",
            do_save=True,
            do_notify=False,
        )
        rapi = role_api_factory.get()
        rapi.create_one(test_user, workspace, UserRoleInWorkspace.READER, False)
        api = content_api_factory.get()
        main_folder_workspace2 = api.create(
            content_type_list.Folder.slug, workspace2, None, "Hepla", "", True
        )
        main_folder = api.create(
            content_type_list.Folder.slug, workspace, None, "this is randomized folder", "", True
        )
        # creation order test
        firstly_created = api.create(
            content_type_list.Page.slug, workspace, main_folder, "creation_order_test", "", True
        )
        secondly_created = api.create(
            content_type_list.Page.slug,
            workspace,
            main_folder,
            "another creation_order_test",
            "",
            True,
        )
        # update order test
        firstly_created_but_recently_updated = api.create(
            content_type_list.Page.slug, workspace, main_folder, "update_order_test", "", True
        )
        secondly_created_but_not_updated = api.create(
            content_type_list.Page.slug,
            workspace,
            main_folder,
            "another update_order_test",
            "",
            True,
        )
        with new_revision(
            session=session, tm=transaction.manager, content=firstly_created_but_recently_updated
        ):
            firstly_created_but_recently_updated.description = "Just an update"
        api.save(firstly_created_but_recently_updated)
        # comment change order
        firstly_created_but_recently_commented = api.create(
            content_type_list.Page.slug,
            workspace,
            main_folder,
            "this is randomized label content",
            "",
            True,
        )
        secondly_created_but_not_commented = api.create(
            content_type_list.Page.slug,
            workspace,
            main_folder,
            "this is another randomized label content",
            "",
            True,
        )
        api.create_comment(
            workspace, firstly_created_but_recently_commented, "juste a super comment", True
        )
        api.create(
            content_type_list.Page.slug,
            workspace2,
            main_folder_workspace2,
            "content_workspace_2",
            "",
            True,
        )
        session.flush()
        transaction.commit()

        web_testapp.authorization = ("Basic", ("admin@admin.admin", "admin@admin.admin"))
        res = web_testapp.get(
            "/api/v2/users/{user_id}/workspaces/{workspace_id}/contents/read_status".format(
                user_id=admin_user.user_id, workspace_id=workspace.workspace_id
            ),
            status=200,
        )
        res = res.json_body
        assert len(res) == 7
        for elem in res:
            assert isinstance(elem["content_id"], int)
            assert isinstance(elem["read_by_user"], bool)
        # comment is newest than page2
        assert res[0]["content_id"] == firstly_created_but_recently_commented.content_id
        assert res[1]["content_id"] == secondly_created_but_not_commented.content_id
        # last updated content is newer than other one despite creation
        # of the other is more recent
        assert res[2]["content_id"] == firstly_created_but_recently_updated.content_id
        assert res[3]["content_id"] == secondly_created_but_not_updated.content_id
        # creation order is inverted here as last created is last active
        assert res[4]["content_id"] == secondly_created.content_id
        assert res[5]["content_id"] == firstly_created.content_id
        # folder subcontent modification does not change folder order
        assert res[6]["content_id"] == main_folder.content_id

    def test_api__get_read_status__ok__200__user_itself(
        self,
        workspace_api_factory,
        admin_user,
        user_api_factory,
        role_api_factory,
        content_type_list,
        content_api_factory,
        web_testapp,
        session,
    ):

        # init DB

        workspace = workspace_api_factory.get().create_workspace("test workspace", save_now=True)
        workspace2 = workspace_api_factory.get().create_workspace("test workspace2", save_now=True)
        uapi = user_api_factory.get()
        profile = Profile.USER
        test_user = uapi.create_user(
            email="test@test.test",
            password="password",
            name="bob",
            profile=profile,
            timezone="Europe/Paris",
            lang="fr",
            do_save=True,
            do_notify=False,
        )
        rapi = role_api_factory.get()
        rapi.create_one(test_user, workspace, UserRoleInWorkspace.READER, False)
        api = content_api_factory.get()
        main_folder_workspace2 = api.create(
            content_type_list.Folder.slug, workspace2, None, "Hepla", "", True
        )
        main_folder = api.create(
            content_type_list.Folder.slug, workspace, None, "this is randomized folder", "", True
        )
        # creation order test
        firstly_created = api.create(
            content_type_list.Page.slug, workspace, main_folder, "creation_order_test", "", True
        )
        api.create(
            content_type_list.Page.slug,
            workspace,
            main_folder,
            "another creation_order_test",
            "",
            True,
        )
        # update order test
        firstly_created_but_recently_updated = api.create(
            content_type_list.Page.slug, workspace, main_folder, "update_order_test", "", True
        )
        api.create(
            content_type_list.Page.slug,
            workspace,
            main_folder,
            "another update_order_test",
            "",
            True,
        )
        with new_revision(
            session=session, tm=transaction.manager, content=firstly_created_but_recently_updated
        ):
            firstly_created_but_recently_updated.description = "Just an update"
        api.save(firstly_created_but_recently_updated)
        # comment change order
        firstly_created_but_recently_commented = api.create(
            content_type_list.Page.slug,
            workspace,
            main_folder,
            "this is randomized label content",
            "",
            True,
        )
        api.create(
            content_type_list.Page.slug,
            workspace,
            main_folder,
            "this is another randomized label content",
            "",
            True,
        )
        api.create_comment(
            workspace, firstly_created_but_recently_commented, "juste a super comment", True
        )
        api.create(
            content_type_list.Page.slug,
            workspace2,
            main_folder_workspace2,
            "content_workspace_2",
            "",
            True,
        )
        session.flush()
        transaction.commit()

        web_testapp.authorization = ("Basic", ("test@test.test", "password"))
        selected_contents_id = [
            firstly_created_but_recently_commented.content_id,
            firstly_created_but_recently_updated.content_id,
            firstly_created.content_id,
            main_folder.content_id,
        ]
        params = {
            "content_ids": "{cid1},{cid2},{cid3},{cid4}".format(
                cid1=selected_contents_id[0],
                cid2=selected_contents_id[1],
                cid3=selected_contents_id[2],
                cid4=selected_contents_id[3],
            )
        }
        url = "/api/v2/users/{user_id}/workspaces/{workspace_id}/contents/read_status".format(
            workspace_id=workspace.workspace_id, user_id=test_user.user_id
        )
        res = web_testapp.get(url=url, status=200, params=params)
        res = res.json_body
        assert len(res) == 4
        for elem in res:
            assert isinstance(elem["content_id"], int)
            assert isinstance(elem["read_by_user"], bool)
        # comment is newest than page2
        assert res[0]["content_id"] == firstly_created_but_recently_commented.content_id
        # last updated content is newer than other one despite creation
        # of the other is more recent
        assert res[1]["content_id"] == firstly_created_but_recently_updated.content_id
        # creation order is inverted here as last created is last active
        assert res[2]["content_id"] == firstly_created.content_id
        # folder subcontent modification does not change folder order
        assert res[3]["content_id"] == main_folder.content_id

    def test_api__get_read_status__err__403__other_user(
        self,
        workspace_api_factory,
        user_api_factory,
        admin_user,
        role_api_factory,
        content_type_list,
        content_api_factory,
        web_testapp,
        session,
    ):

        # init DB

        workspace = workspace_api_factory.get().create_workspace("test workspace", save_now=True)
        workspace2 = workspace_api_factory.get().create_workspace("test workspace2", save_now=True)
        uapi = user_api_factory.get()

        profile = Profile.USER
        test_user = uapi.create_user(
            email="test@test.test",
            password="password",
            name="bob",
            profile=profile,
            timezone="Europe/Paris",
            lang="fr",
            do_save=True,
            do_notify=False,
        )
        rapi = role_api_factory.get()
        rapi.create_one(test_user, workspace, UserRoleInWorkspace.READER, False)
        api = content_api_factory.get()
        main_folder_workspace2 = api.create(
            content_type_list.Folder.slug, workspace2, None, "Hepla", "", True
        )
        main_folder = api.create(
            content_type_list.Folder.slug, workspace, None, "this is randomized folder", "", True
        )
        # creation order test
        firstly_created = api.create(
            content_type_list.Page.slug, workspace, main_folder, "creation_order_test", "", True
        )
        api.create(
            content_type_list.Page.slug,
            workspace,
            main_folder,
            "another creation_order_test",
            "",
            True,
        )
        # update order test
        firstly_created_but_recently_updated = api.create(
            content_type_list.Page.slug, workspace, main_folder, "update_order_test", "", True
        )
        api.create(
            content_type_list.Page.slug,
            workspace,
            main_folder,
            "another update_order_test",
            "",
            True,
        )
        with new_revision(
            session=session, tm=transaction.manager, content=firstly_created_but_recently_updated
        ):
            firstly_created_but_recently_updated.description = "Just an update"
        api.save(firstly_created_but_recently_updated)
        # comment change order
        firstly_created_but_recently_commented = api.create(
            content_type_list.Page.slug,
            workspace,
            main_folder,
            "this is randomized label content",
            "",
            True,
        )
        api.create(
            content_type_list.Page.slug,
            workspace,
            main_folder,
            "this is another randomized label content",
            "",
            True,
        )
        api.create_comment(
            workspace, firstly_created_but_recently_commented, "juste a super comment", True
        )
        api.create(
            content_type_list.Page.slug,
            workspace2,
            main_folder_workspace2,
            "content_workspace_2",
            "",
            True,
        )
        session.flush()
        transaction.commit()

        web_testapp.authorization = ("Basic", ("test@test.test", "password"))
        selected_contents_id = [
            firstly_created_but_recently_commented.content_id,
            firstly_created_but_recently_updated.content_id,
            firstly_created.content_id,
            main_folder.content_id,
        ]
        params = {
            "content_ids": "{cid1},{cid2},{cid3},{cid4}".format(
                cid1=selected_contents_id[0],
                cid2=selected_contents_id[1],
                cid3=selected_contents_id[2],
                cid4=selected_contents_id[3],
            )
        }
        url = "/api/v2/users/{user_id}/workspaces/{workspace_id}/contents/read_status".format(
            workspace_id=workspace.workspace_id, user_id=admin_user.user_id
        )
        res = web_testapp.get(url=url, status=403, params=params)
        assert isinstance(res.json, dict)
        assert "code" in res.json.keys()
        assert res.json_body["code"] == ErrorCode.INSUFFICIENT_USER_PROFILE


@pytest.mark.usefixtures("base_fixture")
@pytest.mark.parametrize("config_section", [{"name": "functional_test"}], indirect=True)
class TestUserSetContentAsRead(object):
    """
    Tests for /api/v2/users/{user_id}/workspaces/{workspace_id}/contents/{content_id}/read
    """

    def test_api_set_content_as_read__ok__200__admin(
        self,
        admin_user,
        workspace_api_factory,
        user_api_factory,
        role_api_factory,
        content_type_list,
        content_api_factory,
        web_testapp,
        session,
    ):
        # init DB

        workspace = workspace_api_factory.get().create_workspace("test workspace", save_now=True)
        uapi = user_api_factory.get()

        profile = Profile.USER
        test_user = uapi.create_user(
            email="test@test.test",
            password="password",
            name="bob",
            profile=profile,
            timezone="Europe/Paris",
            do_save=True,
            do_notify=False,
        )
        rapi = role_api_factory.get()
        rapi.create_one(test_user, workspace, UserRoleInWorkspace.READER, False)
        api = content_api_factory.get()
        api2 = content_api_factory.get(current_user=test_user)
        main_folder = api.create(
            content_type_list.Folder.slug, workspace, None, "this is randomized folder", "", True
        )
        # creation order test
        firstly_created = api.create(
            content_type_list.Page.slug, workspace, main_folder, "creation_order_test", "", True
        )
        api.mark_unread(firstly_created)
        api2.mark_unread(firstly_created)
        session.flush()
        transaction.commit()

        web_testapp.authorization = ("Basic", ("admin@admin.admin", "admin@admin.admin"))
        # before
        res = web_testapp.get(
            "/api/v2/users/{user_id}/workspaces/{workspace_id}/contents/read_status".format(
                user_id=test_user.user_id, workspace_id=workspace.workspace_id
            ),
            status=200,
        )
        assert res.json_body[0]["content_id"] == firstly_created.content_id
        assert res.json_body[0]["read_by_user"] is False

        res = web_testapp.get(
            "/api/v2/users/{user_id}/workspaces/{workspace_id}/contents/read_status".format(
                user_id=admin_user.user_id, workspace_id=workspace.workspace_id
            ),
            status=200,
        )
        assert res.json_body[0]["content_id"] == firstly_created.content_id
        assert res.json_body[0]["read_by_user"] is False
        # read
        web_testapp.put(
            "/api/v2/users/{user_id}/workspaces/{workspace_id}/contents/{content_id}/read".format(
                workspace_id=workspace.workspace_id,
                content_id=firstly_created.content_id,
                user_id=test_user.user_id,
            )
        )
        # after
        res = web_testapp.get(
            "/api/v2/users/{user_id}/workspaces/{workspace_id}/contents/read_status".format(
                user_id=test_user.user_id, workspace_id=workspace.workspace_id
            ),
            status=200,
        )
        assert res.json_body[0]["content_id"] == firstly_created.content_id
        assert res.json_body[0]["read_by_user"] is True

        res = web_testapp.get(
            "/api/v2/users/{user_id}/workspaces/{workspace_id}/contents/read_status".format(
                user_id=admin_user.user_id, workspace_id=workspace.workspace_id
            ),
            status=200,
        )
        assert res.json_body[0]["content_id"] == firstly_created.content_id
        assert res.json_body[0]["read_by_user"] is False

    def test_api_set_content_as_read__ok__200__admin_workspace_do_not_exist(
        self,
        workspace_api_factory,
        user_api_factory,
        role_api_factory,
        content_type_list,
        content_api_factory,
        web_testapp,
        session,
    ):
        # init DB

        workspace = workspace_api_factory.get().create_workspace("test workspace", save_now=True)
        uapi = user_api_factory.get()

        profile = Profile.USER
        test_user = uapi.create_user(
            email="test@test.test",
            password="password",
            name="bob",
            profile=profile,
            timezone="Europe/Paris",
            lang="fr",
            do_save=True,
            do_notify=False,
        )
        rapi = role_api_factory.get()
        rapi.create_one(test_user, workspace, UserRoleInWorkspace.READER, False)
        api = content_api_factory.get()
        api2 = content_api_factory.get(current_user=test_user)
        main_folder = api.create(
            content_type_list.Folder.slug, workspace, None, "this is randomized folder", "", True
        )
        # creation order test
        firstly_created = api.create(
            content_type_list.Page.slug, workspace, main_folder, "creation_order_test", "", True
        )
        api.mark_unread(firstly_created)
        api2.mark_unread(firstly_created)
        session.flush()
        transaction.commit()

        web_testapp.authorization = ("Basic", ("admin@admin.admin", "admin@admin.admin"))
        # read
        res = web_testapp.put(
            "/api/v2/users/{user_id}/workspaces/{workspace_id}/contents/{content_id}/read".format(
                workspace_id=4000, content_id=firstly_created.content_id, user_id=test_user.user_id
            ),
            status=400,
        )
        assert isinstance(res.json, dict)
        assert "code" in res.json.keys()
        assert res.json_body["code"] == ErrorCode.WORKSPACE_NOT_FOUND

    def test_api_set_content_as_read__ok__200__admin_content_do_not_exist(
        self,
        workspace_api_factory,
        user_api_factory,
        role_api_factory,
        content_type_list,
        content_api_factory,
        web_testapp,
        session,
    ):
        # init DB

        workspace = workspace_api_factory.get().create_workspace("test workspace", save_now=True)
        uapi = user_api_factory.get()

        profile = Profile.USER
        test_user = uapi.create_user(
            email="test@test.test",
            password="password",
            name="bob",
            profile=profile,
            timezone="Europe/Paris",
            lang="fr",
            do_save=True,
            do_notify=False,
        )
        rapi = role_api_factory.get()
        rapi.create_one(test_user, workspace, UserRoleInWorkspace.READER, False)
        api = content_api_factory.get()
        api2 = content_api_factory.get(current_user=test_user)
        main_folder = api.create(
            content_type_list.Folder.slug, workspace, None, "this is randomized folder", "", True
        )
        # creation order test
        firstly_created = api.create(
            content_type_list.Page.slug, workspace, main_folder, "creation_order_test", "", True
        )
        api.mark_unread(firstly_created)
        api2.mark_unread(firstly_created)
        session.flush()
        transaction.commit()

        web_testapp.authorization = ("Basic", ("admin@admin.admin", "admin@admin.admin"))
        # read
        res = web_testapp.put(
            "/api/v2/users/{user_id}/workspaces/{workspace_id}/contents/{content_id}/read".format(
                workspace_id=workspace.workspace_id, content_id=4000, user_id=test_user.user_id
            ),
            status=400,
        )
        assert isinstance(res.json, dict)
        assert "code" in res.json.keys()
        assert res.json_body["code"] == ErrorCode.CONTENT_NOT_FOUND

    def test_api_set_content_as_read__ok__200__user_itself(
        self,
        workspace_api_factory,
        user_api_factory,
        role_api_factory,
        content_type_list,
        content_api_factory,
        web_testapp,
        session,
    ):
        # init DB

        workspace = workspace_api_factory.get().create_workspace("test workspace", save_now=True)
        uapi = user_api_factory.get()

        profile = Profile.USER
        test_user = uapi.create_user(
            email="test@test.test",
            password="password",
            name="bob",
            profile=profile,
            timezone="Europe/Paris",
            lang="fr",
            do_save=True,
            do_notify=False,
        )
        rapi = role_api_factory.get()
        rapi.create_one(test_user, workspace, UserRoleInWorkspace.READER, False)
        api = content_api_factory.get()
        api2 = content_api_factory.get(current_user=test_user)
        main_folder = api.create(
            content_type_list.Folder.slug, workspace, None, "this is randomized folder", "", True
        )
        # creation order test
        firstly_created = api.create(
            content_type_list.Page.slug, workspace, main_folder, "creation_order_test", "", True
        )
        api.mark_unread(firstly_created)
        api2.mark_unread(firstly_created)
        session.flush()
        transaction.commit()

        web_testapp.authorization = ("Basic", ("test@test.test", "password"))
        # before
        res = web_testapp.get(
            "/api/v2/users/{user_id}/workspaces/{workspace_id}/contents/read_status".format(
                user_id=test_user.user_id, workspace_id=workspace.workspace_id
            ),
            status=200,
        )
        assert res.json_body[0]["content_id"] == firstly_created.content_id
        assert res.json_body[0]["read_by_user"] is False

        # read
        web_testapp.put(
            "/api/v2/users/{user_id}/workspaces/{workspace_id}/contents/{content_id}/read".format(
                workspace_id=workspace.workspace_id,
                content_id=firstly_created.content_id,
                user_id=test_user.user_id,
            )
        )
        # after
        res = web_testapp.get(
            "/api/v2/users/{user_id}/workspaces/{workspace_id}/contents/read_status".format(
                user_id=test_user.user_id, workspace_id=workspace.workspace_id
            ),
            status=200,
        )
        assert res.json_body[0]["content_id"] == firstly_created.content_id
        assert res.json_body[0]["read_by_user"] is True

    def test_api_set_content_as_read__ok__403__other_user(
        self,
        workspace_api_factory,
        admin_user,
        user_api_factory,
        role_api_factory,
        content_type_list,
        content_api_factory,
        web_testapp,
        session,
    ):
        # init DB

        workspace = workspace_api_factory.get().create_workspace("test workspace", save_now=True)
        uapi = user_api_factory.get()

        profile = Profile.USER
        test_user = uapi.create_user(
            email="test@test.test",
            password="password",
            name="bob",
            profile=profile,
            timezone="Europe/Paris",
            lang="fr",
            do_save=True,
            do_notify=False,
        )
        rapi = role_api_factory.get()
        rapi.create_one(test_user, workspace, UserRoleInWorkspace.READER, False)
        api = content_api_factory.get()
        api2 = content_api_factory.get(current_user=test_user)
        main_folder = api.create(
            content_type_list.Folder.slug, workspace, None, "this is randomized folder", "", True
        )
        # creation order test
        firstly_created = api.create(
            content_type_list.Page.slug, workspace, main_folder, "creation_order_test", "", True
        )
        api.mark_unread(firstly_created)
        api2.mark_unread(firstly_created)
        session.flush()
        transaction.commit()

        web_testapp.authorization = ("Basic", ("test@test.test", "password"))
        # read
        res = web_testapp.put(
            "/api/v2/users/{user_id}/workspaces/{workspace_id}/contents/{content_id}/read".format(
                workspace_id=workspace.workspace_id,
                content_id=firstly_created.content_id,
                user_id=admin_user.user_id,
            ),
            status=403,
        )
        assert isinstance(res.json, dict)
        assert "code" in res.json.keys()
        assert res.json_body["code"] == ErrorCode.INSUFFICIENT_USER_PROFILE

    def test_api_set_content_as_read__ok__200__admin_with_comments_read_content(
        self,
        admin_user,
        workspace_api_factory,
        user_api_factory,
        role_api_factory,
        content_type_list,
        content_api_factory,
        web_testapp,
        session,
    ):
        # init DB

        workspace = workspace_api_factory.get().create_workspace("test workspace", save_now=True)
        uapi = user_api_factory.get()

        profile = Profile.USER
        test_user = uapi.create_user(
            email="test@test.test",
            password="password",
            name="bob",
            profile=profile,
            timezone="Europe/Paris",
            lang="fr",
            do_save=True,
            do_notify=False,
        )
        rapi = role_api_factory.get()
        rapi.create_one(test_user, workspace, UserRoleInWorkspace.READER, False)
        api = content_api_factory.get()
        main_folder = api.create(
            content_type_list.Folder.slug, workspace, None, "this is randomized folder", "", True
        )
        # creation order test
        firstly_created = api.create(
            content_type_list.Page.slug, workspace, main_folder, "creation_order_test", "", True
        )
        comments = api.create_comment(workspace, firstly_created, "juste a super comment", True)
        api.mark_unread(firstly_created)
        api.mark_unread(comments)
        session.flush()
        transaction.commit()

        web_testapp.authorization = ("Basic", ("admin@admin.admin", "admin@admin.admin"))
        # before
        res = web_testapp.get(
            "/api/v2/users/{user_id}/workspaces/{workspace_id}/contents/read_status".format(
                user_id=test_user.user_id, workspace_id=workspace.workspace_id
            ),
            status=200,
        )
        assert res.json_body[0]["content_id"] == firstly_created.content_id
        assert res.json_body[0]["read_by_user"] is False

        res = web_testapp.get(
            "/api/v2/users/{user_id}/workspaces/{workspace_id}/contents/read_status".format(
                user_id=admin_user.user_id, workspace_id=workspace.workspace_id
            ),
            status=200,
        )
        assert res.json_body[0]["content_id"] == firstly_created.content_id
        assert res.json_body[0]["read_by_user"] is False
        web_testapp.put(
            "/api/v2/users/{user_id}/workspaces/{workspace_id}/contents/{content_id}/read".format(
                workspace_id=workspace.workspace_id,
                content_id=firstly_created.content_id,
                user_id=test_user.user_id,
            )
        )
        # after
        res = web_testapp.get(
            "/api/v2/users/{user_id}/workspaces/{workspace_id}/contents/read_status".format(
                user_id=test_user.user_id, workspace_id=workspace.workspace_id
            ),
            status=200,
        )
        assert res.json_body[0]["content_id"] == firstly_created.content_id
        assert res.json_body[0]["read_by_user"] is True

        res = web_testapp.get(
            "/api/v2/users/{user_id}/workspaces/{workspace_id}/contents/read_status".format(
                user_id=admin_user.user_id, workspace_id=workspace.workspace_id
            ),
            status=200,
        )
        assert res.json_body[0]["content_id"] == firstly_created.content_id
        assert res.json_body[0]["read_by_user"] is False

    def test_api_set_content_as_read__ok__200__admin_with_comments_read_comment(
        self,
        workspace_api_factory,
        admin_user,
        user_api_factory,
        role_api_factory,
        content_type_list,
        content_api_factory,
        web_testapp,
        session,
    ):
        # init DB

        workspace = workspace_api_factory.get().create_workspace("test workspace", save_now=True)
        uapi = user_api_factory.get()

        profile = Profile.USER
        test_user = uapi.create_user(
            email="test@test.test",
            password="password",
            name="bob",
            profile=profile,
            timezone="Europe/Paris",
            lang="fr",
            do_save=True,
            do_notify=False,
        )
        rapi = role_api_factory.get()
        rapi.create_one(test_user, workspace, UserRoleInWorkspace.READER, False)
        api = content_api_factory.get()
        main_folder = api.create(
            content_type_list.Folder.slug, workspace, None, "this is randomized folder", "", True
        )
        # creation order test
        firstly_created = api.create(
            content_type_list.Page.slug, workspace, main_folder, "creation_order_test", "", True
        )
        comments = api.create_comment(workspace, firstly_created, "juste a super comment", True)
        api.mark_read(firstly_created)
        api.mark_unread(comments)
        session.flush()
        transaction.commit()

        web_testapp.authorization = ("Basic", ("admin@admin.admin", "admin@admin.admin"))
        # before
        res = web_testapp.get(
            "/api/v2/users/{user_id}/workspaces/{workspace_id}/contents/read_status".format(
                user_id=test_user.user_id, workspace_id=workspace.workspace_id
            ),
            status=200,
        )
        assert res.json_body[0]["content_id"] == firstly_created.content_id
        assert res.json_body[0]["read_by_user"] is False

        res = web_testapp.get(
            "/api/v2/users/{user_id}/workspaces/{workspace_id}/contents/read_status".format(
                user_id=admin_user.user_id, workspace_id=workspace.workspace_id
            ),
            status=200,
        )
        assert res.json_body[0]["content_id"] == firstly_created.content_id
        assert res.json_body[0]["read_by_user"] is False
        web_testapp.put(
            "/api/v2/users/{user_id}/workspaces/{workspace_id}/contents/{content_id}/read".format(
                workspace_id=workspace.workspace_id,
                content_id=firstly_created.content_id,
                user_id=test_user.user_id,
            )
        )
        # after
        res = web_testapp.get(
            "/api/v2/users/{user_id}/workspaces/{workspace_id}/contents/read_status".format(
                user_id=test_user.user_id, workspace_id=workspace.workspace_id
            ),
            status=200,
        )
        assert res.json_body[0]["content_id"] == firstly_created.content_id
        assert res.json_body[0]["read_by_user"] is True

        res = web_testapp.get(
            "/api/v2/users/{user_id}/workspaces/{workspace_id}/contents/read_status".format(
                user_id=admin_user.user_id, workspace_id=workspace.workspace_id
            ),
            status=200,
        )
        assert res.json_body[0]["content_id"] == firstly_created.content_id
        assert res.json_body[0]["read_by_user"] is False


@pytest.mark.usefixtures("base_fixture")
@pytest.mark.parametrize("config_section", [{"name": "functional_test"}], indirect=True)
class TestUserSetContentAsUnread(object):
    """
    Tests for /api/v2/users/{user_id}/workspaces/{workspace_id}/contents/{content_id}/unread
    """

    def test_api_set_content_as_unread__ok__200__admin(
        self,
        workspace_api_factory,
        user_api_factory,
        role_api_factory,
        content_type_list,
        content_api_factory,
        web_testapp,
        session,
        admin_user,
    ):
        # init DB

        workspace = workspace_api_factory.get().create_workspace("test workspace", save_now=True)
        uapi = user_api_factory.get()

        profile = Profile.USER
        test_user = uapi.create_user(
            email="test@test.test",
            password="password",
            name="bob",
            profile=profile,
            timezone="Europe/Paris",
            lang="fr",
            do_save=True,
            do_notify=False,
        )
        rapi = role_api_factory.get()
        rapi.create_one(test_user, workspace, UserRoleInWorkspace.READER, False)
        api = content_api_factory.get()
        api2 = content_api_factory.get(current_user=test_user)
        main_folder = api.create(
            content_type_list.Folder.slug, workspace, None, "this is randomized folder", "", True
        )
        # creation order test
        firstly_created = api.create(
            content_type_list.Page.slug, workspace, main_folder, "creation_order_test", "", True
        )
        api.mark_read(firstly_created)
        api2.mark_read(firstly_created)
        session.flush()
        transaction.commit()

        web_testapp.authorization = ("Basic", ("admin@admin.admin", "admin@admin.admin"))
        # before
        res = web_testapp.get(
            "/api/v2/users/{user_id}/workspaces/{workspace_id}/contents/read_status".format(
                user_id=test_user.user_id, workspace_id=workspace.workspace_id
            ),
            status=200,
        )
        assert res.json_body[0]["content_id"] == firstly_created.content_id
        assert res.json_body[0]["read_by_user"] is True

        res = web_testapp.get(
            "/api/v2/users/{user_id}/workspaces/{workspace_id}/contents/read_status".format(
                user_id=admin_user.user_id, workspace_id=workspace.workspace_id
            ),
            status=200,
        )
        assert res.json_body[0]["content_id"] == firstly_created.content_id
        assert res.json_body[0]["read_by_user"] is True

        # unread
        web_testapp.put(
            "/api/v2/users/{user_id}/workspaces/{workspace_id}/contents/{content_id}/unread".format(
                workspace_id=workspace.workspace_id,
                content_id=firstly_created.content_id,
                user_id=test_user.user_id,
            )
        )
        # after
        res = web_testapp.get(
            "/api/v2/users/{user_id}/workspaces/{workspace_id}/contents/read_status".format(
                user_id=test_user.user_id, workspace_id=workspace.workspace_id
            ),
            status=200,
        )
        assert res.json_body[0]["content_id"] == firstly_created.content_id
        assert res.json_body[0]["read_by_user"] is False

        res = web_testapp.get(
            "/api/v2/users/{user_id}/workspaces/{workspace_id}/contents/read_status".format(
                user_id=admin_user.user_id, workspace_id=workspace.workspace_id
            ),
            status=200,
        )
        assert res.json_body[0]["content_id"] == firstly_created.content_id
        assert res.json_body[0]["read_by_user"] is True

    def test_api_set_content_as_unread__err__400__admin_workspace_do_not_exist(
        self,
        workspace_api_factory,
        user_api_factory,
        role_api_factory,
        content_type_list,
        content_api_factory,
        web_testapp,
        session,
        admin_user,
    ):
        # init DB

        workspace = workspace_api_factory.get().create_workspace("test workspace", save_now=True)
        uapi = user_api_factory.get()

        profile = Profile.USER
        test_user = uapi.create_user(
            email="test@test.test",
            password="password",
            name="bob",
            profile=profile,
            timezone="Europe/Paris",
            lang="fr",
            do_save=True,
            do_notify=False,
        )
        rapi = role_api_factory.get()
        rapi.create_one(test_user, workspace, UserRoleInWorkspace.READER, False)
        api = content_api_factory.get()
        api2 = content_api_factory.get(current_user=test_user)
        main_folder = api.create(
            content_type_list.Folder.slug, workspace, None, "this is randomized folder", "", True
        )
        # creation order test
        firstly_created = api.create(
            content_type_list.Page.slug, workspace, main_folder, "creation_order_test", "", True
        )
        api.mark_read(firstly_created)
        api2.mark_read(firstly_created)
        session.flush()
        transaction.commit()

        web_testapp.authorization = ("Basic", ("admin@admin.admin", "admin@admin.admin"))
        # unread
        res = web_testapp.put(
            "/api/v2/users/{user_id}/workspaces/{workspace_id}/contents/{content_id}/unread".format(
                workspace_id=4000, content_id=firstly_created.content_id, user_id=test_user.user_id
            ),
            status=400,
        )
        assert isinstance(res.json, dict)
        assert "code" in res.json.keys()
        assert res.json_body["code"] == ErrorCode.WORKSPACE_NOT_FOUND

    def test_api_set_content_as_unread__err__400__admin_content_do_not_exist(
        self,
        workspace_api_factory,
        user_api_factory,
        role_api_factory,
        content_type_list,
        content_api_factory,
        web_testapp,
        session,
    ):
        # init DB

        workspace = workspace_api_factory.get().create_workspace("test workspace", save_now=True)
        uapi = user_api_factory.get()

        profile = Profile.USER
        test_user = uapi.create_user(
            email="test@test.test",
            password="password",
            name="bob",
            profile=profile,
            timezone="Europe/Paris",
            lang="fr",
            do_save=True,
            do_notify=False,
        )
        rapi = role_api_factory.get()
        rapi.create_one(test_user, workspace, UserRoleInWorkspace.READER, False)
        api = content_api_factory.get()
        api2 = content_api_factory.get(current_user=test_user)
        main_folder = api.create(
            content_type_list.Folder.slug, workspace, None, "this is randomized folder", "", True
        )
        # creation order test
        firstly_created = api.create(
            content_type_list.Page.slug, workspace, main_folder, "creation_order_test", "", True
        )
        api.mark_read(firstly_created)
        api2.mark_read(firstly_created)
        session.flush()
        transaction.commit()

        web_testapp.authorization = ("Basic", ("admin@admin.admin", "admin@admin.admin"))

        # unread
        res = web_testapp.put(
            "/api/v2/users/{user_id}/workspaces/{workspace_id}/contents/{content_id}/unread".format(
                workspace_id=workspace.workspace_id, content_id=4000, user_id=test_user.user_id
            ),
            status=400,
        )
        assert isinstance(res.json, dict)
        assert "code" in res.json.keys()
        assert res.json_body["code"] == ErrorCode.CONTENT_NOT_FOUND

    def test_api_set_content_as_unread__ok__200__user_itself(
        self,
        workspace_api_factory,
        user_api_factory,
        role_api_factory,
        content_type_list,
        content_api_factory,
        web_testapp,
        session,
    ):
        # init DB

        workspace = workspace_api_factory.get().create_workspace("test workspace", save_now=True)
        uapi = user_api_factory.get()

        profile = Profile.USER
        test_user = uapi.create_user(
            email="test@test.test",
            password="password",
            name="bob",
            profile=profile,
            timezone="Europe/Paris",
            lang="fr",
            do_save=True,
            do_notify=False,
        )
        rapi = role_api_factory.get()
        rapi.create_one(test_user, workspace, UserRoleInWorkspace.READER, False)
        api = content_api_factory.get()
        api2 = content_api_factory.get(current_user=test_user)
        main_folder = api.create(
            content_type_list.Folder.slug, workspace, None, "this is randomized folder", "", True
        )
        # creation order test
        firstly_created = api.create(
            content_type_list.Page.slug, workspace, main_folder, "creation_order_test", "", True
        )
        api.mark_read(firstly_created)
        api2.mark_read(firstly_created)
        session.flush()
        transaction.commit()

        web_testapp.authorization = ("Basic", ("test@test.test", "password"))
        # before
        res = web_testapp.get(
            "/api/v2/users/{user_id}/workspaces/{workspace_id}/contents/read_status".format(
                user_id=test_user.user_id, workspace_id=workspace.workspace_id
            ),
            status=200,
        )
        assert res.json_body[0]["content_id"] == firstly_created.content_id
        assert res.json_body[0]["read_by_user"] is True

        # unread
        web_testapp.put(
            "/api/v2/users/{user_id}/workspaces/{workspace_id}/contents/{content_id}/unread".format(
                workspace_id=workspace.workspace_id,
                content_id=firstly_created.content_id,
                user_id=test_user.user_id,
            )
        )
        # after
        res = web_testapp.get(
            "/api/v2/users/{user_id}/workspaces/{workspace_id}/contents/read_status".format(
                user_id=test_user.user_id, workspace_id=workspace.workspace_id
            ),
            status=200,
        )
        assert res.json_body[0]["content_id"] == firstly_created.content_id
        assert res.json_body[0]["read_by_user"] is False

    def test_api_set_content_as_unread__err__403__other_user(
        self,
        admin_user,
        workspace_api_factory,
        user_api_factory,
        role_api_factory,
        content_type_list,
        content_api_factory,
        web_testapp,
        session,
    ):
        # init DB

        workspace = workspace_api_factory.get().create_workspace("test workspace", save_now=True)
        uapi = user_api_factory.get()

        profile = Profile.USER
        test_user = uapi.create_user(
            email="test@test.test",
            password="password",
            name="bob",
            profile=profile,
            timezone="Europe/Paris",
            lang="fr",
            do_save=True,
            do_notify=False,
        )
        rapi = role_api_factory.get()
        rapi.create_one(test_user, workspace, UserRoleInWorkspace.READER, False)
        api = content_api_factory.get()
        api2 = content_api_factory.get(current_user=test_user)
        main_folder = api.create(
            content_type_list.Folder.slug, workspace, None, "this is randomized folder", "", True
        )
        # creation order test
        firstly_created = api.create(
            content_type_list.Page.slug, workspace, main_folder, "creation_order_test", "", True
        )
        api.mark_read(firstly_created)
        api2.mark_read(firstly_created)
        session.flush()
        transaction.commit()

        web_testapp.authorization = ("Basic", ("test@test.test", "password"))

        # unread
        res = web_testapp.put(
            "/api/v2/users/{user_id}/workspaces/{workspace_id}/contents/{content_id}/unread".format(
                workspace_id=workspace.workspace_id,
                content_id=firstly_created.content_id,
                user_id=admin_user.user_id,
            ),
            status=403,
        )
        assert isinstance(res.json, dict)
        assert "code" in res.json.keys()
        assert res.json_body["code"] == ErrorCode.INSUFFICIENT_USER_PROFILE

    def test_api_set_content_as_unread__ok__200__with_comments_read_content(
        self,
        session,
        content_type_list,
        workspace_api_factory,
        content_api_factory,
        admin_user,
        web_testapp,
    ):
        # init DB

        workspace = workspace_api_factory.get().create_workspace("test workspace", save_now=True)
        api = content_api_factory.get()
        main_folder = api.create(
            content_type_list.Folder.slug, workspace, None, "this is randomized folder", "", True
        )
        # creation order test
        firstly_created = api.create(
            content_type_list.Page.slug, workspace, main_folder, "creation_order_test", "", True
        )
        comments = api.create_comment(workspace, firstly_created, "juste a super comment", True)
        api.mark_read(firstly_created)
        api.mark_read(comments)
        session.flush()
        transaction.commit()

        web_testapp.authorization = ("Basic", ("admin@admin.admin", "admin@admin.admin"))
        res = web_testapp.get(
            "/api/v2/users/1/workspaces/{}/contents/read_status".format(workspace.workspace_id),
            status=200,
        )
        assert res.json_body[0]["content_id"] == firstly_created.content_id
        assert res.json_body[0]["read_by_user"] is True
        web_testapp.put(
            "/api/v2/users/{user_id}/workspaces/{workspace_id}/contents/{content_id}/unread".format(
                workspace_id=workspace.workspace_id,
                content_id=firstly_created.content_id,
                user_id=admin_user.user_id,
            )
        )
        res = web_testapp.get(
            "/api/v2/users/1/workspaces/{}/contents/read_status".format(workspace.workspace_id),
            status=200,
        )
        assert res.json_body[0]["content_id"] == firstly_created.content_id
        assert res.json_body[0]["read_by_user"] is False

    def test_api_set_content_as_unread__ok__200__with_comments_read_comment_only(
        self,
        session,
        content_type_list,
        workspace_api_factory,
        content_api_factory,
        admin_user,
        web_testapp,
    ):
        # init DB

        workspace = workspace_api_factory.get().create_workspace("test workspace", save_now=True)
        api = content_api_factory.get()
        main_folder = api.create(
            content_type_list.Folder.slug, workspace, None, "this is randomized folder", "", True
        )
        # creation order test
        firstly_created = api.create(
            content_type_list.Page.slug, workspace, main_folder, "creation_order_test", "", True
        )
        comments = api.create_comment(workspace, firstly_created, "juste a super comment", True)
        api.mark_read(firstly_created)
        api.mark_read(comments)
        session.flush()
        transaction.commit()

        web_testapp.authorization = ("Basic", ("admin@admin.admin", "admin@admin.admin"))
        res = web_testapp.get(
            "/api/v2/users/1/workspaces/{}/contents/read_status".format(workspace.workspace_id),
            status=200,
        )
        assert res.json_body[0]["content_id"] == firstly_created.content_id
        assert res.json_body[0]["read_by_user"] is True
        web_testapp.put(
            "/api/v2/users/{user_id}/workspaces/{workspace_id}/contents/{content_id}/unread".format(
                workspace_id=workspace.workspace_id,
                content_id=comments.content_id,
                user_id=admin_user.user_id,
            )
        )
        res = web_testapp.get(
            "/api/v2/users/1/workspaces/{}/contents/read_status".format(workspace.workspace_id),
            status=200,
        )
        assert res.json_body[0]["content_id"] == firstly_created.content_id
        assert res.json_body[0]["read_by_user"] is False


@pytest.mark.usefixtures("base_fixture")
@pytest.mark.parametrize("config_section", [{"name": "functional_test"}], indirect=True)
class TestUserSetWorkspaceAsRead(object):
    """
    Tests for /api/v2/users/{user_id}/workspaces/{workspace_id}/read
    """

    def test_api_set_content_as_read__ok__200__admin(
        self,
        workspace_api_factory,
        content_type_list,
        user_api_factory,
        role_api_factory,
        session,
        content_api_factory,
        web_testapp,
    ):
        # init DB

        workspace = workspace_api_factory.get().create_workspace("test workspace", save_now=True)
        uapi = user_api_factory.get()

        profile = Profile.USER
        test_user = uapi.create_user(
            email="test@test.test",
            password="password",
            name="bob",
            profile=profile,
            timezone="Europe/Paris",
            lang="fr",
            do_save=True,
            do_notify=False,
        )
        rapi = role_api_factory.get()
        rapi.create_one(test_user, workspace, UserRoleInWorkspace.READER, False)
        api = content_api_factory.get()
        api2 = content_api_factory.get(current_user=test_user)
        main_folder = api.create(
            content_type_list.Folder.slug, workspace, None, "this is randomized folder", "", True
        )
        # creation order test
        firstly_created = api.create(
            content_type_list.Page.slug, workspace, main_folder, "creation_order_test", "", True
        )
        api.mark_unread(main_folder)
        api.mark_unread(firstly_created)
        api2.mark_unread(main_folder)
        api2.mark_unread(firstly_created)
        session.flush()
        transaction.commit()

        web_testapp.authorization = ("Basic", ("admin@admin.admin", "admin@admin.admin"))
        res = web_testapp.get(
            "/api/v2/users/{user_id}/workspaces/{workspace_id}/contents/read_status".format(
                user_id=test_user.user_id, workspace_id=workspace.workspace_id
            ),
            status=200,
        )
        assert res.json_body[0]["content_id"] == firstly_created.content_id
        assert res.json_body[0]["read_by_user"] is False
        assert res.json_body[1]["content_id"] == main_folder.content_id
        assert res.json_body[1]["read_by_user"] is False
        web_testapp.put(
            "/api/v2/users/{user_id}/workspaces/{workspace_id}/read".format(
                workspace_id=workspace.workspace_id,
                content_id=firstly_created.content_id,
                user_id=test_user.user_id,
            )
        )
        res = web_testapp.get(
            "/api/v2/users/{user_id}/workspaces/{workspace_id}/contents/read_status".format(
                user_id=test_user.user_id, workspace_id=workspace.workspace_id
            ),
            status=200,
        )
        assert res.json_body[0]["content_id"] == firstly_created.content_id
        assert res.json_body[0]["read_by_user"] is True
        assert res.json_body[1]["content_id"] == main_folder.content_id
        assert res.json_body[1]["read_by_user"] is True

    def test_api_set_content_as_read__ok__200__user_itself(
        self,
        workspace_api_factory,
        content_type_list,
        user_api_factory,
        role_api_factory,
        session,
        content_api_factory,
        web_testapp,
    ):
        # init DB

        workspace = workspace_api_factory.get().create_workspace("test workspace", save_now=True)
        uapi = user_api_factory.get()

        profile = Profile.USER
        test_user = uapi.create_user(
            email="test@test.test",
            password="password",
            name="bob",
            profile=profile,
            timezone="Europe/Paris",
            lang="fr",
            do_save=True,
            do_notify=False,
        )
        rapi = role_api_factory.get()
        rapi.create_one(test_user, workspace, UserRoleInWorkspace.READER, False)
        api = content_api_factory.get()
        api2 = content_api_factory.get(current_user=test_user)
        main_folder = api.create(
            content_type_list.Folder.slug, workspace, None, "this is randomized folder", "", True
        )
        # creation order test
        firstly_created = api.create(
            content_type_list.Page.slug, workspace, main_folder, "creation_order_test", "", True
        )
        api.mark_unread(main_folder)
        api.mark_unread(firstly_created)
        api2.mark_unread(main_folder)
        api2.mark_unread(firstly_created)
        session.flush()
        transaction.commit()

        web_testapp.authorization = ("Basic", ("test@test.test", "password"))
        res = web_testapp.get(
            "/api/v2/users/{user_id}/workspaces/{workspace_id}/contents/read_status".format(
                user_id=test_user.user_id, workspace_id=workspace.workspace_id
            ),
            status=200,
        )
        assert res.json_body[0]["content_id"] == firstly_created.content_id
        assert res.json_body[0]["read_by_user"] is False
        assert res.json_body[1]["content_id"] == main_folder.content_id
        assert res.json_body[1]["read_by_user"] is False
        web_testapp.put(
            "/api/v2/users/{user_id}/workspaces/{workspace_id}/read".format(
                workspace_id=workspace.workspace_id,
                content_id=firstly_created.content_id,
                user_id=test_user.user_id,
            )
        )
        res = web_testapp.get(
            "/api/v2/users/{user_id}/workspaces/{workspace_id}/contents/read_status".format(
                user_id=test_user.user_id, workspace_id=workspace.workspace_id
            ),
            status=200,
        )
        assert res.json_body[0]["content_id"] == firstly_created.content_id
        assert res.json_body[0]["read_by_user"] is True
        assert res.json_body[1]["content_id"] == main_folder.content_id
        assert res.json_body[1]["read_by_user"] is True

    def test_api_set_content_as_read__err__403__other_user(
        self,
        workspace_api_factory,
        content_type_list,
        user_api_factory,
        admin_user,
        role_api_factory,
        session,
        content_api_factory,
        web_testapp,
    ):
        # init DB

        workspace = workspace_api_factory.get().create_workspace("test workspace", save_now=True)
        uapi = user_api_factory.get()

        profile = Profile.USER
        test_user = uapi.create_user(
            email="test@test.test",
            password="password",
            name="bob",
            profile=profile,
            timezone="Europe/Paris",
            lang="fr",
            do_save=True,
            do_notify=False,
        )
        rapi = role_api_factory.get()
        rapi.create_one(test_user, workspace, UserRoleInWorkspace.READER, False)
        api = content_api_factory.get()
        api2 = content_api_factory.get(current_user=test_user)
        main_folder = api.create(
            content_type_list.Folder.slug, workspace, None, "this is randomized folder", "", True
        )
        # creation order test
        firstly_created = api.create(
            content_type_list.Page.slug, workspace, main_folder, "creation_order_test", "", True
        )
        api.mark_unread(main_folder)
        api.mark_unread(firstly_created)
        api2.mark_unread(main_folder)
        api2.mark_unread(firstly_created)
        session.flush()
        transaction.commit()

        web_testapp.authorization = ("Basic", ("test@test.test", "password"))
        res = web_testapp.put(
            "/api/v2/users/{user_id}/workspaces/{workspace_id}/read".format(
                workspace_id=workspace.workspace_id,
                content_id=firstly_created.content_id,
                user_id=admin_user.user_id,
            ),
            status=403,
        )
        assert isinstance(res.json, dict)
        assert "code" in res.json.keys()
        assert res.json_body["code"] == ErrorCode.INSUFFICIENT_USER_PROFILE


@pytest.mark.usefixtures("base_fixture")
@pytest.mark.parametrize("config_section", [{"name": "functional_test"}], indirect=True)
class TestUserEnableWorkspaceNotification(object):
    """
    Tests for /api/v2/users/{user_id}/workspaces/{workspace_id}/notifications/activate
    """

    def test_api_enable_user_workspace_notification__ok__200__admin(
        self,
        workspace_api_factory,
        user_api_factory,
        role_api_factory,
        session,
        content_api_factory,
        web_testapp,
    ):
        # init DB

        workspace = workspace_api_factory.get().create_workspace("test workspace", save_now=True)
        uapi = user_api_factory.get()

        profile = Profile.USER
        test_user = uapi.create_user(
            email="test@test.test",
            password="password",
            name="bob",
            profile=profile,
            timezone="Europe/Paris",
            lang="fr",
            do_save=True,
            do_notify=False,
        )
        rapi = role_api_factory.get()
        rapi.create_one(test_user, workspace, UserRoleInWorkspace.READER, with_notif=False)
        transaction.commit()
        role = rapi.get_one(test_user.user_id, workspace.workspace_id)
        assert role.do_notify is False
        session.close()
        web_testapp.authorization = ("Basic", ("admin@admin.admin", "admin@admin.admin"))
        web_testapp.put_json(
            "/api/v2/users/{user_id}/workspaces/{workspace_id}/notifications/activate".format(
                user_id=test_user.user_id, workspace_id=workspace.workspace_id
            ),
            status=204,
        )
        rapi = role_api_factory.get()
        role = rapi.get_one(test_user.user_id, workspace.workspace_id)
        assert role.do_notify is True

    def test_api_enable_user_workspace_notification__ok__200__user_itself(
        self,
        workspace_api_factory,
        user_api_factory,
        role_api_factory,
        session,
        content_api_factory,
        web_testapp,
    ):
        # init DB

        workspace = workspace_api_factory.get().create_workspace("test workspace", save_now=True)
        uapi = user_api_factory.get()

        profile = Profile.USER
        test_user = uapi.create_user(
            email="test@test.test",
            password="password",
            name="bob",
            profile=profile,
            timezone="Europe/Paris",
            lang="fr",
            do_save=True,
            do_notify=False,
        )
        rapi = role_api_factory.get()
        rapi.create_one(test_user, workspace, UserRoleInWorkspace.READER, with_notif=False)
        transaction.commit()
        role = rapi.get_one(test_user.user_id, workspace.workspace_id)
        assert role.do_notify is False
        session.close()
        web_testapp.authorization = ("Basic", ("test@test.test", "password"))
        web_testapp.put_json(
            "/api/v2/users/{user_id}/workspaces/{workspace_id}/notifications/activate".format(
                user_id=test_user.user_id, workspace_id=workspace.workspace_id
            ),
            status=204,
        )
        rapi = role_api_factory.get()
        role = rapi.get_one(test_user.user_id, workspace.workspace_id)
        assert role.do_notify is True

    def test_api_enable_user_workspace_notification__err__403__other_user(
        self,
        workspace_api_factory,
        user_api_factory,
        role_api_factory,
        session,
        content_api_factory,
        web_testapp,
    ):
        # init DB

        workspace = workspace_api_factory.get().create_workspace("test workspace", save_now=True)
        uapi = user_api_factory.get()

        profile = Profile.USER
        test_user = uapi.create_user(
            email="test@test.test",
            password="password",
            name="bob",
            profile=profile,
            timezone="Europe/Paris",
            lang="fr",
            do_save=True,
            do_notify=False,
        )
        test_user2 = uapi.create_user(
            email="test2@test2.test2",
            password="password",
            name="boby",
            profile=profile,
            timezone="Europe/Paris",
            lang="fr",
            do_save=True,
            do_notify=False,
        )
        rapi = role_api_factory.get()
        rapi.create_one(test_user, workspace, UserRoleInWorkspace.READER, with_notif=False)
        rapi.create_one(test_user2, workspace, UserRoleInWorkspace.READER, with_notif=False)
        transaction.commit()
        role = rapi.get_one(test_user.user_id, workspace.workspace_id)
        assert role.do_notify is False
        web_testapp.authorization = ("Basic", ("test2@test2.test2", "password"))
        res = web_testapp.put_json(
            "/api/v2/users/{user_id}/workspaces/{workspace_id}/notifications/activate".format(
                user_id=test_user.user_id, workspace_id=workspace.workspace_id
            ),
            status=403,
        )
        assert isinstance(res.json, dict)
        assert "code" in res.json.keys()
        assert res.json_body["code"] == ErrorCode.INSUFFICIENT_USER_PROFILE


@pytest.mark.usefixtures("base_fixture")
@pytest.mark.parametrize("config_section", [{"name": "functional_test"}], indirect=True)
class TestUserDisableWorkspaceNotification(object):
    """
    Tests for /api/v2/users/{user_id}/workspaces/{workspace_id}/notifications/deactivate
    """

    def test_api_disable_user_workspace_notification__ok__200__admin(
        self,
        workspace_api_factory,
        user_api_factory,
        role_api_factory,
        session,
        content_api_factory,
        web_testapp,
    ):
        # init DB

        workspace = workspace_api_factory.get().create_workspace("test workspace", save_now=True)
        uapi = user_api_factory.get()

        profile = Profile.USER
        test_user = uapi.create_user(
            email="test@test.test",
            password="password",
            name="bob",
            profile=profile,
            timezone="Europe/Paris",
            lang="fr",
            do_save=True,
            do_notify=False,
        )
        rapi = role_api_factory.get()
        rapi.create_one(test_user, workspace, UserRoleInWorkspace.READER, with_notif=True)
        transaction.commit()
        role = rapi.get_one(test_user.user_id, workspace.workspace_id)
        assert role.do_notify is True
        session.close()
        web_testapp.authorization = ("Basic", ("admin@admin.admin", "admin@admin.admin"))
        web_testapp.put_json(
            "/api/v2/users/{user_id}/workspaces/{workspace_id}/notifications/deactivate".format(
                user_id=test_user.user_id, workspace_id=workspace.workspace_id
            ),
            status=204,
        )
        rapi = role_api_factory.get()
        role = rapi.get_one(test_user.user_id, workspace.workspace_id)
        assert role.do_notify is False

    def test_api_disable_user_workspace_notification__ok__200__user_itself(
        self,
        workspace_api_factory,
        user_api_factory,
        role_api_factory,
        session,
        content_api_factory,
        web_testapp,
    ):
        # init DB

        workspace = workspace_api_factory.get().create_workspace("test workspace", save_now=True)
        uapi = user_api_factory.get()

        profile = Profile.USER
        test_user = uapi.create_user(
            email="test@test.test",
            password="password",
            name="bob",
            profile=profile,
            timezone="Europe/Paris",
            lang="fr",
            do_save=True,
            do_notify=False,
        )
        rapi = role_api_factory.get()
        rapi.create_one(test_user, workspace, UserRoleInWorkspace.READER, with_notif=True)
        transaction.commit()
        role = rapi.get_one(test_user.user_id, workspace.workspace_id)
        assert role.do_notify is True
        session.close()
        web_testapp.authorization = ("Basic", ("test@test.test", "password"))
        web_testapp.put_json(
            "/api/v2/users/{user_id}/workspaces/{workspace_id}/notifications/deactivate".format(
                user_id=test_user.user_id, workspace_id=workspace.workspace_id
            ),
            status=204,
        )
        rapi = role_api_factory.get()
        role = rapi.get_one(test_user.user_id, workspace.workspace_id)
        assert role.do_notify is False

    def test_api_disable_user_workspace_notification__err__403__other_user(
        self,
        workspace_api_factory,
        user_api_factory,
        role_api_factory,
        session,
        content_api_factory,
        web_testapp,
    ):
        # init DB

        workspace = workspace_api_factory.get().create_workspace("test workspace", save_now=True)
        uapi = user_api_factory.get()

        profile = Profile.USER
        test_user = uapi.create_user(
            email="test@test.test",
            password="password",
            name="bob",
            profile=profile,
            timezone="Europe/Paris",
            lang="fr",
            do_save=True,
            do_notify=False,
        )
        test_user2 = uapi.create_user(
            email="test2@test2.test2",
            password="password",
            name="boby",
            profile=profile,
            timezone="Europe/Paris",
            lang="fr",
            do_save=True,
            do_notify=False,
        )
        rapi = role_api_factory.get()
        rapi.create_one(test_user, workspace, UserRoleInWorkspace.READER, with_notif=True)
        rapi.create_one(test_user2, workspace, UserRoleInWorkspace.READER, with_notif=False)
        transaction.commit()
        role = rapi.get_one(test_user.user_id, workspace.workspace_id)
        assert role.do_notify is True
        web_testapp.authorization = ("Basic", ("test2@test2.test2", "password"))
        res = web_testapp.put_json(
            "/api/v2/users/{user_id}/workspaces/{workspace_id}/notifications/deactivate".format(
                user_id=test_user.user_id, workspace_id=workspace.workspace_id
            ),
            status=403,
        )
        assert isinstance(res.json, dict)
        assert "code" in res.json.keys()
        assert res.json_body["code"] == ErrorCode.INSUFFICIENT_USER_PROFILE


@pytest.mark.usefixtures("base_fixture")
@pytest.mark.parametrize("config_section", [{"name": "functional_test"}], indirect=True)
class TestUserWorkspaceEndpoint(object):
    """
    Tests for /api/v2/users/{user_id}/workspaces
    """

    def test_api__get_user_workspaces__ok_200__with_filter(
        self,
        workspace_api_factory,
        user_api_factory,
        admin_user,
        application_api_factory,
        web_testapp,
        role_api_factory,
    ):
        """
        Check obtain all workspaces reachables for user with different filter
        """

        workspace_api = workspace_api_factory.get()
        owned_and_role_workspace = workspace_api.create_workspace(label="owned_and_role")
        owned_only_workspace = workspace_api.create_workspace("owned_only")
        user_api = user_api_factory.get()
        user_api.create_user("toto@toto.toto", do_notify=False)
        profile = Profile.ADMIN
        test_user = user_api.create_user(
            email="test@test.test",
            password="password",
            name="bob",
            profile=profile,
            timezone="Europe/Paris",
            lang="fr",
            do_save=True,
            do_notify=False,
        )
        workspace_api_test_user = workspace_api_factory.get(test_user)
        role_only_workspace = workspace_api_test_user.create_workspace(label="role_only")
        rapi = role_api_factory.get()
        rapi.create_one(admin_user, role_only_workspace, UserRoleInWorkspace.READER, False)
        rapi.create_one(
            test_user, owned_only_workspace, UserRoleInWorkspace.WORKSPACE_MANAGER, False
        )
        transaction.commit()
        rapi_test_user = role_api_factory.get(test_user)
        rapi_test_user.delete_one(admin_user.user_id, owned_only_workspace.workspace_id)
        transaction.commit()
        web_testapp.authorization = ("Basic", ("admin@admin.admin", "admin@admin.admin"))
        params = {}
        res = web_testapp.get(
            "/api/v2/users/{}/workspaces".format(admin_user.user_id), status=200, params=params
        )
        workspaces_ids = [workspace["workspace_id"] for workspace in res.json_body]
        assert set(workspaces_ids) == {
            role_only_workspace.workspace_id,
            owned_only_workspace.workspace_id,
            owned_and_role_workspace.workspace_id,
        }

        params = {"show_workspace_with_role": "1", "show_owned_workspace": "1"}
        res = web_testapp.get(
            "/api/v2/users/{}/workspaces".format(admin_user.user_id), status=200, params=params
        )
        workspaces_ids = [workspace["workspace_id"] for workspace in res.json_body]
        assert set(workspaces_ids) == {
            role_only_workspace.workspace_id,
            owned_only_workspace.workspace_id,
            owned_and_role_workspace.workspace_id,
        }

        params = {"show_workspace_with_role": "1", "show_owned_workspace": "0"}
        res = web_testapp.get(
            "/api/v2/users/{}/workspaces".format(admin_user.user_id), status=200, params=params
        )
        workspaces_ids = [workspace["workspace_id"] for workspace in res.json_body]
        assert set(workspaces_ids) == {
            role_only_workspace.workspace_id,
            owned_and_role_workspace.workspace_id,
        }

        params = {"show_workspace_with_role": "0", "show_owned_workspace": "1"}
        res = web_testapp.get(
            "/api/v2/users/{}/workspaces".format(admin_user.user_id), status=200, params=params
        )
        workspaces_ids = [workspace["workspace_id"] for workspace in res.json_body]
        assert set(workspaces_ids) == {
            owned_only_workspace.workspace_id,
            owned_and_role_workspace.workspace_id,
        }

        params = {"show_workspace_with_role": "0", "show_owned_workspace": "0"}
        res = web_testapp.get(
            "/api/v2/users/{}/workspaces".format(admin_user.user_id), status=200, params=params
        )
        workspaces_ids = [workspace["workspace_id"] for workspace in res.json_body]
        assert set(workspaces_ids) == set()

    @pytest.mark.usefixtures("default_content_fixture")
    def test_api__get_user_workspaces__ok_200__nominal_case(
        self, workspace_api_factory, application_api_factory, web_testapp, app_config
    ):
        """
        Check obtain all workspaces reachables for user with user auth.
        """

        workspace_api = workspace_api_factory.get()
        workspace = workspace_api.get_one(1)
        app_api = application_api_factory.get()

        default_sidebar_entry = app_api.get_default_workspace_menu_entry(
            workspace=workspace, app_config=app_config
        )  # nope8
        web_testapp.authorization = ("Basic", ("admin@admin.admin", "admin@admin.admin"))
        res = web_testapp.get("/api/v2/users/1/workspaces", status=200)
        res = res.json_body
        workspace = res[0]
        assert workspace["workspace_id"] == 1
        assert workspace["label"] == "Business"
        assert workspace["slug"] == "business"
        assert workspace["is_deleted"] is False

        assert len(workspace["sidebar_entries"]) == len(default_sidebar_entry)
        for counter, sidebar_entry in enumerate(default_sidebar_entry):
            workspace["sidebar_entries"][counter]["slug"] = sidebar_entry.slug
            workspace["sidebar_entries"][counter]["label"] = sidebar_entry.label
            workspace["sidebar_entries"][counter]["route"] = sidebar_entry.route
            workspace["sidebar_entries"][counter]["hexcolor"] = sidebar_entry.hexcolor
            workspace["sidebar_entries"][counter]["fa_icon"] = sidebar_entry.fa_icon

    @pytest.mark.usefixtures("default_content_fixture")
    def test_api__get_user_workspaces__err_403__unallowed_user(self, web_testapp):
        """
        Check obtain all workspaces reachables for one user
        with another non-admin user auth.
        """
        web_testapp.authorization = ("Basic", ("lawrence-not-real-email@fsf.local", "foobarbaz"))
        res = web_testapp.get("/api/v2/users/1/workspaces", status=403)
        assert isinstance(res.json, dict)
        assert "code" in res.json.keys()
        assert res.json_body["code"] == ErrorCode.INSUFFICIENT_USER_PROFILE
        assert "message" in res.json.keys()
        assert "details" in res.json.keys()

    @pytest.mark.usefixtures("default_content_fixture")
    def test_api__get_user_workspaces__err_401__unregistered_user(self, web_testapp):
        """
        Check obtain all workspaces reachables for one user
        without correct user auth (user unregistered).
        """
        web_testapp.authorization = ("Basic", ("john@doe.doe", "lapin"))
        res = web_testapp.get("/api/v2/users/1/workspaces", status=401)
        assert isinstance(res.json, dict)
        assert "code" in res.json.keys()
        assert res.json_body["code"] is None
        assert "message" in res.json.keys()
        assert "details" in res.json.keys()

    @pytest.mark.usefixtures("default_content_fixture")
    def test_api__get_user_workspaces__err_400__user_does_not_exist(self, web_testapp):
        """
        Check obtain all workspaces reachables for one user who does
        not exist
        with a correct user auth.
        """
        web_testapp.authorization = ("Basic", ("admin@admin.admin", "admin@admin.admin"))
        res = web_testapp.get("/api/v2/users/5/workspaces", status=400)
        assert isinstance(res.json, dict)
        assert "code" in res.json.keys()
        assert res.json_body["code"] == ErrorCode.USER_NOT_FOUND
        assert "message" in res.json.keys()
        assert "details" in res.json.keys()


@pytest.mark.usefixtures("base_fixture")
@pytest.mark.parametrize(
    "config_section", [{"name": "functional_test_with_allowed_space_limitation"}], indirect=True
)
class TestUserEndpointWithAllowedSpaceLimitation(object):
    # -*- coding: utf-8 -*-
    """
    Tests for GET /api/v2/users/{user_id}
    """

    def test_api__get_user__ok_200__admin(self, user_api_factory, web_testapp):

        uapi = user_api_factory.get()
        profile = Profile.USER
        test_user = uapi.create_user(
            email="test@test.test",
            password="password",
            name="bob",
            username="boby",
            profile=profile,
            timezone="Europe/Paris",
            lang="fr",
            do_save=True,
            do_notify=False,
        )
        uapi.save(test_user)
        transaction.commit()
        user_id = int(test_user.user_id)

        web_testapp.authorization = ("Basic", ("admin@admin.admin", "admin@admin.admin"))
        res = web_testapp.get("/api/v2/users/{}".format(user_id), status=200)
        res = res.json_body
        assert res["user_id"] == user_id
        assert res["created"]
        assert res["is_active"] is True
        assert res["profile"] == "users"
        assert res["email"] == "test@test.test"
        assert res["public_name"] == "bob"
        assert res["username"] == "boby"
        assert res["timezone"] == "Europe/Paris"
        assert res["is_deleted"] is False
        assert res["lang"] == "fr"
        assert res["allowed_space"] == 134217728

    def test_api__create_user__ok_200__full_admin(self, web_testapp, user_api_factory):
        web_testapp.authorization = ("Basic", ("admin@admin.admin", "admin@admin.admin"))
        params = {
            "email": "test@test.test",
            "password": "mysuperpassword",
            "profile": "users",
            "timezone": "Europe/Paris",
            "lang": "fr",
            "public_name": "test user",
            "username": "testu",
            "email_notification": False,
        }
        res = web_testapp.post_json("/api/v2/users", status=200, params=params)
        res = res.json_body
        assert res["user_id"]
        assert res["created"]
        assert res["is_active"] is True
        assert res["profile"] == "users"
        assert res["email"] == "test@test.test"
        assert res["public_name"] == "test user"
        assert res["username"] == "testu"
        assert res["timezone"] == "Europe/Paris"
        assert res["lang"] == "fr"
        assert res["allowed_space"] == 134217728


@pytest.mark.usefixtures("base_fixture")
@pytest.mark.parametrize(
    "config_section",
    [{"name": "functional_test_with_trusted_user_as_default_profile"}],
    indirect=True,
)
class TestUserEndpointTrustedUserDefaultProfile(object):
    # -*- coding: utf-8 -*-
    """
    Tests for GET /api/v2/users/{user_id}
    """

    def test_api__create_user__ok_200__full_admin_default_profile(
        self, web_testapp, user_api_factory
    ):
        web_testapp.authorization = ("Basic", ("admin@admin.admin", "admin@admin.admin"))
        params = {
            "email": "test@test.test",
            "password": "mysuperpassword",
            "profile": None,
            "timezone": "Europe/Paris",
            "lang": "fr",
            "public_name": "test user",
            "email_notification": False,
        }
        res = web_testapp.post_json("/api/v2/users", status=200, params=params)
        res = res.json_body
        assert res["user_id"]
        user_id = res["user_id"]
        assert res["created"]
        assert res["is_active"] is True
        assert res["profile"] == "trusted-users"
        assert res["email"] == "test@test.test"
        assert res["public_name"] == "test user"
        assert res["timezone"] == "Europe/Paris"
        assert res["lang"] == "fr"

        uapi = user_api_factory.get()
        user = uapi.get_one(user_id)
        assert user.email == "test@test.test"
        assert user.validate_password("mysuperpassword")


@pytest.mark.usefixtures("base_fixture")
@pytest.mark.parametrize(
    "config_section", [{"name": "functional_test_with_allowed_space_limitation"}], indirect=True
)
class TestUserDiskSpace(object):
    # -*- coding: utf-8 -*-
    """
    Tests for GET /api/v2/users/{user_id}/allowed_space
    """

    def test_api__get_user_disk_space__ok_200__admin(
        self, user_api_factory, web_testapp, workspace_api_factory
    ):

        uapi = user_api_factory.get()
        profile = Profile.USER
        test_user = uapi.create_user(
            email="test@test.test",
            password="test@test.test",
            name="bob",
            profile=profile,
            timezone="Europe/Paris",
            lang="fr",
            do_save=True,
            do_notify=False,
        )
        uapi.save(test_user)
        workspace_api = workspace_api_factory.get(current_user=test_user, show_deleted=True)
        workspace = workspace_api.create_workspace("test", save_now=True)
        transaction.commit()
        user_id = int(test_user.user_id)
        image = create_1000px_png_test_image()
        web_testapp.authorization = ("Basic", ("test@test.test", "test@test.test"))
        web_testapp.post(
            "/api/v2/workspaces/{}/files".format(workspace.workspace_id),
            upload_files=[("files", image.name, image.getvalue())],
            status=200,
        )
        res = web_testapp.get("/api/v2/users/{}/disk_space".format(user_id), status=200)
        res = res.json_body
        assert res["used_space"] == 6210
        assert res["user"]["public_name"] == "bob"
        assert res["user"]["avatar_url"] is None
        assert res["allowed_space"] == 134217728


@pytest.mark.usefixtures("base_fixture")
@pytest.mark.parametrize("config_section", [{"name": "functional_test"}], indirect=True)
class TestUserEndpoint(object):
    # -*- coding: utf-8 -*-
    """
    Tests for GET /api/v2/users/{user_id}
    """

    def test_api__get_user__ok_200__admin(self, user_api_factory, web_testapp):

        uapi = user_api_factory.get()
        profile = Profile.USER
        test_user = uapi.create_user(
            email="test@test.test",
            username="testu",
            password="password",
            name="bob",
            profile=profile,
            timezone="Europe/Paris",
            lang="fr",
            do_save=True,
            do_notify=False,
        )
        uapi.save(test_user)
        transaction.commit()
        user_id = int(test_user.user_id)

        web_testapp.authorization = ("Basic", ("admin@admin.admin", "admin@admin.admin"))
        res = web_testapp.get("/api/v2/users/{}".format(user_id), status=200)
        res = res.json_body
        assert res["user_id"] == user_id
        assert res["created"]
        assert res["is_active"] is True
        assert res["profile"] == "users"
        assert res["email"] == "test@test.test"
        assert res["public_name"] == "bob"
        assert res["username"] == "testu"
        assert res["timezone"] == "Europe/Paris"
        assert res["is_deleted"] is False
        assert res["lang"] == "fr"
        assert res["allowed_space"] == 0

    def test_api__get_user__ok_200__user_itself(self, user_api_factory, web_testapp):

        uapi = user_api_factory.get()
        profile = Profile.USER
        test_user = uapi.create_user(
            email="test@test.test",
            password="password",
            name="bob",
            profile=profile,
            timezone="Europe/Paris",
            lang="fr",
            do_save=True,
            do_notify=False,
        )
        uapi.save(test_user)
        transaction.commit()
        user_id = int(test_user.user_id)

        web_testapp.authorization = ("Basic", ("test@test.test", "password"))
        res = web_testapp.get("/api/v2/users/{}".format(user_id), status=200)
        res = res.json_body
        assert res["user_id"] == user_id
        assert res["created"]
        assert res["is_active"] is True
        assert res["profile"] == "users"
        assert res["email"] == "test@test.test"
        assert res["public_name"] == "bob"
        assert res["timezone"] == "Europe/Paris"
        assert res["is_deleted"] is False
        assert res["allowed_space"] == 0

    def test_api__get_user__err_403__other_normal_user(self, user_api_factory, web_testapp):

        uapi = user_api_factory.get()
        profile = Profile.USER
        test_user = uapi.create_user(
            email="test@test.test",
            password="password",
            name="bob",
            profile=profile,
            timezone="Europe/Paris",
            do_save=True,
            do_notify=False,
        )
        test_user2 = uapi.create_user(
            email="test2@test2.test2",
            password="password",
            name="bob2",
            profile=profile,
            timezone="Europe/Paris",
            lang="fr",
            do_save=True,
            do_notify=False,
        )
        uapi.save(test_user2)
        uapi.save(test_user)
        transaction.commit()
        user_id = int(test_user.user_id)

        web_testapp.authorization = ("Basic", ("test2@test2.test2", "password"))
        res = web_testapp.get("/api/v2/users/{}".format(user_id), status=403)
        assert isinstance(res.json, dict)
        assert "code" in res.json.keys()
        assert res.json_body["code"] == ErrorCode.INSUFFICIENT_USER_PROFILE

    def test_api__create_user__ok_200__full_admin(
        self, web_testapp, user_api_factory, event_helper
    ):
        web_testapp.authorization = ("Basic", ("admin@admin.admin", "admin@admin.admin"))
        params = {
            "email": "test@test.test",
            "password": "mysuperpassword",
            "profile": "users",
            "timezone": "Europe/Paris",
            "lang": "fr",
            "public_name": "test user",
            "email_notification": False,
        }
        res = web_testapp.post_json("/api/v2/users", status=200, params=params)
        res = res.json_body
        assert res["user_id"]
        assert res["created"]
        assert res["is_active"] is True
        assert res["profile"] == "users"
        assert res["email"] == "test@test.test"
        assert res["public_name"] == "test user"
        assert res["timezone"] == "Europe/Paris"
        assert res["lang"] == "fr"
        assert res["allowed_space"] == 0

<<<<<<< HEAD
    def test_api__create_user__ok_200__with_only_username(self, web_testapp, user_api_factory):
=======
        last_event = event_helper.last_event
        assert last_event.event_type == "user.created"
        assert last_event.fields["user"] == res
        author = web_testapp.get("/api/v2/users/1", status=200).json_body
        assert last_event.fields["author"] == author

    @pytest.mark.parametrize("email_required,status", ((True, 400), (False, 200)))
    def test_api__create_user__with_only_username(
        self, web_testapp, user_api_factory, email_required, status
    ):
        web_testapp.app.registry.settings["CFG"].EMAIL__REQUIRED = email_required
>>>>>>> 39c031f2
        web_testapp.authorization = ("Basic", ("admin@admin.admin", "admin@admin.admin"))
        params = {
            "password": "mysuperpassword",
            "profile": "users",
            "timezone": "Europe/Paris",
            "lang": "fr",
            "public_name": "test user",
            "username": "testu",
            "email_notification": False,
        }
<<<<<<< HEAD
        res = web_testapp.post_json("/api/v2/users", status=200, params=params)
        res = res.json_body
        assert res["user_id"]
        assert res["created"]
        assert res["is_active"] is True
        assert res["profile"] == "users"
        assert res["username"] == "testu"
        assert res["public_name"] == "test user"
        assert res["timezone"] == "Europe/Paris"
        assert res["lang"] == "fr"
        assert res["allowed_space"] == 0

    def test_api__create_user__err_400__with_no_username_and_no_email(
        self, web_testapp, user_api_factory
    ):
=======
        web_testapp.post_json("/api/v2/users", status=status, params=params)

    def test_api__create_user__err_400__with_no_username_and_no_email(
        self, web_testapp, user_api_factory, app_config
    ):

>>>>>>> 39c031f2
        web_testapp.authorization = ("Basic", ("admin@admin.admin", "admin@admin.admin"))
        params = {
            "password": "mysuperpassword",
            "profile": "users",
            "timezone": "Europe/Paris",
            "lang": "fr",
            "public_name": "test user",
            "email_notification": False,
        }
        res = web_testapp.post_json("/api/v2/users", status=400, params=params)
        res = res.json_body
<<<<<<< HEAD
        assert res["code"] == 2061
        assert res["message"] == "Email or username is required to create an user"
=======
        assert res["code"] == 2001
        assert res["message"] == "Validation error of input data"
>>>>>>> 39c031f2

    def test_api__create_user__ok_200__full_admin_with_allowed_space(
        self, web_testapp, user_api_factory
    ):
        web_testapp.authorization = ("Basic", ("admin@admin.admin", "admin@admin.admin"))
        params = {
            "email": "test@test.test",
            "password": "mysuperpassword",
            "profile": "users",
            "timezone": "Europe/Paris",
            "lang": "fr",
            "allowed_space": 134217728,
            "public_name": "test user",
            "email_notification": False,
        }
        res = web_testapp.post_json("/api/v2/users", status=200, params=params)
        res = res.json_body
        assert res["user_id"]
        user_id = res["user_id"]
        assert res["created"]
        assert res["is_active"] is True
        assert res["profile"] == "users"
        assert res["email"] == "test@test.test"
        assert res["public_name"] == "test user"
        assert res["timezone"] == "Europe/Paris"
        assert res["lang"] == "fr"
        assert res["allowed_space"] == 134217728

        uapi = user_api_factory.get()
        user = uapi.get_one(user_id)
        assert user.email == "test@test.test"
        assert user.validate_password("mysuperpassword")
        assert user.allowed_space == 134217728

    def test_api__create_user__ok_200__full_admin_default_profile(
        self, web_testapp, user_api_factory
    ):
        web_testapp.authorization = ("Basic", ("admin@admin.admin", "admin@admin.admin"))
        params = {
            "email": "test@test.test",
            "password": "mysuperpassword",
            "profile": None,
            "timezone": "Europe/Paris",
            "lang": "fr",
            "public_name": "test user",
            "email_notification": False,
        }
        res = web_testapp.post_json("/api/v2/users", status=200, params=params)
        res = res.json_body
        assert res["user_id"]
        user_id = res["user_id"]
        assert res["created"]
        assert res["is_active"] is True
        assert res["profile"] == "users"
        assert res["email"] == "test@test.test"
        assert res["public_name"] == "test user"
        assert res["timezone"] == "Europe/Paris"
        assert res["lang"] == "fr"

        uapi = user_api_factory.get()
        user = uapi.get_one(user_id)
        assert user.email == "test@test.test"
        assert user.validate_password("mysuperpassword")

    def test_api__create_user__ok_200__email_treated_as_lowercase(self, web_testapp):
        web_testapp.authorization = ("Basic", ("admin@admin.admin", "admin@admin.admin"))
        params = {
            "email": "ThisIsAnEmailWithUppercaseCharacters@Test.Test",
            "password": "mysuperpassword",
            "profile": "users",
            "timezone": "Europe/Paris",
            "lang": "fr",
            "public_name": "test user",
            "email_notification": False,
        }
        res = web_testapp.post_json("/api/v2/users", status=200, params=params)
        res = res.json_body
        assert res["user_id"]
        user_id = res["user_id"]
        assert res["email"] == "thisisanemailwithuppercasecharacters@test.test"
        res = web_testapp.get("/api/v2/users/{}".format(user_id), status=200)
        res = res.json_body
        assert res["email"] == "thisisanemailwithuppercasecharacters@test.test"
        transaction.commit()
        # INFO - G.M - 2019-07-02 - check if we cannot
        # create multiples accounts with same email but different case.
        params = {
            "email": "thisisanemailwithuppercasecharacters@test.test",
            "password": "mysuperpassword",
            "profile": "users",
            "timezone": "Europe/Paris",
            "lang": "fr",
            "public_name": "test user",
            "email_notification": False,
        }
        res = web_testapp.post_json("/api/v2/users", status=400, params=params)
        res = res.json_body
        assert res["code"] == ErrorCode.EMAIL_ALREADY_EXIST_IN_DB
        params = {
            "email": "THISISANEMAILWITHUPPERCASECHARACTERS@TEST.TEST",
            "password": "mysuperpassword",
            "profile": "users",
            "timezone": "Europe/Paris",
            "lang": "fr",
            "public_name": "test user",
            "email_notification": False,
        }
        res = web_testapp.post_json("/api/v2/users", status=400, params=params)
        res = res.json_body
        assert res["code"] == ErrorCode.EMAIL_ALREADY_EXIST_IN_DB
        params = {
            "email": "ThisIsAnEmailWithUppercaseCharacters@Test.Test",
            "password": "mysuperpassword",
            "profile": "users",
            "timezone": "Europe/Paris",
            "lang": "fr",
            "public_name": "test user",
            "email_notification": False,
        }
        res = web_testapp.post_json("/api/v2/users", status=400, params=params)
        res = res.json_body
        assert res["code"] == ErrorCode.EMAIL_ALREADY_EXIST_IN_DB

    def test_api__create_user__ok_200__limited_admin(self, web_testapp, user_api_factory):
        web_testapp.authorization = ("Basic", ("admin@admin.admin", "admin@admin.admin"))
        params = {"email": "test@test.test", "email_notification": False, "password": None}
        res = web_testapp.post_json("/api/v2/users", status=200, params=params)
        res = res.json_body
        assert res["user_id"]
        user_id = res["user_id"]
        assert res["created"]
        assert res["is_active"] is True
        assert res["profile"] == "users"
        assert res["email"] == "test@test.test"
        assert res["public_name"] == "test"
        assert res["timezone"] == ""
        assert res["lang"] is None
        assert res["auth_type"] == "unknown"

        uapi = user_api_factory.get()
        user = uapi.get_one(user_id)
        assert user.email == "test@test.test"
        assert user.password is None

    def test_api__update_user__ok_200__infos(self, web_testapp, user_api_factory, event_helper):
        web_testapp.authorization = ("Basic", ("admin@admin.admin", "admin@admin.admin"))
        params = {
            "email": "test@test.test",
            "password": "mysuperpassword",
            "profile": "users",
            "timezone": "Europe/Paris",
            "lang": "fr",
            "public_name": "test user",
            "email_notification": False,
        }
        res = web_testapp.post_json("/api/v2/users", status=200, params=params).json_body
        user_id = res["user_id"]

        res = web_testapp.put_json(
            "/api/v2/users/{}".format(user_id),
            status=200,
            params={"timezone": "Europe/London", "lang": "en", "public_name": "John Doe"},
        ).json_body
        assert res["timezone"] == "Europe/London"
        assert res["lang"] == "en"
        assert res["public_name"] == "John Doe"
        last_event = event_helper.last_event
        assert last_event.event_type == "user.modified"
        assert last_event.fields["user"]["public_name"] == "John Doe"

    def test_api__create_user__err_400__email_already_in_db(self, user_api_factory, web_testapp):

        uapi = user_api_factory.get()
        profile = Profile.USER
        test_user = uapi.create_user(
            email="test@test.test",
            password="password",
            name="bob",
            profile=profile,
            timezone="Europe/Paris",
            lang="fr",
            do_save=True,
            do_notify=False,
        )
        uapi.save(test_user)
        transaction.commit()
        web_testapp.authorization = ("Basic", ("admin@admin.admin", "admin@admin.admin"))
        params = {
            "email": "test@test.test",
            "password": "mysuperpassword",
            "profile": "users",
            "timezone": "Europe/Paris",
            "lang": "fr",
            "public_name": "test user",
            "email_notification": False,
        }
        res = web_testapp.post_json("/api/v2/users", status=400, params=params)
        assert isinstance(res.json, dict)
        assert "code" in res.json.keys()
        assert res.json_body["code"] == ErrorCode.EMAIL_ALREADY_EXIST_IN_DB

    def test_api__create_user__err_403__other_user(self, user_api_factory, web_testapp):

        uapi = user_api_factory.get()
        profile = Profile.USER
        test_user = uapi.create_user(
            email="test@test.test",
            password="password",
            name="bob",
            profile=profile,
            timezone="Europe/Paris",
            lang="fr",
            do_save=True,
            do_notify=False,
        )
        uapi.save(test_user)
        transaction.commit()
        web_testapp.authorization = ("Basic", ("test@test.test", "password"))
        params = {
            "email": "test2@test2.test2",
            "password": "mysuperpassword",
            "profile": "users",
            "timezone": "Europe/Paris",
            "public_name": "test user",
            "lang": "fr",
            "email_notification": False,
        }
        res = web_testapp.post_json("/api/v2/users", status=403, params=params)
        assert isinstance(res.json, dict)
        assert "code" in res.json.keys()
        assert res.json_body["code"] == ErrorCode.INSUFFICIENT_USER_PROFILE


@pytest.mark.usefixtures("base_fixture")
@pytest.mark.parametrize(
    "config_section", [{"name": "functional_test_with_mail_test_sync"}], indirect=True
)
class TestUserWithNotificationEndpoint(object):
    """
    Tests for POST /api/v2/users/{user_id}
    """

    def test_api__create_user__ok_200__full_admin_with_notif(
        self, web_testapp, user_api_factory, mailhog
    ):
        web_testapp.authorization = ("Basic", ("admin@admin.admin", "admin@admin.admin"))
        params = {
            "email": "test@test.test",
            "password": "mysuperpassword",
            "profile": "users",
            "timezone": "Europe/Paris",
            "public_name": "test user",
            "lang": "fr",
            "email_notification": True,
        }
        res = web_testapp.post_json("/api/v2/users", status=200, params=params)
        res = res.json_body
        assert res["user_id"]
        user_id = res["user_id"]
        assert res["created"]
        assert res["is_active"] is True
        assert res["profile"] == "users"
        assert res["email"] == "test@test.test"
        assert res["public_name"] == "test user"
        assert res["timezone"] == "Europe/Paris"
        assert res["lang"] == "fr"

        uapi = user_api_factory.get()
        user = uapi.get_one(user_id)
        assert user.email == "test@test.test"
        assert user.validate_password("mysuperpassword")

        # check mail received
        response = mailhog.get_mailhog_mails()
        assert len(response) == 1
        headers = response[0]["Content"]["Headers"]
        assert headers["From"][0] == "Global manager via Tracim <test_user_from+1@localhost>"
        assert headers["To"][0] == "test user <test@test.test>"
        assert headers["Subject"][0] == "[Tracim] Created account"

    def test_api__create_user__ok_200__limited_admin_with_notif(
        self, web_testapp, user_api_factory, mailhog
    ):
        web_testapp.authorization = ("Basic", ("admin@admin.admin", "admin@admin.admin"))
        params = {"email": "test@test.test", "email_notification": True}
        res = web_testapp.post_json("/api/v2/users", status=200, params=params)
        res = res.json_body
        assert res["user_id"]
        user_id = res["user_id"]
        assert res["created"]
        assert res["is_active"] is True
        assert res["profile"] == "users"
        assert res["email"] == "test@test.test"
        assert res["public_name"] == "test"
        assert res["timezone"] == ""
        assert res["lang"] is None

        uapi = user_api_factory.get()
        user = uapi.get_one(user_id)
        assert user.email == "test@test.test"
        assert user.password
        assert user.auth_type == AuthType.UNKNOWN

        # check mail received
        response = mailhog.get_mailhog_mails()
        assert len(response) == 1
        headers = response[0]["Content"]["Headers"]
        assert headers["From"][0] == "Global manager via Tracim <test_user_from+1@localhost>"
        assert headers["To"][0] == "test <test@test.test>"
        assert headers["Subject"][0] == "[Tracim] Created account"

    def test_api_delete_user__ok_200__admin(sel, web_testapp, user_api_factory, event_helper):

        uapi = user_api_factory.get()
        profile = Profile.USER
        test_user = uapi.create_user(
            email="test@test.test",
            password="password",
            name="bob",
            profile=profile,
            timezone="Europe/Paris",
            lang="fr",
            do_save=True,
            do_notify=False,
        )
        uapi.save(test_user)
        transaction.commit()
        user_id = int(test_user.user_id)

        web_testapp.authorization = ("Basic", ("admin@admin.admin", "admin@admin.admin"))
        web_testapp.put("/api/v2/users/{}/trashed".format(user_id), status=204)
        res = web_testapp.get("/api/v2/users/{}".format(user_id), status=200).json_body
        assert res["is_deleted"] is True
        last_event = event_helper.last_event
        assert last_event.event_type == "user.deleted"

    def test_api_delete_user__err_400__admin_itself(self, web_testapp, admin_user):

        web_testapp.authorization = ("Basic", ("admin@admin.admin", "admin@admin.admin"))
        res = web_testapp.put("/api/v2/users/{}/trashed".format(admin_user.user_id), status=400)
        assert res.json_body["code"] == ErrorCode.USER_CANT_DELETE_HIMSELF
        res = web_testapp.get("/api/v2/users/{}".format(admin_user.user_id), status=200).json_body
        assert res["is_deleted"] is False


@pytest.mark.usefixtures("base_fixture")
@pytest.mark.parametrize("config_section", [{"name": "functional_test"}], indirect=True)
class TestUsersEndpoint(object):
    # -*- coding: utf-8 -*-
    """
    Tests for GET /api/v2/users/{user_id}
    """

    def test_api__get_user__ok_200__admin(self, user_api_factory, web_testapp, admin_user):

        uapi = user_api_factory.get()
        profile = Profile.USER
        test_user = uapi.create_user(
            email="test@test.test",
            username="TheTestUSer",
            password="password",
            name="bob",
            profile=profile,
            timezone="Europe/Paris",
            lang="fr",
            do_save=True,
            do_notify=False,
        )
        uapi.save(test_user)
        transaction.commit()

        web_testapp.authorization = ("Basic", ("admin@admin.admin", "admin@admin.admin"))
        res = web_testapp.get("/api/v2/users", status=200)
        res = res.json_body
        assert len(res) == 2
        assert res[0]["user_id"] == test_user.user_id
        assert res[0]["public_name"] == test_user.display_name
        assert res[0]["avatar_url"] is None

        assert res[1]["user_id"] == admin_user.user_id
        assert res[1]["public_name"] == admin_user.display_name
        assert res[1]["username"] == admin_user.username
        assert res[1]["avatar_url"] is None

    def test_api__get_user__err_403__normal_user(self, user_api_factory, web_testapp):

        uapi = user_api_factory.get()
        profile = Profile.USER
        test_user = uapi.create_user(
            email="test@test.test",
            password="password",
            name="bob",
            profile=profile,
            timezone="Europe/Paris",
            lang="fr",
            do_save=True,
            do_notify=False,
        )
        uapi.save(test_user)
        transaction.commit()

        web_testapp.authorization = ("Basic", ("test@test.test", "password"))
        res = web_testapp.get("/api/v2/users", status=403)
        assert isinstance(res.json, dict)
        assert "code" in res.json.keys()
        assert res.json_body["code"] == ErrorCode.INSUFFICIENT_USER_PROFILE


@pytest.mark.usefixtures("base_fixture")
@pytest.mark.parametrize("config_section", [{"name": "functional_test"}], indirect=True)
class TestKnownMembersEndpoint(object):
    # -*- coding: utf-8 -*-
    """
    Tests for GET /api/v2/users/{user_id}
    """

    def test_api__get_user__ok_200__admin__by_name(self, user_api_factory, admin_user, web_testapp):

        uapi = user_api_factory.get()
        profile = Profile.USER
        test_user = uapi.create_user(
            email="test@test.test",
            password="password",
            name="bob",
            profile=profile,
            timezone="Europe/Paris",
            lang="fr",
            do_save=True,
            do_notify=False,
        )
        test_user2 = uapi.create_user(
            email="test2@test2.test2",
            password="password",
            name="bob2",
            profile=profile,
            timezone="Europe/Paris",
            lang="fr",
            do_save=True,
            do_notify=False,
        )
        uapi.save(test_user)
        uapi.save(test_user2)
        transaction.commit()
        user_id = int(admin_user.user_id)

        web_testapp.authorization = ("Basic", ("admin@admin.admin", "admin@admin.admin"))
        params = {"acp": "bob"}
        res = web_testapp.get(
            "/api/v2/users/{user_id}/known_members".format(user_id=user_id),
            status=200,
            params=params,
        )
        res = res.json_body
        assert len(res) == 2
        assert res[0]["user_id"] == test_user.user_id
        assert res[0]["public_name"] == test_user.display_name
        assert res[0]["avatar_url"] is None

        assert res[1]["user_id"] == test_user2.user_id
        assert res[1]["public_name"] == test_user2.display_name
        assert res[1]["avatar_url"] is None

    def test_api__get_user__ok_200__admin__by_name_exclude_user(
        self, web_testapp, user_api_factory, admin_user
    ):

        uapi = user_api_factory.get()
        profile = Profile.USER
        test_user = uapi.create_user(
            email="test@test.test",
            password="password",
            name="bob",
            profile=profile,
            timezone="Europe/Paris",
            lang="fr",
            do_save=True,
            do_notify=False,
        )
        test_user2 = uapi.create_user(
            email="test2@test2.test2",
            password="password",
            name="bob2",
            profile=profile,
            timezone="Europe/Paris",
            lang="fr",
            do_save=True,
            do_notify=False,
        )

        uapi.save(test_user)
        uapi.save(test_user2)
        transaction.commit()
        user_id = int(admin_user.user_id)

        web_testapp.authorization = ("Basic", ("admin@admin.admin", "admin@admin.admin"))
        params = {"acp": "bob", "exclude_user_ids": str(test_user2.user_id)}
        res = web_testapp.get(
            "/api/v2/users/{user_id}/known_members".format(user_id=user_id),
            status=200,
            params=params,
        )
        res = res.json_body
        assert len(res) == 1
        assert res[0]["user_id"] == test_user.user_id
        assert res[0]["public_name"] == test_user.display_name
        assert res[0]["avatar_url"] is None

    def test_api__get_user__ok_200__admin__by_name_exclude_workspace(
        self, user_api_factory, workspace_api_factory, admin_user, role_api_factory, web_testapp
    ):

        uapi = user_api_factory.get()
        profile = Profile.USER
        test_user = uapi.create_user(
            email="test@test.test",
            password="password",
            name="bob",
            profile=profile,
            timezone="Europe/Paris",
            lang="fr",
            do_save=True,
            do_notify=False,
        )
        test_user2 = uapi.create_user(
            email="test2@test2.test2",
            password="password",
            name="bob2",
            profile=profile,
            timezone="Europe/Paris",
            lang="fr",
            do_save=True,
            do_notify=False,
        )

        workspace = workspace_api_factory.get().create_workspace("test workspace", save_now=True)
        workspace2 = workspace_api_factory.get().create_workspace("test workspace2", save_now=True)
        role_api = role_api_factory.get()
        role_api.create_one(test_user, workspace, UserRoleInWorkspace.READER, False)
        role_api.create_one(test_user2, workspace2, UserRoleInWorkspace.READER, False)
        uapi.save(test_user)
        uapi.save(test_user2)
        transaction.commit()
        user_id = int(admin_user.user_id)

        web_testapp.authorization = ("Basic", ("admin@admin.admin", "admin@admin.admin"))
        params = {"acp": "bob", "exclude_workspace_ids": str(workspace2.workspace_id)}
        res = web_testapp.get(
            "/api/v2/users/{user_id}/known_members".format(user_id=user_id),
            status=200,
            params=params,
        )
        res = res.json_body
        assert len(res) == 1
        assert res[0]["user_id"] == test_user.user_id
        assert res[0]["public_name"] == test_user.display_name
        assert res[0]["avatar_url"] is None

    def test_api__get_user__ok_200__admin__by_name_exclude_workspace_and_user(
        self, admin_user, user_api_factory, workspace_api_factory, role_api_factory, web_testapp
    ):

        uapi = user_api_factory.get()
        profile = Profile.USER
        test_user = uapi.create_user(
            email="test@test.test",
            password="password",
            name="bob",
            profile=profile,
            timezone="Europe/Paris",
            lang="fr",
            do_save=True,
            do_notify=False,
        )
        test_user2 = uapi.create_user(
            email="test2@test2.test2",
            password="password",
            name="bob2",
            profile=profile,
            timezone="Europe/Paris",
            lang="fr",
            do_save=True,
            do_notify=False,
        )
        test_user3 = uapi.create_user(
            email="test3@test3.test3",
            password="password",
            name="bob3",
            profile=profile,
            timezone="Europe/Paris",
            lang="fr",
            do_save=True,
            do_notify=False,
        )

        workspace = workspace_api_factory.get().create_workspace("test workspace", save_now=True)
        workspace2 = workspace_api_factory.get().create_workspace("test workspace2", save_now=True)
        role_api = role_api_factory.get()
        role_api.create_one(test_user, workspace, UserRoleInWorkspace.READER, False)
        role_api.create_one(test_user2, workspace2, UserRoleInWorkspace.READER, False)
        role_api.create_one(test_user3, workspace, UserRoleInWorkspace.READER, False)
        uapi.save(test_user)
        uapi.save(test_user2)
        transaction.commit()
        user_id = int(admin_user.user_id)

        web_testapp.authorization = ("Basic", ("admin@admin.admin", "admin@admin.admin"))
        params = {
            "acp": "bob",
            "exclude_workspace_ids": str(workspace2.workspace_id),
            "exclude_user_ids": str(test_user3.user_id),
        }
        res = web_testapp.get(
            "/api/v2/users/{user_id}/known_members".format(user_id=user_id),
            status=200,
            params=params,
        )
        res = res.json_body
        assert len(res) == 1
        assert res[0]["user_id"] == test_user.user_id
        assert res[0]["public_name"] == test_user.display_name
        assert res[0]["avatar_url"] is None

    def test_api__get_user__ok_200__admin__by_name__deactivated_members(
        self, user_api_factory, web_testapp, admin_user
    ):

        uapi = user_api_factory.get()
        profile = Profile.USER
        test_user = uapi.create_user(
            email="test@test.test",
            password="password",
            name="bob",
            profile=profile,
            timezone="Europe/Paris",
            lang="fr",
            do_save=True,
            do_notify=False,
        )
        test_user2 = uapi.create_user(
            email="test2@test2.test2",
            password="password",
            name="bob2",
            profile=profile,
            timezone="Europe/Paris",
            lang="fr",
            do_save=True,
            do_notify=False,
        )
        test_user2.is_active = False
        uapi.save(test_user)
        uapi.save(test_user2)
        transaction.commit()
        user_id = int(admin_user.user_id)

        web_testapp.authorization = ("Basic", ("admin@admin.admin", "admin@admin.admin"))
        params = {"acp": "bob"}
        res = web_testapp.get(
            "/api/v2/users/{user_id}/known_members".format(user_id=user_id),
            status=200,
            params=params,
        )
        res = res.json_body
        assert len(res) == 1
        assert res[0]["user_id"] == test_user.user_id
        assert res[0]["public_name"] == test_user.display_name
        assert res[0]["avatar_url"] is None

    def test_api__get_user__ok_200__admin__by_email(
        self, user_api_factory, admin_user, web_testapp
    ):

        uapi = user_api_factory.get()
        profile = Profile.USER
        test_user = uapi.create_user(
            email="test@test.test",
            password="password",
            name="bob",
            profile=profile,
            timezone="Europe/Paris",
            lang="fr",
            do_save=True,
            do_notify=False,
        )
        test_user2 = uapi.create_user(
            email="test2@test2.test2",
            password="password",
            name="bob2",
            profile=profile,
            timezone="Europe/Paris",
            lang="fr",
            do_save=True,
            do_notify=False,
        )
        uapi.save(test_user)
        uapi.save(test_user2)
        transaction.commit()
        user_id = int(admin_user.user_id)

        web_testapp.authorization = ("Basic", ("admin@admin.admin", "admin@admin.admin"))
        params = {"acp": "test"}
        res = web_testapp.get(
            "/api/v2/users/{user_id}/known_members".format(user_id=user_id),
            status=200,
            params=params,
        )
        res = res.json_body
        assert len(res) == 2
        assert res[0]["user_id"] == test_user.user_id
        assert res[0]["public_name"] == test_user.display_name
        assert res[0]["avatar_url"] is None

        assert res[1]["user_id"] == test_user2.user_id
        assert res[1]["public_name"] == test_user2.display_name
        assert res[1]["avatar_url"] is None

    def test_api__get_user__err_403__admin__too_small_acp(
        self, user_api_factory, admin_user, web_testapp
    ):

        uapi = user_api_factory.get()
        profile = Profile.USER
        test_user = uapi.create_user(
            email="test@test.test",
            password="password",
            name="bob",
            profile=profile,
            timezone="Europe/Paris",
            lang="fr",
            do_save=True,
            do_notify=False,
        )
        uapi.create_user(
            email="test2@test2.test2",
            password="password",
            name="bob2",
            profile=profile,
            timezone="Europe/Paris",
            lang="fr",
            do_save=True,
            do_notify=False,
        )
        uapi.save(test_user)
        transaction.commit()
        user_id = int(admin_user.user_id)

        web_testapp.authorization = ("Basic", ("admin@admin.admin", "admin@admin.admin"))
        params = {"acp": "t"}
        res = web_testapp.get(
            "/api/v2/users/{user_id}/known_members".format(user_id=user_id),
            status=400,
            params=params,
        )
        assert isinstance(res.json, dict)
        assert "code" in res.json.keys()
        assert res.json_body["code"] == ErrorCode.GENERIC_SCHEMA_VALIDATION_ERROR

    def test_api__get_user__ok_200__normal_user_by_email(
        self, user_api_factory, workspace_api_factory, role_api_factory, web_testapp
    ):

        uapi = user_api_factory.get()
        profile = Profile.USER
        test_user = uapi.create_user(
            email="test@test.test",
            password="password",
            name="bob",
            profile=profile,
            timezone="Europe/Paris",
            lang="fr",
            do_save=True,
            do_notify=False,
        )
        test_user2 = uapi.create_user(
            email="test2@test2.test2",
            password="password",
            name="bob2",
            profile=profile,
            timezone="Europe/Paris",
            lang="fr",
            do_save=True,
            do_notify=False,
        )
        test_user3 = uapi.create_user(
            email="test3@test3.test3",
            password="password",
            name="bob3",
            profile=profile,
            timezone="Europe/Paris",
            lang="fr",
            do_save=True,
            do_notify=False,
        )
        uapi.save(test_user)
        uapi.save(test_user2)
        uapi.save(test_user3)

        workspace = workspace_api_factory.get().create_workspace("test workspace", save_now=True)
        role_api = role_api_factory.get()
        role_api.create_one(test_user, workspace, UserRoleInWorkspace.READER, False)
        role_api.create_one(test_user2, workspace, UserRoleInWorkspace.READER, False)
        transaction.commit()
        user_id = int(test_user.user_id)

        web_testapp.authorization = ("Basic", ("test@test.test", "password"))
        params = {"acp": "test"}
        res = web_testapp.get(
            "/api/v2/users/{user_id}/known_members".format(user_id=user_id),
            status=200,
            params=params,
        )
        res = res.json_body
        assert len(res) == 2
        assert res[0]["user_id"] == test_user.user_id
        assert res[0]["public_name"] == test_user.display_name
        assert res[0]["avatar_url"] is None

        assert res[1]["user_id"] == test_user2.user_id
        assert res[1]["public_name"] == test_user2.display_name
        assert res[1]["avatar_url"] is None


@pytest.mark.usefixtures("base_fixture")
@pytest.mark.parametrize(
    "config_section", [{"name": "functional_test_known_member_filter_disabled"}], indirect=True
)
class TestKnownMembersEndpointKnownMembersFilterDisabled(object):
    # -*- coding: utf-8 -*-
    """
    Tests for GET /api/v2/users/{user_id}
    """

    def test_api__get_user__ok_200__show_all_members(
        self, user_api_factory, workspace_api_factory, role_api_factory, web_testapp
    ):

        uapi = user_api_factory.get()
        profile = Profile.USER
        test_user = uapi.create_user(
            email="test@test.test",
            password="password",
            name="bob",
            profile=profile,
            timezone="Europe/Paris",
            lang="fr",
            do_save=True,
            do_notify=False,
        )
        test_user2 = uapi.create_user(
            email="test2@test2.test2",
            password="password",
            name="bob2",
            profile=profile,
            timezone="Europe/Paris",
            lang="fr",
            do_save=True,
            do_notify=False,
        )
        test_user3 = uapi.create_user(
            email="test3@test3.test3",
            password="password",
            name="bob3",
            profile=profile,
            timezone="Europe/Paris",
            lang="fr",
            do_save=True,
            do_notify=False,
        )
        uapi.save(test_user)
        uapi.save(test_user2)
        uapi.save(test_user3)

        workspace = workspace_api_factory.get().create_workspace("test workspace", save_now=True)
        role_api = role_api_factory.get()
        role_api.create_one(test_user, workspace, UserRoleInWorkspace.READER, False)
        role_api.create_one(test_user2, workspace, UserRoleInWorkspace.READER, False)
        transaction.commit()
        user_id = int(test_user.user_id)

        web_testapp.authorization = ("Basic", ("test@test.test", "password"))
        params = {"acp": "test"}
        res = web_testapp.get(
            "/api/v2/users/{user_id}/known_members".format(user_id=user_id),
            status=200,
            params=params,
        )
        res = res.json_body

        assert len(res) == 3
        assert res[0]["user_id"] == test_user.user_id
        assert res[0]["public_name"] == test_user.display_name
        assert res[0]["avatar_url"] is None

        assert res[1]["user_id"] == test_user2.user_id
        assert res[1]["public_name"] == test_user2.display_name
        assert res[1]["avatar_url"] is None

        assert res[2]["user_id"] == test_user3.user_id
        assert res[2]["public_name"] == test_user3.display_name
        assert res[2]["avatar_url"] is None


@pytest.mark.usefixtures("base_fixture")
@pytest.mark.parametrize(
    "config_section", [{"name": "functional_ldap_and_internal_test"}], indirect=True
)
class TestSetEmailPasswordLdapEndpoint(object):
    # -*- coding: utf-8 -*-
    """
    Tests for PUT /api/v2/users/{user_id}/email
    Tests for PUT /api/v2/users/{user_id}/password

    for ldap user
    """

    def test_api__set_user_email__ok_200__ldap_user(self, user_api_factory, web_testapp):

        uapi = user_api_factory.get()
        profile = Profile.USER
        test_user = uapi.create_user(
            email="test@test.test",
            password=None,
            name="bob",
            profile=profile,
            timezone="Europe/Paris",
            lang="fr",
            auth_type=AuthType.LDAP,
            do_save=True,
            do_notify=False,
        )
        uapi.save(test_user)
        transaction.commit()
        user_id = int(test_user.user_id)

        web_testapp.authorization = ("Basic", ("admin@admin.admin", "admin@admin.admin"))
        # check before
        res = web_testapp.get("/api/v2/users/{}".format(user_id), status=200)
        res = res.json_body
        assert res["email"] == "test@test.test"

        # Set password
        params = {"email": "mysuperemail@email.fr", "loggedin_user_password": "admin@admin.admin"}
        res = web_testapp.put_json(
            "/api/v2/users/{}/email".format(user_id), params=params, status=400
        )
        assert res.json_body["code"] == ErrorCode.EXTERNAL_AUTH_USER_EMAIL_MODIFICATION_UNALLOWED
        # Check After
        res = web_testapp.get("/api/v2/users/{}".format(user_id), status=200)
        res = res.json_body
        assert res["email"] == "test@test.test"
        assert res["auth_type"] == "ldap"

    def test_api__set_user_password_ldap__ok_200__admin(
        self, user_api_factory, web_testapp, session
    ):

        uapi = user_api_factory.get()
        profile = Profile.USER
        test_user = uapi.create_user(
            email="test@test.test",
            password=None,
            auth_type=AuthType.LDAP,
            name="bob",
            profile=profile,
            timezone="Europe/Paris",
            lang="fr",
            do_save=True,
            do_notify=False,
        )
        uapi.save(test_user)
        transaction.commit()
        user_id = int(test_user.user_id)

        web_testapp.authorization = ("Basic", ("admin@admin.admin", "admin@admin.admin"))
        # check before
        user = uapi.get_one(user_id)
        assert not user.validate_password("mynewpassword")
        session.close()
        # Set password
        params = {
            "new_password": "mynewpassword",
            "new_password2": "mynewpassword",
            "loggedin_user_password": "admin@admin.admin",
        }
        res = web_testapp.put_json(
            "/api/v2/users/{}/password".format(user_id), params=params, status=400
        )
        assert res.json_body["code"] == ErrorCode.EXTERNAL_AUTH_USER_PASSWORD_MODIFICATION_UNALLOWED
        # Check After

        uapi = user_api_factory.get()
        user = uapi.get_one(user_id)
        assert not user.validate_password("mynewpassword")


@pytest.mark.usefixtures("base_fixture")
@pytest.mark.parametrize("config_section", [{"name": "functional_test"}], indirect=True)
class TestSetEmailEndpoint(object):
    # -*- coding: utf-8 -*-
    """
    Tests for PUT /api/v2/users/{user_id}/email
    """

    def test_api__set_user_email__ok_200__admin(self, user_api_factory, web_testapp):

        uapi = user_api_factory.get()
        profile = Profile.USER
        test_user = uapi.create_user(
            email="test@test.test",
            password="password",
            name="bob",
            profile=profile,
            timezone="Europe/Paris",
            lang="fr",
            do_save=True,
            do_notify=False,
        )
        uapi.save(test_user)
        transaction.commit()
        user_id = int(test_user.user_id)

        web_testapp.authorization = ("Basic", ("admin@admin.admin", "admin@admin.admin"))
        # check before
        res = web_testapp.get("/api/v2/users/{}".format(user_id), status=200)
        res = res.json_body
        assert res["email"] == "test@test.test"

        # Set password
        params = {"email": "mysuperemail@email.fr", "loggedin_user_password": "admin@admin.admin"}
        web_testapp.put_json("/api/v2/users/{}/email".format(user_id), params=params, status=200)
        # Check After
        res = web_testapp.get("/api/v2/users/{}".format(user_id), status=200)
        res = res.json_body
        assert res["email"] == "mysuperemail@email.fr"

    def test_api__set_user_email__err_400__admin_same_email(self, user_api_factory, web_testapp):

        uapi = user_api_factory.get()
        profile = Profile.USER
        test_user = uapi.create_user(
            email="test@test.test",
            password="password",
            name="bob",
            profile=profile,
            timezone="Europe/Paris",
            lang="fr",
            do_save=True,
            do_notify=False,
        )
        uapi.save(test_user)
        transaction.commit()
        user_id = int(test_user.user_id)

        web_testapp.authorization = ("Basic", ("admin@admin.admin", "admin@admin.admin"))
        # check before
        res = web_testapp.get("/api/v2/users/{}".format(user_id), status=200)
        res = res.json_body
        assert res["email"] == "test@test.test"

        # Set password
        params = {"email": "admin@admin.admin", "loggedin_user_password": "admin@admin.admin"}
        res = web_testapp.put_json(
            "/api/v2/users/{}/email".format(user_id), params=params, status=400
        )
        assert res.json_body
        assert "code" in res.json_body
        assert res.json_body["code"] == ErrorCode.EMAIL_ALREADY_EXIST_IN_DB
        # Check After
        res = web_testapp.get("/api/v2/users/{}".format(user_id), status=200)
        res = res.json_body
        assert res["email"] == "test@test.test"

    def test_api__set_user_email__err_403__admin_wrong_password(
        self, user_api_factory, web_testapp
    ):

        uapi = user_api_factory.get()
        profile = Profile.USER
        test_user = uapi.create_user(
            email="test@test.test",
            password="password",
            name="bob",
            profile=profile,
            timezone="Europe/Paris",
            lang="fr",
            do_save=True,
            do_notify=False,
        )
        uapi.save(test_user)
        transaction.commit()
        user_id = int(test_user.user_id)

        web_testapp.authorization = ("Basic", ("admin@admin.admin", "admin@admin.admin"))
        # check before
        res = web_testapp.get("/api/v2/users/{}".format(user_id), status=200)
        res = res.json_body
        assert res["email"] == "test@test.test"

        # Set password
        params = {"email": "mysuperemail@email.fr", "loggedin_user_password": "badpassword"}
        res = web_testapp.put_json(
            "/api/v2/users/{}/email".format(user_id), params=params, status=403
        )
        assert res.json_body
        assert "code" in res.json_body
        assert res.json_body["code"] == ErrorCode.WRONG_USER_PASSWORD
        # Check After
        res = web_testapp.get("/api/v2/users/{}".format(user_id), status=200)
        res = res.json_body
        assert res["email"] == "test@test.test"

    def test_api__set_user_email__err_400__admin_string_is_not_email(
        self, user_api_factory, web_testapp
    ):

        uapi = user_api_factory.get()

        profile = Profile.USER
        test_user = uapi.create_user(
            email="test@test.test",
            password="password",
            name="bob",
            profile=profile,
            timezone="Europe/Paris",
            lang="fr",
            do_save=True,
            do_notify=False,
        )
        uapi.save(test_user)
        transaction.commit()
        user_id = int(test_user.user_id)

        web_testapp.authorization = ("Basic", ("admin@admin.admin", "admin@admin.admin"))
        # check before
        res = web_testapp.get("/api/v2/users/{}".format(user_id), status=200)
        res = res.json_body
        assert res["email"] == "test@test.test"

        # Set password
        params = {"email": "thatisnotandemail", "loggedin_user_password": "admin@admin.admin"}
        res = web_testapp.put_json(
            "/api/v2/users/{}/email".format(user_id), params=params, status=400
        )
        # TODO - G.M - 2018-09-10 - Handled by marshmallow schema
        assert res.json_body
        assert "code" in res.json_body
        assert res.json_body["code"] == ErrorCode.GENERIC_SCHEMA_VALIDATION_ERROR
        # Check After
        res = web_testapp.get("/api/v2/users/{}".format(user_id), status=200)
        res = res.json_body
        assert res["email"] == "test@test.test"

    def test_api__set_user_email__ok_200__user_itself(self, user_api_factory, web_testapp):

        uapi = user_api_factory.get()

        profile = Profile.USER
        test_user = uapi.create_user(
            email="test@test.test",
            password="password",
            name="bob",
            profile=profile,
            timezone="Europe/Paris",
            lang="fr",
            do_save=True,
            do_notify=False,
        )
        uapi.save(test_user)
        transaction.commit()
        user_id = int(test_user.user_id)

        web_testapp.authorization = ("Basic", ("test@test.test", "password"))
        # check before
        res = web_testapp.get("/api/v2/users/{}".format(user_id), status=200)
        res = res.json_body
        assert res["email"] == "test@test.test"

        # Set password
        params = {"email": "mysuperemail@email.fr", "loggedin_user_password": "password"}
        web_testapp.put_json("/api/v2/users/{}/email".format(user_id), params=params, status=200)
        web_testapp.authorization = ("Basic", ("mysuperemail@email.fr", "password"))
        # Check After
        res = web_testapp.get("/api/v2/users/{}".format(user_id), status=200)
        res = res.json_body
        assert res["email"] == "mysuperemail@email.fr"

    def test_api__set_user_email__err_403__other_normal_user(self, user_api_factory, web_testapp):

        uapi = user_api_factory.get()

        profile = Profile.USER
        test_user = uapi.create_user(
            email="test@test.test",
            password="password",
            name="bob",
            profile=profile,
            timezone="Europe/Paris",
            lang="fr",
            do_save=True,
            do_notify=False,
        )
        test_user2 = uapi.create_user(
            email="test2@test2.test2",
            password="password",
            name="bob2",
            profile=profile,
            timezone="Europe/Paris",
            lang="fr",
            do_save=True,
            do_notify=False,
        )
        uapi.save(test_user2)
        uapi.save(test_user)
        transaction.commit()
        user_id = int(test_user.user_id)

        web_testapp.authorization = ("Basic", ("test2@test2.test2", "password"))
        # Set password
        params = {"email": "mysuperemail@email.fr", "loggedin_user_password": "password"}
        res = web_testapp.put_json(
            "/api/v2/users/{}/email".format(user_id), params=params, status=403
        )
        assert res.json_body
        assert "code" in res.json_body
        assert res.json_body["code"] == ErrorCode.INSUFFICIENT_USER_PROFILE


@pytest.mark.usefixtures("base_fixture")
@pytest.mark.parametrize("config_section", [{"name": "functional_test"}], indirect=True)
class TestSetUsernameEndpoint(object):
    # -*- coding: utf-8 -*-
    """
    Tests for PUT /api/v2/users/{user_id}/username
    """

    def test_api__set_user_username__ok_200__admin(
        self, user_api_factory: UserApiFactory, web_testapp: TestApp
    ) -> None:
        uapi = user_api_factory.get()
        profile = Profile.USER
        test_user = uapi.create_user(
            email="test@test.test",
            password="password",
            name="bob",
            profile=profile,
            timezone="Europe/Paris",
            lang="fr",
            do_save=True,
            do_notify=False,
        )
        uapi.save(test_user)
        transaction.commit()
        user_id = int(test_user.user_id)

        web_testapp.authorization = ("Basic", ("admin@admin.admin", "admin@admin.admin"))
        # check before
        res = web_testapp.get("/api/v2/users/{}".format(user_id), status=200)
        res = res.json_body
        assert not res["username"]

        # Set username
        params = {"username": "MyHero", "loggedin_user_password": "admin@admin.admin"}
        web_testapp.put_json("/api/v2/users/{}/username".format(user_id), params=params, status=200)
        # Check After
        res = web_testapp.get("/api/v2/users/{}".format(user_id), status=200)
        res = res.json_body
        assert res["username"] == "MyHero"

    def test_api__set_user_username__err_400__admin_already_exist_username(
        self, user_api_factory: UserApiFactory, web_testapp: TestApp
    ) -> None:
        uapi = user_api_factory.get()
        profile = Profile.USER
        test_user = uapi.create_user(
            username="TheHero",
            password="password",
<<<<<<< HEAD
=======
            email="boby@boba.fet",
>>>>>>> 39c031f2
            name="bob",
            profile=profile,
            timezone="Europe/Paris",
            lang="fr",
            do_save=True,
            do_notify=False,
        )
        uapi.save(test_user)
        transaction.commit()
        user_id = int(test_user.user_id)

        web_testapp.authorization = ("Basic", ("admin@admin.admin", "admin@admin.admin"))
        # check before
        res = web_testapp.get("/api/v2/users/{}".format(user_id), status=200)
        res = res.json_body
        assert res["username"] == "TheHero"

        # Set username
        params = {"username": "TheAdmin", "loggedin_user_password": "admin@admin.admin"}
        res = web_testapp.put_json(
            "/api/v2/users/{}/username".format(user_id), params=params, status=400
        )
        assert res.json_body
        assert "code" in res.json_body
        assert res.json_body["code"] == ErrorCode.USERNAME_ALREADY_EXIST_IN_DB
        # Check After
        res = web_testapp.get("/api/v2/users/{}".format(user_id), status=200)
        res = res.json_body
        assert res["username"] == "TheHero"

    def test_api__set_user_username__err_403__admin_wrong_password(
        self, user_api_factory: UserApiFactory, web_testapp: TestApp
    ) -> None:
        uapi = user_api_factory.get()
        profile = Profile.USER
        test_user = uapi.create_user(
            email="test@test.test",
            password="password",
            name="bob",
            profile=profile,
            timezone="Europe/Paris",
            lang="fr",
            do_save=True,
            do_notify=False,
        )
        uapi.save(test_user)
        transaction.commit()
        user_id = int(test_user.user_id)

        web_testapp.authorization = ("Basic", ("admin@admin.admin", "admin@admin.admin"))
        # check before
        res = web_testapp.get("/api/v2/users/{}".format(user_id), status=200)
        res = res.json_body
        assert not res["username"]

        # Set password
        params = {"username": "TheTest", "loggedin_user_password": "badpassword"}
        res = web_testapp.put_json(
            "/api/v2/users/{}/username".format(user_id), params=params, status=403
        )
        assert res.json_body
        assert "code" in res.json_body
        assert res.json_body["code"] == ErrorCode.WRONG_USER_PASSWORD
        # Check After
        res = web_testapp.get("/api/v2/users/{}".format(user_id), status=200)
        res = res.json_body
        assert not res["username"]

    def test_api__set_user_username__err_400__admin_string_is_not_valid(
        self, user_api_factory: UserApiFactory, web_testapp: TestApp
    ) -> None:
        uapi = user_api_factory.get()

        profile = Profile.USER
        test_user = uapi.create_user(
            email="test@test.test",
            password="password",
            name="bob",
            profile=profile,
            timezone="Europe/Paris",
            lang="fr",
            do_save=True,
            do_notify=False,
        )
        uapi.save(test_user)
        transaction.commit()
        user_id = int(test_user.user_id)

        web_testapp.authorization = ("Basic", ("admin@admin.admin", "admin@admin.admin"))
        # check before
        res = web_testapp.get("/api/v2/users/{}".format(user_id), status=200)
        res = res.json_body
        assert not res["username"]

        # Set password
        params = {"username": "This is not correct", "loggedin_user_password": "admin@admin.admin"}
        res = web_testapp.put_json(
            "/api/v2/users/{}/username".format(user_id), params=params, status=400
        )
        # TODO - G.M - 2018-09-10 - Handled by marshmallow schema
        assert res.json_body
        assert "code" in res.json_body
        assert res.json_body["code"] == ErrorCode.INVALID_USERNAME_FORMAT
        # Check After
        res = web_testapp.get("/api/v2/users/{}".format(user_id), status=200)
        res = res.json_body
        assert not res["username"]

    def test_api__set_user_username__ok_200__user_itself(
        self, user_api_factory: UserApiFactory, web_testapp: TestApp
    ) -> None:
        uapi = user_api_factory.get()

        profile = Profile.USER
        test_user = uapi.create_user(
            email="test@test.test",
            username="TheTestUser",
            password="password",
            name="bob",
            profile=profile,
            timezone="Europe/Paris",
            lang="fr",
            do_save=True,
            do_notify=False,
        )
        uapi.save(test_user)
        transaction.commit()
        user_id = int(test_user.user_id)

        web_testapp.authorization = ("Basic", ("test@test.test", "password"))
        # check before
        res = web_testapp.get("/api/v2/users/{}".format(user_id), status=200)
        res = res.json_body
        assert res["username"] == "TheTestUser"

        # Set password
        params = {"username": "TheNewTestUser", "loggedin_user_password": "password"}
        web_testapp.put_json("/api/v2/users/{}/username".format(user_id), params=params, status=200)
        web_testapp.authorization = ("Basic", ("test@test.test", "password"))
        # Check After
        res = web_testapp.get("/api/v2/users/{}".format(user_id), status=200)
        res = res.json_body
        assert res["username"] == "TheNewTestUser"

    def test_api__set_user_username__err_403__other_normal_user(
        self, user_api_factory: UserApiFactory, web_testapp: TestApp
    ) -> None:
        uapi = user_api_factory.get()

        profile = Profile.USER
        test_user = uapi.create_user(
            email="test@test.test",
            password="password",
            name="bob",
            profile=profile,
            timezone="Europe/Paris",
            lang="fr",
            do_save=True,
            do_notify=False,
        )
        test_user2 = uapi.create_user(
            email="test2@test2.test2",
            password="password",
            name="bob2",
            profile=profile,
            timezone="Europe/Paris",
            lang="fr",
            do_save=True,
            do_notify=False,
        )
        uapi.save(test_user2)
        uapi.save(test_user)
        transaction.commit()
        user_id = int(test_user.user_id)

        web_testapp.authorization = ("Basic", ("test2@test2.test2", "password"))
        # Set password
        params = {"username": "TheTestUserBis", "loggedin_user_password": "password"}
        res = web_testapp.put_json(
            "/api/v2/users/{}/username".format(user_id), params=params, status=403
        )
        assert res.json_body
        assert "code" in res.json_body
        assert res.json_body["code"] == ErrorCode.INSUFFICIENT_USER_PROFILE


@pytest.mark.usefixtures("base_fixture")
@pytest.mark.parametrize("config_section", [{"name": "functional_test"}], indirect=True)
class TestSetPasswordEndpoint(object):
    # -*- coding: utf-8 -*-
    """
    Tests for PUT /api/v2/users/{user_id}/password
    """

    def test_api__set_user_password__ok_200__admin(self, user_api_factory, web_testapp, session):

        uapi = user_api_factory.get()

        profile = Profile.USER
        test_user = uapi.create_user(
            email="test@test.test",
            password="password",
            name="bob",
            profile=profile,
            timezone="Europe/Paris",
            lang="fr",
            do_save=True,
            do_notify=False,
        )
        uapi.save(test_user)
        transaction.commit()
        user_id = int(test_user.user_id)

        web_testapp.authorization = ("Basic", ("admin@admin.admin", "admin@admin.admin"))
        # check before
        user = uapi.get_one(user_id)
        assert user.validate_password("password")
        assert not user.validate_password("mynewpassword")
        session.close()
        # Set password
        params = {
            "new_password": "mynewpassword",
            "new_password2": "mynewpassword",
            "loggedin_user_password": "admin@admin.admin",
        }
        web_testapp.put_json("/api/v2/users/{}/password".format(user_id), params=params, status=204)
        # Check After
        uapi = user_api_factory.get()
        user = uapi.get_one(user_id)
        assert not user.validate_password("password")
        assert user.validate_password("mynewpassword")

    def test_api__set_user_password__err_403__admin_wrong_password(
        self, user_api_factory, web_testapp
    ):

        uapi = user_api_factory.get()

        profile = Profile.USER
        test_user = uapi.create_user(
            email="test@test.test",
            password="password",
            name="bob",
            profile=profile,
            timezone="Europe/Paris",
            lang="fr",
            do_save=True,
            do_notify=False,
        )
        uapi.save(test_user)
        transaction.commit()
        user_id = int(test_user.user_id)

        web_testapp.authorization = ("Basic", ("admin@admin.admin", "admin@admin.admin"))
        # check before
        user = uapi.get_one(user_id)
        assert user.validate_password("password")
        assert not user.validate_password("mynewpassword")
        # Set password
        params = {
            "new_password": "mynewpassword",
            "new_password2": "mynewpassword",
            "loggedin_user_password": "wrongpassword",
        }
        res = web_testapp.put_json(
            "/api/v2/users/{}/password".format(user_id), params=params, status=403
        )
        assert res.json_body
        assert "code" in res.json_body
        assert res.json_body["code"] == ErrorCode.WRONG_USER_PASSWORD

        uapi = user_api_factory.get()
        # Check After
        user = uapi.get_one(user_id)
        assert user.validate_password("password")
        assert not user.validate_password("mynewpassword")

    def test_api__set_user_password__err_400__admin_passwords_do_not_match(
        self, user_api_factory, web_testapp
    ):

        uapi = user_api_factory.get()

        profile = Profile.USER
        test_user = uapi.create_user(
            email="test@test.test",
            password="password",
            name="bob",
            profile=profile,
            timezone="Europe/Paris",
            lang="fr",
            do_save=True,
            do_notify=False,
        )
        uapi.save(test_user)
        transaction.commit()
        user_id = int(test_user.user_id)

        web_testapp.authorization = ("Basic", ("admin@admin.admin", "admin@admin.admin"))
        # check before
        user = uapi.get_one(user_id)
        assert user.validate_password("password")
        assert not user.validate_password("mynewpassword")
        assert not user.validate_password("mynewpassword2")
        # Set password
        params = {
            "new_password": "mynewpassword",
            "new_password2": "mynewpassword2",
            "loggedin_user_password": "admin@admin.admin",
        }
        res = web_testapp.put_json(
            "/api/v2/users/{}/password".format(user_id), params=params, status=400
        )
        assert res.json_body
        assert "code" in res.json_body
        assert res.json_body["code"] == ErrorCode.PASSWORD_DO_NOT_MATCH
        # Check After

        uapi = user_api_factory.get()
        user = uapi.get_one(user_id)
        assert user.validate_password("password")
        assert not user.validate_password("mynewpassword")
        assert not user.validate_password("mynewpassword2")

    def test_api__set_user_password__ok_200__user_itself(
        self, user_api_factory, web_testapp, session
    ):

        uapi = user_api_factory.get()

        profile = Profile.USER
        test_user = uapi.create_user(
            email="test@test.test",
            password="password",
            name="bob",
            profile=profile,
            timezone="Europe/Paris",
            lang="fr",
            do_save=True,
            do_notify=False,
        )
        uapi.save(test_user)
        transaction.commit()
        user_id = int(test_user.user_id)

        web_testapp.authorization = ("Basic", ("test@test.test", "password"))
        # check before
        user = uapi.get_one(user_id)
        assert user.validate_password("password")
        assert not user.validate_password("mynewpassword")
        session.close()
        # Set password
        params = {
            "new_password": "mynewpassword",
            "new_password2": "mynewpassword",
            "loggedin_user_password": "password",
        }
        web_testapp.put_json("/api/v2/users/{}/password".format(user_id), params=params, status=204)
        # Check After
        uapi = user_api_factory.get()
        user = uapi.get_one(user_id)
        assert not user.validate_password("password")
        assert user.validate_password("mynewpassword")

    def test_api__set_user_email__err_403__other_normal_user(self, user_api_factory, web_testapp):

        uapi = user_api_factory.get()

        profile = Profile.USER
        test_user = uapi.create_user(
            email="test@test.test",
            password="password",
            name="bob",
            profile=profile,
            lang="fr",
            timezone="Europe/Paris",
            do_save=True,
            do_notify=False,
        )
        test_user2 = uapi.create_user(
            email="test2@test2.test2",
            password="password",
            name="bob2",
            profile=profile,
            timezone="Europe/Paris",
            lang="fr",
            do_save=True,
            do_notify=False,
        )
        uapi.save(test_user2)
        uapi.save(test_user)
        transaction.commit()
        user_id = int(test_user.user_id)

        web_testapp.authorization = ("Basic", ("test2@test2.test2", "password"))
        # Set password
        params = {"email": "mysuperemail@email.fr", "loggedin_user_password": "password"}
        res = web_testapp.put_json(
            "/api/v2/users/{}/email".format(user_id), params=params, status=403
        )
        assert res.json_body
        assert "code" in res.json_body
        assert res.json_body["code"] == ErrorCode.INSUFFICIENT_USER_PROFILE


@pytest.mark.usefixtures("base_fixture")
@pytest.mark.parametrize("config_section", [{"name": "functional_test"}], indirect=True)
class TestSetUserInfoEndpoint(object):
    # -*- coding: utf-8 -*-
    """
    Tests for PUT /api/v2/users/{user_id}
    """

    def test_api__set_user_info__ok_200__admin(self, user_api_factory, web_testapp):

        uapi = user_api_factory.get()

        profile = Profile.USER
        test_user = uapi.create_user(
            email="test@test.test",
            password="password",
            name="bob",
            username="boby",
            profile=profile,
            timezone="Europe/Paris",
            lang="fr",
            do_save=True,
            do_notify=False,
        )
        uapi.save(test_user)
        transaction.commit()
        user_id = int(test_user.user_id)

        web_testapp.authorization = ("Basic", ("admin@admin.admin", "admin@admin.admin"))
        # check before
        res = web_testapp.get("/api/v2/users/{}".format(user_id), status=200)
        res = res.json_body
        assert res["user_id"] == user_id
        assert res["public_name"] == "bob"
        assert res["username"] == "boby"
        assert res["timezone"] == "Europe/Paris"
        assert res["lang"] == "fr"
        # Set params
        params = {"public_name": "updated", "timezone": "Europe/London", "lang": "en"}
        web_testapp.put_json("/api/v2/users/{}".format(user_id), params=params, status=200)
        # Check After
        res = web_testapp.get("/api/v2/users/{}".format(user_id), status=200)
        res = res.json_body
        assert res["user_id"] == user_id
        assert res["public_name"] == "updated"
        assert res["username"] == "boby"
        assert res["timezone"] == "Europe/London"
        assert res["lang"] == "en"

    def test_api__set_user_info__ok_200__user_itself(self, user_api_factory, web_testapp):

        uapi = user_api_factory.get()

        profile = Profile.USER
        test_user = uapi.create_user(
            email="test@test.test",
            password="password",
            name="bob",
            username="boby",
            profile=profile,
            timezone="Europe/Paris",
            lang="fr",
            do_save=True,
            do_notify=False,
        )
        uapi.save(test_user)
        transaction.commit()
        user_id = int(test_user.user_id)

        web_testapp.authorization = ("Basic", ("test@test.test", "password"))
        # check before
        res = web_testapp.get("/api/v2/users/{}".format(user_id), status=200)
        res = res.json_body
        assert res["user_id"] == user_id
        assert res["public_name"] == "bob"
        assert res["username"] == "boby"
        assert res["timezone"] == "Europe/Paris"
        assert res["lang"] == "fr"
        # Set params
        params = {"public_name": "updated", "timezone": "Europe/London", "lang": "en"}
        web_testapp.put_json("/api/v2/users/{}".format(user_id), params=params, status=200)
        # Check After
        res = web_testapp.get("/api/v2/users/{}".format(user_id), status=200)
        res = res.json_body
        assert res["user_id"] == user_id
        assert res["public_name"] == "updated"
        assert res["username"] == "boby"
        assert res["timezone"] == "Europe/London"
        assert res["lang"] == "en"

    def test_api__set_user_info__err_403__other_normal_user(self, user_api_factory, web_testapp):

        uapi = user_api_factory.get()

        profile = Profile.USER
        test_user = uapi.create_user(
            email="test@test.test",
            password="password",
            name="bob",
            profile=profile,
            timezone="Europe/Paris",
            lang="fr",
            do_save=True,
            do_notify=False,
        )
        test_user2 = uapi.create_user(
            email="test2@test2.test2",
            password="password",
            name="test",
            profile=profile,
            timezone="Europe/Paris",
            lang="fr",
            do_save=True,
            do_notify=False,
        )
        uapi.save(test_user2)
        uapi.save(test_user)
        transaction.commit()
        user_id = int(test_user.user_id)

        web_testapp.authorization = ("Basic", ("test2@test2.test2", "password"))
        # Set params
        params = {"public_name": "updated", "timezone": "Europe/London", "lang": "en"}
        res = web_testapp.put_json("/api/v2/users/{}".format(user_id), params=params, status=403)
        assert res.json_body
        assert "code" in res.json_body
        assert res.json_body["code"] == ErrorCode.INSUFFICIENT_USER_PROFILE


@pytest.mark.usefixtures("base_fixture")
@pytest.mark.parametrize("config_section", [{"name": "functional_test"}], indirect=True)
class TestSetUserProfileEndpoint(object):
    # -*- coding: utf-8 -*-
    """
    Tests for PUT /api/v2/users/{user_id}/profile
    """

    def test_api__set_user_profile__ok_200__admin(self, user_api_factory, web_testapp):

        uapi = user_api_factory.get()

        profile = Profile.USER
        test_user = uapi.create_user(
            email="test@test.test",
            password="password",
            name="bob",
            profile=profile,
            timezone="Europe/Paris",
            lang="fr",
            do_save=True,
            do_notify=False,
        )
        uapi.save(test_user)
        transaction.commit()
        user_id = int(test_user.user_id)

        web_testapp.authorization = ("Basic", ("admin@admin.admin", "admin@admin.admin"))
        # check before
        res = web_testapp.get("/api/v2/users/{}".format(user_id), status=200)
        res = res.json_body
        assert res["user_id"] == user_id
        assert res["profile"] == "users"
        # Set params
        params = {"profile": "administrators"}
        web_testapp.put_json("/api/v2/users/{}/profile".format(user_id), params=params, status=204)
        # Check After
        res = web_testapp.get("/api/v2/users/{}".format(user_id), status=200)
        res = res.json_body
        assert res["user_id"] == user_id
        assert res["profile"] == "administrators"

    def test_api__set_user_profile__err_400__admin_itself(self, web_testapp, admin_user):
        """
        Trying to set is own profile as user with admin right.
        Return 400 because of "not allow to set own profile check"
        """

        transaction.commit()

        web_testapp.authorization = ("Basic", ("admin@admin.admin", "admin@admin.admin"))
        # check before
        res = web_testapp.get("/api/v2/users/{}".format(admin_user.user_id), status=200)
        res = res.json_body
        assert res["user_id"] == admin_user.user_id
        assert res["profile"] == "administrators"
        # Set params
        params = {"profile": "users"}
        res = web_testapp.put_json(
            "/api/v2/users/{}/profile".format(admin_user.user_id), params=params, status=400
        )
        assert res.json_body["code"] == ErrorCode.USER_CANT_CHANGE_IS_OWN_PROFILE
        # Check After
        res = web_testapp.get("/api/v2/users/{}".format(admin_user.user_id), status=200)
        res = res.json_body
        assert res["user_id"] == admin_user.user_id
        assert res["profile"] == "administrators"

    def test_api__set_user_profile__err_403__other_normal_user(self, user_api_factory, web_testapp):
        """
        Set user profile of user normal user as normal user
        Return 403 error because of no right to do this as simple user
        """

        uapi = user_api_factory.get()

        profile = Profile.USER
        test_user = uapi.create_user(
            email="test@test.test",
            password="password",
            name="bob",
            profile=profile,
            timezone="Europe/Paris",
            lang="fr",
            do_save=True,
            do_notify=False,
        )
        test_user2 = uapi.create_user(
            email="test2@test2.test2",
            password="password",
            name="test",
            profile=profile,
            timezone="Europe/Paris",
            lang="fr",
            do_save=True,
            do_notify=False,
        )
        uapi.save(test_user2)
        uapi.save(test_user)
        transaction.commit()
        user_id = int(test_user.user_id)

        web_testapp.authorization = ("Basic", ("test2@test2.test2", "password"))
        # Set params
        params = {"profile": "administrators"}
        res = web_testapp.put_json(
            "/api/v2/users/{}/profile".format(user_id), params=params, status=403
        )
        assert res.json_body
        assert "code" in res.json_body
        assert res.json_body["code"] == ErrorCode.INSUFFICIENT_USER_PROFILE


@pytest.mark.usefixtures("base_fixture")
@pytest.mark.parametrize("config_section", [{"name": "functional_test"}], indirect=True)
class TestSetUserAllowedSpaceEndpoint(object):
    # -*- coding: utf-8 -*-
    """
    Tests for PUT /api/v2/users/{user_id}/allowed_space
    """

    def test_api__set_user_allowed_space__ok_200__admin(self, user_api_factory, web_testapp):

        uapi = user_api_factory.get()

        profile = Profile.USER
        test_user = uapi.create_user(
            email="test@test.test",
            password="password",
            name="bob",
            profile=profile,
            timezone="Europe/Paris",
            lang="fr",
            do_save=True,
            do_notify=False,
        )
        uapi.save(test_user)
        transaction.commit()
        user_id = int(test_user.user_id)

        web_testapp.authorization = ("Basic", ("admin@admin.admin", "admin@admin.admin"))
        # check before
        res = web_testapp.get("/api/v2/users/{}".format(user_id), status=200)
        res = res.json_body
        assert res["user_id"] == user_id
        assert res["allowed_space"] == 0
        # Set params
        params = {"allowed_space": 134217728}
        web_testapp.put_json(
            "/api/v2/users/{}/allowed_space".format(user_id), params=params, status=204
        )
        # Check After
        res = web_testapp.get("/api/v2/users/{}".format(user_id), status=200)
        res = res.json_body
        assert res["user_id"] == user_id
        assert res["allowed_space"] == 134217728

    def test_api__set_user_allowed_space__err_403__other_normal_user(
        self, user_api_factory, web_testapp
    ):
        """
        Set user allowed_space of user normal user as normal user
        Return 403 error because of no right to do this as simple user
        """

        uapi = user_api_factory.get()

        profile = Profile.USER
        test_user = uapi.create_user(
            email="test@test.test",
            password="password",
            name="bob",
            profile=profile,
            timezone="Europe/Paris",
            lang="fr",
            do_save=True,
            do_notify=False,
        )
        test_user2 = uapi.create_user(
            email="test2@test2.test2",
            password="password",
            name="test",
            profile=profile,
            timezone="Europe/Paris",
            lang="fr",
            do_save=True,
            do_notify=False,
        )
        uapi.save(test_user2)
        uapi.save(test_user)
        transaction.commit()
        user_id = int(test_user.user_id)

        web_testapp.authorization = ("Basic", ("test2@test2.test2", "password"))
        # Set params
        params = {"allowed_space": 134217728}
        res = web_testapp.put_json(
            "/api/v2/users/{}/allowed_space".format(user_id), params=params, status=403
        )
        assert res.json_body
        assert "code" in res.json_body
        assert res.json_body["code"] == ErrorCode.INSUFFICIENT_USER_PROFILE


@pytest.mark.usefixtures("base_fixture")
@pytest.mark.parametrize("config_section", [{"name": "functional_test"}], indirect=True)
class TestSetUserEnableDisableEndpoints(object):
    # -*- coding: utf-8 -*-
    """
    Tests for PUT /api/v2/users/{user_id}/enabled
    and PUT /api/v2/users/{user_id}/disabled
    """

    def test_api_enable_user__ok_200__admin(self, user_api_factory, web_testapp):

        uapi = user_api_factory.get()

        profile = Profile.USER
        test_user = uapi.create_user(
            email="test@test.test",
            password="password",
            name="bob",
            profile=profile,
            timezone="Europe/Paris",
            lang="fr",
            do_save=True,
            do_notify=False,
        )
        uapi.disable(test_user, do_save=True)
        uapi.save(test_user)
        transaction.commit()
        user_id = int(test_user.user_id)

        web_testapp.authorization = ("Basic", ("admin@admin.admin", "admin@admin.admin"))
        # check before
        res = web_testapp.get("/api/v2/users/{}".format(user_id), status=200)
        res = res.json_body
        assert res["user_id"] == user_id
        assert res["is_active"] is False
        web_testapp.put_json("/api/v2/users/{}/enabled".format(user_id), status=204)
        # Check After
        res = web_testapp.get("/api/v2/users/{}".format(user_id), status=200)
        res = res.json_body
        assert res["user_id"] == user_id
        assert res["is_active"] is True

    def test_api_disable_user__ok_200__admin(self, user_api_factory, web_testapp):

        uapi = user_api_factory.get()

        profile = Profile.USER
        test_user = uapi.create_user(
            email="test@test.test",
            password="password",
            name="bob",
            profile=profile,
            timezone="Europe/Paris",
            lang="fr",
            do_save=True,
            do_notify=False,
        )
        uapi.enable(test_user, do_save=True)
        uapi.save(test_user)
        transaction.commit()
        user_id = int(test_user.user_id)

        web_testapp.authorization = ("Basic", ("admin@admin.admin", "admin@admin.admin"))
        # check before
        res = web_testapp.get("/api/v2/users/{}".format(user_id), status=200)
        res = res.json_body
        assert res["user_id"] == user_id
        assert res["is_active"] is True
        web_testapp.put_json("/api/v2/users/{}/disabled".format(user_id), status=204)
        # Check After
        res = web_testapp.get("/api/v2/users/{}".format(user_id), status=200)
        res = res.json_body
        assert res["user_id"] == user_id
        assert res["is_active"] is False

    def test_api_disable_user__err_400__cant_disable_myself_admin(self, admin_user, web_testapp):

        user_id = int(admin_user.user_id)

        web_testapp.authorization = ("Basic", ("admin@admin.admin", "admin@admin.admin"))
        # check before
        res = web_testapp.get("/api/v2/users/{}".format(user_id), status=200)
        res = res.json_body
        assert res["user_id"] == user_id
        assert res["is_active"] is True
        res = web_testapp.put_json("/api/v2/users/{}/disabled".format(user_id), status=400)
        assert res.json_body["code"] == ErrorCode.USER_CANT_DISABLE_HIMSELF
        # Check After
        res = web_testapp.get("/api/v2/users/{}".format(user_id), status=200)
        res = res.json_body

        assert res["user_id"] == user_id
        assert res["is_active"] is True

    def test_api_enable_user__err_403__other_account(self, user_api_factory, web_testapp):

        uapi = user_api_factory.get()

        profile = Profile.USER
        test_user = uapi.create_user(
            email="test@test.test",
            password="password",
            name="bob",
            profile=profile,
            timezone="Europe/Paris",
            lang="fr",
            do_save=True,
            do_notify=False,
        )
        test_user2 = uapi.create_user(
            email="test2@test2.test2",
            password="password",
            name="test2",
            profile=profile,
            timezone="Europe/Paris",
            lang="fr",
            do_save=True,
            do_notify=False,
        )
        uapi.disable(test_user, do_save=True)
        uapi.save(test_user2)
        uapi.save(test_user)
        transaction.commit()
        user_id = int(test_user.user_id)

        web_testapp.authorization = ("Basic", ("test2@test2.test2", "password"))
        res = web_testapp.put_json("/api/v2/users/{}/enabled".format(user_id), status=403)
        assert res.json_body
        assert "code" in res.json_body
        assert res.json_body["code"] == ErrorCode.INSUFFICIENT_USER_PROFILE

    def test_api_disable_user__err_403__other_account(self, user_api_factory, web_testapp):

        uapi = user_api_factory.get()

        profile = Profile.USER
        test_user = uapi.create_user(
            email="test@test.test",
            password="password",
            name="bob",
            profile=profile,
            timezone="Europe/Paris",
            lang="fr",
            do_save=True,
            do_notify=False,
        )
        test_user2 = uapi.create_user(
            email="test2@test2.test2",
            password="password",
            name="test2",
            profile=profile,
            timezone="Europe/Paris",
            lang="fr",
            do_save=True,
            do_notify=False,
        )
        uapi.enable(test_user, do_save=True)
        uapi.save(test_user2)
        uapi.save(test_user)
        transaction.commit()
        user_id = int(test_user.user_id)

        web_testapp.authorization = ("Basic", ("test2@test2.test2", "password"))
        res = web_testapp.put_json("/api/v2/users/{}/disabled".format(user_id), status=403)
        assert isinstance(res.json, dict)
        assert "code" in res.json.keys()
        assert res.json_body["code"] == ErrorCode.INSUFFICIENT_USER_PROFILE

    def test_api_disable_user__err_403__cant_disable_myself_user(
        self, user_api_factory, web_testapp
    ):
        """
        Trying to disable himself as simple user, raise 403 because no
        right to disable anyone as simple user. (check of right is before
        self-disable not allowed_check).
        """

        uapi = user_api_factory.get()

        profile = Profile.USER
        test_user = uapi.create_user(
            email="test@test.test",
            password="password",
            name="bob",
            profile=profile,
            timezone="Europe/Paris",
            lang="fr",
            do_save=True,
            do_notify=False,
        )
        uapi.enable(test_user, do_save=True)
        uapi.save(test_user)
        transaction.commit()
        user_id = int(test_user.user_id)

        web_testapp.authorization = ("Basic", ("test@test.test", "password"))
        # check before
        res = web_testapp.get("/api/v2/users/{}".format(user_id), status=200)
        res = res.json_body
        assert res["user_id"] == user_id
        assert res["is_active"] is True
        res = web_testapp.put_json("/api/v2/users/{}/disabled".format(user_id), status=403)
        assert res.json_body
        assert "code" in res.json_body
        assert res.json_body["code"] == ErrorCode.INSUFFICIENT_USER_PROFILE
        # Check After
        res = web_testapp.get("/api/v2/users/{}".format(user_id), status=200)
        res = res.json_body
        assert res["user_id"] == user_id
        assert res["is_active"] is True


@pytest.mark.usefixtures("base_fixture")
@pytest.mark.parametrize("config_section", [{"name": "functional_ldap_test"}], indirect=True)
class TestUserEnpointsLDAPAuth(object):
    @pytest.mark.ldap
    def test_api_set_user_password__err__400__setting_password_unallowed_for_ldap_user(
        self, web_testapp
    ):
        web_testapp.authorization = ("Basic", ("hubert@planetexpress.com", "professor"))
        res = web_testapp.get("/api/v2/auth/whoami", status=200)
        user_id = res.json_body["user_id"]
        # Set password
        params = {
            "new_password": "mynewpassword",
            "new_password2": "mynewpassword",
            "loggedin_user_password": "professor",
        }
        res = web_testapp.put_json(
            "/api/v2/users/{}/password".format(user_id), params=params, status=400
        )
        assert isinstance(res.json, dict)
        assert "code" in res.json.keys()
        assert res.json_body["code"] == ErrorCode.EXTERNAL_AUTH_USER_PASSWORD_MODIFICATION_UNALLOWED

    @pytest.mark.ldap
    def test_api_set_user_email__err__400__setting_email_unallowed_for_ldap_user(self, web_testapp):
        web_testapp.authorization = ("Basic", ("hubert@planetexpress.com", "professor"))
        res = web_testapp.get("/api/v2/auth/whoami", status=200)
        user_id = res.json_body["user_id"]
        # Set password
        params = {
            "email": "hubertnewemail@planetexpress.com",
            "loggedin_user_password": "professor",
        }
        res = web_testapp.put_json(
            "/api/v2/users/{}/email".format(user_id), params=params, status=400
        )
        assert isinstance(res.json, dict)
        assert "code" in res.json.keys()
        assert res.json_body["code"] == ErrorCode.EXTERNAL_AUTH_USER_EMAIL_MODIFICATION_UNALLOWED

    @pytest.mark.ldap
    def test_api__create_user__ok_200__full_admin(self, web_testapp, user_api_factory):
        web_testapp.authorization = ("Basic", ("hubert@planetexpress.com", "professor"))
        web_testapp.get("/api/v2/auth/whoami", status=200)
        api = user_api_factory.get(current_user=None)
        user = api.get_one_by_email("hubert@planetexpress.com")
        api.update(user, auth_type=user.auth_type, profile=Profile.ADMIN)
        api.save(user)
        transaction.commit()
        params = {
            "email": "test@test.test",
            "password": "mysuperpassword",
            "profile": "users",
            "timezone": "Europe/Paris",
            "lang": "fr",
            "public_name": "test user",
            "email_notification": False,
        }
        res = web_testapp.post_json("/api/v2/users", status=200, params=params)
        res = res.json_body
        assert res["auth_type"] == "unknown"
        assert res["email"] == "test@test.test"
        assert res["public_name"] == "test user"
        assert res["profile"] == "users"<|MERGE_RESOLUTION|>--- conflicted
+++ resolved
@@ -3018,9 +3018,6 @@
         assert res["lang"] == "fr"
         assert res["allowed_space"] == 0
 
-<<<<<<< HEAD
-    def test_api__create_user__ok_200__with_only_username(self, web_testapp, user_api_factory):
-=======
         last_event = event_helper.last_event
         assert last_event.event_type == "user.created"
         assert last_event.fields["user"] == res
@@ -3032,7 +3029,6 @@
         self, web_testapp, user_api_factory, email_required, status
     ):
         web_testapp.app.registry.settings["CFG"].EMAIL__REQUIRED = email_required
->>>>>>> 39c031f2
         web_testapp.authorization = ("Basic", ("admin@admin.admin", "admin@admin.admin"))
         params = {
             "password": "mysuperpassword",
@@ -3043,30 +3039,12 @@
             "username": "testu",
             "email_notification": False,
         }
-<<<<<<< HEAD
-        res = web_testapp.post_json("/api/v2/users", status=200, params=params)
-        res = res.json_body
-        assert res["user_id"]
-        assert res["created"]
-        assert res["is_active"] is True
-        assert res["profile"] == "users"
-        assert res["username"] == "testu"
-        assert res["public_name"] == "test user"
-        assert res["timezone"] == "Europe/Paris"
-        assert res["lang"] == "fr"
-        assert res["allowed_space"] == 0
-
-    def test_api__create_user__err_400__with_no_username_and_no_email(
-        self, web_testapp, user_api_factory
-    ):
-=======
         web_testapp.post_json("/api/v2/users", status=status, params=params)
 
     def test_api__create_user__err_400__with_no_username_and_no_email(
         self, web_testapp, user_api_factory, app_config
     ):
 
->>>>>>> 39c031f2
         web_testapp.authorization = ("Basic", ("admin@admin.admin", "admin@admin.admin"))
         params = {
             "password": "mysuperpassword",
@@ -3078,13 +3056,8 @@
         }
         res = web_testapp.post_json("/api/v2/users", status=400, params=params)
         res = res.json_body
-<<<<<<< HEAD
-        assert res["code"] == 2061
-        assert res["message"] == "Email or username is required to create an user"
-=======
         assert res["code"] == 2001
         assert res["message"] == "Validation error of input data"
->>>>>>> 39c031f2
 
     def test_api__create_user__ok_200__full_admin_with_allowed_space(
         self, web_testapp, user_api_factory
@@ -3995,7 +3968,6 @@
     """
     Tests for PUT /api/v2/users/{user_id}/email
     Tests for PUT /api/v2/users/{user_id}/password
-
     for ldap user
     """
 
@@ -4360,10 +4332,7 @@
         test_user = uapi.create_user(
             username="TheHero",
             password="password",
-<<<<<<< HEAD
-=======
             email="boby@boba.fet",
->>>>>>> 39c031f2
             name="bob",
             profile=profile,
             timezone="Europe/Paris",
