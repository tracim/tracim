--- conflicted
+++ resolved
@@ -2309,13 +2309,8 @@
         assert res["slug"] == "test-image"
         # A creation is in fact two events: created + modified to add the revision
         (created_event, modified_event) = event_helper.last_events(2)
-<<<<<<< HEAD
-        assert created_event.event_type == "content.created"
+        assert created_event.event_type == "content.created.file"
         author = web_testapp.get("/api/users/1", status=200).json_body
-=======
-        assert created_event.event_type == "content.created.file"
-        author = web_testapp.get("/api/v2/users/1", status=200).json_body
->>>>>>> 39c031f2
         assert created_event.author == author
         workspace = web_testapp.get(
             "/api/workspaces/{}".format(business_workspace.workspace_id), status=200
@@ -2349,30 +2344,6 @@
 
         assert modified_event.workspace == workspace
 
-<<<<<<< HEAD
-        res = web_testapp.get(
-            "/api/workspaces/{workspace_id}/files/{content_id}".format(
-                workspace_id=business_workspace.workspace_id, content_id=content_id
-            ),
-            status=200,
-        )
-
-        res = res.json_body
-        assert res["parent_id"] is None
-        assert res["content_type"] == "file"
-        assert res["is_archived"] is False
-        assert res["is_deleted"] is False
-        assert res["is_editable"] is True
-        assert res["content_namespace"] == "content"
-        assert res["workspace_id"] == business_workspace.workspace_id
-        assert isinstance(res["content_id"], int)
-        assert res["status"] == "open"
-        assert res["label"] == "test_image"
-        assert res["slug"] == "test-image"
-        assert res["author"]["user_id"] == admin_user.user_id
-        assert res["page_nb"] == 1
-        assert res["mimetype"] == "image/png"
-=======
         assert content["parent_id"] is None
         assert content["content_type"] == "file"
         assert content["is_archived"] is False
@@ -2387,7 +2358,6 @@
         assert content["author"]["user_id"] == admin_user.user_id
         assert content["page_nb"] == 1
         assert content["mimetype"] == "image/png"
->>>>>>> 39c031f2
 
     def test_api__create_file__err_400__filename_already_used(
         self, workspace_api_factory, content_api_factory, session, web_testapp
