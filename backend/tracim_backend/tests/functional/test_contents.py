# -*- coding: utf-8 -*-
import transaction

from tracim_backend import models
from tracim_backend.lib.core.content import ContentApi
from tracim_backend.lib.core.workspace import WorkspaceApi
from tracim_backend.models import get_tm_session
from tracim_backend.app_models.contents import CONTENT_TYPES
from tracim_backend.models.revision_protection import new_revision
import io

import transaction
from PIL import Image
from depot.io.utils import FileIntent

from tracim_backend import models
from tracim_backend.lib.core.content import ContentApi
from tracim_backend.lib.core.workspace import WorkspaceApi
from tracim_backend.models import get_tm_session
from tracim_backend.models.revision_protection import new_revision
from tracim_backend.tests import FunctionalTest
from tracim_backend.tests import create_1000px_png_test_image
from tracim_backend.tests import set_html_document_slug_to_legacy
from tracim_backend.fixtures.content import Content as ContentFixtures
from tracim_backend.fixtures.users_and_groups import Base as BaseFixture


class TestFolder(FunctionalTest):
    """
    Tests for /api/v2/workspaces/{workspace_id}/folders/{content_id}
    endpoint
    """

    fixtures = [BaseFixture]

    def test_api__get_folder__ok_200__nominal_case(self) -> None:
        """
        Get one folder content
        """
        dbsession = get_tm_session(self.session_factory, transaction.manager)
        admin = dbsession.query(models.User) \
            .filter(models.User.email == 'admin@admin.admin') \
            .one()
        workspace_api = WorkspaceApi(
            current_user=admin,
            session=dbsession,
            config=self.app_config
        )
        content_api = ContentApi(
            current_user=admin,
            session=dbsession,
            config=self.app_config
        )
        test_workspace = workspace_api.create_workspace(
            label='test',
            save_now=True,
        )
        folder = content_api.create(
            label='test-folder',
            content_type_slug=CONTENT_TYPES.Folder.slug,
            workspace=test_workspace,
            do_save=True,
            do_notify=False
        )
        transaction.commit()

        self.testapp.authorization = (
            'Basic',
            (
                'admin@admin.admin',
                'admin@admin.admin'
            )
        )
        res = self.testapp.get(
            '/api/v2/workspaces/{workspace_id}/folders/{content_id}'.format(
                workspace_id=test_workspace.workspace_id,
                content_id=folder.content_id,
            ),
            status=200
        )
        content = res.json_body
        assert content['content_type'] == 'folder'
        assert content['content_id'] == folder.content_id
        assert content['is_archived'] is False
        assert content['is_deleted'] is False
        assert content['label'] == 'test-folder'
        assert content['parent_id'] is None
        assert content['show_in_ui'] is True
        assert content['slug'] == 'test-folder'
        assert content['status'] == 'open'
        assert content['workspace_id'] == test_workspace.workspace_id
        assert content['current_revision_id'] == folder.revision_id
        # TODO - G.M - 2018-06-173 - check date format
        assert content['created']
        assert content['author']
        assert content['author']['user_id'] == 1
        assert content['author']['avatar_url'] is None
        assert content['author']['public_name'] == 'Global manager'
        # TODO - G.M - 2018-06-173 - check date format
        assert content['modified']
        assert content['last_modifier']['user_id'] == 1
        assert content['last_modifier']['public_name'] == 'Global manager'
        assert content['last_modifier']['avatar_url'] is None
        assert content['raw_content'] == ''

    def test_api__get_folder__err_400__wrong_content_type(self) -> None:
        """
        Get one folder of a content content 7 is not folder
        """
        self.testapp.authorization = (
            'Basic',
            (
                'admin@admin.admin',
                'admin@admin.admin'
            )
        )
        dbsession = get_tm_session(self.session_factory, transaction.manager)
        admin = dbsession.query(models.User) \
            .filter(models.User.email == 'admin@admin.admin') \
            .one()
        workspace_api = WorkspaceApi(
            current_user=admin,
            session=dbsession,
            config=self.app_config
        )
        content_api = ContentApi(
            current_user=admin,
            session=dbsession,
            config=self.app_config
        )
        test_workspace = workspace_api.create_workspace(
            label='test',
            save_now=True,
        )
        thread = content_api.create(
            label='thread',
            content_type_slug=CONTENT_TYPES.Thread.slug,
            workspace=test_workspace,
            do_save=True,
            do_notify=False
        )
        transaction.commit()
        self.testapp.get(
            '/api/v2/workspaces/2/folders/7',
            status=400
        )

    def test_api__get_folder__err_400__content_does_not_exist(self) -> None:  # nopep8
        """
        Get one folder content (content 170 does not exist in db)
        """
        self.testapp.authorization = (
            'Basic',
            (
                'admin@admin.admin',
                'admin@admin.admin'
            )
        )
        dbsession = get_tm_session(self.session_factory, transaction.manager)
        admin = dbsession.query(models.User) \
            .filter(models.User.email == 'admin@admin.admin') \
            .one()
        workspace_api = WorkspaceApi(
            current_user=admin,
            session=dbsession,
            config=self.app_config
        )
        content_api = ContentApi(
            current_user=admin,
            session=dbsession,
            config=self.app_config
        )
        test_workspace = workspace_api.create_workspace(
            label='test',
            save_now=True,
        )
        transaction.commit()
        self.testapp.get(
            '/api/v2/workspaces/{workspace_id}/folders/170'.format(workspace_id=test_workspace.workspace_id),  # nopep8
            status=400
        )

    def test_api__get_folder__err_400__content_not_in_workspace(self) -> None:  # nopep8
        """
        Get one folders of a content (content is in another workspace)
        """
        self.testapp.authorization = (
            'Basic',
            (
                'admin@admin.admin',
                'admin@admin.admin'
            )
        )
        dbsession = get_tm_session(self.session_factory, transaction.manager)
        admin = dbsession.query(models.User) \
            .filter(models.User.email == 'admin@admin.admin') \
            .one()
        workspace_api = WorkspaceApi(
            current_user=admin,
            session=dbsession,
            config=self.app_config
        )
        content_api = ContentApi(
            current_user=admin,
            session=dbsession,
            config=self.app_config
        )
        test_workspace = workspace_api.create_workspace(
            label='test',
            save_now=True,
        )
        folder = content_api.create(
            label='test_folder',
            content_type_slug=CONTENT_TYPES.Folder.slug,
            workspace=test_workspace,
            do_save=True,
            do_notify=False
        )
        test_workspace2 = workspace_api.create_workspace(
            label='test2',
            save_now=True,
        )
        transaction.commit()
        self.testapp.authorization = (
            'Basic',
            (
                'admin@admin.admin',
                'admin@admin.admin'
            )
        )
        self.testapp.get(
            '/api/v2/workspaces/{workspace_id}/folders/{content_id}'.format(
                workspace_id=test_workspace2.workspace_id,
                content_id=folder.content_id,
            ),
            status=400
        )

    def test_api__get_folder__err_400__workspace_does_not_exist(self) -> None:  # nopep8
        """
        Get one folder content (Workspace 40 does not exist)
        """
        dbsession = get_tm_session(self.session_factory, transaction.manager)
        admin = dbsession.query(models.User) \
            .filter(models.User.email == 'admin@admin.admin') \
            .one()
        workspace_api = WorkspaceApi(
            current_user=admin,
            session=dbsession,
            config=self.app_config
        )
        content_api = ContentApi(
            current_user=admin,
            session=dbsession,
            config=self.app_config
        )
        test_workspace = workspace_api.create_workspace(
            label='test',
            save_now=True,
        )
        folder = content_api.create(
            label='test_folder',
            content_type_slug=CONTENT_TYPES.Folder.slug,
            workspace=test_workspace,
            do_save=True,
            do_notify=False
        )
        transaction.commit()
        self.testapp.authorization = (
            'Basic',
            (
                'admin@admin.admin',
                'admin@admin.admin'
            )
        )
        self.testapp.get(
            '/api/v2/workspaces/40/folders/{content_id}'.format(content_id=folder.content_id),  # nopep8
            status=400
        )

    def test_api__get_folder__err_400__workspace_id_is_not_int(self) -> None:  # nopep8
        """
        Get one folder content, workspace id is not int
        """
        dbsession = get_tm_session(self.session_factory, transaction.manager)
        admin = dbsession.query(models.User) \
            .filter(models.User.email == 'admin@admin.admin') \
            .one()
        workspace_api = WorkspaceApi(
            current_user=admin,
            session=dbsession,
            config=self.app_config
        )
        content_api = ContentApi(
            current_user=admin,
            session=dbsession,
            config=self.app_config
        )
        test_workspace = workspace_api.create_workspace(
            label='test',
            save_now=True,
        )
        folder = content_api.create(
            label='test_folder',
            content_type_slug=CONTENT_TYPES.Folder.slug,
            workspace=test_workspace,
            do_save=True,
            do_notify=False
        )
        transaction.commit()
        self.testapp.authorization = (
            'Basic',
            (
                'admin@admin.admin',
                'admin@admin.admin'
            )
        )
        self.testapp.get(
            '/api/v2/workspaces/coucou/folders/{content_id}'.format(content_id=folder.content_id),  # nopep8
            status=400
        )

    def test_api__get_folder__err_400__content_id_is_not_int(self) -> None:  # nopep8
        """
        Get one folder content, content_id is not int
        """
        dbsession = get_tm_session(self.session_factory, transaction.manager)
        admin = dbsession.query(models.User) \
            .filter(models.User.email == 'admin@admin.admin') \
            .one()
        workspace_api = WorkspaceApi(
            current_user=admin,
            session=dbsession,
            config=self.app_config
        )
        content_api = ContentApi(
            current_user=admin,
            session=dbsession,
            config=self.app_config
        )
        test_workspace = workspace_api.create_workspace(
            label='test',
            save_now=True,
        )
        folder = content_api.create(
            label='test_folder',
            content_type_slug=CONTENT_TYPES.Folder.slug,
            workspace=test_workspace,
            do_save=True,
            do_notify=False
        )
        transaction.commit()

        self.testapp.authorization = (
            'Basic',
            (
                'admin@admin.admin',
                'admin@admin.admin'
            )
        )
        self.testapp.get(
            '/api/v2/workspaces/{workspace_id}/folders/coucou'.format(workspace_id=test_workspace.workspace_id),  # nopep8
            status=400
        )

    def test_api__update_folder__err_400__empty_label(self) -> None:  # nopep8
        """
        Update(put) one folder content
        """
        dbsession = get_tm_session(self.session_factory, transaction.manager)
        admin = dbsession.query(models.User) \
            .filter(models.User.email == 'admin@admin.admin') \
            .one()
        workspace_api = WorkspaceApi(
            current_user=admin,
            session=dbsession,
            config=self.app_config
        )
        content_api = ContentApi(
            current_user=admin,
            session=dbsession,
            config=self.app_config
        )
        test_workspace = workspace_api.create_workspace(
            label='test',
            save_now=True,
        )
        folder = content_api.create(
            label='test_folder',
            content_type_slug=CONTENT_TYPES.Folder.slug,
            workspace=test_workspace,
            do_save=True,
            do_notify=False
        )
        transaction.commit()
        self.testapp.authorization = (
            'Basic',
            (
                'admin@admin.admin',
                'admin@admin.admin'
            )
        )
        params = {
            'label': '',
            'raw_content': '<p> Le nouveau contenu </p>',
            'sub_content_types': [CONTENT_TYPES.Folder.slug]
        }
        self.testapp.put_json(
            '/api/v2/workspaces/{workspace_id}/folders/{content_id}'.format(
                workspace_id=test_workspace.workspace_id,
                content_id=folder.content_id,
            ),
            params=params,
            status=400
        )

    def test_api__update_folder__ok_200__nominal_case(self) -> None:
        """
        Update(put) one html document of a content
        """
        dbsession = get_tm_session(self.session_factory, transaction.manager)
        admin = dbsession.query(models.User) \
            .filter(models.User.email == 'admin@admin.admin') \
            .one()
        workspace_api = WorkspaceApi(
            current_user=admin,
            session=dbsession,
            config=self.app_config
        )
        content_api = ContentApi(
            current_user=admin,
            session=dbsession,
            config=self.app_config
        )
        test_workspace = workspace_api.create_workspace(
            label='test',
            save_now=True,
        )
        folder = content_api.create(
            label='test_folder',
            content_type_slug=CONTENT_TYPES.Folder.slug,
            workspace=test_workspace,
            do_save=True,
            do_notify=False
        )
        transaction.commit()
        self.testapp.authorization = (
            'Basic',
            (
                'admin@admin.admin',
                'admin@admin.admin'
            )
        )
        params = {
            'label': 'My New label',
            'raw_content': '<p> Le nouveau contenu </p>',
            'sub_content_types': [CONTENT_TYPES.Folder.slug]
        }
        res = self.testapp.put_json(
            '/api/v2/workspaces/{workspace_id}/folders/{content_id}'.format(
                workspace_id=test_workspace.workspace_id,
                content_id=folder.content_id,
            ),
            params=params,
            status=200
        )
        content = res.json_body
        assert content['content_type'] == 'folder'
        assert content['content_id'] == folder.content_id
        assert content['is_archived'] is False
        assert content['is_deleted'] is False
        assert content['label'] == 'My New label'
        assert content['parent_id'] is None
        assert content['show_in_ui'] is True
        assert content['slug'] == 'my-new-label'
        assert content['status'] == 'open'
        assert content['workspace_id'] == test_workspace.workspace_id
        assert content['current_revision_id']
        # TODO - G.M - 2018-06-173 - check date format
        assert content['created']
        assert content['author']
        assert content['author']['user_id'] == 1
        assert content['author']['avatar_url'] is None
        assert content['author']['public_name'] == 'Global manager'
        # TODO - G.M - 2018-06-173 - check date format
        assert content['modified']
        assert content['last_modifier'] == content['author']
        assert content['raw_content'] == '<p> Le nouveau contenu </p>'
        assert content['sub_content_types'] == [CONTENT_TYPES.Folder.slug]

    def test_api__get_folder_revisions__ok_200__nominal_case(
            self
    ) -> None:
        """
        Get one html document of a content
        """
        dbsession = get_tm_session(self.session_factory, transaction.manager)
        admin = dbsession.query(models.User) \
            .filter(models.User.email == 'admin@admin.admin') \
            .one()
        workspace_api = WorkspaceApi(
            current_user=admin,
            session=dbsession,
            config=self.app_config
        )
        content_api = ContentApi(
            current_user=admin,
            session=dbsession,
            config=self.app_config
        )
        test_workspace = workspace_api.create_workspace(
            label='test',
            save_now=True,
        )
        folder = content_api.create(
            label='test-folder',
            content_type_slug=CONTENT_TYPES.Folder.slug,
            workspace=test_workspace,
            do_save=True,
            do_notify=False
        )
        with new_revision(
           session=dbsession,
           tm=transaction.manager,
           content=folder,
        ):
            content_api.update_content(
                folder,
                new_label='test-folder-updated',
                new_content='Just a test'
            )
        content_api.save(folder)
        with new_revision(
           session=dbsession,
           tm=transaction.manager,
           content=folder,
        ):
            content_api.archive(
                folder,
            )
        content_api.save(folder)
        with new_revision(
           session=dbsession,
           tm=transaction.manager,
           content=folder,
        ):
            content_api.unarchive(
                folder,
            )
        content_api.save(folder)
        transaction.commit()
        self.testapp.authorization = (
            'Basic',
            (
                'admin@admin.admin',
                'admin@admin.admin'
            )
        )
        res = self.testapp.get(
            '/api/v2/workspaces/{workspace_id}/folders/{content_id}/revisions'.format(  # nopep8
                workspace_id=test_workspace.workspace_id,
                content_id=folder.content_id,
            ),
            status=200
        )
        revisions = res.json_body
        assert len(revisions) == 4
        revision = revisions[0]
        assert revision['content_type'] == 'folder'
        assert revision['content_id'] == folder.content_id
        assert revision['is_archived'] is False
        assert revision['is_deleted'] is False
        assert revision['label'] == 'test-folder'
        assert revision['parent_id'] is None
        assert revision['show_in_ui'] is True
        assert revision['slug'] == 'test-folder'
        assert revision['status'] == 'open'
        assert revision['workspace_id'] == test_workspace.workspace_id
        assert revision['revision_id']
        assert revision['revision_type'] == 'creation'
        assert revision['sub_content_types']
        # TODO - G.M - 2018-06-173 - Test with real comments
        assert revision['comment_ids'] == []
        # TODO - G.M - 2018-06-173 - check date format
        assert revision['created']
        assert revision['author']
        assert revision['author']['user_id'] == 1
        assert revision['author']['avatar_url'] is None
        assert revision['author']['public_name'] == 'Global manager'

        revision = revisions[1]
        assert revision['content_type'] == 'folder'
        assert revision['content_id'] == folder.content_id
        assert revision['is_archived'] is False
        assert revision['is_deleted'] is False
        assert revision['label'] == 'test-folder-updated'
        assert revision['parent_id'] is None
        assert revision['show_in_ui'] is True
        assert revision['slug'] == 'test-folder-updated'
        assert revision['status'] == 'open'
        assert revision['workspace_id'] == test_workspace.workspace_id
        assert revision['revision_id']
        assert revision['revision_type'] == 'edition'
        assert revision['sub_content_types']
        # TODO - G.M - 2018-06-173 - Test with real comments
        assert revision['comment_ids'] == []
        # TODO - G.M - 2018-06-173 - check date format
        assert revision['created']
        assert revision['author']
        assert revision['author']['user_id'] == 1
        assert revision['author']['avatar_url'] is None
        assert revision['author']['public_name'] == 'Global manager'

        revision = revisions[2]
        assert revision['content_type'] == 'folder'
        assert revision['content_id'] == folder.content_id
        assert revision['is_archived'] is True
        assert revision['is_deleted'] is False
        assert revision['label'] != 'test-folder-updated'
        assert revision['label'].startswith('test-folder-updated')
        assert revision['parent_id'] is None
        assert revision['show_in_ui'] is True
        assert revision['slug'] != 'test-folder-updated'
        assert revision['slug'].startswith('test-folder-updated')
        assert revision['status'] == 'open'
        assert revision['workspace_id'] == test_workspace.workspace_id
        assert revision['revision_id']
        assert revision['revision_type'] == 'archiving'
        assert revision['sub_content_types']
        # TODO - G.M - 2018-06-173 - Test with real comments
        assert revision['comment_ids'] == []
        # TODO - G.M - 2018-06-173 - check date format
        assert revision['created']
        assert revision['author']
        assert revision['author']['user_id'] == 1
        assert revision['author']['avatar_url'] is None
        assert revision['author']['public_name'] == 'Global manager'

        revision = revisions[3]
        assert revision['content_type'] == 'folder'
        assert revision['content_id'] == folder.content_id
        assert revision['is_archived'] is False
        assert revision['is_deleted'] is False
        assert revision['label'].startswith('test-folder-updated')
        assert revision['parent_id'] is None
        assert revision['show_in_ui'] is True
        assert revision['slug'].startswith('test-folder-updated')
        assert revision['status'] == 'open'
        assert revision['workspace_id'] == test_workspace.workspace_id
        assert revision['revision_id']
        assert revision['revision_type'] == 'unarchiving'
        assert revision['sub_content_types']
        # TODO - G.M - 2018-06-173 - Test with real comments
        assert revision['comment_ids'] == []
        # TODO - G.M - 2018-06-173 - check date format
        assert revision['created']
        assert revision['author']
        assert revision['author']['user_id'] == 1
        assert revision['author']['avatar_url'] is None
        assert revision['author']['public_name'] == 'Global manager'

    def test_api__set_folder_status__ok_200__nominal_case(self) -> None:
        """
        Get one folder content
        """
        dbsession = get_tm_session(self.session_factory, transaction.manager)
        admin = dbsession.query(models.User) \
            .filter(models.User.email == 'admin@admin.admin') \
            .one()
        workspace_api = WorkspaceApi(
            current_user=admin,
            session=dbsession,
            config=self.app_config
        )
        content_api = ContentApi(
            current_user=admin,
            session=dbsession,
            config=self.app_config
        )
        test_workspace = workspace_api.create_workspace(
            label='test',
            save_now=True,
        )
        folder = content_api.create(
            label='test_folder',
            content_type_slug=CONTENT_TYPES.Folder.slug,
            workspace=test_workspace,
            do_save=True,
            do_notify=False
        )
        transaction.commit()
        self.testapp.authorization = (
            'Basic',
            (
                'admin@admin.admin',
                'admin@admin.admin'
            )
        )
        params = {
            'status': 'closed-deprecated',
        }

        # before
        res = self.testapp.get(
            '/api/v2/workspaces/{workspace_id}/folders/{content_id}'.format(  # nopep8
                # nopep8
                workspace_id=test_workspace.workspace_id,
                content_id=folder.content_id,
            ),
            status=200
        )
        content = res.json_body
        assert content['content_type'] == 'folder'
        assert content['content_id'] == folder.content_id
        assert content['status'] == 'open'

        # set status
        self.testapp.put_json(
            '/api/v2/workspaces/{workspace_id}/folders/{content_id}/status'.format(  # nopep8
                workspace_id=test_workspace.workspace_id,
                content_id=folder.content_id,
            ),
            params=params,
            status=204
        )

        # after
        res = self.testapp.get(
            '/api/v2/workspaces/{workspace_id}/folders/{content_id}'.format(
                workspace_id=test_workspace.workspace_id,
                content_id=folder.content_id,
            ),
            status=200
        )
        content = res.json_body
        assert content['content_type'] == 'folder'
        assert content['content_id'] == folder.content_id
        assert content['status'] == 'closed-deprecated'

    def test_api__set_folder_status__err_400__wrong_status(self) -> None:
        """
        Get one folder content
        """
        self.testapp.authorization = (
            'Basic',
            (
                'admin@admin.admin',
                'admin@admin.admin'
            )
        )
        params = {
            'status': 'unexistant-status',
        }
        dbsession = get_tm_session(self.session_factory, transaction.manager)
        admin = dbsession.query(models.User) \
            .filter(models.User.email == 'admin@admin.admin') \
            .one()
        workspace_api = WorkspaceApi(
            current_user=admin,
            session=dbsession,
            config=self.app_config
        )
        content_api = ContentApi(
            current_user=admin,
            session=dbsession,
            config=self.app_config
        )
        test_workspace = workspace_api.create_workspace(
            label='test',
            save_now=True,
        )
        folder = content_api.create(
            label='test_folder',
            content_type_slug=CONTENT_TYPES.Folder.slug,
            workspace=test_workspace,
            do_save=True,
            do_notify=False
        )
        transaction.commit()
        self.testapp.put_json(
            '/api/v2/workspaces/{workspace_id}/folders/{content_id}/status'.format(  # nopep8
                workspace_id=test_workspace.workspace_id,
                content_id=folder.content_id,
            ),
            params=params,
            status=400
        )


class TestHtmlDocuments(FunctionalTest):
    """
    Tests for /api/v2/workspaces/{workspace_id}/html-documents/{content_id}
    endpoint
    """

    fixtures = [BaseFixture, ContentFixtures]

    def test_api__get_html_document__ok_200__legacy_slug(self) -> None:
        """
        Get one html document of a content
        """
        self.testapp.authorization = (
            'Basic',
            (
                'admin@admin.admin',
                'admin@admin.admin'
            )
        )
        set_html_document_slug_to_legacy(self.session_factory)
        res = self.testapp.get(
            '/api/v2/workspaces/2/html-documents/6',
            status=200
        )
        content = res.json_body
        assert content['content_type'] == 'html-document'
        assert content['content_id'] == 6
        assert content['is_archived'] is False
        assert content['is_deleted'] is False
        assert content['label'] == 'Tiramisu Recipe'
        assert content['parent_id'] == 3
        assert content['show_in_ui'] is True
        assert content['slug'] == 'tiramisu-recipe'
        assert content['status'] == 'open'
        assert content['workspace_id'] == 2
        assert content['current_revision_id'] == 27
        # TODO - G.M - 2018-06-173 - check date format
        assert content['created']
        assert content['author']
        assert content['author']['user_id'] == 1
        assert content['author']['avatar_url'] is None
        assert content['author']['public_name'] == 'Global manager'
        # TODO - G.M - 2018-06-173 - check date format
        assert content['modified']
        assert content['last_modifier'] != content['author']
        assert content['last_modifier']['user_id'] == 3
        assert content['last_modifier']['public_name'] == 'Bob i.'
        assert content['last_modifier']['avatar_url'] is None
        assert content['raw_content'] == '<p>To cook a great Tiramisu, you need many ingredients.</p>'  # nopep8

    def test_api__get_html_document__ok_200__nominal_case(self) -> None:
        """
        Get one html document of a content
        """
        self.testapp.authorization = (
            'Basic',
            (
                'admin@admin.admin',
                'admin@admin.admin'
            )
        )
        res = self.testapp.get(
            '/api/v2/workspaces/2/html-documents/6',
            status=200
        )
        content = res.json_body
        assert content['content_type'] == 'html-document'
        assert content['content_id'] == 6
        assert content['is_archived'] is False
        assert content['is_deleted'] is False
        assert content['label'] == 'Tiramisu Recipe'
        assert content['parent_id'] == 3
        assert content['show_in_ui'] is True
        assert content['slug'] == 'tiramisu-recipe'
        assert content['status'] == 'open'
        assert content['workspace_id'] == 2
        assert content['current_revision_id'] == 27
        # TODO - G.M - 2018-06-173 - check date format
        assert content['created']
        assert content['author']
        assert content['author']['user_id'] == 1
        assert content['author']['avatar_url'] is None
        assert content['author']['public_name'] == 'Global manager'
        # TODO - G.M - 2018-06-173 - check date format
        assert content['modified']
        assert content['last_modifier'] != content['author']
        assert content['last_modifier']['user_id'] == 3
        assert content['last_modifier']['public_name'] == 'Bob i.'
        assert content['last_modifier']['avatar_url'] is None
        assert content['raw_content'] == '<p>To cook a great Tiramisu, you need many ingredients.</p>'  # nopep8

    def test_api__get_html_document__ok_200__archived_content(self) -> None:
        """
        Get one html document of a content
        """
        self.testapp.authorization = (
            'Basic',
            (
                'admin@admin.admin',
                'admin@admin.admin'
            )
        )
        res = self.testapp.put_json(
            '/api/v2/workspaces/2/contents/6/archive',
            status=204
        )
        res = self.testapp.get(
            '/api/v2/workspaces/2/html-documents/6',
            status=200
        )
        content = res.json_body
        assert content['content_type'] == 'html-document'
        assert content['content_id'] == 6
        assert content['is_archived'] is True

    def test_api__get_html_document__ok_200__deleted_content(self) -> None:
        """
        Get one html document of a content
        """
        self.testapp.authorization = (
            'Basic',
            (
                'admin@admin.admin',
                'admin@admin.admin'
            )
        )
        res = self.testapp.put_json(
            '/api/v2/workspaces/2/contents/6/delete',
            status=204
        )
        res = self.testapp.get(
            '/api/v2/workspaces/2/html-documents/6',
            status=200
        )
        content = res.json_body
        assert content['content_type'] == 'html-document'
        assert content['content_id'] == 6
        assert content['is_deleted'] is True

    def test_api__get_html_document__err_400__wrong_content_type(self) -> None:
        """
        Get one html document of a content content 7 is not html_document
        """
        self.testapp.authorization = (
            'Basic',
            (
                'admin@admin.admin',
                'admin@admin.admin'
            )
        )
        self.testapp.get(
            '/api/v2/workspaces/2/html-documents/7',
            status=400
        )

    def test_api__get_html_document__err_400__content_does_not_exist(self) -> None:  # nopep8
        """
        Get one html document of a content (content 170 does not exist in db
        """
        self.testapp.authorization = (
            'Basic',
            (
                'admin@admin.admin',
                'admin@admin.admin'
            )
        )
        self.testapp.get(
            '/api/v2/workspaces/2/html-documents/170',
            status=400
        )

    def test_api__get_html_document__err_400__content_not_in_workspace(self) -> None:  # nopep8
        """
        Get one html document of a content (content 6 is in workspace 2)
        """
        self.testapp.authorization = (
            'Basic',
            (
                'admin@admin.admin',
                'admin@admin.admin'
            )
        )
        self.testapp.get(
            '/api/v2/workspaces/1/html-documents/6',
            status=400
        )

    def test_api__get_html_document__err_400__workspace_does_not_exist(self) -> None:  # nopep8
        """
        Get one html document of a content (Workspace 40 does not exist)
        """
        self.testapp.authorization = (
            'Basic',
            (
                'admin@admin.admin',
                'admin@admin.admin'
            )
        )
        self.testapp.get(
            '/api/v2/workspaces/40/html-documents/6',
            status=400
        )

    def test_api__get_html_document__err_400__workspace_id_is_not_int(self) -> None:  # nopep8
        """
        Get one html document of a content, workspace id is not int
        """
        self.testapp.authorization = (
            'Basic',
            (
                'admin@admin.admin',
                'admin@admin.admin'
            )
        )
        self.testapp.get(
            '/api/v2/workspaces/coucou/html-documents/6',
            status=400
        )

    def test_api__get_html_document__err_400__content_id_is_not_int(self) -> None:  # nopep8
        """
        Get one html document of a content, content_id is not int
        """
        self.testapp.authorization = (
            'Basic',
            (
                'admin@admin.admin',
                'admin@admin.admin'
            )
        )
        self.testapp.get(
            '/api/v2/workspaces/2/html-documents/coucou',
            status=400
        )

    def test_api__update_html_document__err_400__empty_label(self) -> None:  # nopep8
        """
        Update(put) one html document of a content
        """
        self.testapp.authorization = (
            'Basic',
            (
                'admin@admin.admin',
                'admin@admin.admin'
            )
        )
        params = {
            'label': '',
            'raw_content': '<p> Le nouveau contenu </p>',
        }
        self.testapp.put_json(
            '/api/v2/workspaces/2/html-documents/6',
            params=params,
            status=400
        )

    def test_api__update_html_document__ok_200__nominal_case(self) -> None:
        """
        Update(put) one html document of a content
        """
        self.testapp.authorization = (
            'Basic',
            (
                'admin@admin.admin',
                'admin@admin.admin'
            )
        )
        params = {
            'label': 'My New label',
            'raw_content': '<p> Le nouveau contenu </p>',
        }
        res = self.testapp.put_json(
            '/api/v2/workspaces/2/html-documents/6',
            params=params,
            status=200
        )
        content = res.json_body
        assert content['content_type'] == 'html-document'
        assert content['content_id'] == 6
        assert content['is_archived'] is False
        assert content['is_deleted'] is False
        assert content['label'] == 'My New label'
        assert content['parent_id'] == 3
        assert content['show_in_ui'] is True
        assert content['slug'] == 'my-new-label'
        assert content['status'] == 'open'
        assert content['workspace_id'] == 2
        assert content['current_revision_id'] == 28
        # TODO - G.M - 2018-06-173 - check date format
        assert content['created']
        assert content['author']
        assert content['author']['user_id'] == 1
        assert content['author']['avatar_url'] is None
        assert content['author']['public_name'] == 'Global manager'
        # TODO - G.M - 2018-06-173 - check date format
        assert content['modified']
        assert content['last_modifier'] == content['author']
        assert content['raw_content'] == '<p> Le nouveau contenu </p>'

        res = self.testapp.get(
            '/api/v2/workspaces/2/html-documents/6',
            status=200
        )
        content = res.json_body
        assert content['content_type'] == 'html-document'
        assert content['content_id'] == 6
        assert content['is_archived'] is False
        assert content['is_deleted'] is False
        assert content['label'] == 'My New label'
        assert content['parent_id'] == 3
        assert content['show_in_ui'] is True
        assert content['slug'] == 'my-new-label'
        assert content['status'] == 'open'
        assert content['workspace_id'] == 2
        assert content['current_revision_id'] == 28
        # TODO - G.M - 2018-06-173 - check date format
        assert content['created']
        assert content['author']
        assert content['author']['user_id'] == 1
        assert content['author']['avatar_url'] is None
        assert content['author']['public_name'] == 'Global manager'
        # TODO - G.M - 2018-06-173 - check date format
        assert content['modified']
        assert content['last_modifier'] == content['author']
        assert content['raw_content'] == '<p> Le nouveau contenu </p>'

    def test_api__get_html_document_revisions__ok_200__nominal_case(
            self
    ) -> None:
        """
        Get one html document of a content
        """
        self.testapp.authorization = (
            'Basic',
            (
                'admin@admin.admin',
                'admin@admin.admin'
            )
        )
        res = self.testapp.get(
            '/api/v2/workspaces/2/html-documents/6/revisions',
            status=200
        )
        revisions = res.json_body
        assert len(revisions) == 3
        revision = revisions[0]
        assert revision['content_type'] == 'html-document'
        assert revision['content_id'] == 6
        assert revision['is_archived'] is False
        assert revision['is_deleted'] is False
        assert revision['label'] == 'Tiramisu Recipes!!!'
        assert revision['parent_id'] == 3
        assert revision['show_in_ui'] is True
        assert revision['slug'] == 'tiramisu-recipes'
        assert revision['status'] == 'open'
        assert revision['workspace_id'] == 2
        assert revision['revision_id'] == 6
        assert revision['revision_type'] == 'creation'
        assert revision['sub_content_types']
        # TODO - G.M - 2018-06-173 - Test with real comments
        assert revision['comment_ids'] == []
        # TODO - G.M - 2018-06-173 - check date format
        assert revision['created']
        assert revision['author']
        assert revision['author']['user_id'] == 1
        assert revision['author']['avatar_url'] is None
        assert revision['author']['public_name'] == 'Global manager'
        revision = revisions[1]
        assert revision['content_type'] == 'html-document'
        assert revision['content_id'] == 6
        assert revision['is_archived'] is False
        assert revision['is_deleted'] is False
        assert revision['label'] == 'Tiramisu Recipes!!!'
        assert revision['parent_id'] == 3
        assert revision['show_in_ui'] is True
        assert revision['slug'] == 'tiramisu-recipes'
        assert revision['status'] == 'open'
        assert revision['workspace_id'] == 2
        assert revision['revision_id'] == 7
        assert revision['revision_type'] == 'edition'
        assert revision['sub_content_types']
        # TODO - G.M - 2018-06-173 - Test with real comments
        assert revision['comment_ids'] == []
        # TODO - G.M - 2018-06-173 - check date format
        assert revision['created']
        assert revision['author']
        assert revision['author']['user_id'] == 1
        assert revision['author']['avatar_url'] is None
        assert revision['author']['public_name'] == 'Global manager'
        revision = revisions[2]
        assert revision['content_type'] == 'html-document'
        assert revision['content_id'] == 6
        assert revision['is_archived'] is False
        assert revision['is_deleted'] is False
        assert revision['label'] == 'Tiramisu Recipe'
        assert revision['parent_id'] == 3
        assert revision['show_in_ui'] is True
        assert revision['slug'] == 'tiramisu-recipe'
        assert revision['status'] == 'open'
        assert revision['workspace_id'] == 2
        assert revision['revision_id'] == 27
        assert revision['revision_type'] == 'edition'
        assert revision['sub_content_types']
        # TODO - G.M - 2018-06-173 - Test with real comments
        assert revision['comment_ids'] == []
        # TODO - G.M - 2018-06-173 - check date format
        assert revision['created']
        assert revision['author']
        assert revision['author']['user_id'] == 3
        assert revision['author']['avatar_url'] is None
        assert revision['author']['public_name'] == 'Bob i.'

    def test_api__set_html_document_status__ok_200__nominal_case(self) -> None:
        """
        Get one html document of a content
        """
        self.testapp.authorization = (
            'Basic',
            (
                'admin@admin.admin',
                'admin@admin.admin'
            )
        )
        params = {
            'status': 'closed-deprecated',
        }

        # before
        res = self.testapp.get(
            '/api/v2/workspaces/2/html-documents/6',
            status=200
        )
        content = res.json_body
        assert content['content_type'] == 'html-document'
        assert content['content_id'] == 6
        assert content['status'] == 'open'

        # set status
        self.testapp.put_json(
            '/api/v2/workspaces/2/html-documents/6/status',
            params=params,
            status=204
        )

        # after
        res = self.testapp.get(
            '/api/v2/workspaces/2/html-documents/6',
            status=200
        )
        content = res.json_body
        assert content['content_type'] == 'html-document'
        assert content['content_id'] == 6
        assert content['status'] == 'closed-deprecated'

    def test_api__set_html_document_status__err_400__wrong_status(self) -> None:
        """
        Get one html document of a content
        """
        self.testapp.authorization = (
            'Basic',
            (
                'admin@admin.admin',
                'admin@admin.admin'
            )
        )
        params = {
            'status': 'unexistant-status',
        }
        self.testapp.put_json(
            '/api/v2/workspaces/2/html-documents/6/status',
            params=params,
            status=400
        )


class TestFiles(FunctionalTest):
    """
    Tests for /api/v2/workspaces/{workspace_id}/files/{content_id}
    endpoint
    """

    fixtures = [BaseFixture, ContentFixtures]

    def test_api__get_file__ok_200__nominal_case(self) -> None:
        """
        Get one file of a content
        """
        dbsession = get_tm_session(self.session_factory, transaction.manager)
        admin = dbsession.query(models.User) \
            .filter(models.User.email == 'admin@admin.admin') \
            .one()
        workspace_api = WorkspaceApi(
            current_user=admin,
            session=dbsession,
            config=self.app_config
        )
        content_api = ContentApi(
            current_user=admin,
            session=dbsession,
            config=self.app_config
        )
        business_workspace = workspace_api.get_one(1)
        tool_folder = content_api.get_one(1, content_type=CONTENT_TYPES.Any_SLUG)
        test_file = content_api.create(
            content_type_slug=CONTENT_TYPES.File.slug,
            workspace=business_workspace,
            parent=tool_folder,
            label='Test file',
            do_save=False,
            do_notify=False,
        )
        content_api.update_file_data(
            test_file,
            'Test_file.txt',
            new_mimetype='plain/text',
            new_content=b'Test file',
        )
        test_file.file_mimetype = test_file.depot_file.content_type
        content_api.update_content(test_file, 'Test_file', '<p>description</p>')  # nopep8
        dbsession.flush()
        transaction.commit()

        self.testapp.authorization = (
            'Basic',
            (
                'admin@admin.admin',
                'admin@admin.admin'
            )
        )
        res = self.testapp.get(
            '/api/v2/workspaces/1/files/{}'.format(test_file.content_id),
            status=200
        )
        content = res.json_body
        assert content['content_type'] == 'file'
        assert content['content_id'] == test_file.content_id
        assert content['is_archived'] is False
        assert content['is_deleted'] is False
        assert content['label'] == 'Test_file'
        assert content['parent_id'] == 1
        assert content['show_in_ui'] is True
        assert content['slug'] == 'test-file'
        assert content['status'] == 'open'
        assert content['workspace_id'] == 1
        assert content['current_revision_id']
        # TODO - G.M - 2018-06-173 - check date format
        assert content['created']
        assert content['author']
        assert content['author']['user_id'] == 1
        assert content['author']['avatar_url'] is None
        assert content['author']['public_name'] == 'Global manager'
        # TODO - G.M - 2018-06-173 - check date format
        assert content['modified']
        assert content['last_modifier'] == content['author']
        assert content['raw_content'] == '<p>description</p>'  # nopep8
        assert content['mimetype'] == 'plain/text'
        assert content['size'] == len(b'Test file')
        assert content['page_nb'] == 1
        assert content['pdf_available'] is True

    def test_api__get_file__ok_200__no_file_add(self) -> None:
        """
        Get one file of a content
        """
        dbsession = get_tm_session(self.session_factory, transaction.manager)
        admin = dbsession.query(models.User) \
            .filter(models.User.email == 'admin@admin.admin') \
            .one()
        workspace_api = WorkspaceApi(
            current_user=admin,
            session=dbsession,
            config=self.app_config
        )
        content_api = ContentApi(
            current_user=admin,
            session=dbsession,
            config=self.app_config
        )
        business_workspace = workspace_api.get_one(1)
        tool_folder = content_api.get_one(1, content_type=CONTENT_TYPES.Any_SLUG)
        test_file = content_api.create(
            content_type_slug=CONTENT_TYPES.File.slug,
            workspace=business_workspace,
            parent=tool_folder,
            label='Test file',
            do_save=True,
            do_notify=False,
        )
        dbsession.flush()
        transaction.commit()

        self.testapp.authorization = (
            'Basic',
            (
                'admin@admin.admin',
                'admin@admin.admin'
            )
        )
        res = self.testapp.get(
            '/api/v2/workspaces/1/files/{}'.format(test_file.content_id),
            status=200
        )
        content = res.json_body
        assert content['content_type'] == 'file'
        assert content['content_id'] == test_file.content_id
        assert content['is_archived'] is False
        assert content['is_deleted'] is False
        assert content['label'] == 'Test file'
        assert content['parent_id'] == 1
        assert content['show_in_ui'] is True
        assert content['slug'] == 'test-file'
        assert content['status'] == 'open'
        assert content['workspace_id'] == 1
        assert content['current_revision_id']
        # TODO - G.M - 2018-06-173 - check date format
        assert content['created']
        assert content['author']
        assert content['author']['user_id'] == 1
        assert content['author']['avatar_url'] is None
        assert content['author']['public_name'] == 'Global manager'
        # TODO - G.M - 2018-06-173 - check date format
        assert content['modified']
        assert content['last_modifier'] == content['author']
        assert content['raw_content'] == ''
        assert content['mimetype'] == ''
        assert content['size'] is None
        assert content['page_nb'] is None
        assert content['pdf_available'] is False

    def test_api__get_files__err_400__wrong_content_type(self) -> None:
        """
        Get one file of a content content
        """
        self.testapp.authorization = (
            'Basic',
            (
                'admin@admin.admin',
                'admin@admin.admin'
            )
        )
        self.testapp.get(
            '/api/v2/workspaces/2/files/6',
            status=400
        )

    def test_api__get_file__err_400__content_does_not_exist(self) -> None:  # nopep8
        """
        Get one file (content 170 does not exist in db
        """
        self.testapp.authorization = (
            'Basic',
            (
                'admin@admin.admin',
                'admin@admin.admin'
            )
        )
        self.testapp.get(
            '/api/v2/workspaces/1/files/170',
            status=400
        )

    def test_api__get_file__err_400__content_not_in_workspace(self) -> None:  # nopep8
        """
        Get one file (content 9 is in workspace 2)
        """
        self.testapp.authorization = (
            'Basic',
            (
                'admin@admin.admin',
                'admin@admin.admin'
            )
        )
        self.testapp.get(
            '/api/v2/workspaces/1/files/9',
            status=400
        )

    def test_api__get_file__err_400__workspace_does_not_exist(self) -> None:  # nopep8
        """
        Get one file (Workspace 40 does not exist)
        """
        self.testapp.authorization = (
            'Basic',
            (
                'admin@admin.admin',
                'admin@admin.admin'
            )
        )
        self.testapp.get(
            '/api/v2/workspaces/40/files/9',
            status=400
        )

    def test_api__get_file__err_400__workspace_id_is_not_int(self) -> None:  # nopep8
        """
        Get one file, workspace id is not int
        """
        self.testapp.authorization = (
            'Basic',
            (
                'admin@admin.admin',
                'admin@admin.admin'
            )
        )
        self.testapp.get(
            '/api/v2/workspaces/coucou/files/9',
            status=400
        )

    def test_api__get_file__err_400__content_id_is_not_int(self) -> None:  # nopep8
        """
        Get one file, content_id is not int
        """
        self.testapp.authorization = (
            'Basic',
            (
                'admin@admin.admin',
                'admin@admin.admin'
            )
        )
        self.testapp.get(
            '/api/v2/workspaces/2/files/coucou',
            status=400
        )

    def test_api__update_file_info_err_400__empty_label(self) -> None:  # nopep8
        """
        Update(put) one file
        """
        dbsession = get_tm_session(self.session_factory, transaction.manager)
        admin = dbsession.query(models.User) \
            .filter(models.User.email == 'admin@admin.admin') \
            .one()
        workspace_api = WorkspaceApi(
            current_user=admin,
            session=dbsession,
            config=self.app_config
        )
        content_api = ContentApi(
            current_user=admin,
            session=dbsession,
            config=self.app_config
        )
        business_workspace = workspace_api.get_one(1)
        tool_folder = content_api.get_one(1, content_type=CONTENT_TYPES.Any_SLUG)
        test_file = content_api.create(
            content_type_slug=CONTENT_TYPES.File.slug,
            workspace=business_workspace,
            parent=tool_folder,
            label='Test file',
            do_save=False,
            do_notify=False,
        )
        content_api.update_file_data(
            test_file,
            'Test_file.txt',
            new_mimetype='plain/text',
            new_content=b'Test file',
        )
        content_api.update_content(test_file, 'Test_file', '<p>description</p>')  # nopep8
        dbsession.flush()
        transaction.commit()

        self.testapp.authorization = (
            'Basic',
            (
                'admin@admin.admin',
                'admin@admin.admin'
            )
        )
        params = {
            'label': '',
            'raw_content': '<p> Le nouveau contenu </p>',
        }
        self.testapp.put_json(
            '/api/v2/workspaces/1/files/{}'.format(test_file.content_id),
            params=params,
            status=400
        )

    def test_api__update_file_info__ok_200__nominal_case(self) -> None:
        """
        Update(put) one file
        """
        dbsession = get_tm_session(self.session_factory, transaction.manager)
        admin = dbsession.query(models.User) \
            .filter(models.User.email == 'admin@admin.admin') \
            .one()
        workspace_api = WorkspaceApi(
            current_user=admin,
            session=dbsession,
            config=self.app_config
        )
        content_api = ContentApi(
            current_user=admin,
            session=dbsession,
            config=self.app_config
        )
        business_workspace = workspace_api.get_one(1)
        tool_folder = content_api.get_one(1, content_type=CONTENT_TYPES.Any_SLUG)
        test_file = content_api.create(
            content_type_slug=CONTENT_TYPES.File.slug,
            workspace=business_workspace,
            parent=tool_folder,
            label='Test file',
            do_save=False,
            do_notify=False,
        )
        content_api.update_file_data(
            test_file,
            'Test_file.txt',
            new_mimetype='plain/text',
            new_content=b'Test file',
        )
        content_api.update_content(test_file, 'Test_file', '<p>description</p>')  # nopep8
        dbsession.flush()
        transaction.commit()

        self.testapp.authorization = (
            'Basic',
            (
                'admin@admin.admin',
                'admin@admin.admin'
            )
        )
        params = {
            'label': 'My New label',
            'raw_content': '<p> Le nouveau contenu </p>',
        }
        res = self.testapp.put_json(
            '/api/v2/workspaces/1/files/{}'.format(test_file.content_id),
            params=params,
            status=200
        )
        content = res.json_body
        assert content['content_type'] == 'file'
        assert content['content_id'] == test_file.content_id
        assert content['is_archived'] is False
        assert content['is_deleted'] is False
        assert content['label'] == 'My New label'
        assert content['parent_id'] == 1
        assert content['show_in_ui'] is True
        assert content['slug'] == 'my-new-label'
        assert content['status'] == 'open'
        assert content['workspace_id'] == 1
        assert content['current_revision_id']
        # TODO - G.M - 2018-06-173 - check date format
        assert content['created']
        assert content['author']
        assert content['author']['user_id'] == 1
        assert content['author']['avatar_url'] is None
        assert content['author']['public_name'] == 'Global manager'
        # TODO - G.M - 2018-06-173 - check date format
        assert content['modified']
        assert content['last_modifier'] == content['author']
        assert content['raw_content'] == '<p> Le nouveau contenu </p>'
        assert content['mimetype'] == 'plain/text'
        assert content['size'] == len(b'Test file')
        assert content['page_nb'] == 1
        assert content['pdf_available'] is True

        res = self.testapp.get(
            '/api/v2/workspaces/1/files/{}'.format(test_file.content_id),
            status=200
        )
        content = res.json_body
        assert content['content_type'] == 'file'
        assert content['content_id'] == test_file.content_id
        assert content['is_archived'] is False
        assert content['is_deleted'] is False
        assert content['label'] == 'My New label'
        assert content['parent_id'] == 1
        assert content['show_in_ui'] is True
        assert content['slug'] == 'my-new-label'
        assert content['status'] == 'open'
        assert content['workspace_id'] == 1
        assert content['current_revision_id']
        # TODO - G.M - 2018-06-173 - check date format
        assert content['created']
        assert content['author']
        assert content['author']['user_id'] == 1
        assert content['author']['avatar_url'] is None
        assert content['author']['public_name'] == 'Global manager'
        # TODO - G.M - 2018-06-173 - check date format
        assert content['modified']
        assert content['last_modifier'] == content['author']
        assert content['raw_content'] == '<p> Le nouveau contenu </p>'
        assert content['mimetype'] == 'plain/text'
        assert content['size'] == len(b'Test file')
        assert content['page_nb'] == 1
        assert content['pdf_available'] is True

    def test_api__get_file_revisions__ok_200__nominal_case(
            self
    ) -> None:
        """
        Get file revisions
        """
        dbsession = get_tm_session(self.session_factory, transaction.manager)
        admin = dbsession.query(models.User) \
            .filter(models.User.email == 'admin@admin.admin') \
            .one()
        workspace_api = WorkspaceApi(
            current_user=admin,
            session=dbsession,
            config=self.app_config
        )
        content_api = ContentApi(
            current_user=admin,
            session=dbsession,
            config=self.app_config
        )
        business_workspace = workspace_api.get_one(1)
        tool_folder = content_api.get_one(1, content_type=CONTENT_TYPES.Any_SLUG)
        test_file = content_api.create(
            content_type_slug=CONTENT_TYPES.File.slug,
            workspace=business_workspace,
            parent=tool_folder,
            label='Test file',
            do_save=False,
            do_notify=False,
        )
        content_api.update_file_data(
            test_file,
            'Test_file.txt',
            new_mimetype='plain/text',
            new_content=b'Test file',
        )
        content_api.update_content(test_file, 'Test_file', '<p>description</p>')  # nopep8
        dbsession.flush()
        transaction.commit()

        self.testapp.authorization = (
            'Basic',
            (
                'admin@admin.admin',
                'admin@admin.admin'
            )
        )
        res = self.testapp.get(
            '/api/v2/workspaces/1/files/{}/revisions'.format(test_file.content_id),  # nopep8
            status=200
        )
        revisions = res.json_body
        assert len(revisions) == 1
        revision = revisions[0]
        assert revision['content_type'] == 'file'
        assert revision['content_id'] == test_file.content_id
        assert revision['is_archived'] is False
        assert revision['is_deleted'] is False
        assert revision['label'] == 'Test_file'
        assert revision['parent_id'] == 1
        assert revision['show_in_ui'] is True
        assert revision['slug'] == 'test-file'
        assert revision['status'] == 'open'
        assert revision['workspace_id'] == 1
        assert revision['revision_id']
        assert revision['sub_content_types']
        # TODO - G.M - 2018-06-173 - Test with real comments
        assert revision['comment_ids'] == []
        # TODO - G.M - 2018-06-173 - check date format
        assert revision['created']
        assert revision['author']
        assert revision['author']['user_id'] == 1
        assert revision['author']['avatar_url'] is None
        assert revision['author']['public_name'] == 'Global manager'
        assert revision['mimetype'] == 'plain/text'
        assert revision['size'] == len(b'Test file')
        assert revision['page_nb'] == 1
        assert revision['pdf_available'] is True

    def test_api__set_file_status__ok_200__nominal_case(self) -> None:
        """
        set file status
        """
        dbsession = get_tm_session(self.session_factory, transaction.manager)
        admin = dbsession.query(models.User) \
            .filter(models.User.email == 'admin@admin.admin') \
            .one()
        workspace_api = WorkspaceApi(
            current_user=admin,
            session=dbsession,
            config=self.app_config
        )
        content_api = ContentApi(
            current_user=admin,
            session=dbsession,
            config=self.app_config
        )
        business_workspace = workspace_api.get_one(1)
        tool_folder = content_api.get_one(1, content_type=CONTENT_TYPES.Any_SLUG)
        test_file = content_api.create(
            content_type_slug=CONTENT_TYPES.File.slug,
            workspace=business_workspace,
            parent=tool_folder,
            label='Test file',
            do_save=False,
            do_notify=False,
        )
        test_file.file_extension = '.txt'
        test_file.depot_file = FileIntent(
            b'Test file',
            'Test_file.txt',
            'text/plain',
        )
        content_api.update_content(test_file, 'Test_file', '<p>description</p>')  # nopep8
        dbsession.flush()
        transaction.commit()

        self.testapp.authorization = (
            'Basic',
            (
                'admin@admin.admin',
                'admin@admin.admin'
            )
        )
        params = {
            'status': 'closed-deprecated',
        }

        # before
        res = self.testapp.get(
            '/api/v2/workspaces/1/files/{}'.format(test_file.content_id),
            status=200
        )
        content = res.json_body
        assert content['content_type'] == 'file'
        assert content['content_id'] == test_file.content_id
        assert content['status'] == 'open'

        # set status
        self.testapp.put_json(
            '/api/v2/workspaces/1/files/{}/status'.format(test_file.content_id),
            params=params,
            status=204
        )

        # after
        res = self.testapp.get(
            '/api/v2/workspaces/1/files/{}'.format(test_file.content_id),
            status=200
        )
        content = res.json_body
        assert content['content_type'] == 'file'
        assert content['content_id'] == test_file.content_id
        assert content['status'] == 'closed-deprecated'

    def test_api__set_file_status__err_400__wrong_status(self) -> None:
        """
        set file status
        """
        self.testapp.authorization = (
            'Basic',
            (
                'admin@admin.admin',
                'admin@admin.admin'
            )
        )
        params = {
            'status': 'unexistant-status',
        }
        self.testapp.put_json(
            '/api/v2/workspaces/2/files/6/status',
            params=params,
            status=400
        )

    def test_api__get_file_raw__ok_200__nominal_case(self) -> None:
        """
        Get one file of a content
        """
        dbsession = get_tm_session(self.session_factory, transaction.manager)
        admin = dbsession.query(models.User) \
            .filter(models.User.email == 'admin@admin.admin') \
            .one()
        workspace_api = WorkspaceApi(
            current_user=admin,
            session=dbsession,
            config=self.app_config
        )
        content_api = ContentApi(
            current_user=admin,
            session=dbsession,
            config=self.app_config
        )
        business_workspace = workspace_api.get_one(1)
        tool_folder = content_api.get_one(1, content_type=CONTENT_TYPES.Any_SLUG)
        test_file = content_api.create(
            content_type_slug=CONTENT_TYPES.File.slug,
            workspace=business_workspace,
            parent=tool_folder,
            label='Test file',
            do_save=False,
            do_notify=False,
        )
        test_file.file_extension = '.txt'
        test_file.depot_file = FileIntent(
            b'Test file',
            'Test_file.txt',
            'text/plain',
        )
        content_api.update_content(test_file, 'Test_file', '<p>description</p>')  # nopep8
        dbsession.flush()
        transaction.commit()
        content_id = int(test_file.content_id)
        self.testapp.authorization = (
            'Basic',
            (
                'admin@admin.admin',
                'admin@admin.admin'
            )
        )
        res = self.testapp.get(
            '/api/v2/workspaces/1/files/{}/raw'.format(content_id),
            status=200
        )
        assert res.body == b'Test file'
        assert res.content_type == 'text/plain'
        assert res.content_length == len(b'Test file')

    def test_api__get_file_raw__ok_200__force_download_case(self) -> None:
        """
        Get one file of a content
        """
        dbsession = get_tm_session(self.session_factory, transaction.manager)
        admin = dbsession.query(models.User) \
            .filter(models.User.email == 'admin@admin.admin') \
            .one()
        workspace_api = WorkspaceApi(
            current_user=admin,
            session=dbsession,
            config=self.app_config
        )
        content_api = ContentApi(
            current_user=admin,
            session=dbsession,
            config=self.app_config
        )
        business_workspace = workspace_api.get_one(1)
        tool_folder = content_api.get_one(1, content_type=CONTENT_TYPES.Any_SLUG)
        test_file = content_api.create(
            content_type_slug=CONTENT_TYPES.File.slug,
            workspace=business_workspace,
            parent=tool_folder,
            label='Test file',
            do_save=False,
            do_notify=False,
        )
        test_file.file_extension = '.txt'
        test_file.depot_file = FileIntent(
            b'Test file',
            'Test_file.txt',
            'text/plain',
        )
        content_api.update_content(test_file, 'Test_file', '<p>description</p>')  # nopep8
        dbsession.flush()
        transaction.commit()
        content_id = int(test_file.content_id)
        self.testapp.authorization = (
            'Basic',
            (
                'admin@admin.admin',
                'admin@admin.admin'
            )
        )
        params = {
            'force_download': 1,
        }
        res = self.testapp.get(
            '/api/v2/workspaces/1/files/{}/raw'.format(content_id),
            status=200,
            params=params
        )
        assert res.headers['Content-Disposition'] == 'attachment'
        assert res.body == b'Test file'
        assert res.content_type == 'text/plain'
        assert res.content_length == len(b'Test file')

    def test_api__set_file_raw__ok_200__nominal_case(self) -> None:
        """
        Set one file of a content
        """
        dbsession = get_tm_session(self.session_factory, transaction.manager)
        admin = dbsession.query(models.User) \
            .filter(models.User.email == 'admin@admin.admin') \
            .one()
        workspace_api = WorkspaceApi(
            current_user=admin,
            session=dbsession,
            config=self.app_config
        )
        content_api = ContentApi(
            current_user=admin,
            session=dbsession,
            config=self.app_config
        )
        business_workspace = workspace_api.get_one(1)
        tool_folder = content_api.get_one(1, content_type=CONTENT_TYPES.Any_SLUG)
        test_file = content_api.create(
            content_type_slug=CONTENT_TYPES.File.slug,
            workspace=business_workspace,
            parent=tool_folder,
            label='Test file',
            do_save=True,
            do_notify=False,
        )
        dbsession.flush()
        transaction.commit()
        content_id = int(test_file.content_id)
        image = create_1000px_png_test_image()
        self.testapp.authorization = (
            'Basic',
            (
                'admin@admin.admin',
                'admin@admin.admin'
            )
        )
        self.testapp.put(
            '/api/v2/workspaces/1/files/{}/raw'.format(content_id),
            upload_files=[
                ('files', image.name, image.getvalue())
            ],
            status=204,
        )
        res = self.testapp.get(
            '/api/v2/workspaces/1/files/{}/raw'.format(content_id),
            status=200
        )
        assert res.body == image.getvalue()
        assert res.content_type == 'image/png'
        assert res.content_length == len(image.getvalue())

    def test_api__get_allowed_size_dim__ok__nominal_case(self) -> None:
        dbsession = get_tm_session(self.session_factory, transaction.manager)
        admin = dbsession.query(models.User) \
            .filter(models.User.email == 'admin@admin.admin') \
            .one()
        workspace_api = WorkspaceApi(
            current_user=admin,
            session=dbsession,
            config=self.app_config
        )
        content_api = ContentApi(
            current_user=admin,
            session=dbsession,
            config=self.app_config
        )
        business_workspace = workspace_api.get_one(1)
        tool_folder = content_api.get_one(1, content_type=CONTENT_TYPES.Any_SLUG)
        test_file = content_api.create(
            content_type_slug=CONTENT_TYPES.File.slug,
            workspace=business_workspace,
            parent=tool_folder,
            label='Test file',
            do_save=False,
            do_notify=False,
        )
        test_file.file_extension = '.txt'
        test_file.depot_file = FileIntent(
            b'Test file',
            'Test_file.txt',
            'text/plain',
        )
        dbsession.flush()
        transaction.commit()
        self.testapp.authorization = (
            'Basic',
            (
                'admin@admin.admin',
                'admin@admin.admin'
            )
        )
        content_id = int(test_file.content_id)
        res = self.testapp.get(
            '/api/v2/workspaces/1/files/{}/preview/jpg/allowed_dims'.format(content_id),  # nopep8
            status=200,
        )
        res = res.json_body
        assert res['restricted'] is True
        assert len(res['dimensions']) == 1
        dim = res['dimensions'][0]
        assert dim['width'] == 256
        assert dim['height'] == 256

    def test_api__get_jpeg_preview__ok__200__nominal_case(self) -> None:
        """
        Set one file of a content
        """
        dbsession = get_tm_session(self.session_factory, transaction.manager)
        admin = dbsession.query(models.User) \
            .filter(models.User.email == 'admin@admin.admin') \
            .one()
        workspace_api = WorkspaceApi(
            current_user=admin,
            session=dbsession,
            config=self.app_config
        )
        content_api = ContentApi(
            current_user=admin,
            session=dbsession,
            config=self.app_config
        )
        business_workspace = workspace_api.get_one(1)
        tool_folder = content_api.get_one(1, content_type=CONTENT_TYPES.Any_SLUG)
        test_file = content_api.create(
            content_type_slug=CONTENT_TYPES.File.slug,
            workspace=business_workspace,
            parent=tool_folder,
            label='Test file',
            do_save=False,
            do_notify=False,
        )
        test_file.file_extension = '.txt'
        test_file.depot_file = FileIntent(
            b'Test file',
            'Test_file.txt',
            'text/plain',
        )
        dbsession.flush()
        transaction.commit()
        content_id = int(test_file.content_id)
        image = create_1000px_png_test_image()
        self.testapp.authorization = (
            'Basic',
            (
                'admin@admin.admin',
                'admin@admin.admin'
            )
        )
        self.testapp.put(
            '/api/v2/workspaces/1/files/{}/raw'.format(content_id),
            upload_files=[
                ('files', image.name, image.getvalue())
            ],
            status=204,
        )
        res = self.testapp.get(
            '/api/v2/workspaces/1/files/{}/preview/jpg'.format(content_id),
            status=200
        )
        assert res.body != image.getvalue()
        assert res.content_type == 'image/jpeg'

    def test_api__get_jpeg_preview__ok__200__force_download_case(self) -> None:
        """
        Set one file of a content
        """
        dbsession = get_tm_session(self.session_factory, transaction.manager)
        admin = dbsession.query(models.User) \
            .filter(models.User.email == 'admin@admin.admin') \
            .one()
        workspace_api = WorkspaceApi(
            current_user=admin,
            session=dbsession,
            config=self.app_config
        )
        content_api = ContentApi(
            current_user=admin,
            session=dbsession,
            config=self.app_config
        )
        business_workspace = workspace_api.get_one(1)
        tool_folder = content_api.get_one(1, content_type=CONTENT_TYPES.Any_SLUG)
        test_file = content_api.create(
            content_type_slug=CONTENT_TYPES.File.slug,
            workspace=business_workspace,
            parent=tool_folder,
            label='Test file',
            do_save=False,
            do_notify=False,
        )
        test_file.file_extension = '.txt'
        test_file.depot_file = FileIntent(
            b'Test file',
            'Test_file.txt',
            'text/plain',
        )
        dbsession.flush()
        transaction.commit()
        content_id = int(test_file.content_id)
        image = create_1000px_png_test_image()
        self.testapp.authorization = (
            'Basic',
            (
                'admin@admin.admin',
                'admin@admin.admin'
            )
        )
        self.testapp.put(
            '/api/v2/workspaces/1/files/{}/raw'.format(content_id),
            upload_files=[
                ('files', image.name, image.getvalue())
            ],
            status=204,
        )
        params = {
            'force_download': 1,
        }
        res = self.testapp.get(
            '/api/v2/workspaces/1/files/{}/preview/jpg'.format(content_id),
            status=200,
            params=params
        )
        assert res.headers['Content-Disposition'] == 'attachment'
        assert res.body != image.getvalue()
        assert res.content_type == 'image/jpeg'

    def test_api__get_sized_jpeg_preview__ok__200__nominal_case(self) -> None:
        """
        get 256x256 preview of a txt file
        """
        dbsession = get_tm_session(self.session_factory, transaction.manager)
        admin = dbsession.query(models.User) \
            .filter(models.User.email == 'admin@admin.admin') \
            .one()
        workspace_api = WorkspaceApi(
            current_user=admin,
            session=dbsession,
            config=self.app_config
        )
        content_api = ContentApi(
            current_user=admin,
            session=dbsession,
            config=self.app_config
        )
        business_workspace = workspace_api.get_one(1)
        tool_folder = content_api.get_one(1, content_type=CONTENT_TYPES.Any_SLUG)
        test_file = content_api.create(
            content_type_slug=CONTENT_TYPES.File.slug,
            workspace=business_workspace,
            parent=tool_folder,
            label='Test file',
            do_save=True,
            do_notify=False,
        )
        dbsession.flush()
        transaction.commit()
        content_id = int(test_file.content_id)
        image = create_1000px_png_test_image()
        self.testapp.authorization = (
            'Basic',
            (
                'admin@admin.admin',
                'admin@admin.admin'
            )
        )
        self.testapp.put(
            '/api/v2/workspaces/1/files/{}/raw'.format(content_id),
            upload_files=[
                ('files', image.name, image.getvalue())
            ],
            status=204,
        )
        res = self.testapp.get(
            '/api/v2/workspaces/1/files/{}/preview/jpg/256x256'.format(content_id),  # nopep8
            status=200
        )
        assert res.body != image.getvalue()
        assert res.content_type == 'image/jpeg'
        new_image = Image.open(io.BytesIO(res.body))
        assert 256, 256 == new_image.size

    def test_api__get_sized_jpeg_preview__ok__200__force_download_case(self) -> None:
        """
        get 256x256 preview of a txt file
        """
        dbsession = get_tm_session(self.session_factory, transaction.manager)
        admin = dbsession.query(models.User) \
            .filter(models.User.email == 'admin@admin.admin') \
            .one()
        workspace_api = WorkspaceApi(
            current_user=admin,
            session=dbsession,
            config=self.app_config
        )
        content_api = ContentApi(
            current_user=admin,
            session=dbsession,
            config=self.app_config
        )
        business_workspace = workspace_api.get_one(1)
        tool_folder = content_api.get_one(1, content_type=CONTENT_TYPES.Any_SLUG)
        test_file = content_api.create(
            content_type_slug=CONTENT_TYPES.File.slug,
            workspace=business_workspace,
            parent=tool_folder,
            label='Test file',
            do_save=True,
            do_notify=False,
        )
        dbsession.flush()
        transaction.commit()
        content_id = int(test_file.content_id)
        image = create_1000px_png_test_image()
        self.testapp.authorization = (
            'Basic',
            (
                'admin@admin.admin',
                'admin@admin.admin'
            )
        )
        self.testapp.put(
            '/api/v2/workspaces/1/files/{}/raw'.format(content_id),
            upload_files=[
                ('files', image.name, image.getvalue())
            ],
            status=204,
        )
        params = {
            'force_download': 1,
        }
        res = self.testapp.get(
            '/api/v2/workspaces/1/files/{}/preview/jpg/256x256'.format(content_id),  # nopep8
            status=200,
            params=params,
        )
        assert res.body != image.getvalue()
        assert res.headers['Content-Disposition'] == 'attachment'
        assert res.content_type == 'image/jpeg'
        new_image = Image.open(io.BytesIO(res.body))
        assert 256, 256 == new_image.size

    def test_api__get_sized_jpeg_preview__err__400__SizeNotAllowed(self) -> None:  # nopep8
        """
        get 256x256 preview of a txt file
        """
        dbsession = get_tm_session(self.session_factory, transaction.manager)
        admin = dbsession.query(models.User) \
            .filter(models.User.email == 'admin@admin.admin') \
            .one()
        workspace_api = WorkspaceApi(
            current_user=admin,
            session=dbsession,
            config=self.app_config
        )
        content_api = ContentApi(
            current_user=admin,
            session=dbsession,
            config=self.app_config
        )
        business_workspace = workspace_api.get_one(1)
        tool_folder = content_api.get_one(1, content_type=CONTENT_TYPES.Any_SLUG)
        test_file = content_api.create(
            content_type_slug=CONTENT_TYPES.File.slug,
            workspace=business_workspace,
            parent=tool_folder,
            label='Test file',
            do_save=True,
            do_notify=False,
        )
        dbsession.flush()
        transaction.commit()
        content_id = int(test_file.content_id)
        image = create_1000px_png_test_image()
        self.testapp.authorization = (
            'Basic',
            (
                'admin@admin.admin',
                'admin@admin.admin'
            )
        )
        self.testapp.put(
            '/api/v2/workspaces/1/files/{}/raw'.format(content_id),
            upload_files=[
                ('files', image.name, image.getvalue())
            ],
            status=204,
        )
        self.testapp.get(
            '/api/v2/workspaces/1/files/{}/preview/jpg/512x512'.format(content_id),  # nopep8
            status=400
        )

    def test_api__get_sized_jpeg_revision_preview__ok__200__nominal_case(self) -> None:  # nopep8
        """
        get 256x256 revision preview of a txt file
        """
        dbsession = get_tm_session(self.session_factory, transaction.manager)
        admin = dbsession.query(models.User) \
            .filter(models.User.email == 'admin@admin.admin') \
            .one()
        workspace_api = WorkspaceApi(
            current_user=admin,
            session=dbsession,
            config=self.app_config
        )
        content_api = ContentApi(
            current_user=admin,
            session=dbsession,
            config=self.app_config
        )
        business_workspace = workspace_api.get_one(1)
        tool_folder = content_api.get_one(1, content_type=CONTENT_TYPES.Any_SLUG)
        test_file = content_api.create(
            content_type_slug=CONTENT_TYPES.File.slug,
            workspace=business_workspace,
            parent=tool_folder,
            label='Test file',
            do_save=False,
            do_notify=False,
        )
        test_file.file_extension = '.txt'
        test_file.depot_file = FileIntent(
            b'Test file',
            'Test_file.txt',
            'text/plain',
        )
        dbsession.flush()
        transaction.commit()
        content_id = int(test_file.content_id)
        revision_id = int(test_file.revision_id)
        image = create_1000px_png_test_image()
        self.testapp.authorization = (
            'Basic',
            (
                'admin@admin.admin',
                'admin@admin.admin'
            )
        )
        self.testapp.put(
            '/api/v2/workspaces/1/files/{}/raw'.format(content_id),
            upload_files=[
                ('files', image.name, image.getvalue())
            ],
            status=204,
        )
        res = self.testapp.get(
            '/api/v2/workspaces/1/files/{content_id}/revisions/{revision_id}/raw'.format(  # nopep8
                content_id=content_id,
                revision_id=revision_id,
            ),
            status=200
        )
        assert res.content_type == 'text/plain'
        res = self.testapp.get(
            '/api/v2/workspaces/1/files/{content_id}/revisions/{revision_id}/preview/jpg/256x256'.format(  # nopep8
                content_id=content_id,
                revision_id=revision_id,
            ),
            status=200
        )
        assert res.body != image.getvalue()
        assert res.content_type == 'image/jpeg'
        new_image = Image.open(io.BytesIO(res.body))
        assert 256, 256 == new_image.size

    def test_api__get_sized_jpeg_revision_preview__ok__200__force_download_case(self) -> None:  # nopep8
        """
        get 256x256 revision preview of a txt file
        """
        dbsession = get_tm_session(self.session_factory, transaction.manager)
        admin = dbsession.query(models.User) \
            .filter(models.User.email == 'admin@admin.admin') \
            .one()
        workspace_api = WorkspaceApi(
            current_user=admin,
            session=dbsession,
            config=self.app_config
        )
        content_api = ContentApi(
            current_user=admin,
            session=dbsession,
            config=self.app_config
        )
        business_workspace = workspace_api.get_one(1)
        tool_folder = content_api.get_one(1, content_type=CONTENT_TYPES.Any_SLUG)
        test_file = content_api.create(
            content_type_slug=CONTENT_TYPES.File.slug,
            workspace=business_workspace,
            parent=tool_folder,
            label='Test file',
            do_save=False,
            do_notify=False,
        )
        test_file.file_extension = '.txt'
        test_file.depot_file = FileIntent(
            b'Test file',
            'Test_file.txt',
            'text/plain',
        )
        dbsession.flush()
        transaction.commit()
        content_id = int(test_file.content_id)
        revision_id = int(test_file.revision_id)
        image = create_1000px_png_test_image()
        self.testapp.authorization = (
            'Basic',
            (
                'admin@admin.admin',
                'admin@admin.admin'
            )
        )
        self.testapp.put(
            '/api/v2/workspaces/1/files/{}/raw'.format(content_id),
            upload_files=[
                ('files', image.name, image.getvalue())
            ],
            status=204,
        )
        res = self.testapp.get(
            '/api/v2/workspaces/1/files/{content_id}/revisions/{revision_id}/raw'.format(  # nopep8
                content_id=content_id,
                revision_id=revision_id,
            ),
            status=200
        )
        assert res.content_type == 'text/plain'
        params = {
            'force_download': 1,
        }
        res = self.testapp.get(
            '/api/v2/workspaces/1/files/{content_id}/revisions/{revision_id}/preview/jpg/256x256'.format(  # nopep8
                content_id=content_id,
                revision_id=revision_id,
            ),
            status=200,
            params=params,
        )
        assert res.headers['Content-Disposition'] == 'attachment'
        assert res.body != image.getvalue()
        assert res.content_type == 'image/jpeg'
        new_image = Image.open(io.BytesIO(res.body))
        assert 256, 256 == new_image.size

    def test_api__get_full_pdf_preview__ok__200__nominal_case(self) -> None:
        """
        get full pdf preview of a txt file
        """
        dbsession = get_tm_session(self.session_factory, transaction.manager)
        admin = dbsession.query(models.User) \
            .filter(models.User.email == 'admin@admin.admin') \
            .one()
        workspace_api = WorkspaceApi(
            current_user=admin,
            session=dbsession,
            config=self.app_config
        )
        content_api = ContentApi(
            current_user=admin,
            session=dbsession,
            config=self.app_config
        )
        business_workspace = workspace_api.get_one(1)
        tool_folder = content_api.get_one(1, content_type=CONTENT_TYPES.Any_SLUG)
        test_file = content_api.create(
            content_type_slug=CONTENT_TYPES.File.slug,
            workspace=business_workspace,
            parent=tool_folder,
            label='Test file',
            do_save=True,
            do_notify=False,
        )
        with new_revision(
                session=dbsession,
                tm=transaction.manager,
                content=test_file,
        ):
            test_file.file_extension = '.txt'
            test_file.depot_file = FileIntent(
                b'Test file',
                'Test_file.txt',
                'text/plain',
            )
            content_api.update_content(test_file, 'Test_file', '<p>description</p>')  # nopep8
        dbsession.flush()
        transaction.commit()
        content_id = int(test_file.content_id)
        self.testapp.authorization = (
            'Basic',
            (
                'admin@admin.admin',
                'admin@admin.admin'
            )
        )
        self.testapp.put(
            '/api/v2/workspaces/1/files/{}/raw'.format(content_id),
            upload_files=[
                ('files', test_file.file_name, test_file.depot_file.file.read())
            ],
            status=204,
        )
        res = self.testapp.get(
            '/api/v2/workspaces/1/files/{}/preview/pdf/full'.format(content_id),  # nopep8
            status=200
        )
        assert res.content_type == 'application/pdf'

    def test_api__get_full_pdf_preview__ok__200__force_download_case(self) -> None:
        """
        get full pdf preview of a txt file
        """
        dbsession = get_tm_session(self.session_factory, transaction.manager)
        admin = dbsession.query(models.User) \
            .filter(models.User.email == 'admin@admin.admin') \
            .one()
        workspace_api = WorkspaceApi(
            current_user=admin,
            session=dbsession,
            config=self.app_config
        )
        content_api = ContentApi(
            current_user=admin,
            session=dbsession,
            config=self.app_config
        )
        business_workspace = workspace_api.get_one(1)
        tool_folder = content_api.get_one(1, content_type=CONTENT_TYPES.Any_SLUG)
        test_file = content_api.create(
            content_type_slug=CONTENT_TYPES.File.slug,
            workspace=business_workspace,
            parent=tool_folder,
            label='Test file',
            do_save=True,
            do_notify=False,
        )
        with new_revision(
                session=dbsession,
                tm=transaction.manager,
                content=test_file,
        ):
            test_file.file_extension = '.txt'
            test_file.depot_file = FileIntent(
                b'Test file',
                'Test_file.txt',
                'text/plain',
            )
            content_api.update_content(test_file, 'Test_file', '<p>description</p>')  # nopep8
        dbsession.flush()
        transaction.commit()
        content_id = int(test_file.content_id)
        self.testapp.authorization = (
            'Basic',
            (
                'admin@admin.admin',
                'admin@admin.admin'
            )
        )
        self.testapp.put(
            '/api/v2/workspaces/1/files/{}/raw'.format(content_id),
            upload_files=[
                ('files', test_file.file_name, test_file.depot_file.file.read())
            ],
            status=204,
        )
        params = {
            'force_download': 1,
        }
        res = self.testapp.get(
            '/api/v2/workspaces/1/files/{}/preview/pdf/full'.format(content_id),  # nopep8
            status=200,
            params=params
        )
        assert res.headers['Content-Disposition'] == 'attachment'
        assert res.content_type == 'application/pdf'

    def test_api__get_full_pdf_preview__err__400__png_UnavailablePreviewType(self) -> None:  # nopep8
        """
       get full pdf preview of a png image -> error UnavailablePreviewType
        """
        dbsession = get_tm_session(self.session_factory, transaction.manager)
        admin = dbsession.query(models.User) \
            .filter(models.User.email == 'admin@admin.admin') \
            .one()
        workspace_api = WorkspaceApi(
            current_user=admin,
            session=dbsession,
            config=self.app_config
        )
        content_api = ContentApi(
            current_user=admin,
            session=dbsession,
            config=self.app_config
        )
        business_workspace = workspace_api.get_one(1)
        tool_folder = content_api.get_one(1, content_type=CONTENT_TYPES.Any_SLUG)
        test_file = content_api.create(
            content_type_slug=CONTENT_TYPES.File.slug,
            workspace=business_workspace,
            parent=tool_folder,
            label='Test file',
            do_save=True,
            do_notify=False,
        )
        dbsession.flush()
        transaction.commit()
        content_id = int(test_file.content_id)
        image = create_1000px_png_test_image()
        self.testapp.authorization = (
            'Basic',
            (
                'admin@admin.admin',
                'admin@admin.admin'
            )
        )
        self.testapp.put(
            '/api/v2/workspaces/1/files/{}/raw'.format(content_id),
            upload_files=[
                ('files', image.name, image.getvalue())
            ],
            status=204,
        )
        self.testapp.get(
            '/api/v2/workspaces/1/files/{}/preview/pdf/full'.format(content_id),  # nopep8
            status=400
        )

    def test_api__get_pdf_preview__ok__200__nominal_case(self) -> None:
        """
        get full pdf preview of a txt file
        """
        dbsession = get_tm_session(self.session_factory, transaction.manager)
        admin = dbsession.query(models.User) \
            .filter(models.User.email == 'admin@admin.admin') \
            .one()
        workspace_api = WorkspaceApi(
            current_user=admin,
            session=dbsession,
            config=self.app_config
        )
        content_api = ContentApi(
            current_user=admin,
            session=dbsession,
            config=self.app_config
        )
        business_workspace = workspace_api.get_one(1)
        tool_folder = content_api.get_one(1, content_type=CONTENT_TYPES.Any_SLUG)
        test_file = content_api.create(
            content_type_slug=CONTENT_TYPES.File.slug,
            workspace=business_workspace,
            parent=tool_folder,
            label='Test file',
            do_save=True,
            do_notify=False,
        )
        with new_revision(
                session=dbsession,
                tm=transaction.manager,
                content=test_file,
        ):
            test_file.file_extension = '.txt'
            test_file.depot_file = FileIntent(
                b'Test file',
                'Test_file.txt',
                'text/plain',
            )
            content_api.update_content(test_file, 'Test_file', '<p>description</p>')  # nopep8
        dbsession.flush()
        transaction.commit()
        content_id = int(test_file.content_id)
        self.testapp.authorization = (
            'Basic',
            (
                'admin@admin.admin',
                'admin@admin.admin'
            )
        )
        self.testapp.put(
            '/api/v2/workspaces/1/files/{}/raw'.format(content_id),
            upload_files=[
                ('files', test_file.file_name, test_file.depot_file.file.read())
            ],
            status=204,
        )
        params = {'page': 1}
        res = self.testapp.get(
            '/api/v2/workspaces/1/files/{}/preview/pdf'.format(content_id),
            status=200,
            params=params,
        )
        assert res.content_type == 'application/pdf'

    def test_api__get_pdf_preview__ok__200__force_download_case(self) -> None:
        """
        get full pdf preview of a txt file
        """
        dbsession = get_tm_session(self.session_factory, transaction.manager)
        admin = dbsession.query(models.User) \
            .filter(models.User.email == 'admin@admin.admin') \
            .one()
        workspace_api = WorkspaceApi(
            current_user=admin,
            session=dbsession,
            config=self.app_config
        )
        content_api = ContentApi(
            current_user=admin,
            session=dbsession,
            config=self.app_config
        )
        business_workspace = workspace_api.get_one(1)
        tool_folder = content_api.get_one(1, content_type=CONTENT_TYPES.Any_SLUG)
        test_file = content_api.create(
            content_type_slug=CONTENT_TYPES.File.slug,
            workspace=business_workspace,
            parent=tool_folder,
            label='Test file',
            do_save=True,
            do_notify=False,
        )
        with new_revision(
                session=dbsession,
                tm=transaction.manager,
                content=test_file,
        ):
            test_file.file_extension = '.txt'
            test_file.depot_file = FileIntent(
                b'Test file',
                'Test_file.txt',
                'text/plain',
            )
            content_api.update_content(test_file, 'Test_file', '<p>description</p>')  # nopep8
        dbsession.flush()
        transaction.commit()
        content_id = int(test_file.content_id)
        self.testapp.authorization = (
            'Basic',
            (
                'admin@admin.admin',
                'admin@admin.admin'
            )
        )
        self.testapp.put(
            '/api/v2/workspaces/1/files/{}/raw'.format(content_id),
            upload_files=[
                ('files', test_file.file_name, test_file.depot_file.file.read())
            ],
            status=204,
        )
<<<<<<< HEAD
        params = {'page': 1, 'force_download': 1}
=======
        params = {'page': 0, 'force_download': 1}
>>>>>>> 88515604
        res = self.testapp.get(
            '/api/v2/workspaces/1/files/{}/preview/pdf'.format(content_id),
            status=200,
            params=params,
        )
        assert res.content_type == 'application/pdf'
        assert res.headers['Content-Disposition'] == 'attachment'

    def test_api__get_pdf_preview__ok__err__400_page_of_preview_not_found(self) -> None:  # nopep8
        """
        get full pdf preview of a txt file
        """
        dbsession = get_tm_session(self.session_factory, transaction.manager)
        admin = dbsession.query(models.User) \
            .filter(models.User.email == 'admin@admin.admin') \
            .one()
        workspace_api = WorkspaceApi(
            current_user=admin,
            session=dbsession,
            config=self.app_config
        )
        content_api = ContentApi(
            current_user=admin,
            session=dbsession,
            config=self.app_config
        )
        business_workspace = workspace_api.get_one(1)
        tool_folder = content_api.get_one(1, content_type=CONTENT_TYPES.Any_SLUG)
        test_file = content_api.create(
            content_type_slug=CONTENT_TYPES.File.slug,
            workspace=business_workspace,
            parent=tool_folder,
            label='Test file',
            do_save=True,
            do_notify=False,
        )
        with new_revision(
                session=dbsession,
                tm=transaction.manager,
                content=test_file,
        ):
            test_file.file_extension = '.txt'
            test_file.depot_file = FileIntent(
                b'Test file',
                'Test_file.txt',
                'text/plain',
            )
            content_api.update_content(test_file, 'Test_file', '<p>description</p>')  # nopep8
        dbsession.flush()
        transaction.commit()
        content_id = int(test_file.content_id)
        self.testapp.authorization = (
            'Basic',
            (
                'admin@admin.admin',
                'admin@admin.admin'
            )
        )
        self.testapp.put(
            '/api/v2/workspaces/1/files/{}/raw'.format(content_id),
            upload_files=[
                ('files', test_file.file_name, test_file.depot_file.file.read())
            ],
            status=204,
        )
        params = {'page': 2}
        self.testapp.get(
            '/api/v2/workspaces/1/files/{}/preview/pdf'.format(content_id),
            status=400,
            params=params,
        )

    def test_api__get_pdf_revision_preview__ok__200__nominal_case(self) -> None:
        """
        get pdf revision preview of content
        """
        dbsession = get_tm_session(self.session_factory, transaction.manager)
        admin = dbsession.query(models.User) \
            .filter(models.User.email == 'admin@admin.admin') \
            .one()
        workspace_api = WorkspaceApi(
            current_user=admin,
            session=dbsession,
            config=self.app_config
        )
        content_api = ContentApi(
            current_user=admin,
            session=dbsession,
            config=self.app_config
        )
        business_workspace = workspace_api.get_one(1)
        tool_folder = content_api.get_one(1, content_type=CONTENT_TYPES.Any_SLUG)
        test_file = content_api.create(
            content_type_slug=CONTENT_TYPES.File.slug,
            workspace=business_workspace,
            parent=tool_folder,
            label='Test file',
            do_save=False,
            do_notify=False,
        )
        test_file.file_extension = '.txt'
        test_file.depot_file = FileIntent(
            b'Test file',
            'Test_file.txt',
            'text/plain',
        )
        dbsession.flush()
        transaction.commit()
        content_id = int(test_file.content_id)
        revision_id = int(test_file.revision_id)
        image = create_1000px_png_test_image()
        self.testapp.authorization = (
            'Basic',
            (
                'admin@admin.admin',
                'admin@admin.admin'
            )
        )
        self.testapp.put(
            '/api/v2/workspaces/1/files/{}/raw'.format(content_id),
            upload_files=[
                ('files', image.name, image.getvalue())
            ],
            status=204,
        )
        res = self.testapp.get(
            '/api/v2/workspaces/1/files/{content_id}/revisions/{revision_id}/raw'.format(  # nopep8
                content_id=content_id,
                revision_id=revision_id,
            ),
            status=200
        )
        assert res.content_type == 'text/plain'
        params = {'page': 1}
        res = self.testapp.get(
            '/api/v2/workspaces/1/files/{content_id}/revisions/{revision_id}/preview/pdf'.format(  # nopep8
                content_id=content_id,
                revision_id=revision_id,
                params=params,
            ),
            status=200
        )
        assert res.content_type == 'application/pdf'

    def test_api__get_pdf_revision_preview__ok__200__force_download_case(self) -> None:
        """
        get pdf revision preview of content
        """
        dbsession = get_tm_session(self.session_factory, transaction.manager)
        admin = dbsession.query(models.User) \
            .filter(models.User.email == 'admin@admin.admin') \
            .one()
        workspace_api = WorkspaceApi(
            current_user=admin,
            session=dbsession,
            config=self.app_config
        )
        content_api = ContentApi(
            current_user=admin,
            session=dbsession,
            config=self.app_config
        )
        business_workspace = workspace_api.get_one(1)
        tool_folder = content_api.get_one(1, content_type=CONTENT_TYPES.Any_SLUG)
        test_file = content_api.create(
            content_type_slug=CONTENT_TYPES.File.slug,
            workspace=business_workspace,
            parent=tool_folder,
            label='Test file',
            do_save=False,
            do_notify=False,
        )
        test_file.file_extension = '.txt'
        test_file.depot_file = FileIntent(
            b'Test file',
            'Test_file.txt',
            'text/plain',
        )
        dbsession.flush()
        transaction.commit()
        content_id = int(test_file.content_id)
        revision_id = int(test_file.revision_id)
        image = create_1000px_png_test_image()
        self.testapp.authorization = (
            'Basic',
            (
                'admin@admin.admin',
                'admin@admin.admin'
            )
        )
        self.testapp.put(
            '/api/v2/workspaces/1/files/{}/raw'.format(content_id),
            upload_files=[
                ('files', image.name, image.getvalue())
            ],
            status=204,
        )
        res = self.testapp.get(
            '/api/v2/workspaces/1/files/{content_id}/revisions/{revision_id}/raw'.format(  # nopep8
                content_id=content_id,
                revision_id=revision_id,
            ),
            status=200
        )
        assert res.content_type == 'text/plain'
<<<<<<< HEAD
        params = {'page': 1, 'force_download': 1}
=======
        params = {'page': 0, 'force_download': 1}
>>>>>>> 88515604
        res = self.testapp.get(
            '/api/v2/workspaces/1/files/{content_id}/revisions/{revision_id}/preview/pdf'.format(  # nopep8
                content_id=content_id,
                revision_id=revision_id,
            ),
            status=200,
            params=params,
        )
        assert res.headers['Content-Disposition'] == 'attachment'
        assert res.content_type == 'application/pdf'


class TestThreads(FunctionalTest):
    """
    Tests for /api/v2/workspaces/{workspace_id}/threads/{content_id}
    endpoint
    """

    fixtures = [BaseFixture, ContentFixtures]

    def test_api__get_thread__err_400__wrong_content_type(self) -> None:
        """
        Get one html document of a content
        """
        self.testapp.authorization = (
            'Basic',
            (
                'admin@admin.admin',
                'admin@admin.admin'
            )
        )
        self.testapp.get(
            '/api/v2/workspaces/2/threads/6',
            status=400
        )

    def test_api__get_thread__ok_200__nominal_case(self) -> None:
        """
        Get one html document of a content
        """
        self.testapp.authorization = (
            'Basic',
            (
                'admin@admin.admin',
                'admin@admin.admin'
            )
        )
        res = self.testapp.get(
            '/api/v2/workspaces/2/threads/7',
            status=200
        )   # nopep8
        content = res.json_body
        assert content['content_type'] == 'thread'
        assert content['content_id'] == 7
        assert content['is_archived'] is False
        assert content['is_deleted'] is False
        assert content['label'] == 'Best Cakes?'
        assert content['parent_id'] == 3
        assert content['show_in_ui'] is True
        assert content['slug'] == 'best-cakes'
        assert content['status'] == 'open'
        assert content['workspace_id'] == 2
        assert content['current_revision_id'] == 26
        # TODO - G.M - 2018-06-173 - check date format
        assert content['created']
        assert content['author']
        assert content['author']['user_id'] == 1
        assert content['author']['avatar_url'] is None
        assert content['author']['public_name'] == 'Global manager'
        # TODO - G.M - 2018-06-173 - check date format
        assert content['modified']
        assert content['last_modifier'] != content['author']
        assert content['last_modifier']['user_id'] == 3
        assert content['last_modifier']['public_name'] == 'Bob i.'
        assert content['last_modifier']['avatar_url'] is None
        assert content['raw_content'] == 'What is the best cake?'  # nopep8


    def test_api__get_thread__err_400__content_does_not_exist(self) -> None:
        """
        Get one thread (content 170 does not exist)
        """
        self.testapp.authorization = (
            'Basic',
            (
                'admin@admin.admin',
                'admin@admin.admin'
            )
        )
        self.testapp.get(
            '/api/v2/workspaces/2/threads/170',
            status=400
        )

    def test_api__get_thread__err_400__content_not_in_workspace(self) -> None:
        """
        Get one thread(content 7 is in workspace 2)
        """
        self.testapp.authorization = (
            'Basic',
            (
                'admin@admin.admin',
                'admin@admin.admin'
            )
        )
        self.testapp.get(
            '/api/v2/workspaces/1/threads/7',
            status=400
        )

    def test_api__get_thread__err_400__workspace_does_not_exist(self) -> None:  # nopep8
        """
        Get one thread (Workspace 40 does not exist)
        """
        self.testapp.authorization = (
            'Basic',
            (
                'admin@admin.admin',
                'admin@admin.admin'
            )
        )
        self.testapp.get(
            '/api/v2/workspaces/40/threads/7',
            status=400
        )

    def test_api__get_thread__err_400__workspace_id_is_not_int(self) -> None:  # nopep8
        """
        Get one thread, workspace id is not int
        """
        self.testapp.authorization = (
            'Basic',
            (
                'admin@admin.admin',
                'admin@admin.admin'
            )
        )
        self.testapp.get(
            '/api/v2/workspaces/coucou/threads/7',
            status=400
        )

    def test_api__get_thread__err_400_content_id_is_not_int(self) -> None:  # nopep8
        """
        Get one thread, content id is not int
        """
        self.testapp.authorization = (
            'Basic',
            (
                'admin@admin.admin',
                'admin@admin.admin'
            )
        )
        self.testapp.get(
            '/api/v2/workspaces/2/threads/coucou',
            status=400
        )

    def test_api__update_thread__ok_200__nominal_case(self) -> None:
        """
        Update(put) thread
        """
        self.testapp.authorization = (
            'Basic',
            (
                'admin@admin.admin',
                'admin@admin.admin'
            )
        )
        params = {
            'label': 'My New label',
            'raw_content': '<p> Le nouveau contenu </p>',
        }
        res = self.testapp.put_json(
            '/api/v2/workspaces/2/threads/7',
            params=params,
            status=200
        )
        content = res.json_body
        assert content['content_type'] == 'thread'
        assert content['content_id'] == 7
        assert content['is_archived'] is False
        assert content['is_deleted'] is False
        assert content['label'] == 'My New label'
        assert content['parent_id'] == 3
        assert content['show_in_ui'] is True
        assert content['slug'] == 'my-new-label'
        assert content['status'] == 'open'
        assert content['workspace_id'] == 2
        assert content['current_revision_id'] == 28
        # TODO - G.M - 2018-06-173 - check date format
        assert content['created']
        assert content['author']
        assert content['author']['user_id'] == 1
        assert content['author']['avatar_url'] is None
        assert content['author']['public_name'] == 'Global manager'
        # TODO - G.M - 2018-06-173 - check date format
        assert content['modified']
        assert content['last_modifier'] == content['author']
        assert content['raw_content'] == '<p> Le nouveau contenu </p>'

        res = self.testapp.get(
            '/api/v2/workspaces/2/threads/7',
            status=200
        )   # nopep8
        content = res.json_body
        assert content['content_type'] == 'thread'
        assert content['content_id'] == 7
        assert content['is_archived'] is False
        assert content['is_deleted'] is False
        assert content['label'] == 'My New label'
        assert content['parent_id'] == 3
        assert content['show_in_ui'] is True
        assert content['slug'] == 'my-new-label'
        assert content['status'] == 'open'
        assert content['workspace_id'] == 2
        assert content['current_revision_id'] == 28
        # TODO - G.M - 2018-06-173 - check date format
        assert content['created']
        assert content['author']
        assert content['author']['user_id'] == 1
        assert content['author']['avatar_url'] is None
        assert content['author']['public_name'] == 'Global manager'
        # TODO - G.M - 2018-06-173 - check date format
        assert content['modified']
        assert content['last_modifier'] == content['author']
        assert content['raw_content'] == '<p> Le nouveau contenu </p>'

    def test_api__update_thread__err_400__empty_label(self) -> None:
        """
        Update(put) thread
        """
        self.testapp.authorization = (
            'Basic',
            (
                'admin@admin.admin',
                'admin@admin.admin'
            )
        )
        params = {
            'label': '',
            'raw_content': '<p> Le nouveau contenu </p>',
        }
        self.testapp.put_json(
            '/api/v2/workspaces/2/threads/7',
            params=params,
            status=400
        )

    def test_api__get_thread_revisions__ok_200__nominal_case(
            self
    ) -> None:
        """
        Get threads revisions
        """
        self.testapp.authorization = (
            'Basic',
            (
                'admin@admin.admin',
                'admin@admin.admin'
            )
        )
        res = self.testapp.get(
            '/api/v2/workspaces/2/threads/7/revisions',
            status=200
        )
        revisions = res.json_body
        assert len(revisions) == 2
        revision = revisions[0]
        assert revision['content_type'] == 'thread'
        assert revision['content_id'] == 7
        assert revision['is_archived'] is False
        assert revision['is_deleted'] is False
        assert revision['label'] == 'Best Cake'
        assert revision['parent_id'] == 3
        assert revision['show_in_ui'] is True
        assert revision['slug'] == 'best-cake'
        assert revision['status'] == 'open'
        assert revision['workspace_id'] == 2
        assert revision['revision_id'] == 8
        assert revision['sub_content_types']
        assert revision['revision_type'] == 'creation'
        assert revision['comment_ids'] == [18, 19, 20]
        # TODO - G.M - 2018-06-173 - check date format
        assert revision['created']
        assert revision['author']
        assert revision['author']['user_id'] == 1
        assert revision['author']['avatar_url'] is None
        assert revision['author']['public_name'] == 'Global manager'
        revision = revisions[1]
        assert revision['content_type'] == 'thread'
        assert revision['content_id'] == 7
        assert revision['is_archived'] is False
        assert revision['is_deleted'] is False
        assert revision['label'] == 'Best Cakes?'
        assert revision['parent_id'] == 3
        assert revision['show_in_ui'] is True
        assert revision['slug'] == 'best-cakes'
        assert revision['status'] == 'open'
        assert revision['workspace_id'] == 2
        assert revision['revision_id'] == 26
        assert revision['revision_type'] == 'edition'
        assert revision['sub_content_types']
        assert revision['comment_ids'] == []
        # TODO - G.M - 2018-06-173 - check date format
        assert revision['created']
        assert revision['author']
        assert revision['author']['user_id'] == 3
        assert revision['author']['avatar_url'] is None
        assert revision['author']['public_name'] == 'Bob i.'

    def test_api__get_thread_revisions__ok_200__most_revision_type(self) -> None:
        """
        get threads revisions
        """
        dbsession = get_tm_session(self.session_factory, transaction.manager)
        admin = dbsession.query(models.User) \
            .filter(models.User.email == 'admin@admin.admin') \
            .one()
        workspace_api = WorkspaceApi(
            current_user=admin,
            session=dbsession,
            config=self.app_config
        )
        business_workspace = workspace_api.get_one(1)
        content_api = ContentApi(
            current_user=admin,
            session=dbsession,
            config=self.app_config
        )
        tool_folder = content_api.get_one(1, content_type=CONTENT_TYPES.Any_SLUG)
        test_thread = content_api.create(
            content_type_slug=CONTENT_TYPES.Thread.slug,
            workspace=business_workspace,
            parent=tool_folder,
            label='Test Thread',
            do_save=True,
            do_notify=False,
        )
        with new_revision(
           session=dbsession,
           tm=transaction.manager,
           content=test_thread,
        ):
            content_api.update_content(
                test_thread,
                new_label='test_thread_updated',
                new_content='Just a test'
            )
        content_api.save(test_thread)
        with new_revision(
           session=dbsession,
           tm=transaction.manager,
           content=test_thread,
        ):
            content_api.archive(test_thread)
        content_api.save(test_thread)

        with new_revision(
           session=dbsession,
           tm=transaction.manager,
           content=test_thread,
        ):
            content_api.unarchive(test_thread)
        content_api.save(test_thread)

        with new_revision(
           session=dbsession,
           tm=transaction.manager,
           content=test_thread,
        ):
            content_api.delete(test_thread)
        content_api.save(test_thread)

        with new_revision(
           session=dbsession,
           tm=transaction.manager,
           content=test_thread,
        ):
            content_api.undelete(test_thread)
        content_api.save(test_thread)
        dbsession.flush()
        transaction.commit()
        self.testapp.authorization = (
            'Basic',
            (
                'admin@admin.admin',
                'admin@admin.admin'
            )
        )
        res = self.testapp.get(
            '/api/v2/workspaces/1/threads/{}/revisions'.format(test_thread.content_id),  # nopep8
            status=200
        )
        revisions = res.json_body
        assert len(revisions) == 6
        for revision in revisions:
            revision['content_type'] == 'thread'
            revision['workspace_id'] == 1
            revision['content_id'] == test_thread.content_id
        revision = revisions[0]
        revision['revision_type'] == 'creation'
        revision = revisions[1]
        revision['revision_type'] == 'archiving'
        revision = revisions[2]
        revision['revision_type'] == 'unarchiving'
        revision = revisions[3]
        revision['revision_type'] == 'deletion'
        revision = revisions[4]
        revision['revision_type'] == 'undeletion'

    def test_api__set_thread_status__ok_200__nominal_case(self) -> None:
        """
        Set thread status
        """
        self.testapp.authorization = (
            'Basic',
            (
                'admin@admin.admin',
                'admin@admin.admin'
            )
        )
        params = {
            'status': 'closed-deprecated',
        }

        # before
        res = self.testapp.get(
            '/api/v2/workspaces/2/threads/7',
            status=200
        )   # nopep8
        content = res.json_body
        assert content['content_type'] == 'thread'
        assert content['content_id'] == 7
        assert content['status'] == 'open'

        # set status
        self.testapp.put_json(
            '/api/v2/workspaces/2/threads/7/status',
            params=params,
            status=204
        )

        # after
        res = self.testapp.get(
            '/api/v2/workspaces/2/threads/7',
            status=200
        )   # nopep8
        content = res.json_body
        assert content['content_type'] == 'thread'
        assert content['content_id'] == 7
        assert content['status'] == 'closed-deprecated'

    def test_api__set_thread_status__ok_400__wrong_status(self) -> None:
        """
        Set thread status
        """
        self.testapp.authorization = (
            'Basic',
            (
                'admin@admin.admin',
                'admin@admin.admin'
            )
        )
        params = {
            'status': 'unexistant-status',
        }

        self.testapp.put_json(
            '/api/v2/workspaces/2/threads/7/status',
            params=params,
            status=400
        )<|MERGE_RESOLUTION|>--- conflicted
+++ resolved
@@ -2815,11 +2815,7 @@
             ],
             status=204,
         )
-<<<<<<< HEAD
         params = {'page': 1, 'force_download': 1}
-=======
-        params = {'page': 0, 'force_download': 1}
->>>>>>> 88515604
         res = self.testapp.get(
             '/api/v2/workspaces/1/files/{}/preview/pdf'.format(content_id),
             status=200,
@@ -3025,11 +3021,7 @@
             status=200
         )
         assert res.content_type == 'text/plain'
-<<<<<<< HEAD
         params = {'page': 1, 'force_download': 1}
-=======
-        params = {'page': 0, 'force_download': 1}
->>>>>>> 88515604
         res = self.testapp.get(
             '/api/v2/workspaces/1/files/{content_id}/revisions/{revision_id}/preview/pdf'.format(  # nopep8
                 content_id=content_id,
