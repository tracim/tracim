--- conflicted
+++ resolved
@@ -1,5 +1,4 @@
 # -*- coding: utf-8 -*-
-<<<<<<< HEAD
 import transaction
 
 from tracim_backend import models
@@ -8,8 +7,6 @@
 from tracim_backend.models import get_tm_session
 from tracim_backend.app_models.contents import content_type_list
 from tracim_backend.models.revision_protection import new_revision
-=======
->>>>>>> 877f7eb1
 import io
 
 import pytest
@@ -19,7 +16,7 @@
 
 from tracim_backend import error
 from tracim_backend import models
-from tracim_backend.app_models.contents import CONTENT_TYPES
+from tracim_backend.app_models.contents import content_type_list
 from tracim_backend.fixtures.content import Content as ContentFixtures
 from tracim_backend.fixtures.users_and_groups import Base as BaseFixture
 from tracim_backend.lib.core.content import ContentApi
@@ -543,7 +540,7 @@
         )
         folder = content_api.create(
             label='test_folder',
-            content_type_slug=CONTENT_TYPES.Folder.slug,
+            content_type_slug=content_type_list.Folder.slug,
             workspace=test_workspace,
             do_save=True,
             do_notify=False
@@ -559,7 +556,7 @@
         params = {
             'label': 'My New label',
             'raw_content': '<p> Le nouveau contenu </p>',
-            'sub_content_types': [CONTENT_TYPES.Folder.slug]
+            'sub_content_types': [content_type_list.Folder.slug]
         }
         res = self.testapp.put_json(
             '/api/v2/workspaces/{workspace_id}/folders/{content_id}'.format(
@@ -591,7 +588,7 @@
         assert content['modified']
         assert content['last_modifier'] == content['author']
         assert content['raw_content'] == '<p> Le nouveau contenu </p>'
-        assert content['sub_content_types'] == [CONTENT_TYPES.Folder.slug]
+        assert content['sub_content_types'] == [content_type_list.Folder.slug]
 
         res = self.testapp.put_json(
             '/api/v2/workspaces/{workspace_id}/folders/{content_id}'.format(
@@ -1999,27 +1996,10 @@
             config=self.app_config
         )
         business_workspace = workspace_api.get_one(1)
-<<<<<<< HEAD
         tool_folder = content_api.get_one(1, content_type=content_type_list.Any_SLUG)
-        test_file = content_api.create(
-            content_type_slug=content_type_list.File.slug,
-            workspace=business_workspace,
-            parent=tool_folder,
-            label='Test file',
-            do_save=False,
-            do_notify=False,
-        )
-        content_api.update_file_data(
-            test_file,
-            'Test_file.txt',
-            new_mimetype='plain/text',
-            new_content=b'Test file',
-        )
-=======
-        tool_folder = content_api.get_one(1, content_type=CONTENT_TYPES.Any_SLUG)
         with dbsession.no_autoflush:
             test_file = content_api.create(
-                content_type_slug=CONTENT_TYPES.File.slug,
+                content_type_slug=content_type_list.File.slug,
                 workspace=business_workspace,
                 parent=tool_folder,
                 label='Test file',
@@ -2032,7 +2012,6 @@
                 new_mimetype='plain/text',
                 new_content=b'Test file',
             )
->>>>>>> 877f7eb1
         with new_revision(
             session=dbsession,
             tm=transaction.manager,
@@ -2116,7 +2095,6 @@
         assert content['page_nb'] == 1
         assert content['pdf_available'] is True
 
-<<<<<<< HEAD
     def test_api__update_file_info__err_400__content_status_closed(self) -> None:
         """
         Update(put) one file
@@ -2137,20 +2115,21 @@
         )
         business_workspace = workspace_api.get_one(1)
         tool_folder = content_api.get_one(1, content_type=content_type_list.Any_SLUG)
-        test_file = content_api.create(
-            content_type_slug=content_type_list.File.slug,
-            workspace=business_workspace,
-            parent=tool_folder,
-            label='Test file',
-            do_save=False,
-            do_notify=False,
-        )
-        content_api.update_file_data(
-            test_file,
-            'Test_file.txt',
-            new_mimetype='plain/text',
-            new_content=b'Test file',
-        )
+        with dbsession.no_autoflush:
+            test_file = content_api.create(
+                content_type_slug=content_type_list.File.slug,
+                workspace=business_workspace,
+                parent=tool_folder,
+                label='Test file',
+                do_save=False,
+                do_notify=False,
+            )
+            content_api.update_file_data(
+                test_file,
+                'Test_file.txt',
+                new_mimetype='plain/text',
+                new_content=b'Test file',
+            )
         with new_revision(
             session=dbsession,
             tm=transaction.manager,
@@ -2201,20 +2180,21 @@
         )
         business_workspace = workspace_api.get_one(1)
         tool_folder = content_api.get_one(1, content_type=content_type_list.Any_SLUG)
-        test_file = content_api.create(
-            content_type_slug=content_type_list.File.slug,
-            workspace=business_workspace,
-            parent=tool_folder,
-            label='Test file',
-            do_save=False,
-            do_notify=False,
-        )
-        content_api.update_file_data(
-            test_file,
-            'Test_file.txt',
-            new_mimetype='plain/text',
-            new_content=b'Test file',
-        )
+        with dbsession.no_autoflush:
+            test_file = content_api.create(
+                content_type_slug=content_type_list.File.slug,
+                workspace=business_workspace,
+                parent=tool_folder,
+                label='Test file',
+                do_save=False,
+                do_notify=False,
+            )
+            content_api.update_file_data(
+                test_file,
+                'Test_file.txt',
+                new_mimetype='plain/text',
+                new_content=b'Test file',
+            )
         with new_revision(
             session=dbsession,
             tm=transaction.manager,
@@ -2265,20 +2245,21 @@
         )
         business_workspace = workspace_api.get_one(1)
         tool_folder = content_api.get_one(1, content_type=content_type_list.Any_SLUG)
-        test_file = content_api.create(
-            content_type_slug=content_type_list.File.slug,
-            workspace=business_workspace,
-            parent=tool_folder,
-            label='Test file',
-            do_save=False,
-            do_notify=False,
-        )
-        content_api.update_file_data(
-            test_file,
-            'Test_file.txt',
-            new_mimetype='plain/text',
-            new_content=b'Test file',
-        )
+        with dbsession.no_autoflush:
+            test_file = content_api.create(
+                content_type_slug=content_type_list.File.slug,
+                workspace=business_workspace,
+                parent=tool_folder,
+                label='Test file',
+                do_save=False,
+                do_notify=False,
+            )
+            content_api.update_file_data(
+                test_file,
+                'Test_file.txt',
+                new_mimetype='plain/text',
+                new_content=b'Test file',
+            )
         with new_revision(
             session=dbsession,
             tm=transaction.manager,
@@ -2308,10 +2289,7 @@
         )
         # TODO - G.M - 2018-10-10 - Check result
 
-    def test_api__update_file_info__err_400__label_already_used(self) -> None:
-=======
     def test_api__update_file_info__err_400__not_modified(self) -> None:
->>>>>>> 877f7eb1
         """
         Update(put) one file
         """
@@ -2330,9 +2308,9 @@
             config=self.app_config
         )
         business_workspace = workspace_api.get_one(1)
-        tool_folder = content_api.get_one(1, content_type=CONTENT_TYPES.Any_SLUG)
+        tool_folder = content_api.get_one(1, content_type=content_type_list.Any_SLUG)
         test_file = content_api.create(
-            content_type_slug=CONTENT_TYPES.File.slug,
+            content_type_slug=content_type_list.File.slug,
             workspace=business_workspace,
             parent=tool_folder,
             label='Test file',
@@ -2470,22 +2448,23 @@
             do_save=True,
             do_notify=False,
         )
-        test_file = content_api.create(
+        with dbsession.no_autoflush:
+            test_file = content_api.create(
+                content_type_slug=content_type_list.File.slug,
+                workspace=business_workspace,
+                parent=tool_folder,
+                label='Test file',
+                do_save=False,
+                do_notify=False,
+            )
+            test_file.file_extension = '.txt'
+            test_file.depot_file = FileIntent(
+                b'Test file',
+                'Test_file.txt',
+                'text/plain',
+            )
+        test_file2 = content_api.create(
             content_type_slug=content_type_list.File.slug,
-            workspace=business_workspace,
-            parent=tool_folder,
-            label='Test file',
-            do_save=False,
-            do_notify=False,
-        )
-        test_file.file_extension = '.txt'
-        test_file.depot_file = FileIntent(
-            b'Test file',
-            'Test_file.txt',
-            'text/plain',
-        )
-        test_file2 = content_api.create(
-            content_type_slug=CONTENT_TYPES.File.slug,
             workspace=business_workspace,
             parent=tool_folder,
             filename='already_used.txt',
@@ -2725,9 +2704,9 @@
             config=self.app_config
         )
         business_workspace = workspace_api.get_one(1)
-        tool_folder = content_api.get_one(1, content_type=CONTENT_TYPES.Any_SLUG)
+        tool_folder = content_api.get_one(1, content_type=content_type_list.Any_SLUG)
         test_file = content_api.create(
-            content_type_slug=CONTENT_TYPES.File.slug,
+            content_type_slug=content_type_list.File.slug,
             workspace=business_workspace,
             parent=tool_folder,
             label='Test file',
@@ -2798,9 +2777,9 @@
             config=self.app_config
         )
         business_workspace = workspace_api.get_one(1)
-        tool_folder = content_api.get_one(1, content_type=CONTENT_TYPES.Any_SLUG)
+        tool_folder = content_api.get_one(1, content_type=content_type_list.Any_SLUG)
         test_file = content_api.create(
-            content_type_slug=CONTENT_TYPES.File.slug,
+            content_type_slug=content_type_list.File.slug,
             workspace=business_workspace,
             parent=tool_folder,
             label='Test file',
@@ -2856,9 +2835,9 @@
             config=self.app_config
         )
         business_workspace = workspace_api.get_one(1)
-        tool_folder = content_api.get_one(1, content_type=CONTENT_TYPES.Any_SLUG)
+        tool_folder = content_api.get_one(1, content_type=content_type_list.Any_SLUG)
         test_file = content_api.create(
-            content_type_slug=CONTENT_TYPES.File.slug,
+            content_type_slug=content_type_list.File.slug,
             workspace=business_workspace,
             parent=tool_folder,
             label='Test file',
@@ -2991,15 +2970,9 @@
             config=self.app_config
         )
         business_workspace = workspace_api.get_one(1)
-<<<<<<< HEAD
-        tool_folder = content_api.get_one(1, content_type=content_type_list.Any_SLUG)
-        test_file = content_api.create(
-            content_type_slug=content_type_list.File.slug,
-=======
         folder = content_api.create(
             label='test-folder',
-            content_type_slug=CONTENT_TYPES.Folder.slug,
->>>>>>> 877f7eb1
+            content_type_slug=content_type_list.Folder.slug,
             workspace=business_workspace,
             do_save=True,
             do_notify=False
@@ -3084,7 +3057,7 @@
             workspace=business_workspace,
             parent=tool_folder,
             label='Test file',
-            do_save=True,
+            do_save=False,
             do_notify=False,
         )
         dbsession.flush()
@@ -3113,11 +3086,7 @@
         assert res.content_type == 'image/png'
         assert res.content_length == len(image.getvalue())
 
-    @pytest.mark.xfail(
-        raises=AssertionError,
-        reason='Broken feature dues to pyramid behaviour'
-    )
-    def test_api__set_file_raw__err_400_not_modified(self) -> None:
+    def test_api__set_file_raw__err_400__closed_status_file(self) -> None:
         """
         Set one file of a content
         """
@@ -3145,6 +3114,8 @@
             do_save=False,
             do_notify=False,
         )
+        test_file.status = 'closed-validated'
+        content_api.save(test_file)
         dbsession.flush()
         transaction.commit()
         content_id = int(test_file.content_id)
@@ -3156,23 +3127,20 @@
                 'admin@admin.admin'
             )
         )
-        self.testapp.put(
+        res = self.testapp.put(
             '/api/v2/workspaces/1/files/{}/raw'.format(content_id),
             upload_files=[
                 ('files', image.name, image.getvalue())
             ],
-            status=204,
-        )
-        res = self.testapp.get(
-            '/api/v2/workspaces/1/files/{}/raw'.format(content_id),
-            status=200
-        )
-        assert res.body == image.getvalue()
-        assert res.content_type == 'image/png'
-        assert res.content_length == len(image.getvalue())
-
-<<<<<<< HEAD
-    def test_api__set_file_raw__err_400__closed_status_file(self) -> None:
+            status=400,
+        )
+        # TODO - G.M - 2018-10-10 - check res
+
+    @pytest.mark.xfail(
+        raises=AssertionError,
+        reason='Broken feature dues to pyramid behaviour'
+    )
+    def test_api__set_file_raw__err_400_not_modified(self) -> None:
         """
         Set one file of a content
         """
@@ -3197,11 +3165,9 @@
             workspace=business_workspace,
             parent=tool_folder,
             label='Test file',
-            do_save=False,
+            do_save=True,
             do_notify=False,
         )
-        test_file.status = 'closed-validated'
-        content_api.save(test_file)
         dbsession.flush()
         transaction.commit()
         content_id = int(test_file.content_id)
@@ -3213,25 +3179,32 @@
                 'admin@admin.admin'
             )
         )
-=======
->>>>>>> 877f7eb1
+        self.testapp.put(
+            '/api/v2/workspaces/1/files/{}/raw'.format(content_id),
+            upload_files=[
+                ('files', image.name, image.getvalue())
+            ],
+            status=204,
+        )
+        res = self.testapp.get(
+            '/api/v2/workspaces/1/files/{}/raw'.format(content_id),
+            status=200
+        )
+        assert res.body == image.getvalue()
+        assert res.content_type == 'image/png'
+        assert res.content_length == len(image.getvalue())
+
         res = self.testapp.put(
             '/api/v2/workspaces/1/files/{}/raw'.format(content_id),
             upload_files=[
                 ('files', image.name, image.getvalue())
             ],
-<<<<<<< HEAD
-            status=400,
-        )
-        # TODO - G.M - 2018-10-10 - check res
-=======
             status='*',
         )
         assert res.status == 400
         assert isinstance(res.json, dict)
         assert 'code' in res.json.keys()
         assert res.json_body['code'] == error.CONTENT_LABEL_ALREADY_USED_THERE  # nopep8
->>>>>>> 877f7eb1
 
     def test_api__get_allowed_size_dim__ok__nominal_case(self) -> None:
         dbsession = get_tm_session(self.session_factory, transaction.manager)
