--- conflicted
+++ resolved
@@ -2312,7 +2312,6 @@
             status=204,
         )
         res = self.testapp.get(
-<<<<<<< HEAD
             '/api/v2/workspaces/1/files/{}/preview/jpg/256x256'.format(content_id),  # nopep8
             status=200
         )
@@ -2320,14 +2319,6 @@
         assert res.content_type == 'image/jpeg'
         new_image = Image.open(io.BytesIO(res.body))
         assert 256, 256 == new_image.size
-=======
-            '/api/v2/workspaces/1/files/{}/preview/jpg/512x512'.format(content_id),  # nopep8
-            status=400
-        )
-        assert res.json_body
-        assert 'code' in res.json_body
-        assert res.json_body['code'] == ERROR_CODE_PREVIEW_DIM_NOT_ALLOWED
->>>>>>> 937b6f29
 
     def test_api__get_sized_jpeg_preview__ok__200__force_download_case(self) -> None:
         """
@@ -2435,10 +2426,13 @@
             ],
             status=204,
         )
-        self.testapp.get(
+        res = self.testapp.get(
             '/api/v2/workspaces/1/files/{}/preview/jpg/512x512'.format(content_id),  # nopep8
             status=400
         )
+        assert res.json_body
+        assert 'code' in res.json_body
+        assert res.json_body['code'] == ERROR_CODE_PREVIEW_DIM_NOT_ALLOWED
 
     def test_api__get_sized_jpeg_revision_preview__ok__200__nominal_case(self) -> None:  # nopep8
         """
@@ -2494,7 +2488,6 @@
             status=204,
         )
         res = self.testapp.get(
-<<<<<<< HEAD
             '/api/v2/workspaces/1/files/{content_id}/revisions/{revision_id}/raw'.format(  # nopep8
                 content_id=content_id,
                 revision_id=revision_id,
@@ -2513,14 +2506,6 @@
         assert res.content_type == 'image/jpeg'
         new_image = Image.open(io.BytesIO(res.body))
         assert 256, 256 == new_image.size
-=======
-            '/api/v2/workspaces/1/files/{}/preview/pdf/full'.format(content_id),  # nopep8
-            status=400
-        )
-        assert res.json_body
-        assert 'code' in res.json_body
-        assert res.json_body['code'] == ERROR_CODE_UNAIVALABLE_PREVIEW_TYPE
->>>>>>> 937b6f29
 
     def test_api__get_sized_jpeg_revision_preview__ok__200__force_download_case(self) -> None:  # nopep8
         """
@@ -2657,23 +2642,11 @@
             ],
             status=204,
         )
-<<<<<<< HEAD
         res = self.testapp.get(
             '/api/v2/workspaces/1/files/{}/preview/pdf/full'.format(content_id),  # nopep8
             status=200
         )
         assert res.content_type == 'application/pdf'
-=======
-        params = {'page': 1}
-        res = self.testapp.get(
-            '/api/v2/workspaces/1/files/{}/preview/pdf'.format(content_id),
-            status=400,
-            params=params,
-        )
-        assert res.json_body
-        assert 'code' in res.json_body
-        assert res.json_body['code'] == ERROR_CODE_PAGE_OF_PREVIEW_NOT_FOUND
->>>>>>> 937b6f29
 
     def test_api__get_full_pdf_preview__ok__200__force_download_case(self) -> None:
         """
@@ -2789,10 +2762,13 @@
             ],
             status=204,
         )
-        self.testapp.get(
+        res = self.testapp.get(
             '/api/v2/workspaces/1/files/{}/preview/pdf/full'.format(content_id),  # nopep8
             status=400
         )
+        assert res.json_body
+        assert 'code' in res.json_body
+        assert res.json_body['code'] == ERROR_CODE_UNAIVALABLE_PREVIEW_TYPE
 
     def test_api__get_pdf_preview__ok__200__nominal_case(self) -> None:
         """
@@ -2983,11 +2959,14 @@
             status=204,
         )
         params = {'page': 2}
-        self.testapp.get(
+        res = self.testapp.get(
             '/api/v2/workspaces/1/files/{}/preview/pdf'.format(content_id),
             status=400,
             params=params,
         )
+        assert res.json_body
+        assert 'code' in res.json_body
+        assert res.json_body['code'] == ERROR_CODE_PAGE_OF_PREVIEW_NOT_FOUND
 
     def test_api__get_pdf_revision_preview__ok__200__nominal_case(self) -> None:
         """
