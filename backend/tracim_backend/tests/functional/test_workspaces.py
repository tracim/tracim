# -*- coding: utf-8 -*-
"""
Tests for /api/v2/workspaces subpath endpoints.
"""
from depot.io.utils import FileIntent
import pytest
import transaction

from tracim_backend.error import ErrorCode
from tracim_backend.models.auth import Profile
from tracim_backend.models.data import UserRoleInWorkspace
from tracim_backend.models.revision_protection import new_revision
from tracim_backend.tests.fixtures import *  # noqa: F403,F40
from tracim_backend.tests.utils import create_1000px_png_test_image
from tracim_backend.tests.utils import set_html_document_slug_to_legacy


@pytest.mark.usefixtures("base_fixture")
class TestWorkspaceEndpointWorkspacePerUserLimitation(object):
    @pytest.mark.parametrize(
        "config_section", [{"name": "functional_test_one_workspace_per_user"}], indirect=True
    )
    def test_api__create_workspace_err_400__one_workspace_limit(
        self, web_testapp, admin_user
    ) -> None:
        """
        Test create workspace : workspace limit of 1 workspace
        """

        web_testapp.authorization = ("Basic", ("admin@admin.admin", "admin@admin.admin"))
        params = {"label": "superworkspace", "description": "mysuperdescription"}
        web_testapp.post_json("/api/v2/workspaces", status=200, params=params)
        params = {"label": "superworkspace2", "description": "mysuperdescription"}
        res = web_testapp.post_json("/api/v2/workspaces", status=400, params=params)
        assert res.json_body["code"] == ErrorCode.USER_NOT_ALLOWED_TO_CREATE_MORE_WORKSPACES

    @pytest.mark.parametrize(
        "config_section", [{"name": "functional_test_no_workspace_limit_per_user"}], indirect=True
    )
    def test_api__create_workspace_ok_200__no_workspace_limit(
        self, web_testapp, admin_user
    ) -> None:
        """
        Test create workspace : workspace limit of 0 workspace -> unlimited
        """

        web_testapp.authorization = ("Basic", ("admin@admin.admin", "admin@admin.admin"))
        params = {"label": "superworkspace", "description": "mysuperdescription"}
        web_testapp.post_json("/api/v2/workspaces", status=200, params=params)
        params = {"label": "superworkspace2", "description": "mysuperdescription"}
        web_testapp.post_json("/api/v2/workspaces", status=200, params=params)
        params = {"label": "superworkspace3", "description": "mysuperdescription"}
        web_testapp.post_json("/api/v2/workspaces", status=200, params=params)


@pytest.mark.usefixtures("base_fixture")
@pytest.mark.usefixtures("default_content_fixture")
@pytest.mark.parametrize(
    "config_section", [{"name": "functional_test_workspace_size_limit"}], indirect=True
)
class TestWorkspaceDiskSpaceEndpoint(object):
    """
    Tests for /api/v2/workspaces/{workspace_id}/disk_space endpoint
    """

    def test_api__get_workspace_disk_space__ok_200__nominal_case(
        self,
        web_testapp,
        user_api_factory,
        workspace_api_factory,
        role_api_factory,
        application_api_factory,
        content_type_list,
        content_api_factory,
        session,
    ) -> None:
        """
        Check obtain workspace reachable for user.
        """

        uapi = user_api_factory.get()
        user = uapi.create_user(
            "test@test.test",
            password="test@test.test",
            do_save=True,
            do_notify=False,
            profile=Profile.USER,
        )
        workspace_api = workspace_api_factory.get(show_deleted=True)
        workspace = workspace_api.create_workspace("test", save_now=True)
        rapi = role_api_factory.get()
        rapi.create_one(user, workspace, UserRoleInWorkspace.CONTRIBUTOR, False)
        workspace_api = workspace_api_factory.get()
        workspace = workspace_api.get_one(workspace.workspace_id)
        transaction.commit()
        image = create_1000px_png_test_image()
        web_testapp.authorization = ("Basic", ("test@test.test", "test@test.test"))
        web_testapp.post(
            "/api/v2/workspaces/{}/files".format(workspace.workspace_id),
            upload_files=[("files", image.name, image.getvalue())],
            status=200,
        )
        res = web_testapp.get(
            "/api/v2/workspaces/{}/disk_space".format(workspace.workspace_id), status=200
        )
        res = res.json_body
        assert res["used_space"] == 6210
        assert res["workspace_id"] == workspace.workspace_id
        assert res["workspace"]["label"] == "test"
        assert res["workspace"]["slug"] == "test"
        assert res["allowed_space"] == 200


@pytest.mark.usefixtures("base_fixture")
@pytest.mark.usefixtures("default_content_fixture")
@pytest.mark.parametrize("config_section", [{"name": "functional_test"}], indirect=True)
class TestWorkspaceEndpoint(object):
    """
    Tests for /api/v2/workspaces/{workspace_id} endpoint
    """

    def test_api__get_workspace__ok_200__nominal_case(
        self,
        web_testapp,
        user_api_factory,
        workspace_api_factory,
        role_api_factory,
        application_api_factory,
        app_config,
    ) -> None:
        """
        Check obtain workspace reachable for user.
        """

        uapi = user_api_factory.get()
        user = uapi.create_user(
            "test@test.test",
            password="test@test.test",
            do_save=True,
            do_notify=False,
            profile=Profile.USER,
        )
        workspace_api = workspace_api_factory.get(show_deleted=True)
        workspace = workspace_api.create_workspace("test", save_now=True)
        rapi = role_api_factory.get()
        rapi.create_one(user, workspace, UserRoleInWorkspace.READER, False)
        workspace_api = workspace_api_factory.get()
        workspace = workspace_api.get_one(workspace.workspace_id)
        app_api = application_api_factory.get()
        default_sidebar_entry = app_api.get_default_workspace_menu_entry(
            workspace=workspace, app_config=app_config
        )  # nope8
        transaction.commit()

        web_testapp.authorization = ("Basic", ("test@test.test", "test@test.test"))
        res = web_testapp.get("/api/v2/workspaces/{}".format(workspace.workspace_id), status=200)
        workspace_dict = res.json_body
        assert workspace_dict["workspace_id"] == workspace.workspace_id
        assert workspace_dict["label"] == workspace.label
        assert workspace_dict["description"] == workspace.description
        assert workspace_dict["is_deleted"] is False

        assert len(workspace_dict["sidebar_entries"]) == len(default_sidebar_entry)
        for counter, sidebar_entry in enumerate(default_sidebar_entry):
            workspace_dict["sidebar_entries"][counter]["slug"] = sidebar_entry.slug
            workspace_dict["sidebar_entries"][counter]["label"] = sidebar_entry.label
            workspace_dict["sidebar_entries"][counter]["route"] = sidebar_entry.route
            workspace_dict["sidebar_entries"][counter]["hexcolor"] = sidebar_entry.hexcolor
            workspace_dict["sidebar_entries"][counter]["fa_icon"] = sidebar_entry.fa_icon

    def test_api__get_workspace__ok_200__admin_and_not_in_workspace(
        self,
        role_api_factory,
        workspace_api_factory,
        admin_user,
        user_api_factory,
        application_api_factory,
        web_testapp,
        app_config,
    ) -> None:
        """
        Check obtain workspace reachable for user.
        """

        workspace_api = workspace_api_factory.get(show_deleted=True)
        workspace = workspace_api.create_workspace("test", save_now=True)
        uapi = user_api_factory.get()
        profile = Profile.ADMIN
        admin2 = uapi.create_user(email="admin2@admin2.admin2", profile=profile, do_notify=False)
        rapi = role_api_factory.get(current_user=admin2)
        rapi.delete_one(admin_user.user_id, workspace.workspace_id)
        workspace_api = workspace_api_factory.get()
        workspace = workspace_api.get_one(workspace.workspace_id)
        app_api = application_api_factory.get()
        default_sidebar_entry = app_api.get_default_workspace_menu_entry(
            workspace=workspace, app_config=app_config
        )
        transaction.commit()

        web_testapp.authorization = ("Basic", ("admin@admin.admin", "admin@admin.admin"))
        res = web_testapp.get("/api/v2/workspaces/{}".format(workspace.workspace_id), status=200)
        workspace_dict = res.json_body
        assert workspace_dict["workspace_id"] == workspace.workspace_id
        assert workspace_dict["label"] == workspace.label
        assert workspace_dict["description"] == workspace.description
        assert workspace_dict["is_deleted"] is False

        assert len(workspace_dict["sidebar_entries"]) == len(default_sidebar_entry)
        for counter, sidebar_entry in enumerate(default_sidebar_entry):
            workspace_dict["sidebar_entries"][counter]["slug"] = sidebar_entry.slug
            workspace_dict["sidebar_entries"][counter]["label"] = sidebar_entry.label
            workspace_dict["sidebar_entries"][counter]["route"] = sidebar_entry.route
            workspace_dict["sidebar_entries"][counter]["hexcolor"] = sidebar_entry.hexcolor
            workspace_dict["sidebar_entries"][counter]["fa_icon"] = sidebar_entry.fa_icon

    def test_api__update_workspace__ok_200__nominal_case(
        self, workspace_api_factory, application_api_factory, web_testapp, app_config, event_helper
    ) -> None:
        """
        Test update workspace
        """

        workspace_api = workspace_api_factory.get()
        workspace = workspace_api.get_one(1)
        app_api = application_api_factory.get()
        default_sidebar_entry = app_api.get_default_workspace_menu_entry(
            workspace=workspace, app_config=app_config
        )  # nope8

        web_testapp.authorization = ("Basic", ("admin@admin.admin", "admin@admin.admin"))
        params = {
            "label": "superworkspace",
            "description": "mysuperdescription",
            "agenda_enabled": False,
            "public_upload_enabled": False,
            "public_download_enabled": False,
        }
        # Before
        res = web_testapp.get("/api/v2/workspaces/1", status=200)
        assert res.json_body
        workspace = res.json_body
        assert workspace["workspace_id"] == 1
        assert workspace["slug"] == "business"
        assert workspace["label"] == "Business"
        assert workspace["description"] == "All importants documents"
        assert len(workspace["sidebar_entries"]) == len(default_sidebar_entry)
        assert workspace["is_deleted"] is False
        assert workspace["agenda_enabled"] is True
        assert workspace["public_upload_enabled"] is True
        assert workspace["public_download_enabled"] is True

        # modify workspace
        res = web_testapp.put_json("/api/v2/workspaces/1", status=200, params=params)
        assert res.json_body
        workspace = res.json_body
        assert workspace["workspace_id"] == 1
        assert workspace["slug"] == "superworkspace"
        assert workspace["label"] == "superworkspace"
        assert workspace["description"] == "mysuperdescription"
        assert len(workspace["sidebar_entries"]) == len(default_sidebar_entry)
        assert workspace["is_deleted"] is False
        assert workspace["agenda_enabled"] is False
        assert workspace["public_upload_enabled"] is False
        assert workspace["public_download_enabled"] is False
        last_event = event_helper.last_event
        assert last_event.event_type == "workspace.modified"
        assert last_event.workspace == workspace

        # after
        res = web_testapp.get("/api/v2/workspaces/1", status=200)
        assert res.json_body
        workspace = res.json_body
        assert workspace["workspace_id"] == 1
        assert workspace["slug"] == "superworkspace"
        assert workspace["label"] == "superworkspace"
        assert workspace["description"] == "mysuperdescription"
        assert len(workspace["sidebar_entries"]) == len(default_sidebar_entry)
        assert workspace["is_deleted"] is False
        assert workspace["agenda_enabled"] is False
        assert workspace["public_upload_enabled"] is False
        assert workspace["public_download_enabled"] is False

    def test_api__update_workspace__ok_200__partial_change_label_only(
        self, workspace_api_factory, application_api_factory, web_testapp, app_config
    ) -> None:
        """
        Test update workspace
        """

        workspace_api = workspace_api_factory.get()
        workspace = workspace_api.get_one(1)
        app_api = application_api_factory.get()
        default_sidebar_entry = app_api.get_default_workspace_menu_entry(
            workspace=workspace, app_config=app_config
        )  # nope8

        web_testapp.authorization = ("Basic", ("admin@admin.admin", "admin@admin.admin"))
        # Before
        res = web_testapp.get("/api/v2/workspaces/1", status=200)
        assert res.json_body
        workspace = res.json_body
        assert workspace["workspace_id"] == 1
        assert workspace["slug"] == "business"
        assert workspace["label"] == "Business"
        assert workspace["description"] == "All importants documents"
        assert len(workspace["sidebar_entries"]) == len(default_sidebar_entry)
        assert workspace["is_deleted"] is False
        assert workspace["agenda_enabled"] is True

        # 1. modify workspace label only
        params = {"label": "superworkspace"}
        res = web_testapp.put_json("/api/v2/workspaces/1", status=200, params=params)
        assert res.json_body
        workspace = res.json_body
        assert workspace["workspace_id"] == 1
        assert workspace["slug"] == "superworkspace"
        assert workspace["label"] == "superworkspace"
        assert workspace["description"] == "All importants documents"
        assert len(workspace["sidebar_entries"]) == len(default_sidebar_entry)
        assert workspace["is_deleted"] is False
        assert workspace["agenda_enabled"] is True

        # after
        res = web_testapp.get("/api/v2/workspaces/1", status=200)
        assert res.json_body
        workspace = res.json_body
        assert workspace["workspace_id"] == 1
        assert workspace["slug"] == "superworkspace"
        assert workspace["label"] == "superworkspace"
        assert workspace["description"] == "All importants documents"
        assert len(workspace["sidebar_entries"]) == len(default_sidebar_entry)
        assert workspace["is_deleted"] is False
        assert workspace["agenda_enabled"] is True

    def test_api__update_workspace__ok_200__partial_change_agenda_enabled_only(
        self, workspace_api_factory, application_api_factory, web_testapp, app_config
    ) -> None:
        """
        Test update workspace
        """

        workspace_api = workspace_api_factory.get()
        workspace = workspace_api.get_one(1)
        app_api = application_api_factory.get()
        default_sidebar_entry = app_api.get_default_workspace_menu_entry(
            workspace=workspace, app_config=app_config
        )  # nope8

        web_testapp.authorization = ("Basic", ("admin@admin.admin", "admin@admin.admin"))
        # Before
        res = web_testapp.get("/api/v2/workspaces/1", status=200)
        assert res.json_body
        workspace = res.json_body
        assert workspace["workspace_id"] == 1
        assert workspace["slug"] == "business"
        assert workspace["label"] == "Business"
        assert workspace["description"] == "All importants documents"
        assert len(workspace["sidebar_entries"]) == len(default_sidebar_entry)
        assert workspace["is_deleted"] is False
        assert workspace["agenda_enabled"] is True

        # modify agenda enabled only
        params = {"agenda_enabled": False}
        res = web_testapp.put_json("/api/v2/workspaces/1", status=200, params=params)
        assert res.json_body
        workspace = res.json_body
        assert workspace["workspace_id"] == 1
        assert workspace["slug"] == "business"
        assert workspace["label"] == "Business"
        assert workspace["description"] == "All importants documents"
        assert len(workspace["sidebar_entries"]) == len(default_sidebar_entry)
        assert workspace["is_deleted"] is False
        assert workspace["agenda_enabled"] is False

        # after
        res = web_testapp.get("/api/v2/workspaces/1", status=200)
        assert res.json_body
        workspace = res.json_body
        assert workspace["workspace_id"] == 1
        assert workspace["slug"] == "business"
        assert workspace["label"] == "Business"
        assert workspace["description"] == "All importants documents"
        assert len(workspace["sidebar_entries"]) == len(default_sidebar_entry)
        assert workspace["is_deleted"] is False
        assert workspace["agenda_enabled"] is False

    def test_api__update_workspace__ok_200__partial_change_description_only(
        self, workspace_api_factory, application_api_factory, web_testapp, app_config
    ) -> None:
        """
        Test update workspace
        """

        workspace_api = workspace_api_factory.get()
        workspace = workspace_api.get_one(1)
        app_api = application_api_factory.get()
        default_sidebar_entry = app_api.get_default_workspace_menu_entry(
            workspace=workspace, app_config=app_config
        )  # nope8

        web_testapp.authorization = ("Basic", ("admin@admin.admin", "admin@admin.admin"))

        # Before
        res = web_testapp.get("/api/v2/workspaces/1", status=200)
        assert res.json_body
        workspace = res.json_body
        assert workspace["workspace_id"] == 1
        assert workspace["slug"] == "business"
        assert workspace["label"] == "Business"
        assert workspace["description"] == "All importants documents"
        assert len(workspace["sidebar_entries"]) == len(default_sidebar_entry)
        assert workspace["is_deleted"] is False
        assert workspace["agenda_enabled"] is True

        # modify workspace description only
        params = {"description": "mysuperdescription"}
        res = web_testapp.put_json("/api/v2/workspaces/1", status=200, params=params)
        assert res.json_body
        workspace = res.json_body
        assert workspace["workspace_id"] == 1
        assert workspace["slug"] == "business"
        assert workspace["label"] == "Business"
        assert workspace["description"] == "mysuperdescription"
        assert len(workspace["sidebar_entries"]) == len(default_sidebar_entry)
        assert workspace["is_deleted"] is False
        assert workspace["agenda_enabled"] is True

        # after
        res = web_testapp.get("/api/v2/workspaces/1", status=200)
        assert res.json_body
        workspace = res.json_body
        assert workspace["workspace_id"] == 1
        assert workspace["slug"] == "business"
        assert workspace["label"] == "Business"
        assert workspace["description"] == "mysuperdescription"
        assert len(workspace["sidebar_entries"]) == len(default_sidebar_entry)
        assert workspace["is_deleted"] is False
        assert workspace["agenda_enabled"] is True

    def test_api__update_workspace__ok_200__workspace_label_already_used(self, web_testapp) -> None:
        """
        Test update workspace with empty label
        """
        web_testapp.authorization = ("Basic", ("admin@admin.admin", "admin@admin.admin"))
        params = {
            "label": "Documentation",
            "description": "mysuperdescription",
            "agenda_enabled": False,
        }
        res = web_testapp.post_json("/api/v2/workspaces", status=200, params=params)
        workspace1_id = res.json_body["workspace_id"]

        params = {
            "label": "Documentation2",
            "description": "mysuperdescription",
            "agenda_enabled": False,
        }
        res = web_testapp.post_json("/api/v2/workspaces", status=200, params=params)
        workspace2_id = res.json_body["workspace_id"]

        assert workspace1_id != workspace2_id

        params = {"label": "Documentation", "description": "mysuperdescription"}
        # INFO - G.M - 2019-05-21 - we can update to same value
        web_testapp.put_json(
            "/api/v2/workspaces/{}".format(workspace1_id), status=200, params=params
        )
        # INFO - G.M - 2019-05-21 - updating one workspace to another workspace name is not allowed
        res = web_testapp.put_json(
            "/api/v2/workspaces/{}".format(workspace2_id), status=200, params=params
        )

    def test_api__update_workspace__err_400__empty_label(self, web_testapp) -> None:
        """
        Test update workspace with empty label
        """
        web_testapp.authorization = ("Basic", ("admin@admin.admin", "admin@admin.admin"))
        params = {"label": "", "description": "mysuperdescription"}
        res = web_testapp.put_json("/api/v2/workspaces/1", status=400, params=params)
        assert isinstance(res.json, dict)
        assert "code" in res.json.keys()
        assert res.json_body["code"] == ErrorCode.GENERIC_SCHEMA_VALIDATION_ERROR

    def test_api__create_workspace__ok_200__nominal_case(self, web_testapp, event_helper) -> None:
        """
        Test create workspace
        """
        web_testapp.authorization = ("Basic", ("admin@admin.admin", "admin@admin.admin"))
        params = {
            "label": "superworkspace",
            "description": "mysuperdescription",
            "agenda_enabled": False,
            "public_upload_enabled": False,
            "public_download_enabled": False,
        }
        res = web_testapp.post_json("/api/v2/workspaces", status=200, params=params)
        assert res.json_body
        workspace = res.json_body
        assert workspace["label"] == "superworkspace"
        assert workspace["agenda_enabled"] is False
        assert workspace["public_upload_enabled"] is False
        assert workspace["public_download_enabled"] is False
        assert workspace["description"] == "mysuperdescription"
        assert workspace["owner"]["user_id"] == 1
        assert workspace["owner"]["avatar_url"] is None
        assert workspace["owner"]["public_name"] == "Global manager"
        assert workspace["owner"]
        workspace_id = res.json_body["workspace_id"]
        (workspace_created, user_role_created) = event_helper.last_events(2)
        assert workspace_created.event_type == "workspace.created"
<<<<<<< HEAD
        assert workspace_created.author == workspace["owner"]
        assert workspace_created.workspace == {
            "workspace_id": workspace_id,
            "label": workspace["label"],
            "is_deleted": workspace["is_deleted"],
            "agenda_enabled": workspace["agenda_enabled"],
            "public_upload_enabled": workspace["public_upload_enabled"],
            "public_download_enabled": workspace["public_download_enabled"],
            "sidebar_entries": workspace["sidebar_entries"],
            "slug": workspace["slug"],
        }
        assert user_role_created.event_type == "workspace_member.created"
=======
        author = web_testapp.get("/api/v2/users/1", status=200).json_body
        assert workspace_created.author == author
        assert workspace_created.workspace == workspace
        assert user_role_created.event_type == "workspace_user_role.created"
>>>>>>> ddcc2761

        res = web_testapp.get("/api/v2/workspaces/{}".format(workspace_id), status=200)
        workspace_2 = res.json_body
        assert workspace["workspace_id"] == workspace_2["workspace_id"]

    def test_api__create_workspace__ok_200__label_already_used(self, web_testapp) -> None:
        """
        Test create workspace : label already used
        """
        web_testapp.authorization = ("Basic", ("admin@admin.admin", "admin@admin.admin"))
        params = {"label": "superworkspace", "description": "mysuperdescription"}
        web_testapp.post_json("/api/v2/workspaces", status=200, params=params)
        web_testapp.post_json("/api/v2/workspaces", status=200, params=params)

    def test_api__create_workspace__err_400__empty_label(self, web_testapp) -> None:
        """
        Test create workspace with empty label
        """
        web_testapp.authorization = ("Basic", ("admin@admin.admin", "admin@admin.admin"))
        params = {"label": "", "description": "mysuperdescription"}
        res = web_testapp.post_json("/api/v2/workspaces", status=400, params=params)
        assert isinstance(res.json, dict)
        assert "code" in res.json.keys()
        assert res.json_body["code"] == ErrorCode.GENERIC_SCHEMA_VALIDATION_ERROR

    def test_api__delete_workspace__ok_200__admin(
        self, web_testapp, user_api_factory, workspace_api_factory, event_helper
    ) -> None:
        """
        Test delete workspace as admin
        """
        web_testapp.authorization = ("Basic", ("admin@admin.admin", "admin@admin.admin"))

        uapi = user_api_factory.get()
        uapi.create_user(
            "test@test.test",
            password="test@test.test",
            do_save=True,
            do_notify=False,
            profile=Profile.TRUSTED_USER,
        )
        workspace_api = workspace_api_factory.get(show_deleted=True)
        workspace = workspace_api.create_workspace("test", save_now=True)
        transaction.commit()
        workspace_id = int(workspace.workspace_id)
        web_testapp.authorization = ("Basic", ("admin@admin.admin", "admin@admin.admin"))
        # delete
        web_testapp.put("/api/v2/workspaces/{}/trashed".format(workspace_id), status=204)
        web_testapp.authorization = ("Basic", ("test@test.test", "test@test.test"))
        res = web_testapp.get("/api/v2/workspaces/{}".format(workspace_id), status=400)
        assert isinstance(res.json, dict)
        assert "code" in res.json.keys()
        assert res.json_body["code"] == ErrorCode.WORKSPACE_NOT_FOUND
        web_testapp.authorization = ("Basic", ("admin@admin.admin", "admin@admin.admin"))
        res = web_testapp.get("/api/v2/workspaces/{}".format(workspace_id), status=200)
        workspace = res.json_body
        assert workspace["is_deleted"] is True
        last_event = event_helper.last_event
        assert last_event.event_type == "workspace.deleted"
        assert last_event.workspace == workspace

    def test_api__delete_workspace__ok_200__manager_workspace_manager(
        self, web_testapp, user_api_factory, workspace_api_factory, role_api_factory
    ) -> None:
        """
        Test delete workspace as global manager and workspace manager
        """
        web_testapp.authorization = ("Basic", ("admin@admin.admin", "admin@admin.admin"))

        uapi = user_api_factory.get()
        profile = Profile.TRUSTED_USER
        user = uapi.create_user(
            "test@test.test",
            password="test@test.test",
            do_save=True,
            do_notify=False,
            profile=profile,
        )
        workspace_api = workspace_api_factory.get(show_deleted=True)
        workspace = workspace_api.create_workspace("test", save_now=True)
        rapi = role_api_factory.get()
        rapi.create_one(user, workspace, UserRoleInWorkspace.WORKSPACE_MANAGER, False)
        transaction.commit()
        workspace_id = int(workspace.workspace_id)
        web_testapp.authorization = ("Basic", ("test@test.test", "test@test.test"))
        # delete
        web_testapp.put("/api/v2/workspaces/{}/trashed".format(workspace_id), status=204)
        res = web_testapp.get("/api/v2/workspaces/{}".format(workspace_id), status=200)
        workspace = res.json_body
        assert workspace["is_deleted"] is True

    def test_api__delete_workspace__err_403__user_workspace_manager(
        self, web_testapp, user_api_factory, role_api_factory, workspace_api_factory
    ) -> None:
        """
        Test delete workspace as simple user and workspace manager
        """
        web_testapp.authorization = ("Basic", ("admin@admin.admin", "admin@admin.admin"))

        uapi = user_api_factory.get()
        profile = Profile.USER
        user = uapi.create_user(
            "test@test.test",
            password="test@test.test",
            do_save=True,
            do_notify=False,
            profile=profile,
        )
        workspace_api = workspace_api_factory.get(show_deleted=True)
        workspace = workspace_api.create_workspace("test", save_now=True)
        rapi = role_api_factory.get()
        rapi.create_one(user, workspace, UserRoleInWorkspace.WORKSPACE_MANAGER, False)
        transaction.commit()
        workspace_id = int(workspace.workspace_id)
        web_testapp.authorization = ("Basic", ("test@test.test", "test@test.test"))
        # delete
        res = web_testapp.put("/api/v2/workspaces/{}/trashed".format(workspace_id), status=403)
        assert isinstance(res.json, dict)
        assert "code" in res.json.keys()
        assert res.json_body["code"] == ErrorCode.INSUFFICIENT_USER_PROFILE
        res = web_testapp.get("/api/v2/workspaces/{}".format(workspace_id), status=200)
        workspace = res.json_body
        assert workspace["is_deleted"] is False

    def test_api__delete_workspace__err_403__manager_reader(
        self, web_testapp, user_api_factory, workspace_api_factory, role_api_factory
    ) -> None:
        """
        Test delete workspace as manager and reader of the workspace
        """
        web_testapp.authorization = ("Basic", ("admin@admin.admin", "admin@admin.admin"))

        uapi = user_api_factory.get()
        user = uapi.create_user(
            "test@test.test", password="test@test.test", do_save=True, do_notify=False
        )
        workspace_api = workspace_api_factory.get(show_deleted=True)
        workspace = workspace_api.create_workspace("test", save_now=True)
        rapi = role_api_factory.get()
        rapi.create_one(user, workspace, UserRoleInWorkspace.READER, False)
        transaction.commit()
        workspace_id = int(workspace.workspace_id)
        web_testapp.authorization = ("Basic", ("test@test.test", "test@test.test"))
        # delete
        res = web_testapp.put("/api/v2/workspaces/{}/trashed".format(workspace_id), status=403)
        assert isinstance(res.json, dict)
        assert "code" in res.json.keys()
        assert res.json_body["code"] == ErrorCode.INSUFFICIENT_USER_ROLE_IN_WORKSPACE
        res = web_testapp.get("/api/v2/workspaces/{}".format(workspace_id), status=200)
        workspace = res.json_body
        assert workspace["is_deleted"] is False

    def test_api__delete_workspace__err_400__manager(
        self, web_testapp, user_api_factory, workspace_api_factory, role_api_factory
    ) -> None:
        """
        Test delete workspace as global manager without having any role in the
        workspace
        """
        web_testapp.authorization = ("Basic", ("admin@admin.admin", "admin@admin.admin"))

        uapi = user_api_factory.get()
        uapi.create_user("test@test.test", password="test@test.test", do_save=True, do_notify=False)
        workspace_api = workspace_api_factory.get(show_deleted=True)
        workspace = workspace_api.create_workspace("test", save_now=True)
        role_api_factory.get()
        transaction.commit()
        workspace_id = int(workspace.workspace_id)
        web_testapp.authorization = ("Basic", ("test@test.test", "test@test.test"))
        # delete
        res = web_testapp.put("/api/v2/workspaces/{}/trashed".format(workspace_id), status=400)
        assert isinstance(res.json, dict)
        assert "code" in res.json.keys()
        assert res.json_body["code"] == ErrorCode.WORKSPACE_NOT_FOUND

    def test_api__undelete_workspace__ok_200__admin(
        self, web_testapp, user_api_factory, workspace_api_factory
    ) -> None:
        """
        Test undelete workspace as admin
        """
        web_testapp.authorization = ("Basic", ("admin@admin.admin", "admin@admin.admin"))

        uapi = user_api_factory.get()
        uapi.create_user(
            "test@test.test",
            password="test@test.test",
            do_save=True,
            do_notify=False,
            profile=Profile.TRUSTED_USER,
        )
        workspace_api = workspace_api_factory.get(show_deleted=True)
        workspace = workspace_api.create_workspace("test", save_now=True)
        workspace_api.delete(workspace, flush=True)
        transaction.commit()
        workspace_id = int(workspace.workspace_id)
        # undelete
        web_testapp.authorization = ("Basic", ("admin@admin.admin", "admin@admin.admin"))
        web_testapp.put("/api/v2/workspaces/{}/trashed/restore".format(workspace_id), status=204)
        web_testapp.authorization = ("Basic", ("test@test.test", "test@test.test"))
        res = web_testapp.get("/api/v2/workspaces/{}".format(workspace_id), status=400)
        assert isinstance(res.json, dict)
        assert "code" in res.json.keys()
        assert res.json_body["code"] == ErrorCode.WORKSPACE_NOT_FOUND

        web_testapp.authorization = ("Basic", ("admin@admin.admin", "admin@admin.admin"))
        res = web_testapp.get("/api/v2/workspaces/{}".format(workspace_id), status=200)
        workspace = res.json_body
        assert workspace["is_deleted"] is False

    def test_api__undelete_workspace__ok_200__manager_workspace_manager(
        self, web_testapp, user_api_factory, workspace_api_factory, role_api_factory
    ) -> None:
        """
        Test undelete workspace as global manager and workspace manager
        """
        web_testapp.authorization = ("Basic", ("admin@admin.admin", "admin@admin.admin"))

        uapi = user_api_factory.get()
        user = uapi.create_user(
            "test@test.test",
            password="test@test.test",
            do_save=True,
            do_notify=False,
            profile=Profile.TRUSTED_USER,
        )
        workspace_api = workspace_api_factory.get(show_deleted=True)
        workspace = workspace_api.create_workspace("test", save_now=True)
        workspace_api.delete(workspace, flush=True)
        rapi = role_api_factory.get()
        rapi.create_one(user, workspace, UserRoleInWorkspace.WORKSPACE_MANAGER, False)
        transaction.commit()
        workspace_id = int(workspace.workspace_id)
        web_testapp.authorization = ("Basic", ("test@test.test", "test@test.test"))
        # delete
        web_testapp.put("/api/v2/workspaces/{}/trashed/restore".format(workspace_id), status=204)
        res = web_testapp.get("/api/v2/workspaces/{}".format(workspace_id), status=200)
        workspace = res.json_body
        assert workspace["is_deleted"] is False

    def test_api__undelete_workspace__err_403__user_workspace_manager(
        self, web_testapp, user_api_factory, workspace_api_factory, role_api_factory
    ) -> None:
        """
        Test undelete workspace as simple user and workspace manager
        """
        web_testapp.authorization = ("Basic", ("admin@admin.admin", "admin@admin.admin"))

        uapi = user_api_factory.get()
        user = uapi.create_user(
            "test@test.test",
            password="test@test.test",
            do_save=True,
            do_notify=False,
            profile=Profile.USER,
        )
        workspace_api = workspace_api_factory.get(show_deleted=True)
        workspace = workspace_api.create_workspace("test", save_now=True)
        workspace_api.delete(workspace, flush=True)
        rapi = role_api_factory.get()
        rapi.create_one(user, workspace, UserRoleInWorkspace.WORKSPACE_MANAGER, False)
        transaction.commit()
        workspace_id = int(workspace.workspace_id)
        web_testapp.authorization = ("Basic", ("test@test.test", "test@test.test"))
        # delete
        res = web_testapp.put(
            "/api/v2/workspaces/{}/trashed/restore".format(workspace_id), status=403
        )
        assert isinstance(res.json, dict)
        assert "code" in res.json.keys()
        assert res.json_body["code"] == ErrorCode.INSUFFICIENT_USER_PROFILE
        res = web_testapp.get("/api/v2/workspaces/{}".format(workspace_id), status=200)
        workspace = res.json_body
        assert workspace["is_deleted"] is True

    def test_api__undelete_workspace__err_403__manager_reader(
        self, web_testapp, user_api_factory, workspace_api_factory, role_api_factory
    ) -> None:
        """
        Test undelete workspace as manager and reader of the workspace
        """
        web_testapp.authorization = ("Basic", ("admin@admin.admin", "admin@admin.admin"))

        uapi = user_api_factory.get()
        user = uapi.create_user(
            "test@test.test", password="test@test.test", do_save=True, do_notify=False
        )
        workspace_api = workspace_api_factory.get(show_deleted=True)
        workspace = workspace_api.create_workspace("test", save_now=True)
        workspace_api.delete(workspace, flush=True)
        rapi = role_api_factory.get()
        rapi.create_one(user, workspace, UserRoleInWorkspace.READER, False)
        transaction.commit()
        workspace_id = int(workspace.workspace_id)
        web_testapp.authorization = ("Basic", ("test@test.test", "test@test.test"))
        # delete
        res = web_testapp.put(
            "/api/v2/workspaces/{}/trashed/restore".format(workspace_id), status=403
        )
        assert isinstance(res.json, dict)
        assert "code" in res.json.keys()
        assert res.json_body["code"] == ErrorCode.INSUFFICIENT_USER_ROLE_IN_WORKSPACE
        res = web_testapp.get("/api/v2/workspaces/{}".format(workspace_id), status=200)
        workspace = res.json_body
        assert workspace["is_deleted"] is True

    def test_api__undelete_workspace__err_400__manager(
        self, web_testapp, workspace_api_factory, user_api_factory
    ) -> None:
        """
        Test delete workspace as global manager without having any role in the
        workspace
        """
        web_testapp.authorization = ("Basic", ("admin@admin.admin", "admin@admin.admin"))

        uapi = user_api_factory.get()
        uapi.create_user("test@test.test", password="test@test.test", do_save=True, do_notify=False)
        workspace_api = workspace_api_factory.get(show_deleted=True)
        workspace = workspace_api.create_workspace("test", save_now=True)
        workspace_api.delete(workspace, flush=True)
        transaction.commit()
        workspace_id = int(workspace.workspace_id)
        web_testapp.authorization = ("Basic", ("test@test.test", "test@test.test"))
        # delete
        res = web_testapp.put(
            "/api/v2/workspaces/{}/trashed/restore".format(workspace_id), status=400
        )
        assert isinstance(res.json, dict)
        assert "code" in res.json.keys()
        assert res.json_body["code"] == ErrorCode.WORKSPACE_NOT_FOUND

    def test_api__get_workspace__err_400__unallowed_user(self, web_testapp) -> None:
        """
        Check obtain workspace unreachable for user
        """
        web_testapp.authorization = ("Basic", ("lawrence-not-real-email@fsf.local", "foobarbaz"))
        res = web_testapp.get("/api/v2/workspaces/1", status=400)
        assert isinstance(res.json, dict)
        assert "code" in res.json.keys()
        assert res.json_body["code"] == ErrorCode.WORKSPACE_NOT_FOUND
        assert "message" in res.json.keys()
        assert "details" in res.json.keys()

    def test_api__get_workspace__err_401__unregistered_user(self, web_testapp) -> None:
        """
        Check obtain workspace without registered user.
        """
        web_testapp.authorization = ("Basic", ("john@doe.doe", "lapin"))
        res = web_testapp.get("/api/v2/workspaces/1", status=401)
        assert isinstance(res.json, dict)
        assert "code" in res.json.keys()
        assert res.json_body["code"] is None
        assert "message" in res.json.keys()
        assert "details" in res.json.keys()

    def test_api__get_workspace__err_400__workspace_does_not_exist(self, web_testapp) -> None:
        """
        Check obtain workspace who does not exist with an existing user.
        """
        web_testapp.authorization = ("Basic", ("admin@admin.admin", "admin@admin.admin"))
        res = web_testapp.get("/api/v2/workspaces/5", status=400)
        assert isinstance(res.json, dict)
        assert "code" in res.json.keys()
        assert res.json_body["code"] == ErrorCode.WORKSPACE_NOT_FOUND
        assert "message" in res.json.keys()
        assert "details" in res.json.keys()


@pytest.mark.usefixtures("base_fixture")
@pytest.mark.parametrize("config_section", [{"name": "functional_test"}], indirect=True)
class TestWorkspacesEndpoints(object):
    """
    Tests for /api/v2/workspaces
    """

    def test_api__get_workspaces__ok_200__nominal_case(self, workspace_api_factory, web_testapp):
        """
        Check obtain all workspaces reachables for user with user auth.
        """

        workspace_api = workspace_api_factory.get()
        workspace_api.create_workspace("test", save_now=True)
        workspace_api.create_workspace("test2", save_now=True)
        workspace_api.create_workspace("test3", save_now=True)
        transaction.commit()
        web_testapp.authorization = ("Basic", ("admin@admin.admin", "admin@admin.admin"))
        res = web_testapp.get("/api/v2/workspaces", status=200)
        res = res.json_body
        assert len(res) == 3
        workspace = res[0]
        assert workspace["label"] == "test"
        assert workspace["slug"] == "test"
        workspace = res[1]
        assert workspace["label"] == "test2"
        assert workspace["slug"] == "test2"
        workspace = res[2]
        assert workspace["label"] == "test3"
        assert workspace["slug"] == "test3"

    def test_api__get_workspaces__err_403__unallowed_user(self, user_api_factory, web_testapp):
        """
        Check obtain all workspaces reachables for one user
        with another non-admin user auth.
        """

        uapi = user_api_factory.get()
        uapi.create_user(
            "test@test.test",
            password="test@test.test",
            do_save=True,
            do_notify=False,
            profile=Profile.USER,
        )
        transaction.commit()
        web_testapp.authorization = ("Basic", ("test@test.test", "test@test.test"))
        res = web_testapp.get("/api/v2/workspaces", status=403)
        assert isinstance(res.json, dict)
        assert "code" in res.json.keys()
        assert res.json_body["code"] == ErrorCode.INSUFFICIENT_USER_PROFILE
        assert "message" in res.json.keys()
        assert "details" in res.json.keys()

    def test_api__get_workspaces__err_401__unregistered_user(self, web_testapp):
        """
        Check obtain all workspaces reachables for one user
        without correct user auth (user unregistered).
        """
        web_testapp.authorization = ("Basic", ("john@doe.doe", "lapin"))
        res = web_testapp.get("/api/v2/workspaces", status=401)
        assert isinstance(res.json, dict)
        assert "code" in res.json.keys()
        assert res.json_body["code"] is None
        assert "message" in res.json.keys()
        assert "details" in res.json.keys()


@pytest.mark.usefixtures("base_fixture")
@pytest.mark.usefixtures("default_content_fixture")
@pytest.mark.parametrize("config_section", [{"name": "functional_test"}], indirect=True)
class TestWorkspaceMembersEndpoint(object):
    """
    Tests for /api/v2/workspaces/{workspace_id}/members endpoint
    """

    def test_api__get_workspace_members__ok_200__nominal_case(self, web_testapp):
        """
        Check obtain workspace members list with a reachable workspace for user
        """
        web_testapp.authorization = ("Basic", ("admin@admin.admin", "admin@admin.admin"))
        res = web_testapp.get("/api/v2/workspaces/1/members", status=200).json_body
        assert len(res) == 1
        user_role = res[0]
        assert user_role["role"] == "workspace-manager"
        assert user_role["user_id"] == 1
        assert user_role["workspace_id"] == 1
        assert user_role["workspace"]["workspace_id"] == 1
        assert user_role["workspace"]["label"] == "Business"
        assert user_role["workspace"]["slug"] == "business"
        assert user_role["user"]["public_name"] == "Global manager"
        assert user_role["user"]["user_id"] == 1
        assert user_role["is_active"] is True
        assert user_role["do_notify"] is True
        # TODO - G.M - 24-05-2018 - [Avatar] Replace
        # by correct value when avatar feature will be enabled
        assert user_role["user"]["avatar_url"] is None

    def test_api__get_workspace_members__ok_200_show_disabled_users(
        self, web_testapp, user_api_factory, workspace_api_factory, role_api_factory, admin_user,
    ):
        """
            Check obtain workspace members list with also disabled users
        """
        uapi = user_api_factory.get()
        user = uapi.create_user(
            "test@test.test",
            profile=Profile.TRUSTED_USER,
            password="test@test.test",
            do_save=True,
            do_notify=False,
        )
        workspace_api = workspace_api_factory.get()
        workspace = workspace_api.create_workspace("test_2", save_now=True)
        rapi = role_api_factory.get(current_user=admin_user)
        uapi.disable(user, do_save=True)
        rapi.create_one(user, workspace, UserRoleInWorkspace.READER, False)
        transaction.commit()
        user_id = user.user_id
        workspace_id = workspace.workspace_id
        web_testapp.authorization = ("Basic", ("admin@admin.admin", "admin@admin.admin"))
        res = web_testapp.get(
            "/api/v2/workspaces/{}/members?show_disabled_user=1".format(workspace_id), status=200
        ).json_body
        assert len(res) == 2
        user_role = res[1]
        assert user_role["role"] == "reader"
        assert user_role["user_id"] == user_id
        assert user_role["workspace_id"] == workspace_id
        assert user_role["is_active"] is False
        assert user_role["do_notify"] is False

    def test_api__get_workspace_members__ok_200_show_only_enabled_users(
        self, web_testapp, user_api_factory, workspace_api_factory, role_api_factory, admin_user,
    ):
        """
            Check obtain workspace members list with only enabled users
        """
        uapi = user_api_factory.get()
        user = uapi.create_user(
            "test@test.test",
            password="test@test.test",
            do_save=True,
            do_notify=False,
            profile=Profile.TRUSTED_USER,
        )
        workspace_api = workspace_api_factory.get()
        workspace = workspace_api.create_workspace("test_2", save_now=True)
        rapi = role_api_factory.get(current_user=admin_user)
        uapi.disable(user, do_save=True)
        rapi.create_one(user, workspace, UserRoleInWorkspace.READER, False)
        transaction.commit()
        workspace_id = workspace.workspace_id
        web_testapp.authorization = ("Basic", ("admin@admin.admin", "admin@admin.admin"))
        res = web_testapp.get(
            "/api/v2/workspaces/{}/members?show_disabled_user=0".format(workspace_id), status=200
        ).json_body
        assert len(res) == 1
        user_role = res[0]
        assert user_role["user_id"] == admin_user.user_id
        assert user_role["workspace_id"] == workspace_id
        assert user_role["is_active"] is True
        assert user_role["do_notify"] is True

    def test_api__get_workspace_members__ok_200__as_admin(
        self, web_testapp, user_api_factory, workspace_api_factory, role_api_factory, admin_user
    ):
        """
        Check obtain workspace members list of a workspace where admin doesn't
        have any right
        """

        uapi = user_api_factory.get()
        user = uapi.create_user(
            "test@test.test",
            password="test@test.test",
            do_save=True,
            do_notify=False,
            profile=Profile.TRUSTED_USER,
        )
        workspace_api = workspace_api_factory.get()
        workspace = workspace_api.create_workspace("test_2", save_now=True)
        uapi = user_api_factory.get()
        admin2 = uapi.create_user(
            email="admin2@admin2.admin2", profile=Profile.ADMIN, do_notify=False
        )
        rapi = role_api_factory.get(current_user=admin2)
        rapi.create_one(user, workspace, UserRoleInWorkspace.READER, False)
        rapi.delete_one(admin_user.user_id, workspace.workspace_id)
        transaction.commit()
        user_id = user.user_id
        workspace_id = workspace.workspace_id
        web_testapp.authorization = ("Basic", ("admin@admin.admin", "admin@admin.admin"))
        res = web_testapp.get(
            "/api/v2/workspaces/{}/members".format(workspace_id, user_id), status=200
        ).json_body
        assert len(res) == 1
        user_role = res[0]
        assert user_role["role"] == "reader"
        assert user_role["user_id"] == user_id
        assert user_role["workspace_id"] == workspace_id
        assert user_role["is_active"] is True
        assert user_role["do_notify"] is False

    def test_api__get_workspace_members__err_400__unallowed_user(self, web_testapp):
        """
        Check obtain workspace members list with an unreachable workspace for
        user
        """
        web_testapp.authorization = ("Basic", ("lawrence-not-real-email@fsf.local", "foobarbaz"))
        res = web_testapp.get("/api/v2/workspaces/3/members", status=400)
        assert isinstance(res.json, dict)
        assert "code" in res.json.keys()
        assert res.json_body["code"] == ErrorCode.WORKSPACE_NOT_FOUND
        assert "message" in res.json.keys()
        assert "details" in res.json.keys()

    def test_api__get_workspace_members__err_401__unregistered_user(self, web_testapp):
        """
        Check obtain workspace members list with an unregistered user
        """
        web_testapp.authorization = ("Basic", ("john@doe.doe", "lapin"))
        res = web_testapp.get("/api/v2/workspaces/1/members", status=401)
        assert isinstance(res.json, dict)
        assert "code" in res.json.keys()
        assert res.json_body["code"] is None
        assert "message" in res.json.keys()
        assert "details" in res.json.keys()

    def test_api__get_workspace_member__ok_200__self(self, web_testapp):
        """
        Check obtain workspace members list with a reachable workspace for user
        """
        web_testapp.authorization = ("Basic", ("admin@admin.admin", "admin@admin.admin"))
        res = web_testapp.get("/api/v2/workspaces/1/members/1", status=200).json_body
        user_role = res
        assert user_role["role"] == "workspace-manager"
        assert user_role["user_id"] == 1
        assert user_role["workspace_id"] == 1
        assert user_role["workspace"]["workspace_id"] == 1
        assert user_role["workspace"]["label"] == "Business"
        assert user_role["workspace"]["slug"] == "business"
        assert user_role["user"]["public_name"] == "Global manager"
        assert user_role["user"]["user_id"] == 1
        assert user_role["is_active"] is True
        assert user_role["do_notify"] is True
        # TODO - G.M - 24-05-2018 - [Avatar] Replace
        # by correct value when avatar feature will be enabled
        assert user_role["user"]["avatar_url"] is None

    def test_api__get_workspace_member__ok_200__as_admin(
        self, web_testapp, user_api_factory, workspace_api_factory, role_api_factory, admin_user
    ):
        """
        Check obtain workspace members list with a reachable workspace for user
        """

        uapi = user_api_factory.get()
        user = uapi.create_user(
            "test@test.test",
            password="test@test.test",
            do_save=True,
            do_notify=False,
            profile=Profile.TRUSTED_USER,
        )
        workspace_api = workspace_api_factory.get()
        workspace = workspace_api.create_workspace("test_2", save_now=True)
        uapi = user_api_factory.get()
        admin2 = uapi.create_user(
            email="admin2@admin2.admin2", profile=Profile.ADMIN, do_notify=False
        )
        rapi = role_api_factory.get(current_user=admin2)
        rapi.create_one(user, workspace, UserRoleInWorkspace.READER, False)
        rapi.delete_one(admin_user.user_id, workspace.workspace_id)
        transaction.commit()
        user_id = user.user_id
        workspace_id = workspace.workspace_id
        web_testapp.authorization = ("Basic", ("admin@admin.admin", "admin@admin.admin"))
        res = web_testapp.get(
            "/api/v2/workspaces/{}/members/{}".format(workspace_id, user_id), status=200
        ).json_body
        user_role = res
        assert user_role["role"] == "reader"
        assert user_role["user_id"] == user_id
        assert user_role["workspace_id"] == workspace_id
        assert user_role["is_active"] is True
        assert user_role["do_notify"] is False

    def test_api__get_workspace_member__ok_200__other_user(
        self, user_api_factory, workspace_api_factory, role_api_factory, admin_user, web_testapp
    ):
        """
        Check obtain workspace members list with a reachable workspace for user
        """

        uapi = user_api_factory.get()
        user = uapi.create_user(
            "test@test.test",
            password="test@test.test",
            do_save=True,
            do_notify=False,
            profile=Profile.TRUSTED_USER,
        )
        workspace_api = workspace_api_factory.get()
        workspace = workspace_api.create_workspace("test_2", save_now=True)
        rapi = role_api_factory.get(current_user=None)
        rapi.create_one(user, workspace, UserRoleInWorkspace.READER, False)
        transaction.commit()
        user_id = user.user_id
        workspace_id = workspace.workspace_id
        admin_id = admin_user.user_id
        web_testapp.authorization = ("Basic", ("admin@admin.admin", "admin@admin.admin"))
        res = web_testapp.get(
            "/api/v2/workspaces/{}/members/{}".format(workspace_id, user_id), status=200
        ).json_body
        user_role = res
        assert user_role["role"] == "reader"
        assert user_role["user_id"] == user_id
        assert user_role["workspace_id"] == workspace_id
        assert user_role["is_active"] is True
        assert user_role["do_notify"] is False

        web_testapp.authorization = ("Basic", ("test@test.test", "test@test.test"))
        res = web_testapp.get(
            "/api/v2/workspaces/{}/members/{}".format(workspace_id, admin_id), status=200
        ).json_body
        user_role = res
        assert user_role["role"] == "workspace-manager"
        assert user_role["user_id"] == admin_id
        assert user_role["workspace_id"] == workspace_id
        assert user_role["is_active"] is True
        assert user_role["do_notify"] is True

    def test_api__get_workspace_member__err_400__unallowed_user(self, web_testapp):
        """
        Check obtain workspace members info with an unreachable workspace for
        user
        """
        web_testapp.authorization = ("Basic", ("lawrence-not-real-email@fsf.local", "foobarbaz"))
        res = web_testapp.get("/api/v2/workspaces/3/members/1", status=400)
        assert isinstance(res.json, dict)
        assert "code" in res.json.keys()
        assert res.json_body["code"] == ErrorCode.WORKSPACE_NOT_FOUND
        assert "message" in res.json.keys()
        assert "details" in res.json.keys()

    def test_api__get_workspace_member__err_401__unregistered_user(self, web_testapp):
        """
        Check obtain workspace member info with an unregistered user
        """
        web_testapp.authorization = ("Basic", ("john@doe.doe", "lapin"))
        res = web_testapp.get("/api/v2/workspaces/1/members/1", status=401)
        assert isinstance(res.json, dict)
        assert "code" in res.json.keys()
        assert res.json_body["code"] is None
        assert "message" in res.json.keys()
        assert "details" in res.json.keys()

    def test_api__get_workspace_members__err_400__workspace_does_not_exist(self, web_testapp):
        """
        Check obtain workspace members list with an existing user but
        an unexisting workspace
        """
        web_testapp.authorization = ("Basic", ("admin@admin.admin", "admin@admin.admin"))
        res = web_testapp.get("/api/v2/workspaces/5/members", status=400)
        assert isinstance(res.json, dict)
        assert "code" in res.json.keys()
        assert res.json_body["code"] == ErrorCode.WORKSPACE_NOT_FOUND
        assert "message" in res.json.keys()
        assert "details" in res.json.keys()

    def test_api__create_workspace_member_role__ok_200__user_id(self, web_testapp, event_helper):
        """
        Create workspace member role
        :return:
        """
        web_testapp.authorization = ("Basic", ("admin@admin.admin", "admin@admin.admin"))
        # create workspace role
        params = {
            "user_id": 2,
            "user_email": None,
            "role": "content-manager",
        }
        res = web_testapp.post_json("/api/v2/workspaces/1/members", status=200, params=params)
        user_role_found = res.json_body
        assert user_role_found["role"] == "content-manager"
        assert user_role_found["user_id"] == 2
        assert user_role_found["workspace_id"] == 1
        assert user_role_found["newly_created"] is False
        assert user_role_found["email_sent"] is False
        assert user_role_found["do_notify"] is False
        last_event = event_helper.last_event
        assert last_event.event_type == "workspace_member.created"
        assert last_event.member == {
            "role": user_role_found["role"],
            "do_notify": user_role_found["do_notify"],
        }
        workspace = web_testapp.get("/api/v2/workspaces/1", status=200).json_body
        assert last_event.workspace == workspace
        author = web_testapp.get("/api/v2/users/1", status=200).json_body
        assert last_event.author == author
        user = web_testapp.get("/api/v2/users/2", status=200).json_body
        assert last_event.user == user

        res = web_testapp.get("/api/v2/workspaces/1/members", status=200).json_body
        assert len(res) == 2
        user_role = res[0]
        assert user_role["role"] == "workspace-manager"
        assert user_role["user_id"] == 1
        assert user_role["workspace_id"] == 1
        user_role = res[1]
        assert user_role_found["role"] == user_role["role"]
        assert user_role_found["user_id"] == user_role["user_id"]
        assert user_role_found["workspace_id"] == user_role["workspace_id"]

    def test_api__create_workspace_members_role_ok_200__user_email_as_admin(
        self, workspace_api_factory, user_api_factory, role_api_factory, admin_user, web_testapp
    ):
        """
        Check obtain workspace members list of a workspace where admin doesn't
        have any right
        """

        workspace_api = workspace_api_factory.get()
        workspace = workspace_api.create_workspace("test_2", save_now=True)
        uapi = user_api_factory.get()
        admin2 = uapi.create_user(
            email="admin2@admin2.admin2", profile=Profile.ADMIN, do_notify=False
        )
        rapi = role_api_factory.get(current_user=admin2)
        rapi.delete_one(admin_user.user_id, workspace.workspace_id)
        transaction.commit()
        workspace_id = workspace.workspace_id
        web_testapp.authorization = ("Basic", ("admin@admin.admin", "admin@admin.admin"))
        # create workspace role
        params = {
            "user_id": None,
            "user_email": "lawrence-not-real-email@fsf.local",
            "role": "content-manager",
        }
        res = web_testapp.post_json(
            "/api/v2/workspaces/{}/members".format(workspace_id), status=200, params=params
        )
        user_role_found = res.json_body
        assert user_role_found["role"] == "content-manager"
        assert user_role_found["user_id"]
        assert user_role_found["workspace_id"] == workspace_id
        assert user_role_found["newly_created"] is False
        assert user_role_found["email_sent"] is False
        assert user_role_found["do_notify"] is False

        res = web_testapp.get(
            "/api/v2/workspaces/{}/members".format(workspace_id), status=200
        ).json_body
        assert len(res) == 1
        user_role = res[0]
        assert user_role_found["role"] == user_role["role"]
        assert user_role_found["user_id"] == user_role["user_id"]
        assert user_role_found["workspace_id"] == user_role["workspace_id"]

    def test_api__create_workspace_members_role_ok_200__user_email_as_workspace_manager(
        self, admin_user, user_api_factory, workspace_api_factory, role_api_factory, web_testapp
    ):
        """
        Check obtain workspace members list of a workspace where admin doesn't
        have any right
        """

        uapi = user_api_factory.get()
        profile = Profile.TRUSTED_USER
        user = uapi.create_user(
            "test@test.test",
            password="test@test.test",
            do_save=True,
            do_notify=False,
            profile=profile,
        )
        workspace_api = workspace_api_factory.get()
        workspace = workspace_api.create_workspace("test_2", save_now=True)
        uapi = user_api_factory.get()
        admin2 = uapi.create_user(
            email="admin2@admin2.admin2", profile=Profile.ADMIN, do_notify=False
        )
        rapi = role_api_factory.get(current_user=admin2)
        rapi.create_one(user, workspace, UserRoleInWorkspace.WORKSPACE_MANAGER, False)
        rapi.delete_one(admin_user.user_id, workspace.workspace_id)
        transaction.commit()
        user_id = user.user_id
        workspace_id = workspace.workspace_id
        web_testapp.authorization = ("Basic", ("test@test.test", "test@test.test"))
        # create workspace role
        params = {
            "user_id": None,
            "user_email": "lawrence-not-real-email@fsf.local",
            "role": "content-manager",
        }
        res = web_testapp.post_json(
            "/api/v2/workspaces/{}/members".format(workspace_id), status=200, params=params
        )
        user_role_found = res.json_body
        assert user_role_found["role"] == "content-manager"
        assert user_role_found["user_id"]
        assert user_role_found["workspace_id"] == workspace_id
        assert user_role_found["newly_created"] is False
        assert user_role_found["email_sent"] is False
        assert user_role_found["do_notify"] is False

        res = web_testapp.get(
            "/api/v2/workspaces/{}/members".format(workspace_id), status=200
        ).json_body
        assert len(res) == 2
        user_role = res[0]
        assert user_role_found["role"] == user_role["role"]
        assert user_role_found["user_id"] == user_role["user_id"]
        assert user_role_found["workspace_id"] == user_role["workspace_id"]
        user_role = res[1]
        assert user_role["role"] == "workspace-manager"
        assert user_role["user_id"] == user_id
        assert user_role["workspace_id"] == workspace_id

    def test_api__create_workspace_member_role__ok_200__user_email(self, web_testapp):
        """
        Create workspace member role
        :return:
        """
        web_testapp.authorization = ("Basic", ("admin@admin.admin", "admin@admin.admin"))
        # create workspace role
        params = {
            "user_id": None,
            "user_email": "lawrence-not-real-email@fsf.local",
            "role": "content-manager",
        }
        res = web_testapp.post_json("/api/v2/workspaces/1/members", status=200, params=params)
        user_role_found = res.json_body
        assert user_role_found["role"] == "content-manager"
        assert user_role_found["user_id"] == 2
        assert user_role_found["workspace_id"] == 1
        assert user_role_found["newly_created"] is False
        assert user_role_found["email_sent"] is False
        assert user_role_found["do_notify"] is False

        res = web_testapp.get("/api/v2/workspaces/1/members", status=200).json_body
        assert len(res) == 2
        user_role = res[0]
        assert user_role["role"] == "workspace-manager"
        assert user_role["user_id"] == 1
        assert user_role["workspace_id"] == 1
        user_role = res[1]
        assert user_role_found["role"] == user_role["role"]
        assert user_role_found["user_id"] == user_role["user_id"]
        assert user_role_found["workspace_id"] == user_role["workspace_id"]

    def test_api__create_workspace_member_role__err_400__user_email__user_deactivated(
        self, user_api_factory, web_testapp
    ):
        """
        Create workspace member role
        :return:
        """

        uapi = user_api_factory.get()
        lawrence = uapi.get_one_by_email("lawrence-not-real-email@fsf.local")
        lawrence.is_active = False
        uapi.save(lawrence)
        transaction.commit()
        web_testapp.authorization = ("Basic", ("admin@admin.admin", "admin@admin.admin"))

        # create workspace role
        params = {
            "user_id": None,
            "user_email": "lawrence-not-real-email@fsf.local",
            "role": "content-manager",
        }
        res = web_testapp.post_json("/api/v2/workspaces/1/members", status=400, params=params)
        assert isinstance(res.json, dict)
        assert "code" in res.json.keys()
        assert res.json_body["code"] == ErrorCode.USER_NOT_ACTIVE

    def test_api__create_workspace_member_role__err_400__user_email__user_deleted(
        self, user_api_factory, web_testapp
    ):
        """
        Create workspace member role
        :return:
        """

        uapi = user_api_factory.get()
        lawrence = uapi.get_one_by_email("lawrence-not-real-email@fsf.local")
        lawrence.is_deleted = True
        uapi.save(lawrence)
        transaction.commit()
        web_testapp.authorization = ("Basic", ("admin@admin.admin", "admin@admin.admin"))

        # create workspace role
        params = {
            "user_id": None,
            "user_email": "lawrence-not-real-email@fsf.local",
            "role": "content-manager",
        }
        res = web_testapp.post_json("/api/v2/workspaces/1/members", status=400, params=params)
        assert isinstance(res.json, dict)
        assert "code" in res.json.keys()
        assert res.json_body["code"] == ErrorCode.USER_DELETED

    def test_api__create_workspace_member_role__err_400__nothing_and_no_notification(
        self, web_testapp
    ):
        """
        Create workspace member role
        :return:
        """
        web_testapp.authorization = ("Basic", ("admin@admin.admin", "admin@admin.admin"))
        # create workspace role
        params = {
            "user_id": None,
            "user_email": None,
            "role": "content-manager",
        }
        res = web_testapp.post_json("/api/v2/workspaces/1/members", status=400, params=params)
        assert isinstance(res.json, dict)
        assert "code" in res.json.keys()
        assert res.json_body["code"] == ErrorCode.USER_NOT_FOUND

    def test_api__create_workspace_member_role__err_400__wrong_user_id_and_not_notification(
        self, web_testapp
    ):
        """
        Create workspace member role
        :return:
        """
        web_testapp.authorization = ("Basic", ("admin@admin.admin", "admin@admin.admin"))
        # create workspace role
        params = {
            "user_id": 47,
            "user_email": None,
            "role": "content-manager",
        }
        res = web_testapp.post_json("/api/v2/workspaces/1/members", status=400, params=params)
        assert isinstance(res.json, dict)
        assert "code" in res.json.keys()
        assert res.json_body["code"] == ErrorCode.USER_NOT_FOUND

    def test_api__create_workspace_member_role__err_400__notification_disabled_user_not_found(
        self, web_testapp
    ):
        """
        Create workspace member role
        :return:
        """
        web_testapp.authorization = ("Basic", ("admin@admin.admin", "admin@admin.admin"))
        # create workspace role
        params = {
            "user_id": None,
            "user_email": "nothing@nothing.nothing",
            "role": "content-manager",
        }
        res = web_testapp.post_json("/api/v2/workspaces/1/members", status=400, params=params)
        assert isinstance(res.json, dict)
        assert "code" in res.json.keys()
        assert res.json_body["code"] == ErrorCode.USER_NOT_FOUND

    def test_api__update_workspace_member_role__ok_200__nominal_case(
        self,
        web_testapp,
        user_api_factory,
        workspace_api_factory,
        role_api_factory,
        admin_user,
        event_helper,
    ):
        """
        Update worskpace member role
        """

        uapi = user_api_factory.get()
        profile = Profile.TRUSTED_USER
        user = uapi.create_user(
            "test@test.test",
            password="test@test.test",
            do_save=True,
            do_notify=False,
            profile=profile,
        )
        user2 = uapi.create_user(
            "test2@test2.test2",
            password="test2@test2.test2",
            do_save=True,
            do_notify=False,
            profile=profile,
        )
        workspace_api = workspace_api_factory.get(show_deleted=True)
        workspace = workspace_api.create_workspace("test", save_now=True)
        uapi = user_api_factory.get()

        profile = Profile.ADMIN
        admin2 = uapi.create_user(email="admin2@admin2.admin2", profile=profile, do_notify=False)
        rapi = role_api_factory.get(current_user=admin2)
        rapi.create_one(user, workspace, UserRoleInWorkspace.WORKSPACE_MANAGER, False)
        rapi.create_one(user2, workspace, UserRoleInWorkspace.READER, False)
        rapi.delete_one(admin_user.user_id, workspace.workspace_id)
        transaction.commit()
        # before
        web_testapp.authorization = ("Basic", ("test@test.test", "test@test.test"))
        web_testapp.get(
            "/api/v2/workspaces/{workspace_id}/members/{user_id}".format(
                workspace_id=workspace.workspace_id, user_id=user2.user_id
            ),
            status=200,
        )
        # update workspace role
        params = {"role": "content-manager"}
        res = web_testapp.put_json(
            "/api/v2/workspaces/{workspace_id}/members/{user_id}".format(
                workspace_id=workspace.workspace_id, user_id=user2.user_id
            ),
            status=200,
            params=params,
        )
        user_role = res.json_body
        assert user_role["role"] == "content-manager"
        assert user_role["user_id"] == user2.user_id
        assert user_role["workspace_id"] == workspace.workspace_id

        # role modified event
        last_event = event_helper.last_event
        assert last_event.event_type == "workspace_member.modified"
        assert last_event.member == {
            "role": user_role["role"],
            "do_notify": user_role["do_notify"],
        }
        workspace_dict = web_testapp.get(
            "/api/v2/workspaces/{}".format(workspace.workspace_id), status=200
        ).json_body
        assert last_event.workspace == workspace_dict
        author = web_testapp.get("/api/v2/users/{}".format(user.user_id), status=200).json_body
        assert last_event.author == author

        web_testapp.authorization = ("Basic", ("admin@admin.admin", "admin@admin.admin"))
        user = web_testapp.get("/api/v2/users/{}".format(user2.user_id), status=200).json_body
        assert last_event.user == user

        # after
        res = web_testapp.get(
            "/api/v2/workspaces/{workspace_id}/members/{user_id}".format(
                workspace_id=workspace.workspace_id, user_id=user2.user_id
            ),
            status=200,
        ).json_body
        user_role = res
        assert user_role["role"] == "content-manager"
        assert user_role["do_notify"] is False
        assert user_role["user_id"] == user2.user_id
        assert user_role["workspace_id"] == workspace.workspace_id

    def test_api__update_workspace_member_role__err_400__role_not_exist(
        self, web_testapp, user_api_factory, workspace_api_factory, role_api_factory, admin_user
    ):
        """
        Update worskpace member role
        """

        uapi = user_api_factory.get()

        profile = Profile.TRUSTED_USER
        uapi.create_user(
            "test@test.test",
            password="test@test.test",
            do_save=True,
            do_notify=False,
            profile=profile,
        )
        user2 = uapi.create_user(
            "test2@test2.test2",
            password="test2@test2.test2",
            do_save=True,
            do_notify=False,
            profile=profile,
        )
        workspace_api = workspace_api_factory.get(show_deleted=True)
        workspace = workspace_api.create_workspace("test", save_now=True)
        uapi = user_api_factory.get()

        profile = Profile.ADMIN
        admin2 = uapi.create_user(email="admin2@admin2.admin2", profile=profile, do_notify=False)
        rapi = role_api_factory.get(current_user=admin2)
        rapi.delete_one(admin_user.user_id, workspace.workspace_id)
        transaction.commit()
        # update workspace role
        web_testapp.authorization = ("Basic", ("admin@admin.admin", "admin@admin.admin"))
        params = {"role": "content-manager"}
        res = web_testapp.put_json(
            "/api/v2/workspaces/{workspace_id}/members/{user_id}".format(
                workspace_id=workspace.workspace_id, user_id=user2.user_id
            ),
            status=400,
            params=params,
        )
        assert isinstance(res.json, dict)
        assert "code" in res.json.keys()
        assert res.json_body["code"] == ErrorCode.USER_ROLE_NOT_FOUND

    def test_api__update_workspace_member_role__ok_200__as_admin(
        self, web_testapp, user_api_factory, workspace_api_factory, role_api_factory, admin_user
    ):
        """
        Update worskpace member role
        """

        uapi = user_api_factory.get()

        profile = Profile.TRUSTED_USER
        user = uapi.create_user(
            "test@test.test",
            password="test@test.test",
            do_save=True,
            do_notify=False,
            profile=profile,
        )
        user2 = uapi.create_user(
            "test2@test2.test2",
            password="test2@test2.test2",
            do_save=True,
            do_notify=False,
            profile=profile,
        )
        workspace_api = workspace_api_factory.get(show_deleted=True)
        workspace = workspace_api.create_workspace("test", save_now=True)
        uapi = user_api_factory.get()

        profile = Profile.ADMIN
        admin2 = uapi.create_user(email="admin2@admin2.admin2", profile=profile, do_notify=False)
        rapi = role_api_factory.get(current_user=admin2)
        rapi.create_one(user, workspace, UserRoleInWorkspace.WORKSPACE_MANAGER, False)
        rapi.create_one(user2, workspace, UserRoleInWorkspace.READER, False)
        rapi.delete_one(admin_user.user_id, workspace.workspace_id)
        transaction.commit()
        # before
        web_testapp.authorization = ("Basic", ("admin@admin.admin", "admin@admin.admin"))
        web_testapp.get(
            "/api/v2/workspaces/{workspace_id}/members/{user_id}".format(
                workspace_id=workspace.workspace_id, user_id=user2.user_id
            ),
            status=200,
        )
        # update workspace role
        params = {"role": "content-manager"}
        res = web_testapp.put_json(
            "/api/v2/workspaces/{workspace_id}/members/{user_id}".format(
                workspace_id=workspace.workspace_id, user_id=user2.user_id
            ),
            status=200,
            params=params,
        )
        user_role = res.json_body
        assert user_role["role"] == "content-manager"
        assert user_role["user_id"] == user2.user_id
        assert user_role["workspace_id"] == workspace.workspace_id
        # after
        res = web_testapp.get(
            "/api/v2/workspaces/{workspace_id}/members/{user_id}".format(
                workspace_id=workspace.workspace_id, user_id=user2.user_id
            ),
            status=200,
        ).json_body
        user_role = res
        assert user_role["role"] == "content-manager"
        assert user_role["do_notify"] is False
        assert user_role["user_id"] == user2.user_id
        assert user_role["workspace_id"] == workspace.workspace_id

    def test_api__delete_workspace_member_role__ok_200__as_admin(
        self, web_testapp, user_api_factory, workspace_api_factory, role_api_factory, event_helper
    ):
        """
        Delete worskpace member role
        """

        uapi = user_api_factory.get()

        profile = Profile.TRUSTED_USER
        user = uapi.create_user(
            "test@test.test",
            password="test@test.test",
            do_save=True,
            do_notify=False,
            profile=profile,
        )
        workspace_api = workspace_api_factory.get(show_deleted=True)
        workspace = workspace_api.create_workspace("test", save_now=True)
        rapi = role_api_factory.get()
        rapi.create_one(user, workspace, UserRoleInWorkspace.WORKSPACE_MANAGER, False)
        transaction.commit()

        web_testapp.authorization = ("Basic", ("admin@admin.admin", "admin@admin.admin"))
        web_testapp.delete(
            "/api/v2/workspaces/{workspace_id}/members/{user_id}".format(
                workspace_id=workspace.workspace_id, user_id=user.user_id
            ),
            status=204,
        )

        # role deleted event
        last_event = event_helper.last_event
        assert last_event.event_type == "workspace_member.deleted"
        assert last_event.member == {
            "role": "workspace-manager",
            "do_notify": False,
        }

        workspace_dict = web_testapp.get(
            "/api/v2/workspaces/{}".format(workspace.workspace_id), status=200
        ).json_body
        assert last_event.workspace == workspace_dict
        author = web_testapp.get("/api/v2/users/1", status=200).json_body
        assert last_event.author == author
        user_dict = web_testapp.get("/api/v2/users/{}".format(user.user_id), status=200).json_body
        assert last_event.user == user_dict

        # after
        roles = web_testapp.get(
            "/api/v2/workspaces/{}/members".format(workspace.workspace_id), status=200
        ).json_body
        for role in roles:
            assert role["user_id"] != user.user_id

    def test_api__delete_workspace_member_role__ok_200__nominal_case(
        self, web_testapp, user_api_factory, workspace_api_factory, role_api_factory
    ):
        """
        Delete worskpace member role
        """

        uapi = user_api_factory.get()

        profile = Profile.TRUSTED_USER
        user = uapi.create_user(
            "test@test.test",
            password="test@test.test",
            do_save=True,
            do_notify=False,
            profile=profile,
        )
        user2 = uapi.create_user(
            "test2@test2.test2",
            password="test2@test2.test2",
            do_save=True,
            do_notify=False,
            profile=profile,
        )
        workspace_api = workspace_api_factory.get(show_deleted=True)
        workspace = workspace_api.create_workspace("test", save_now=True)
        rapi = role_api_factory.get()
        rapi.create_one(user, workspace, UserRoleInWorkspace.WORKSPACE_MANAGER, False)
        rapi.create_one(user2, workspace, UserRoleInWorkspace.READER, False)
        transaction.commit()

        web_testapp.authorization = ("Basic", ("test@test.test", "test@test.test"))
        web_testapp.delete(
            "/api/v2/workspaces/{workspace_id}/members/{user_id}".format(
                workspace_id=workspace.workspace_id, user_id=user2.user_id
            ),
            status=204,
        )
        # after
        roles = web_testapp.get(
            "/api/v2/workspaces/{}/members".format(workspace.workspace_id), status=200
        ).json_body
        for role in roles:
            assert role["user_id"] != user2.user_id

    def test_api__delete_workspace_member_role__err_400__role_not_exist(
        self, user_api_factory, workspace_api_factory, web_testapp
    ):
        """
        Delete worskpace member role
        """

        uapi = user_api_factory.get()

        profile = Profile.TRUSTED_USER
        uapi.create_user(
            "test@test.test",
            password="test@test.test",
            do_save=True,
            do_notify=False,
            profile=profile,
        )
        user2 = uapi.create_user(
            "test2@test2.test2",
            password="test2@test2.test2",
            do_save=True,
            do_notify=False,
            profile=profile,
        )
        workspace_api = workspace_api_factory.get(show_deleted=True)
        workspace = workspace_api.create_workspace("test", save_now=True)
        transaction.commit()

        web_testapp.authorization = ("Basic", ("admin@admin.admin", "admin@admin.admin"))
        res = web_testapp.delete(
            "/api/v2/workspaces/{workspace_id}/members/{user_id}".format(
                workspace_id=workspace.workspace_id, user_id=user2.user_id
            ),
            status=400,
        )
        assert isinstance(res.json, dict)
        assert "code" in res.json.keys()
        assert res.json_body["code"] == ErrorCode.USER_ROLE_NOT_FOUND

    def test_api__delete_workspace_member_role__err_400__workspace_manager_itself(
        self, web_testapp, user_api_factory, workspace_api_factory, role_api_factory
    ):
        """
        Delete worskpace member role.
        Unallow to delete himself as workspace_manager
        """

        uapi = user_api_factory.get()

        profile = Profile.TRUSTED_USER
        user = uapi.create_user(
            "test@test.test",
            password="test@test.test",
            do_save=True,
            do_notify=False,
            profile=profile,
        )
        user2 = uapi.create_user(
            "test2@test2.test2",
            password="test2@test2.test2",
            do_save=True,
            do_notify=False,
            profile=profile,
        )
        workspace_api = workspace_api_factory.get(show_deleted=True)
        workspace = workspace_api.create_workspace("test", save_now=True)
        rapi = role_api_factory.get()
        rapi.create_one(user, workspace, UserRoleInWorkspace.WORKSPACE_MANAGER, False)
        rapi.create_one(user2, workspace, UserRoleInWorkspace.WORKSPACE_MANAGER, False)
        transaction.commit()

        web_testapp.authorization = ("Basic", ("test2@test2.test2", "test2@test2.test2"))
        res = web_testapp.delete(
            "/api/v2/workspaces/{workspace_id}/members/{user_id}".format(
                workspace_id=workspace.workspace_id, user_id=user2.user_id
            ),
            status=400,
        )
        assert res.json_body["code"] == ErrorCode.USER_CANT_REMOVE_IS_OWN_ROLE_IN_WORKSPACE
        # after
        roles = web_testapp.get(
            "/api/v2/workspaces/{}/members".format(workspace.workspace_id), status=200
        ).json_body
        assert user2.user_id in [role["user_id"] for role in roles]

    def test_api__delete_workspace_member_role__err_400__simple_user(
        self, web_testapp, user_api_factory, workspace_api_factory, role_api_factory
    ):
        """
        Delete worskpace member role
        """

        uapi = user_api_factory.get()

        profile = Profile.USER
        user2 = uapi.create_user(
            "test2@test2.test2",
            password="test2@test2.test2",
            do_save=True,
            do_notify=False,
            profile=profile,
        )
        profile = Profile.TRUSTED_USER
        user = uapi.create_user(
            "test@test.test",
            password="test@test.test",
            do_save=True,
            do_notify=False,
            profile=profile,
        )
        workspace_api = workspace_api_factory.get(show_deleted=True)
        workspace = workspace_api.create_workspace("test", save_now=True)
        rapi = role_api_factory.get()
        rapi.create_one(user, workspace, UserRoleInWorkspace.WORKSPACE_MANAGER, False)
        rapi.create_one(user2, workspace, UserRoleInWorkspace.READER, False)
        transaction.commit()

        web_testapp.authorization = ("Basic", ("test2@test2.test2", "test2@test2.test2"))
        res = web_testapp.delete(
            "/api/v2/workspaces/{workspace_id}/members/{user_id}".format(
                workspace_id=workspace.workspace_id, user_id=user.user_id
            ),
            status=403,
        )
        assert isinstance(res.json, dict)
        assert "code" in res.json.keys()
        assert res.json_body["code"] == ErrorCode.INSUFFICIENT_USER_ROLE_IN_WORKSPACE
        # after
        roles = web_testapp.get(
            "/api/v2/workspaces/{workspace_id}/members".format(workspace_id=workspace.workspace_id),
            status=200,
        ).json_body
        assert len([role for role in roles if role["user_id"] == user.user_id]) == 1


@pytest.mark.usefixtures("base_fixture")
@pytest.mark.usefixtures("default_content_fixture")
@pytest.mark.parametrize(
    "config_section",
    [{"name": "functional_test_with_mail_test_sync_default_profile_trusted_users"}],
    indirect=True,
)
class TestUserInvitationWithMailActivatedSyncDefaultProfileTrustedUser(object):
    def test_api__create_workspace_member_role__ok_200__new_user(
        self, user_api_factory, workspace_api_factory, role_api_factory, web_testapp, mailhog
    ):
        """
        Create workspace member role
        :return:
        """

        uapi = user_api_factory.get()

        profile = Profile.TRUSTED_USER
        user = uapi.create_user(
            "test@test.test",
            password="test@test.test",
            do_save=True,
            do_notify=False,
            profile=profile,
        )
        workspace_api = workspace_api_factory.get(show_deleted=True)
        workspace = workspace_api.create_workspace("test", save_now=True)
        rapi = role_api_factory.get()
        rapi.create_one(user, workspace, UserRoleInWorkspace.WORKSPACE_MANAGER, False)
        transaction.commit()
        web_testapp.authorization = ("Basic", ("test@test.test", "test@test.test"))
        # create workspace role
        params = {
            "user_id": None,
            "user_email": "bob@bob.bob",
            "role": "content-manager",
        }
        res = web_testapp.post_json(
            "/api/v2/workspaces/{}/members".format(workspace.workspace_id),
            status=200,
            params=params,
        )
        user_role_found = res.json_body
        assert user_role_found["role"] == "content-manager"
        assert user_role_found["user_id"]
        user_id = user_role_found["user_id"]
        assert user_role_found["workspace_id"] == workspace.workspace_id
        assert user_role_found["newly_created"] is True
        assert user_role_found["email_sent"] is True
        assert user_role_found["do_notify"] is False

        web_testapp.authorization = ("Basic", ("admin@admin.admin", "admin@admin.admin"))
        res = web_testapp.get("/api/v2/users/{}".format(user_id), status=200)
        res = res.json_body
        assert res["profile"] == "trusted-users"

        # check mail received
        response = mailhog.get_mailhog_mails()
        assert len(response) == 1
        headers = response[0]["Content"]["Headers"]
        assert headers["From"][0] == "test via Tracim <test_user_from+5@localhost>"
        assert headers["To"][0] == "bob <bob@bob.bob>"
        assert headers["Subject"][0] == "[Tracim] Created account"


@pytest.mark.usefixtures("base_fixture")
@pytest.mark.usefixtures("default_content_fixture")
@pytest.mark.parametrize(
    "config_section", [{"name": "functional_test_with_mail_test_sync"}], indirect=True
)
class TestUserInvitationWithMailActivatedSync(object):
    def test_api__create_workspace_member_role__ok_200__new_user(
        self, user_api_factory, workspace_api_factory, role_api_factory, web_testapp, mailhog
    ):
        """
        Create workspace member role
        :return:
        """

        uapi = user_api_factory.get()

        profile = Profile.TRUSTED_USER
        user = uapi.create_user(
            "test@test.test",
            password="test@test.test",
            do_save=True,
            do_notify=False,
            profile=profile,
        )
        workspace_api = workspace_api_factory.get(show_deleted=True)
        workspace = workspace_api.create_workspace("test", save_now=True)
        rapi = role_api_factory.get()
        rapi.create_one(user, workspace, UserRoleInWorkspace.WORKSPACE_MANAGER, False)
        transaction.commit()
        web_testapp.authorization = ("Basic", ("test@test.test", "test@test.test"))
        # create workspace role
        params = {
            "user_id": None,
            "user_email": "bob@bob.bob",
            "role": "content-manager",
        }
        res = web_testapp.post_json(
            "/api/v2/workspaces/{}/members".format(workspace.workspace_id),
            status=200,
            params=params,
        )
        user_role_found = res.json_body
        assert user_role_found["role"] == "content-manager"
        assert user_role_found["user_id"]
        user_id = user_role_found["user_id"]
        assert user_role_found["workspace_id"] == workspace.workspace_id
        assert user_role_found["newly_created"] is True
        assert user_role_found["email_sent"] is True
        assert user_role_found["do_notify"] is False

        web_testapp.authorization = ("Basic", ("admin@admin.admin", "admin@admin.admin"))
        res = web_testapp.get("/api/v2/users/{}".format(user_id), status=200)
        res = res.json_body
        assert res["profile"] == "users"

        # check mail received
        response = mailhog.get_mailhog_mails()
        assert len(response) == 1
        headers = response[0]["Content"]["Headers"]
        assert headers["From"][0] == "test via Tracim <test_user_from+5@localhost>"
        assert headers["To"][0] == "bob <bob@bob.bob>"
        assert headers["Subject"][0] == "[Tracim] Created account"

    def test_api__create_workspace_member_role__err_400__user_not_found_as_simple_user(
        self, user_api_factory, web_testapp, role_api_factory, workspace_api_factory, mailhog
    ):
        """
        Create workspace member role
        :return:
        """

        uapi = user_api_factory.get()

        profile = Profile.USER
        user = uapi.create_user(
            "test@test.test",
            password="test@test.test",
            do_save=True,
            do_notify=False,
            profile=profile,
        )
        workspace_api = workspace_api_factory.get(show_deleted=True)
        workspace = workspace_api.create_workspace("test", save_now=True)
        rapi = role_api_factory.get()
        rapi.create_one(user, workspace, UserRoleInWorkspace.WORKSPACE_MANAGER, False)
        transaction.commit()

        web_testapp.authorization = ("Basic", ("test@test.test", "test@test.test"))
        # create workspace role
        params = {
            "user_id": None,
            "user_email": "bob@bob.bob",
            "role": "content-manager",
        }
        res = web_testapp.post_json(
            "/api/v2/workspaces/{}/members".format(workspace.workspace_id),
            status=400,
            params=params,
        )
        assert isinstance(res.json, dict)
        assert "code" in res.json.keys()
        assert res.json_body["code"] == ErrorCode.USER_NOT_FOUND


@pytest.mark.usefixtures("base_fixture")
@pytest.mark.usefixtures("default_content_fixture")
@pytest.mark.parametrize(
    "config_section",
    [{"name": "functional_test_with_mail_test_sync_with_auto_notif"}],
    indirect=True,
)
class TestUserInvitationWithMailActivatedSyncWithNotification(object):
    def test_api__create_workspace_member_role__ok_200__new_user_notif(
        self,
        web_testapp,
        mailhog,
        user_api_factory,
        workspace_api_factory,
        role_api_factory,
        content_api_factory,
    ):
        """
        Create workspace member role
        :return:
        """

        uapi = user_api_factory.get()

        profile = Profile.TRUSTED_USER
        user = uapi.create_user(
            "test@test.test",
            password="test@test.test",
            do_save=True,
            do_notify=False,
            profile=profile,
        )
        workspace_api = workspace_api_factory.get(show_deleted=True)
        workspace = workspace_api.create_workspace("test", save_now=True)
        rapi = role_api_factory.get()
        rapi.create_one(user, workspace, UserRoleInWorkspace.WORKSPACE_MANAGER, False)
        transaction.commit()

        mailhog.cleanup_mailhog()
        web_testapp.authorization = ("Basic", ("test@test.test", "test@test.test"))
        # create workspace role
        params = {
            "user_id": None,
            "user_email": "bob@bob.bob",
            "role": "content-manager",
        }
        res = web_testapp.post_json(
            "/api/v2/workspaces/{}/members".format(workspace.workspace_id),
            status=200,
            params=params,
        )
        user_role_found = res.json_body
        assert user_role_found["role"] == "content-manager"
        assert user_role_found["user_id"]
        user_id = user_role_found["user_id"]
        assert user_role_found["workspace_id"] == workspace.workspace_id
        assert user_role_found["newly_created"] is True
        assert user_role_found["email_sent"] is True
        assert user_role_found["do_notify"] is True

        web_testapp.authorization = ("Basic", ("admin@admin.admin", "admin@admin.admin"))
        res = web_testapp.get("/api/v2/users/{}".format(user_id), status=200)
        res = res.json_body
        assert res["profile"] == "users"

        # check mail received
        response = mailhog.get_mailhog_mails()
        assert len(response) == 1
        headers = response[0]["Content"]["Headers"]
        assert headers["From"][0] == "test via Tracim <test_user_from+5@localhost>"
        assert headers["To"][0] == "bob <bob@bob.bob>"
        assert headers["Subject"][0] == "[Tracim] Created account"
        # check for notification to new user, user should not be notified
        # until it connected to tracim.
        mailhog.cleanup_mailhog()
        api = content_api_factory.get()
        api.create(
            content_type_slug="html-document",
            workspace=workspace,
            label="test_document",
            do_save=True,
        )
        transaction.commit()
        response = mailhog.get_mailhog_mails()
        assert len(response) == 0
        # check for notification to new connected user, user should not be notified
        # until it connected to tracim.
        bob = uapi.get_one_by_email(email="bob@bob.bob")
        uapi.update(user=bob, password="bob@bob.bob", do_save=True)
        transaction.commit()
        web_testapp.authorization = ("Basic", ("bob@bob.bob", "bob@bob.bob"))
        web_testapp.get("/api/v2/auth/whoami", status=200)
        mailhog.cleanup_mailhog()
        api = content_api_factory.get()
        api.create(
            content_type_slug="html-document",
            workspace=workspace,
            label="test_document2",
            do_save=True,
        )
        transaction.commit()
        response = mailhog.get_mailhog_mails()
        assert len(response) == 1
        headers = response[0]["Content"]["Headers"]
        assert headers["From"][0] == "Global manager via Tracim <test_user_from+1@localhost>"
        assert headers["To"][0] == "bob <bob@bob.bob>"
        assert headers["Subject"][0] == "[Tracim] [test] test_document2 (Opened)"


@pytest.mark.usefixtures("base_fixture")
@pytest.mark.usefixtures("default_content_fixture")
@pytest.mark.parametrize(
    "config_section",
    [{"name": "functional_test_with_mail_test_sync_ldap_auth_only"}],
    indirect=True,
)
class TestUserInvitationWithMailActivatedSyncLDAPAuthOnly(object):
    def test_api__create_workspace_member_role__ok_200__new_user_but_internal_auth_disabled(
        self, web_testapp, user_api_factory, workspace_api_factory
    ):
        """
        Create workspace member role
        :return:
        """
        web_testapp.authorization = ("Basic", ("hubert@planetexpress.com", "professor"))
        res = web_testapp.get("/api/v2/auth/whoami", status=200)

        uapi = user_api_factory.get(current_user=None)
        user = uapi.get_one_by_email("hubert@planetexpress.com")
        uapi.update(user, auth_type=user.auth_type, profile=Profile.ADMIN)
        uapi.save(user)
        transaction.commit()
        workspace_api = workspace_api_factory.get(current_user=user, show_deleted=True)
        workspace = workspace_api.create_workspace("test", save_now=True)
        transaction.commit()

        # create workspace role
        params = {
            "user_id": None,
            "user_email": "bob@bob.bob",
            "role": "content-manager",
        }
        res = web_testapp.post_json(
            "/api/v2/workspaces/{}/members".format(workspace.workspace_id),
            status=200,
            params=params,
        )
        user_id = res.json_body["user_id"]
        assert res.json_body["role"] == "content-manager"
        assert res.json_body["user"]["public_name"] == "bob"
        res = web_testapp.get("/api/v2/users/{}".format(user_id), status=200, params=params)
        assert res.json_body["auth_type"] == "unknown"
        assert res.json_body["email"] == "bob@bob.bob"


@pytest.mark.usefixtures("base_fixture")
@pytest.mark.usefixtures("default_content_fixture")
@pytest.mark.parametrize(
    "config_section",
    [{"name": "functional_test_with_no_email_notif_but_invitation_email_notif"}],
    indirect=True,
)
class TestUserInvitationWithMailActivatedSyncEmailNotifDisabledButInvitationEmailEnabled(object):
    def test_api__create_workspace_member_role__err_400__email_notif_disabe_but_invitation_notif_enabled(
        self, web_testapp, workspace_api_factory
    ):
        """
        Create workspace member role
        :return:
        """
        web_testapp.authorization = ("Basic", ("admin@admin.admin", "admin@admin.admin"))

        workspace_api = workspace_api_factory.get(show_deleted=True)
        workspace = workspace_api.create_workspace("test", save_now=True)
        transaction.commit()

        # create workspace role
        params = {
            "user_id": None,
            "user_email": "bob@bob.bob",
            "role": "content-manager",
        }
        res = web_testapp.post_json(
            "/api/v2/workspaces/{}/members".format(workspace.workspace_id),
            status=400,
            params=params,
        )
        assert isinstance(res.json, dict)
        assert "code" in res.json.keys()
        assert res.json_body["code"] == ErrorCode.USER_NOT_FOUND


@pytest.mark.usefixtures("base_fixture")
@pytest.mark.usefixtures("default_content_fixture")
@pytest.mark.parametrize(
    "config_section",
    [{"name": "functional_test_with_no_email_notif_and_no_invitation_email_notif"}],
    indirect=True,
)
class TestUserInvitationWithMailActivatedSyncEmailNotifDisabledAndInvitationEmailDisabled(object):
    def test_api__create_workspace_member_role__ok_200__email_notif_disabe_but_invitation_notif_enabled(
        self, web_testapp, workspace_api_factory, admin_user
    ):
        """
        Create workspace member role
        :return:
        """
        web_testapp.authorization = ("Basic", ("admin@admin.admin", "admin@admin.admin"))

        workspace_api = workspace_api_factory.get(current_user=admin_user, show_deleted=True)
        workspace = workspace_api.create_workspace("test", save_now=True)
        transaction.commit()

        # create workspace role
        params = {
            "user_id": None,
            "user_email": "bob@bob.bob",
            "role": "content-manager",
        }
        res = web_testapp.post_json(
            "/api/v2/workspaces/{}/members".format(workspace.workspace_id),
            status=200,
            params=params,
        )
        user_id = res.json_body["user_id"]
        assert res.json_body["role"] == "content-manager"
        assert res.json_body["user"]["public_name"] == "bob"
        res = web_testapp.get("/api/v2/users/{}".format(user_id), status=200, params=params)
        assert res.json_body["auth_type"] == "unknown"
        assert res.json_body["email"] == "bob@bob.bob"


@pytest.mark.usefixtures("base_fixture")
@pytest.mark.usefixtures("default_content_fixture")
@pytest.mark.parametrize(
    "config_section",
    [{"name": "functional_test_with_email_notif_and_no_invitation_email_notif"}],
    indirect=True,
)
class TestUserInvitationWithMailActivatedSyncEmailEnabledAndInvitationEmailDisabled(object):
    def test_api__create_workspace_member_role__ok_200__email_notif_disabe_but_invitation_notif_enabled(
        self, web_testapp, workspace_api_factory
    ):
        """
        Create workspace member role
        :return:
        """
        web_testapp.authorization = ("Basic", ("admin@admin.admin", "admin@admin.admin"))

        workspace_api = workspace_api_factory.get(show_deleted=True)
        workspace = workspace_api.create_workspace("test", save_now=True)
        transaction.commit()

        # create workspace role
        params = {
            "user_id": None,
            "user_email": "bob@bob.bob",
            "role": "content-manager",
        }
        res = web_testapp.post_json(
            "/api/v2/workspaces/{}/members".format(workspace.workspace_id),
            status=200,
            params=params,
        )
        user_id = res.json_body["user_id"]
        assert res.json_body["role"] == "content-manager"
        assert res.json_body["user"]["public_name"] == "bob"
        res = web_testapp.get("/api/v2/users/{}".format(user_id), status=200, params=params)
        assert res.json_body["auth_type"] == "unknown"
        assert res.json_body["email"] == "bob@bob.bob"


@pytest.mark.usefixtures("base_fixture")
@pytest.mark.usefixtures("default_content_fixture")
@pytest.mark.parametrize(
    "config_section", [{"name": "functional_test_with_mail_test_async"}], indirect=True
)
class TestUserInvitationWithMailActivatedASync(object):
    def test_api__create_workspace_member_role__ok_200__new_user(self, web_testapp):
        """
        Create workspace member role
        :return:
        """
        web_testapp.authorization = ("Basic", ("admin@admin.admin", "admin@admin.admin"))
        # create workspace role
        params = {
            "user_id": None,
            "user_email": "bob@bob.bob",
            "role": "content-manager",
        }
        res = web_testapp.post_json("/api/v2/workspaces/1/members", status=200, params=params)
        user_role_found = res.json_body
        assert user_role_found["newly_created"] is True
        assert user_role_found["email_sent"] is False


@pytest.mark.usefixtures("base_fixture")
@pytest.mark.usefixtures("default_content_fixture")
@pytest.mark.parametrize("config_section", [{"name": "functional_test"}], indirect=True)
class TestWorkspaceContents(object):
    """
    Tests for /api/v2/workspaces/{workspace_id}/contents endpoint
    """

    def test_api__get_workspace_content__ok_200__get_default(self, web_testapp):
        """
        Check obtain workspace contents with defaults filters
        """
        web_testapp.authorization = ("Basic", ("admin@admin.admin", "admin@admin.admin"))
        res = web_testapp.get("/api/v2/workspaces/1/contents", status=200).json_body
        # TODO - G.M - 30-05-2018 - Check this test
        assert len(res) == 3
        content = res[0]
        assert content["content_id"] == 11
        assert content["content_type"] == "html-document"
        assert content["is_archived"] is False
        assert content["is_deleted"] is False
        assert content["label"] == "Current Menu"
        assert content["parent_id"] == 2
        assert content["show_in_ui"] is True
        assert content["slug"] == "current-menu"
        assert content["status"] == "open"
        assert content["modified"]
        assert content["created"]
        assert set(content["sub_content_types"]) == {"comment"}
        assert content["workspace_id"] == 1
        content = res[1]
        assert content["content_id"] == 2
        assert content["content_type"] == "folder"
        assert content["is_archived"] is False
        assert content["is_deleted"] is False
        assert content["label"] == "Menus"
        assert content["parent_id"] is None
        assert content["show_in_ui"] is True
        assert content["slug"] == "menus"
        assert content["status"] == "open"
        assert len(content["sub_content_types"]) > 1
        assert "comment" in content["sub_content_types"]
        assert "folder" in content["sub_content_types"]
        assert content["workspace_id"] == 1
        assert content["modified"]
        assert content["created"]
        content = res[2]
        assert content["content_id"] == 1
        assert content["content_type"] == "folder"
        assert content["is_archived"] is False
        assert content["is_deleted"] is False
        assert content["label"] == "Tools"
        assert content["parent_id"] is None
        assert content["show_in_ui"] is True
        assert content["slug"] == "tools"
        assert content["status"] == "open"
        assert len(content["sub_content_types"]) > 1
        assert "comment" in content["sub_content_types"]
        assert "folder" in content["sub_content_types"]
        assert content["workspace_id"] == 1
        assert content["modified"]
        assert content["created"]

    def test_api__get_workspace_content__ok_200__get_default_html_documents(self, web_testapp):
        """
        Check obtain workspace contents with defaults filters + content_filter
        """
        web_testapp.authorization = ("Basic", ("admin@admin.admin", "admin@admin.admin"))
        params = {"content_type": "html-document"}
        res = web_testapp.get("/api/v2/workspaces/1/contents", status=200, params=params).json_body
        assert len(res) == 1
        content = res[0]
        assert content
        assert content["content_id"] == 11
        assert content["content_type"] == "html-document"
        assert content["is_archived"] is False
        assert content["is_deleted"] is False
        assert content["label"] == "Current Menu"
        assert content["parent_id"] == 2
        assert content["show_in_ui"] is True
        assert content["slug"] == "current-menu"
        assert content["status"] == "open"
        assert set(content["sub_content_types"]) == {"comment"}
        assert content["workspace_id"] == 1
        assert content["modified"]
        assert content["created"]

    def test_api__get_workspace_content__ok_200__get_all_root_content__legacy_html_slug(
        self, session_factory, web_testapp
    ):
        """
        Check obtain workspace all root contents
        """
        set_html_document_slug_to_legacy(session_factory)
        params = {"parent_id": 0, "show_archived": 1, "show_deleted": 1, "show_active": 1}
        web_testapp.authorization = ("Basic", ("bob@fsf.local", "foobarbaz"))
        res = web_testapp.get("/api/v2/workspaces/3/contents", status=200, params=params).json_body
        # TODO - G.M - 30-05-2018 - Check this test
        assert len(res) == 4
        content = res[0]
        assert content["content_type"] == "html-document"
        assert content["content_id"] == 17
        assert content["is_archived"] is False
        assert content["is_deleted"] is True
        assert content["label"].startswith("Bad Fruit Salad")
        assert content["parent_id"] is None
        assert content["show_in_ui"] is True
        assert content["slug"].startswith("bad-fruit-salad")
        assert content["status"] == "open"
        assert set(content["sub_content_types"]) == {"comment"}
        assert content["workspace_id"] == 3
        assert content["modified"]
        assert content["created"]
        content = res[1]
        assert content["content_type"] == "html-document"
        assert content["content_id"] == 16
        assert content["is_archived"] is True
        assert content["is_deleted"] is False
        assert content["label"].startswith("Fruit Salad")
        assert content["parent_id"] is None
        assert content["show_in_ui"] is True
        assert content["slug"].startswith("fruit-salad")
        assert content["status"] == "open"
        assert set(content["sub_content_types"]) == {"comment"}
        assert content["workspace_id"] == 3
        assert content["modified"]
        assert content["created"]
        content = res[3]
        assert content["content_type"] == "html-document"
        assert content["content_id"] == 15
        assert content["is_archived"] is False
        assert content["is_deleted"] is False
        assert content["label"] == "New Fruit Salad"
        assert content["parent_id"] is None
        assert content["show_in_ui"] is True
        assert content["slug"] == "new-fruit-salad"
        assert content["status"] == "open"
        assert set(content["sub_content_types"]) == {"comment"}
        assert content["workspace_id"] == 3
        assert content["modified"]
        assert content["created"]

    def test_api__get_workspace_content__ok_200__get_all_root_content(self, web_testapp):
        """
        Check obtain workspace all root contents
        """
        params = {"parent_id": 0, "show_archived": 1, "show_deleted": 1, "show_active": 1}
        web_testapp.authorization = ("Basic", ("bob@fsf.local", "foobarbaz"))
        res = web_testapp.get("/api/v2/workspaces/3/contents", status=200, params=params).json_body
        # TODO - G.M - 30-05-2018 - Check this test
        assert len(res) == 4
        content = res[0]
        assert content["content_type"] == "html-document"
        assert content["content_id"] == 17
        assert content["is_archived"] is False
        assert content["is_deleted"] is True
        assert content["label"].startswith("Bad Fruit Salad")
        assert content["parent_id"] is None
        assert content["show_in_ui"] is True
        assert content["slug"].startswith("bad-fruit-salad")
        assert content["status"] == "open"
        assert set(content["sub_content_types"]) == {"comment"}
        assert content["workspace_id"] == 3
        assert content["modified"]
        assert content["created"]
        content = res[1]
        assert content["content_type"] == "html-document"
        assert content["content_id"] == 16
        assert content["is_archived"] is True
        assert content["is_deleted"] is False
        assert content["label"].startswith("Fruit Salad")
        assert content["parent_id"] is None
        assert content["show_in_ui"] is True
        assert content["slug"].startswith("fruit-salad")
        assert content["status"] == "open"
        assert set(content["sub_content_types"]) == {"comment"}
        assert content["workspace_id"] == 3
        assert content["modified"]
        assert content["created"]
        content = res[3]
        assert content["content_type"] == "html-document"
        assert content["content_id"] == 15
        assert content["is_archived"] is False
        assert content["is_deleted"] is False
        assert content["label"] == "New Fruit Salad"
        assert content["parent_id"] is None
        assert content["show_in_ui"] is True
        assert content["slug"] == "new-fruit-salad"
        assert content["status"] == "open"
        assert set(content["sub_content_types"]) == {"comment"}
        assert content["workspace_id"] == 3
        assert content["modified"]
        assert content["created"]

    def test_api__get_workspace_content__ok_200__get_all_root_and_folder_content(self, web_testapp):
        """
        Check obtain workspace all root contents and all subcontent content
        """
        params = {"parent_ids": "0,3", "show_archived": 1, "show_deleted": 1, "show_active": 1}
        web_testapp.authorization = ("Basic", ("bob@fsf.local", "foobarbaz"))
        res = web_testapp.get("/api/v2/workspaces/2/contents", status=200, params=params).json_body
        # TODO - G.M - 30-05-2018 - Check this test
        assert len(res) == 7
        assert [
            content
            for content in res
            if content["label"] == "Desserts"
            and content["content_type"] == "folder"
            and content["parent_id"] is None
            and content["content_id"] == 3
        ]
        assert [
            content
            for content in res
            if content["label"] == "Fruits Desserts"
            and content["content_type"] == "folder"
            and content["parent_id"] == 3
        ]

    def test_api__get_workspace_content__ok_200__get_multiple_folder_content(self, web_testapp):
        """
        Check obtain workspace all root contents and all subcontent content
        """
        web_testapp.authorization = ("Basic", ("admin@admin.admin", "admin@admin.admin"))
        params = {"parent_id": 1, "label": "GenericCreatedContent", "content_type": "html-document"}
        res = web_testapp.post_json("/api/v2/workspaces/1/contents", params=params, status=200)
        content_id = res.json_body["content_id"]
        params = {"parent_ids": "1,2", "show_archived": 1, "show_deleted": 1, "show_active": 1}
        res = web_testapp.get("/api/v2/workspaces/1/contents", status=200, params=params).json_body
        # TODO - G.M - 30-05-2018 - Check this test
        assert len(res) == 2
        assert [
            content
            for content in res
            if content["label"] == "Current Menu"
            and content["content_type"] == "html-document"
            and content["parent_id"] == 2
            and content["content_id"] == 11
        ]
        assert [
            content
            for content in res
            if content["label"] == "GenericCreatedContent"
            and content["content_type"] == "html-document"
            and content["parent_id"] == 1
            and content["content_id"] == content_id
        ]

    def test_api__get_workspace_content__ok_200__get_folder_content_with_path_of_content(
        self, web_testapp
    ):
        """
        Check obtain workspace all root contents and all subcontent content
        """
        web_testapp.authorization = ("Basic", ("admin@admin.admin", "admin@admin.admin"))
        params = {"parent_id": 1, "label": "subfolder", "content_type": "folder"}
        res = web_testapp.post_json("/api/v2/workspaces/1/contents", params=params, status=200)
        subfolder_content_id = res.json_body["content_id"]
        params = {
            "parent_id": subfolder_content_id,
            "label": "subsubfolder",
            "content_type": "folder",
        }
        res = web_testapp.post_json("/api/v2/workspaces/1/contents", params=params, status=200)
        subsubfolder_content_id = res.json_body["content_id"]
        params = {
            "parent_id": subsubfolder_content_id,
            "label": "InfolderContent",
            "content_type": "html-document",
        }
        res = web_testapp.post_json("/api/v2/workspaces/1/contents", params=params, status=200)
        infolder_content_id = res.json_body["content_id"]
        params = {"parent_id": 1, "label": "GenericCreatedContent", "content_type": "html-document"}
        res = web_testapp.post_json("/api/v2/workspaces/1/contents", params=params, status=200)
        generic_content_content_id = res.json_body["content_id"]
        params = {
            "parent_ids": "2",
            "complete_path_to_id": infolder_content_id,
            "show_archived": 1,
            "show_deleted": 1,
            "show_active": 1,
        }
        res = web_testapp.get("/api/v2/workspaces/1/contents", status=200, params=params).json_body
        # TODO - G.M - 30-05-2018 - Check this test
        assert len(res) == 7
        assert [
            content
            for content in res
            if content["label"] == "Current Menu"
            and content["content_type"] == "html-document"
            and content["parent_id"] == 2
            and content["content_id"] == 11
        ]
        assert [
            content
            for content in res
            if content["label"] == "GenericCreatedContent"
            and content["content_type"] == "html-document"
            and content["parent_id"] == 1
            and content["content_id"] == generic_content_content_id
        ]
        assert [
            content
            for content in res
            if content["label"] == "InfolderContent"
            and content["content_type"] == "html-document"
            and content["parent_id"] == subsubfolder_content_id
            and content["content_id"] == infolder_content_id
        ]
        assert [
            content
            for content in res
            if content["label"] == "subsubfolder"
            and content["content_type"] == "folder"
            and content["parent_id"] == subfolder_content_id
            and content["content_id"] == subsubfolder_content_id
        ]
        assert [
            content
            for content in res
            if content["label"] == "subfolder"
            and content["content_type"] == "folder"
            and content["parent_id"] == 1
            and content["content_id"] == subfolder_content_id
        ]

    def test_api__get_workspace_content__ok_200__get_path_of_content(self, web_testapp):
        """
        Check obtain workspace all root contents and all subcontent content
        """
        web_testapp.authorization = ("Basic", ("admin@admin.admin", "admin@admin.admin"))
        params = {"parent_id": 1, "label": "subfolder", "content_type": "folder"}
        res = web_testapp.post_json("/api/v2/workspaces/1/contents", params=params, status=200)
        subfolder_content_id = res.json_body["content_id"]
        params = {
            "parent_id": subfolder_content_id,
            "label": "subsubfolder",
            "content_type": "folder",
        }
        res = web_testapp.post_json("/api/v2/workspaces/1/contents", params=params, status=200)
        subsubfolder_content_id = res.json_body["content_id"]
        params = {
            "parent_id": subsubfolder_content_id,
            "label": "InfolderContent",
            "content_type": "html-document",
        }
        res = web_testapp.post_json("/api/v2/workspaces/1/contents", params=params, status=200)
        infolder_content_id = res.json_body["content_id"]
        params = {"parent_id": 1, "label": "GenericCreatedContent", "content_type": "html-document"}
        res = web_testapp.post_json("/api/v2/workspaces/1/contents", params=params, status=200)
        generic_content_content_id = res.json_body["content_id"]
        params = {
            "complete_path_to_id": infolder_content_id,
            "show_archived": 1,
            "show_deleted": 1,
            "show_active": 1,
        }
        res = web_testapp.get("/api/v2/workspaces/1/contents", status=200, params=params).json_body
        # TODO - G.M - 30-05-2018 - Check this test
        assert len(res) == 6
        assert [
            content
            for content in res
            if content["label"] == "GenericCreatedContent"
            and content["content_type"] == "html-document"
            and content["parent_id"] == 1
            and content["content_id"] == generic_content_content_id
        ]
        assert [
            content
            for content in res
            if content["label"] == "InfolderContent"
            and content["content_type"] == "html-document"
            and content["parent_id"] == subsubfolder_content_id
            and content["content_id"] == infolder_content_id
        ]
        assert [
            content
            for content in res
            if content["label"] == "subsubfolder"
            and content["content_type"] == "folder"
            and content["parent_id"] == subfolder_content_id
            and content["content_id"] == subsubfolder_content_id
        ]
        assert [
            content
            for content in res
            if content["label"] == "subfolder"
            and content["content_type"] == "folder"
            and content["parent_id"] == 1
            and content["content_id"] == subfolder_content_id
        ]

    def test_api__get_workspace_content__ok_200__get_path_of_content_deleted_content(
        self, web_testapp
    ):
        """
        Check obtain workspace all root contents and all subcontent content
        """
        web_testapp.authorization = ("Basic", ("admin@admin.admin", "admin@admin.admin"))
        params = {"parent_id": 1, "label": "subfolder", "content_type": "folder"}
        res = web_testapp.post_json("/api/v2/workspaces/1/contents", params=params, status=200)
        subfolder_content_id = res.json_body["content_id"]
        params = {
            "parent_id": subfolder_content_id,
            "label": "subsubfolder",
            "content_type": "folder",
        }
        res = web_testapp.post_json("/api/v2/workspaces/1/contents", params=params, status=200)
        subsubfolder_content_id = res.json_body["content_id"]
        params = {
            "parent_id": subsubfolder_content_id,
            "label": "InfolderContent",
            "content_type": "html-document",
        }
        res = web_testapp.post_json("/api/v2/workspaces/1/contents", params=params, status=200)
        infolder_content_id = res.json_body["content_id"]
        # delete
        res = web_testapp.put_json(
            "/api/v2/workspaces/1/contents/{}/trashed".format(infolder_content_id), status=204
        )
        params = {"parent_id": 1, "label": "GenericCreatedContent", "content_type": "html-document"}
        res = web_testapp.post_json("/api/v2/workspaces/1/contents", params=params, status=200)
        generic_content_content_id = res.json_body["content_id"]
        params = {
            "complete_path_to_id": infolder_content_id,
            "show_archived": 1,
            "show_deleted": 1,
            "show_active": 1,
        }
        res = web_testapp.get("/api/v2/workspaces/1/contents", status=200, params=params).json_body
        # TODO - G.M - 30-05-2018 - Check this test
        assert len(res) == 6
        assert [
            content
            for content in res
            if content["label"] == "GenericCreatedContent"
            and content["content_type"] == "html-document"
            and content["parent_id"] == 1
            and content["content_id"] == generic_content_content_id
        ]
        assert [
            content
            for content in res
            if content["label"].startswith("InfolderContent")
            and content["content_type"] == "html-document"
            and content["parent_id"] == subsubfolder_content_id
            and content["content_id"] == infolder_content_id
            and content["is_deleted"] is True
        ]
        assert [
            content
            for content in res
            if content["label"] == "subsubfolder"
            and content["content_type"] == "folder"
            and content["parent_id"] == subfolder_content_id
            and content["content_id"] == subsubfolder_content_id
        ]
        assert [
            content
            for content in res
            if content["label"] == "subfolder"
            and content["content_type"] == "folder"
            and content["parent_id"] == 1
            and content["content_id"] == subfolder_content_id
        ]

        params = {
            "complete_path_to_id": infolder_content_id,
            "show_archived": 1,
            "show_deleted": 0,
            "show_active": 1,
        }
        res = web_testapp.get("/api/v2/workspaces/1/contents", status=200, params=params).json_body
        assert len(res) == 5
        assert [
            content
            for content in res
            if content["label"] == "GenericCreatedContent"
            and content["content_type"] == "html-document"
            and content["parent_id"] == 1
            and content["content_id"] == generic_content_content_id
        ]
        assert not [
            content
            for content in res
            if content["label"].startswith("InfolderContent")
            and content["content_type"] == "html-document"
            and content["parent_id"] == subsubfolder_content_id
            and content["content_id"] == infolder_content_id
            and content["is_deleted"] is True
        ]
        assert [
            content
            for content in res
            if content["label"] == "subsubfolder"
            and content["content_type"] == "folder"
            and content["parent_id"] == subfolder_content_id
            and content["content_id"] == subsubfolder_content_id
        ]
        assert [
            content
            for content in res
            if content["label"] == "subfolder"
            and content["content_type"] == "folder"
            and content["parent_id"] == 1
            and content["content_id"] == subfolder_content_id
        ]

    def test_api__get_workspace_content__ok_200__get_path_of_content_archived_content(
        self, web_testapp
    ):
        """
        Check obtain workspace all root contents and all subcontent content
        """
        web_testapp.authorization = ("Basic", ("admin@admin.admin", "admin@admin.admin"))
        params = {"parent_id": 1, "label": "subfolder", "content_type": "folder"}
        res = web_testapp.post_json("/api/v2/workspaces/1/contents", params=params, status=200)
        subfolder_content_id = res.json_body["content_id"]
        params = {
            "parent_id": subfolder_content_id,
            "label": "subsubfolder",
            "content_type": "folder",
        }
        res = web_testapp.post_json("/api/v2/workspaces/1/contents", params=params, status=200)
        subsubfolder_content_id = res.json_body["content_id"]
        params = {
            "parent_id": subsubfolder_content_id,
            "label": "InfolderContent",
            "content_type": "html-document",
        }
        res = web_testapp.post_json("/api/v2/workspaces/1/contents", params=params, status=200)
        infolder_content_id = res.json_body["content_id"]
        params = {"parent_id": 1, "label": "GenericCreatedContent", "content_type": "html-document"}
        res = web_testapp.post_json("/api/v2/workspaces/1/contents", params=params, status=200)
        generic_content_content_id = res.json_body["content_id"]
        # archive
        res = web_testapp.put_json(
            "/api/v2/workspaces/1/contents/{}/archived".format(infolder_content_id), status=204
        )
        params = {
            "complete_path_to_id": infolder_content_id,
            "show_archived": 1,
            "show_deleted": 1,
            "show_active": 1,
        }
        res = web_testapp.get("/api/v2/workspaces/1/contents", status=200, params=params).json_body
        # TODO - G.M - 30-05-2018 - Check this test
        assert len(res) == 6
        assert [
            content
            for content in res
            if content["label"] == "GenericCreatedContent"
            and content["content_type"] == "html-document"
            and content["parent_id"] == 1
            and content["content_id"] == generic_content_content_id
        ]
        assert [
            content
            for content in res
            if content["label"].startswith("InfolderContent")
            and content["content_type"] == "html-document"
            and content["parent_id"] == subsubfolder_content_id
            and content["content_id"] == infolder_content_id
            and content["is_archived"] is True
        ]
        assert [
            content
            for content in res
            if content["label"] == "subsubfolder"
            and content["content_type"] == "folder"
            and content["parent_id"] == subfolder_content_id
            and content["content_id"] == subsubfolder_content_id
        ]
        assert [
            content
            for content in res
            if content["label"] == "subfolder"
            and content["content_type"] == "folder"
            and content["parent_id"] == 1
            and content["content_id"] == subfolder_content_id
        ]

        params = {
            "complete_path_to_id": infolder_content_id,
            "show_archived": 0,
            "show_deleted": 1,
            "show_active": 1,
        }
        res = web_testapp.get("/api/v2/workspaces/1/contents", status=200, params=params).json_body
        assert len(res) == 5
        assert [
            content
            for content in res
            if content["label"] == "GenericCreatedContent"
            and content["content_type"] == "html-document"
            and content["parent_id"] == 1
            and content["content_id"] == generic_content_content_id
        ]
        assert not [
            content
            for content in res
            if content["label"].startswith("InfolderContent")
            and content["content_type"] == "html-document"
            and content["parent_id"] == subsubfolder_content_id
            and content["content_id"] == infolder_content_id
            and content["is_archived"] is True
        ]
        assert [
            content
            for content in res
            if content["label"] == "subsubfolder"
            and content["content_type"] == "folder"
            and content["parent_id"] == subfolder_content_id
            and content["content_id"] == subsubfolder_content_id
        ]
        assert [
            content
            for content in res
            if content["label"] == "subfolder"
            and content["content_type"] == "folder"
            and content["parent_id"] == 1
            and content["content_id"] == subfolder_content_id
        ]

    def test_api__get_workspace_content__ok_200__get_all_root_content_filter_by_label(
        self, web_testapp
    ):
        """
        Check obtain workspace all root contents
        """
        params = {
            "parent_id": 0,
            "show_archived": 1,
            "show_deleted": 1,
            "show_active": 1,
            "label": "ew",
        }
        web_testapp.authorization = ("Basic", ("bob@fsf.local", "foobarbaz"))
        res = web_testapp.get("/api/v2/workspaces/3/contents", status=200, params=params).json_body
        # TODO - G.M - 30-05-2018 - Check this test
        assert len(res) == 1
        content = res[0]
        assert content["content_type"] == "html-document"
        assert content["content_id"] == 15
        assert content["is_archived"] is False
        assert content["is_deleted"] is False
        assert content["label"] == "New Fruit Salad"
        assert content["parent_id"] is None
        assert content["show_in_ui"] is True
        assert content["slug"] == "new-fruit-salad"
        assert content["status"] == "open"
        assert set(content["sub_content_types"]) == {"comment"}
        assert content["workspace_id"] == 3
        assert content["modified"]
        assert content["created"]

    def test_api__get_workspace_content__ok_200__get_only_active_root_content(self, web_testapp):
        """
        Check obtain workspace root active contents
        """
        params = {"parent_id": 0, "show_archived": 0, "show_deleted": 0, "show_active": 1}
        web_testapp.authorization = ("Basic", ("bob@fsf.local", "foobarbaz"))
        res = web_testapp.get("/api/v2/workspaces/3/contents", status=200, params=params).json_body
        # TODO - G.M - 30-05-2018 - Check this test
        assert len(res) == 2
        content = res[1]
        assert content["content_type"] == "html-document"
        assert content["content_id"] == 15
        assert content["is_archived"] is False
        assert content["is_deleted"] is False
        assert content["label"] == "New Fruit Salad"
        assert content["parent_id"] is None
        assert content["show_in_ui"] is True
        assert content["slug"] == "new-fruit-salad"
        assert content["status"] == "open"
        assert set(content["sub_content_types"]) == {"comment"}
        assert content["workspace_id"] == 3
        assert content["modified"]
        assert content["created"]

    def test_api__get_workspace_content__ok_200__get_only_archived_root_content(self, web_testapp):
        """
        Check obtain workspace root archived contents
        """
        params = {"parent_id": 0, "show_archived": 1, "show_deleted": 0, "show_active": 0}
        web_testapp.authorization = ("Basic", ("bob@fsf.local", "foobarbaz"))
        res = web_testapp.get("/api/v2/workspaces/3/contents", status=200, params=params).json_body
        assert len(res) == 1
        content = res[0]
        assert content["content_type"] == "html-document"
        assert content["content_id"] == 16
        assert content["is_archived"] is True
        assert content["is_deleted"] is False
        assert content["label"].startswith("Fruit Salad")
        assert content["parent_id"] is None
        assert content["show_in_ui"] is True
        assert content["slug"].startswith("fruit-salad")
        assert content["status"] == "open"
        assert set(content["sub_content_types"]) == {"comment"}
        assert content["workspace_id"] == 3
        assert content["modified"]
        assert content["created"]

    def test_api__get_workspace_content__ok_200__get_only_deleted_root_content(self, web_testapp):
        """
         Check obtain workspace root deleted contents
         """
        params = {"parent_id": 0, "show_archived": 0, "show_deleted": 1, "show_active": 0}
        web_testapp.authorization = ("Basic", ("bob@fsf.local", "foobarbaz"))
        res = web_testapp.get("/api/v2/workspaces/3/contents", status=200, params=params).json_body
        # TODO - G.M - 30-05-2018 - Check this test

        assert len(res) == 1
        content = res[0]
        assert content["content_type"] == "html-document"
        assert content["content_id"] == 17
        assert content["is_archived"] is False
        assert content["is_deleted"] is True
        assert content["label"].startswith("Bad Fruit Salad")
        assert content["parent_id"] is None
        assert content["show_in_ui"] is True
        assert content["slug"].startswith("bad-fruit-salad")
        assert content["status"] == "open"
        assert set(content["sub_content_types"]) == {"comment"}
        assert content["workspace_id"] == 3
        assert content["modified"]
        assert content["created"]

    def test_api__get_workspace_content__ok_200__get_nothing_root_content(self, web_testapp):
        """
        Check obtain workspace root content who does not match any type
        (archived, deleted, active) result should be empty list.
        """
        params = {"parent_id": 0, "show_archived": 0, "show_deleted": 0, "show_active": 0}
        web_testapp.authorization = ("Basic", ("bob@fsf.local", "foobarbaz"))
        res = web_testapp.get("/api/v2/workspaces/3/contents", status=200, params=params).json_body
        # TODO - G.M - 30-05-2018 - Check this test
        assert res == []

    # Folder related
    def test_api__get_workspace_content__ok_200__get_all_filter_content_thread(
        self, web_testapp, workspace_api_factory, content_api_factory, session, content_type_list
    ):
        # prepare data

        workspace_api = workspace_api_factory.get()
        business_workspace = workspace_api.get_one(1)
        content_api = content_api_factory.get()
        tool_folder = content_api.get_one(1, content_type=content_type_list.Any_SLUG)
        test_thread = content_api.create(
            content_type_slug=content_type_list.Thread.slug,
            workspace=business_workspace,
            parent=tool_folder,
            label="Test Thread",
            do_save=False,
            do_notify=False,
        )
        test_thread.description = "Thread description"
        session.add(test_thread)
        test_file = content_api.create(
            content_type_slug=content_type_list.File.slug,
            workspace=business_workspace,
            parent=tool_folder,
            label="Test file",
            do_save=False,
            do_notify=False,
        )
        test_file.file_extension = ".txt"
        test_file.depot_file = FileIntent(b"Test file", "Test_file.txt", "text/plain")
        test_page_legacy = content_api.create(
            content_type_slug=content_type_list.Page.slug,
            workspace=business_workspace,
            label="test_page",
            do_save=False,
            do_notify=False,
        )
        test_page_legacy.type = "page"
        with new_revision(session=session, tm=transaction.manager, content=test_page_legacy):
            content_api.update_content(test_page_legacy, "test_page", "<p>PAGE</p>")
        test_html_document = content_api.create(
            content_type_slug=content_type_list.Page.slug,
            workspace=business_workspace,
            label="test_html_page",
            do_save=False,
            do_notify=False,
        )
        with new_revision(session=session, tm=transaction.manager, content=test_html_document):
            content_api.update_content(test_html_document, "test_page", "<p>HTML_DOCUMENT</p>")
        session.flush()
        transaction.commit()
        # test-itself
        params = {
            "parent_id": 1,
            "show_archived": 1,
            "show_deleted": 1,
            "show_active": 1,
            "content_type": "thread",
        }
        web_testapp.authorization = ("Basic", ("admin@admin.admin", "admin@admin.admin"))
        res = web_testapp.get("/api/v2/workspaces/1/contents", status=200, params=params).json_body
        assert len(res) == 1
        content = res[0]
        assert content["content_type"] == "thread"
        assert content["content_id"]
        assert content["is_archived"] is False
        assert content["is_deleted"] is False
        assert content["label"] == "Test Thread"
        assert content["parent_id"] == 1
        assert content["show_in_ui"] is True
        assert content["slug"] == "test-thread"
        assert content["status"] == "open"
        assert set(content["sub_content_types"]) == {"comment"}
        assert content["workspace_id"] == 1
        assert content["modified"]
        assert content["created"]

    def test_api__get_workspace_content__ok_200__get_all_filter_content_html_and_legacy_page(
        self, content_type_list, workspace_api_factory, content_api_factory, session, web_testapp
    ):
        # prepare data

        workspace_api = workspace_api_factory.get()
        business_workspace = workspace_api.get_one(1)
        content_api = content_api_factory.get()
        tool_folder = content_api.get_one(1, content_type=content_type_list.Any_SLUG)
        test_thread = content_api.create(
            content_type_slug=content_type_list.Thread.slug,
            workspace=business_workspace,
            parent=tool_folder,
            label="Test Thread",
            do_save=False,
            do_notify=False,
        )
        test_thread.description = "Thread description"
        session.add(test_thread)
        test_file = content_api.create(
            content_type_slug=content_type_list.File.slug,
            workspace=business_workspace,
            parent=tool_folder,
            label="Test file",
            do_save=False,
            do_notify=False,
        )
        test_file.file_extension = ".txt"
        test_file.depot_file = FileIntent(b"Test file", "Test_file.txt", "text/plain")
        test_page_legacy = content_api.create(
            content_type_slug=content_type_list.Page.slug,
            workspace=business_workspace,
            parent=tool_folder,
            label="test_page",
            do_save=False,
            do_notify=False,
        )
        test_page_legacy.type = "page"
        with new_revision(session=session, tm=transaction.manager, content=test_page_legacy):
            content_api.update_content(test_page_legacy, "test_page", "<p>PAGE</p>")
        test_html_document = content_api.create(
            content_type_slug=content_type_list.Page.slug,
            workspace=business_workspace,
            parent=tool_folder,
            label="test_html_page",
            do_save=False,
            do_notify=False,
        )
        with new_revision(session=session, tm=transaction.manager, content=test_html_document):
            content_api.update_content(test_html_document, "test_html_page", "<p>HTML_DOCUMENT</p>")
            session.flush()
        transaction.commit()
        # test-itself
        params = {
            "parent_ids": 1,
            "show_archived": 1,
            "show_deleted": 1,
            "show_active": 1,
            "content_type": "html-document",
        }
        web_testapp.authorization = ("Basic", ("admin@admin.admin", "admin@admin.admin"))
        res = web_testapp.get("/api/v2/workspaces/1/contents", status=200, params=params).json_body
        assert len(res) == 2
        content = res[0]
        assert content["content_type"] == "html-document"
        assert content["content_id"]
        assert content["is_archived"] is False
        assert content["is_deleted"] is False
        assert content["label"] == "test_html_page"
        assert content["parent_id"] == 1
        assert content["show_in_ui"] is True
        assert content["slug"] == "test-html-page"
        assert content["status"] == "open"
        assert set(content["sub_content_types"]) == {"comment"}
        assert content["workspace_id"] == 1
        assert res[0]["content_id"] != res[1]["content_id"]
        assert content["modified"]
        assert content["created"]
        content = res[1]
        assert content["content_type"] == "html-document"
        assert content["content_id"]
        assert content["is_archived"] is False
        assert content["is_deleted"] is False
        assert content["label"] == "test_page"
        assert content["parent_id"] == 1
        assert content["show_in_ui"] is True
        assert content["slug"] == "test-page"
        assert content["status"] == "open"
        assert set(content["sub_content_types"]) == {"comment"}
        assert content["workspace_id"] == 1
        assert content["modified"]
        assert content["created"]

    def test_api__get_workspace_content__ok_200__get_all_folder_content(self, web_testapp):
        """
         Check obtain workspace folder all contents
         """
        params = {
            "parent_ids": 10,  # TODO - G.M - 30-05-2018 - Find a real id
            "show_archived": 1,
            "show_deleted": 1,
            "show_active": 1,
            #   'content_type': 'any'
        }
        web_testapp.authorization = ("Basic", ("admin@admin.admin", "admin@admin.admin"))
        res = web_testapp.get("/api/v2/workspaces/2/contents", status=200, params=params).json_body
        assert len(res) == 3
        content = res[0]
        assert content["content_type"] == "html-document"
        assert content["content_id"] == 14
        assert content["is_archived"] is False
        assert content["is_deleted"] is True
        assert content["label"].startswith("Bad Fruit Salad")
        assert content["parent_id"] == 10
        assert content["show_in_ui"] is True
        assert content["slug"].startswith("bad-fruit-salad")
        assert content["status"] == "open"
        assert set(content["sub_content_types"]) == {"comment"}
        assert content["workspace_id"] == 2
        assert content["modified"]
        assert content["created"]
        content = res[1]
        assert content["content_type"] == "html-document"
        assert content["content_id"] == 13
        assert content["is_archived"] is True
        assert content["is_deleted"] is False
        assert content["label"].startswith("Fruit Salad")
        assert content["parent_id"] == 10
        assert content["show_in_ui"] is True
        assert content["slug"].startswith("fruit-salad")
        assert content["status"] == "open"
        assert set(content["sub_content_types"]) == {"comment"}
        assert content["workspace_id"] == 2
        assert content["modified"]
        assert content["created"]
        content = res[2]
        assert content["content_type"] == "html-document"
        assert content["content_id"] == 12
        assert content["is_archived"] is False
        assert content["is_deleted"] is False
        assert content["label"] == "New Fruit Salad"
        assert content["parent_id"] == 10
        assert content["show_in_ui"] is True
        assert content["slug"] == "new-fruit-salad"
        assert content["status"] == "open"
        assert set(content["sub_content_types"]) == {"comment"}
        assert content["workspace_id"] == 2
        assert content["modified"]
        assert content["created"]

    def test_api__get_workspace_content__ok_200__get_only_active_folder_content(self, web_testapp):
        """
         Check obtain workspace folder active contents
         """
        params = {"parent_ids": 10, "show_archived": 0, "show_deleted": 0, "show_active": 1}
        web_testapp.authorization = ("Basic", ("admin@admin.admin", "admin@admin.admin"))
        res = web_testapp.get("/api/v2/workspaces/2/contents", status=200, params=params).json_body
        assert len(res) == 1
        content = res[0]
        assert content["content_type"]
        assert content["content_id"] == 12
        assert content["is_archived"] is False
        assert content["is_deleted"] is False
        assert content["label"] == "New Fruit Salad"
        assert content["parent_id"] == 10
        assert content["show_in_ui"] is True
        assert content["slug"] == "new-fruit-salad"
        assert content["status"] == "open"
        assert set(content["sub_content_types"]) == {"comment"}
        assert content["workspace_id"] == 2
        assert content["modified"]
        assert content["created"]

    def test_api__get_workspace_content__ok_200__get_only_archived_folder_content(
        self, web_testapp
    ):
        """
         Check obtain workspace folder archived contents
         """
        params = {"parent_ids": 10, "show_archived": 1, "show_deleted": 0, "show_active": 0}
        web_testapp.authorization = ("Basic", ("admin@admin.admin", "admin@admin.admin"))
        res = web_testapp.get("/api/v2/workspaces/2/contents", status=200, params=params).json_body
        assert len(res) == 1
        content = res[0]
        assert content["content_type"] == "html-document"
        assert content["content_id"] == 13
        assert content["is_archived"] is True
        assert content["is_deleted"] is False
        assert content["label"].startswith("Fruit Salad")
        assert content["parent_id"] == 10
        assert content["show_in_ui"] is True
        assert content["slug"].startswith("fruit-salad")
        assert content["status"] == "open"
        assert set(content["sub_content_types"]) == {"comment"}
        assert content["workspace_id"] == 2
        assert content["modified"]
        assert content["created"]

    def test_api__get_workspace_content__ok_200__get_only_deleted_folder_content(self, web_testapp):
        """
         Check obtain workspace folder deleted contents
         """
        params = {"parent_ids": 10, "show_archived": 0, "show_deleted": 1, "show_active": 0}
        web_testapp.authorization = ("Basic", ("admin@admin.admin", "admin@admin.admin"))
        res = web_testapp.get("/api/v2/workspaces/2/contents", status=200, params=params).json_body

        assert len(res) == 1
        content = res[0]
        assert content["content_type"] == "html-document"
        assert content["content_id"] == 14
        assert content["is_archived"] is False
        assert content["is_deleted"] is True
        assert content["label"].startswith("Bad Fruit Salad")
        assert content["parent_id"] == 10
        assert content["show_in_ui"] is True
        assert content["slug"].startswith("bad-fruit-salad")
        assert content["status"] == "open"
        assert set(content["sub_content_types"]) == {"comment"}
        assert content["workspace_id"] == 2
        assert content["modified"]
        assert content["created"]

    def test_api__get_workspace_content__ok_200__get_nothing_folder_content(self, web_testapp):
        """
        Check obtain workspace folder content who does not match any type
        (archived, deleted, active) result should be empty list.
        """
        params = {"parent_ids": 10, "show_archived": 0, "show_deleted": 0, "show_active": 0}
        web_testapp.authorization = ("Basic", ("admin@admin.admin", "admin@admin.admin"))
        res = web_testapp.get("/api/v2/workspaces/2/contents", status=200, params=params).json_body
        # TODO - G.M - 30-05-2018 - Check this test
        assert res == []

    # Error case

    def test_api__get_workspace_content__err_400__unallowed_user(self, web_testapp):
        """
        Check obtain workspace content list with an unreachable workspace for
        user
        """
        web_testapp.authorization = ("Basic", ("lawrence-not-real-email@fsf.local", "foobarbaz"))
        res = web_testapp.get("/api/v2/workspaces/3/contents", status=400)
        assert isinstance(res.json, dict)
        assert "code" in res.json.keys()
        assert res.json_body["code"] == ErrorCode.WORKSPACE_NOT_FOUND
        assert "message" in res.json.keys()
        assert "details" in res.json.keys()

    def test_api__get_workspace_content__err_401__unregistered_user(self, web_testapp):
        """
        Check obtain workspace content list with an unregistered user
        """
        web_testapp.authorization = ("Basic", ("john@doe.doe", "lapin"))
        res = web_testapp.get("/api/v2/workspaces/1/contents", status=401)
        assert isinstance(res.json, dict)
        assert "code" in res.json.keys()
        assert res.json_body["code"] is None
        assert "message" in res.json.keys()
        assert "details" in res.json.keys()

    def test_api__get_workspace_content__err_400__workspace_does_not_exist(self, web_testapp):
        """
        Check obtain workspace contents list with an existing user but
        an unexisting workspace
        """
        web_testapp.authorization = ("Basic", ("admin@admin.admin", "admin@admin.admin"))
        res = web_testapp.get("/api/v2/workspaces/5/contents", status=400)
        assert isinstance(res.json, dict)
        assert "code" in res.json.keys()
        assert res.json_body["code"] == ErrorCode.WORKSPACE_NOT_FOUND
        assert "message" in res.json.keys()
        assert "details" in res.json.keys()

    def test_api__post_content_create_generic_content__ok_200__nominal_case(
        self, web_testapp
    ) -> None:
        """
        Create generic content as workspace root
        """
        web_testapp.authorization = ("Basic", ("admin@admin.admin", "admin@admin.admin"))
        params = {
            "parent_id": None,
            "label": "GenericCreatedContent",
            "content_type": "html-document",
        }
        res = web_testapp.post_json("/api/v2/workspaces/1/contents", params=params, status=200)
        assert res
        assert res.json_body
        assert res.json_body["status"] == "open"
        assert res.json_body["content_id"]
        assert res.json_body["content_type"] == "html-document"
        assert res.json_body["is_archived"] is False
        assert res.json_body["is_deleted"] is False
        assert res.json_body["workspace_id"] == 1
        assert res.json_body["slug"] == "genericcreatedcontent"
        assert res.json_body["parent_id"] is None
        assert res.json_body["show_in_ui"] is True
        assert res.json_body["sub_content_types"]
        assert res.json_body["modified"]
        assert res.json_body["created"]
        assert res.json_body["file_extension"] == ".document.html"
        assert res.json_body["filename"] == "GenericCreatedContent.document.html"
        params_active = {"parent_ids": 0, "show_archived": 0, "show_deleted": 0, "show_active": 1}
        # INFO - G.M - 2018-06-165 - Verify if new content is correctly created
        active_contents = web_testapp.get(
            "/api/v2/workspaces/1/contents", params=params_active, status=200
        ).json_body
        content_ids = [content["content_id"] for content in active_contents]
        assert res.json_body["content_id"] in content_ids

    def test_api__post_content_create_generic_content__err_400__filename_already_used(
        self, web_testapp
    ) -> None:
        """
        Create generic content but filename is already used here
        """
        web_testapp.authorization = ("Basic", ("admin@admin.admin", "admin@admin.admin"))
        params = {
            "parent_id": None,
            "label": "GenericCreatedContent",
            "content_type": "html-document",
        }
        res = web_testapp.post_json("/api/v2/workspaces/1/contents", params=params, status=200)
        assert res
        assert res.json_body
        assert res.json_body["status"] == "open"
        assert res.json_body["content_id"]
        assert res.json_body["content_type"] == "html-document"
        assert res.json_body["is_archived"] is False
        assert res.json_body["is_deleted"] is False
        assert res.json_body["workspace_id"] == 1
        assert res.json_body["slug"] == "genericcreatedcontent"
        assert res.json_body["parent_id"] is None
        assert res.json_body["show_in_ui"] is True
        assert res.json_body["sub_content_types"]
        assert res.json_body["file_extension"] == ".document.html"
        assert res.json_body["filename"] == "GenericCreatedContent.document.html"
        assert res.json_body["modified"]
        assert res.json_body["created"]
        params_active = {"parent_ids": 0, "show_archived": 0, "show_deleted": 0, "show_active": 1}
        # INFO - G.M - 2018-06-165 - Verify if new content is correctly created
        active_contents = web_testapp.get(
            "/api/v2/workspaces/1/contents", params=params_active, status=200
        ).json_body
        content_ids = [content["content_id"] for content in active_contents]
        assert res.json_body["content_id"] in content_ids

        # recreate same content
        res = web_testapp.post_json("/api/v2/workspaces/1/contents", params=params, status=400)
        assert isinstance(res.json, dict)
        assert "code" in res.json.keys()
        assert res.json_body["code"] == ErrorCode.CONTENT_FILENAME_ALREADY_USED_IN_FOLDER

    def test_api__post_content_create_generic_content__ok_200__no_parent_id_param(
        self, web_testapp
    ) -> None:
        """
        Create generic content without provided parent_id param
        """
        web_testapp.authorization = ("Basic", ("admin@admin.admin", "admin@admin.admin"))
        params = {"label": "GenericCreatedContent", "content_type": "html-document"}
        res = web_testapp.post_json("/api/v2/workspaces/1/contents", params=params, status=200)
        assert res
        assert res.json_body
        assert res.json_body["status"] == "open"
        assert res.json_body["content_id"]
        assert res.json_body["content_type"] == "html-document"
        assert res.json_body["is_archived"] is False
        assert res.json_body["is_deleted"] is False
        assert res.json_body["workspace_id"] == 1
        assert res.json_body["slug"] == "genericcreatedcontent"
        assert res.json_body["parent_id"] is None
        assert res.json_body["show_in_ui"] is True
        assert res.json_body["sub_content_types"]
        assert res.json_body["file_extension"] == ".document.html"
        assert res.json_body["filename"] == "GenericCreatedContent.document.html"
        assert res.json_body["modified"]
        assert res.json_body["created"]
        params_active = {"parent_ids": 0, "show_archived": 0, "show_deleted": 0, "show_active": 1}
        # INFO - G.M - 2018-06-165 - Verify if new content is correctly created
        active_contents = web_testapp.get(
            "/api/v2/workspaces/1/contents", params=params_active, status=200
        ).json_body
        content_ids = [content["content_id"] for content in active_contents]
        assert res.json_body["content_id"] in content_ids

    def test_api__post_content_create_generic_content__err_400__parent_id_0(
        self, web_testapp, content_type_list
    ) -> None:
        """
        Create generic content but parent_id=0
        """
        web_testapp.authorization = ("Basic", ("admin@admin.admin", "admin@admin.admin"))
        params = {
            "parent_id": 0,
            "label": "GenericCreatedContent",
            "content_type": content_type_list.Page.slug,
        }
        res = web_testapp.post_json("/api/v2/workspaces/1/contents", params=params, status=400)
        assert isinstance(res.json, dict)
        assert "code" in res.json.keys()
        # INFO - G.M - 2018-09-10 - handled by marshmallow schema
        assert res.json_body["code"] == ErrorCode.GENERIC_SCHEMA_VALIDATION_ERROR

    def test_api__post_content_create_generic_content__err_400__parent_not_found(
        self, web_testapp, content_type_list
    ) -> None:
        """
        Create generic content but parent id is not valable
        """
        web_testapp.authorization = ("Basic", ("admin@admin.admin", "admin@admin.admin"))
        params = {
            "parent_id": 1000,
            "label": "GenericCreatedContent",
            "content_type": content_type_list.Page.slug,
        }
        res = web_testapp.post_json("/api/v2/workspaces/1/contents", params=params, status=400)
        assert isinstance(res.json, dict)
        assert "code" in res.json.keys()
        assert res.json_body["code"] == ErrorCode.PARENT_NOT_FOUND

    def test_api__post_content_create_generic_content__ok_200__in_folder(
        self, web_testapp, content_type_list
    ) -> None:
        """
        Create generic content in folder
        """
        web_testapp.authorization = ("Basic", ("admin@admin.admin", "admin@admin.admin"))
        params = {
            "label": "GenericCreatedContent",
            "content_type": "html-document",
            "parent_id": 10,
        }
        res = web_testapp.post_json("/api/v2/workspaces/2/contents", params=params, status=200)
        assert res
        assert res.json_body
        assert res.json_body["status"] == "open"
        assert res.json_body["content_id"]
        assert res.json_body["content_type"] == "html-document"
        assert res.json_body["is_archived"] is False
        assert res.json_body["is_deleted"] is False
        assert res.json_body["workspace_id"] == 2
        assert res.json_body["slug"] == "genericcreatedcontent"
        assert res.json_body["parent_id"] == 10
        assert res.json_body["show_in_ui"] is True
        assert res.json_body["sub_content_types"]
        assert res.json_body["file_extension"] == ".document.html"
        assert res.json_body["filename"] == "GenericCreatedContent.document.html"
        assert res.json_body["modified"]
        assert res.json_body["created"]
        params_active = {"parent_ids": 10, "show_archived": 0, "show_deleted": 0, "show_active": 1}
        # INFO - G.M - 2018-06-165 - Verify if new content is correctly created
        active_contents = web_testapp.get(
            "/api/v2/workspaces/2/contents", params=params_active, status=200
        ).json_body
        content_ids = [content["content_id"] for content in active_contents]
        assert res.json_body["content_id"] in content_ids

    def test_api__post_content_create_generic_content__err_400__empty_label(
        self, web_testapp, content_type_list
    ) -> None:
        """
        Create generic content but label provided is empty
        """
        web_testapp.authorization = ("Basic", ("admin@admin.admin", "admin@admin.admin"))
        params = {"label": "", "content_type": content_type_list.Page.slug}
        res = web_testapp.post_json("/api/v2/workspaces/1/contents", params=params, status=400)
        # INFO - G.M - 2018-09-10 - handled by marshmallow schema
        assert res.json_body["code"] == ErrorCode.GENERIC_SCHEMA_VALIDATION_ERROR

    def test_api__post_content_create_generic_content__err_400__wrong_content_type(
        self, web_testapp
    ) -> None:
        """
        Create generic content but content type is uncorrect
        """
        web_testapp.authorization = ("Basic", ("admin@admin.admin", "admin@admin.admin"))
        params = {"label": "GenericCreatedContent", "content_type": "unexistent-content-type"}
        res = web_testapp.post_json("/api/v2/workspaces/1/contents", params=params, status=400)
        assert res.json_body["code"] == ErrorCode.CONTENT_TYPE_NOT_EXIST

    def test_api__post_content_create_generic_content__err_400__unallowed_content_type(
        self, workspace_api_factory, content_api_factory, web_testapp, content_type_list
    ) -> None:
        """
        Create generic content but content_type is not allowed in this folder
        """

        workspace_api = workspace_api_factory.get()
        content_api = content_api_factory.get()
        test_workspace = workspace_api.create_workspace(label="test", save_now=True)
        folder = content_api.create(
            label="test-folder",
            content_type_slug=content_type_list.Folder.slug,
            workspace=test_workspace,
            do_save=False,
            do_notify=False,
        )
        content_api.set_allowed_content(folder, [content_type_list.Folder.slug])
        content_api.save(folder)
        transaction.commit()
        web_testapp.authorization = ("Basic", ("admin@admin.admin", "admin@admin.admin"))
        # unallowed_content_type
        params = {
            "label": "GenericCreatedContent",
            "content_type": content_type_list.Page.slug,
            "parent_id": folder.content_id,
        }
        res = web_testapp.post_json(
            "/api/v2/workspaces/{workspace_id}/contents".format(
                workspace_id=test_workspace.workspace_id
            ),
            params=params,
            status=400,
        )
        assert isinstance(res.json, dict)
        assert "code" in res.json.keys()
        assert res.json_body["code"] == ErrorCode.UNALLOWED_SUBCONTENT
        # allowed_content_type
        params = {
            "label": "GenericCreatedContent",
            "content_type": "folder",
            "parent_ids": folder.content_id,
        }
        res = web_testapp.post_json(
            "/api/v2/workspaces/{workspace_id}/contents".format(
                workspace_id=test_workspace.workspace_id
            ),
            params=params,
            status=200,
        )

    def test_api__post_content_create_generic_content__err_403__try_creating_folder_as_simple_contributor(
        self,
        user_api_factory,
        workspace_api_factory,
        admin_user,
        role_api_factory,
        content_api_factory,
        web_testapp,
        content_type_list,
    ) -> None:
        """
        Create generic content but content_type is not allowed in this folder
        """

        uapi = user_api_factory.get()

        profile = Profile.USER
        user = uapi.create_user(
            "test@test.test",
            password="test@test.test",
            do_save=True,
            do_notify=False,
            profile=profile,
        )
        workspace_api = workspace_api_factory.get(current_user=admin_user, show_deleted=True)
        workspace = workspace_api.create_workspace("test", save_now=True)
        rapi = role_api_factory.get()
        rapi.create_one(user, workspace, UserRoleInWorkspace.CONTRIBUTOR, False)
        content_api = content_api_factory.get()
        folder = content_api.create(
            label="test-folder",
            content_type_slug=content_type_list.Folder.slug,
            workspace=workspace,
            do_save=False,
            do_notify=False,
        )
        content_api.set_allowed_content(folder, [content_type_list.Folder.slug])
        content_api.save(folder)
        transaction.commit()
        web_testapp.authorization = ("Basic", ("test@test.test", "test@test.test"))
        params = {
            "label": "GenericCreatedFolder",
            "content_type": content_type_list.Folder.slug,
            "parent_id": folder.content_id,
        }
        res = web_testapp.post_json(
            "/api/v2/workspaces/{workspace_id}/contents".format(
                workspace_id=workspace.workspace_id
            ),
            params=params,
            status=403,
        )
        assert isinstance(res.json, dict)
        assert "code" in res.json.keys()
        assert res.json_body["code"] == ErrorCode.INSUFFICIENT_USER_ROLE_IN_WORKSPACE

    def test_api__post_content_create_generic_content__ok_200__try_creating_folder_as_content_manager(
        self,
        user_api_factory,
        workspace_api_factory,
        admin_user,
        content_api_factory,
        web_testapp,
        role_api_factory,
        content_type_list,
    ) -> None:
        """
        Create generic content but content_type is not allowed in this folder
        """

        uapi = user_api_factory.get()

        profile = Profile.USER
        user = uapi.create_user(
            "test@test.test",
            password="test@test.test",
            do_save=True,
            do_notify=False,
            profile=profile,
        )
        workspace_api = workspace_api_factory.get(current_user=admin_user, show_deleted=True)
        workspace = workspace_api.create_workspace("test", save_now=True)
        rapi = role_api_factory.get()
        rapi.create_one(user, workspace, UserRoleInWorkspace.CONTENT_MANAGER, False)
        content_api = content_api_factory.get()
        folder = content_api.create(
            label="test-folder",
            content_type_slug=content_type_list.Folder.slug,
            workspace=workspace,
            do_save=False,
            do_notify=False,
        )
        content_api.set_allowed_content(folder, [content_type_list.Folder.slug])
        content_api.save(folder)
        transaction.commit()
        web_testapp.authorization = ("Basic", ("test@test.test", "test@test.test"))
        params = {
            "label": "GenericCreatedFolder",
            "content_type": content_type_list.Folder.slug,
            "parent_id": folder.content_id,
        }
        web_testapp.post_json(
            "/api/v2/workspaces/{workspace_id}/contents".format(
                workspace_id=workspace.workspace_id
            ),
            params=params,
            status=200,
        )

    def test_api_put_move_content__err_400__unallowed_sub_content(
        self,
        web_testapp,
        content_type_list,
        user_api_factory,
        workspace_api_factory,
        admin_user,
        role_api_factory,
        content_api_factory,
    ):
        """
        move content to a dir where content_type is not allowed
        """

        uapi = user_api_factory.get()

        profile = Profile.USER
        user = uapi.create_user(
            "test@test.test",
            password="test@test.test",
            do_save=True,
            do_notify=False,
            profile=profile,
        )
        workspace_api = workspace_api_factory.get(current_user=admin_user, show_deleted=True)
        workspace = workspace_api.create_workspace("test", save_now=True)
        rapi = role_api_factory.get()
        rapi.create_one(user, workspace, UserRoleInWorkspace.CONTENT_MANAGER, False)
        content_api = content_api_factory.get()
        thread = content_api.create(
            label="test-thread",
            content_type_slug=content_type_list.Thread.slug,
            workspace=workspace,
            do_save=True,
            do_notify=False,
        )
        folder = content_api.create(
            label="test-folder",
            content_type_slug=content_type_list.Folder.slug,
            workspace=workspace,
            do_save=False,
            do_notify=False,
        )
        content_api.set_allowed_content(folder, [])
        content_api.save(folder)
        workspace_id = workspace.workspace_id
        thread_id = thread.content_id
        folder_id = folder.content_id
        transaction.commit()
        web_testapp.authorization = ("Basic", ("admin@admin.admin", "admin@admin.admin"))
        params = {
            "new_parent_id": "{}".format(folder_id),
            "new_workspace_id": "{}".format(workspace_id),
        }
        res = web_testapp.put_json(
            "/api/v2/workspaces/{}/contents/{}/move".format(workspace_id, thread_id),
            params=params,
            status=400,
        )
        assert res.json_body["code"] == ErrorCode.UNALLOWED_SUBCONTENT

    def test_api_put_move_content__ok_200__unallowed_sub_content_renaming(
        self,
        web_testapp,
        content_type_list,
        session,
        user_api_factory,
        workspace_api_factory,
        admin_user,
        role_api_factory,
        content_api_factory,
    ):
        """
        move content to a dir where content_type is not allowed
        """

        uapi = user_api_factory.get()

        profile = Profile.USER
        user = uapi.create_user(
            "test@test.test",
            password="test@test.test",
            do_save=True,
            do_notify=False,
            profile=profile,
        )
        workspace_api = workspace_api_factory.get(current_user=admin_user, show_deleted=True)
        workspace = workspace_api.create_workspace("test", save_now=True)
        rapi = role_api_factory.get()
        rapi.create_one(user, workspace, UserRoleInWorkspace.CONTENT_MANAGER, False)
        content_api = content_api_factory.get()
        folder = content_api.create(
            label="test-folder",
            content_type_slug=content_type_list.Folder.slug,
            workspace=workspace,
            do_save=True,
            do_notify=False,
        )
        thread = content_api.create(
            label="test-thread",
            content_type_slug=content_type_list.Thread.slug,
            parent=folder,
            workspace=workspace,
            do_save=True,
            do_notify=False,
        )
        with new_revision(session=session, tm=transaction.manager, content=folder):
            content_api.set_allowed_content(folder, [])
            content_api.save(folder)
        workspace_id = workspace.workspace_id
        thread_id = thread.content_id
        folder_id = folder.content_id
        transaction.commit()
        web_testapp.authorization = ("Basic", ("admin@admin.admin", "admin@admin.admin"))
        params = {
            "new_parent_id": "{}".format(folder_id),
            "new_workspace_id": "{}".format(workspace_id),
        }
        web_testapp.put_json(
            "/api/v2/workspaces/{}/contents/{}/move".format(workspace_id, thread_id),
            params=params,
            status=200,
        )

    def test_api_put_move_content__ok_200__nominal_case(self, web_testapp, session):
        """
        Move content
        move Apple_Pie (content_id: 8)
        from Desserts folder(content_id: 3) to Salads subfolder (content_id: 4)
        of workspace Recipes.
        """
        web_testapp.authorization = ("Basic", ("admin@admin.admin", "admin@admin.admin"))
        params = {"new_parent_id": "4", "new_workspace_id": "2"}  # Salads
        params_folder1 = {"parent_ids": 3, "show_archived": 0, "show_deleted": 0, "show_active": 1}
        params_folder2 = {"parent_ids": 4, "show_archived": 0, "show_deleted": 0, "show_active": 1}
        folder1_contents = web_testapp.get(
            "/api/v2/workspaces/2/contents", params=params_folder1, status=200
        ).json_body
        folder2_contents = web_testapp.get(
            "/api/v2/workspaces/2/contents", params=params_folder2, status=200
        ).json_body
        assert [content for content in folder1_contents if content["content_id"] == 8]
        assert not [content for content in folder2_contents if content["content_id"] == 8]
        # TODO - G.M - 2018-06-163 - Check content
        res = web_testapp.put_json(
            "/api/v2/workspaces/2/contents/8/move", params=params, status=200
        )
        new_folder1_contents = web_testapp.get(
            "/api/v2/workspaces/2/contents", params=params_folder1, status=200
        ).json_body
        new_folder2_contents = web_testapp.get(
            "/api/v2/workspaces/2/contents", params=params_folder2, status=200
        ).json_body
        assert not [content for content in new_folder1_contents if content["content_id"] == 8]
        assert [content for content in new_folder2_contents if content["content_id"] == 8]
        assert res.json_body
        assert res.json_body["parent_id"] == 4
        assert res.json_body["content_id"] == 8
        assert res.json_body["workspace_id"] == 2

    def test_api_put_move_content__ok_200__to_root(self, web_testapp):
        """
        Move content
        move Apple_Pie (content_id: 8)
        from Desserts folder(content_id: 3) to root (content_id: 0)
        of workspace Recipes.
        """
        web_testapp.authorization = ("Basic", ("admin@admin.admin", "admin@admin.admin"))
        params = {"new_parent_id": None, "new_workspace_id": 2}  # root
        params_folder1 = {"parent_ids": 3, "show_archived": 0, "show_deleted": 0, "show_active": 1}
        params_folder2 = {"parent_ids": 0, "show_archived": 0, "show_deleted": 0, "show_active": 1}
        folder1_contents = web_testapp.get(
            "/api/v2/workspaces/2/contents", params=params_folder1, status=200
        ).json_body
        folder2_contents = web_testapp.get(
            "/api/v2/workspaces/2/contents", params=params_folder2, status=200
        ).json_body
        assert [content for content in folder1_contents if content["content_id"] == 8]
        assert not [content for content in folder2_contents if content["content_id"] == 8]
        # TODO - G.M - 2018-06-163 - Check content

        res = web_testapp.put_json(
            "/api/v2/workspaces/2/contents/8/move", params=params, status=200
        )
        new_folder1_contents = web_testapp.get(
            "/api/v2/workspaces/2/contents", params=params_folder1, status=200
        ).json_body
        new_folder2_contents = web_testapp.get(
            "/api/v2/workspaces/2/contents", params=params_folder2, status=200
        ).json_body
        assert not [content for content in new_folder1_contents if content["content_id"] == 8]
        assert [content for content in new_folder2_contents if content["content_id"] == 8]
        assert res.json_body
        assert res.json_body["parent_id"] is None
        assert res.json_body["content_id"] == 8
        assert res.json_body["workspace_id"] == 2

    def test_api_put_move_content__ok_200__with_workspace_id(self, web_testapp):
        """
        Move content
        move Apple_Pie (content_id: 8)
        from Desserts folder(content_id: 3) to Salads subfolder (content_id: 4)
        of workspace Recipes.
        """
        web_testapp.authorization = ("Basic", ("admin@admin.admin", "admin@admin.admin"))
        params = {"new_parent_id": "4", "new_workspace_id": "2"}  # Salads
        params_folder1 = {"parent_ids": 3, "show_archived": 0, "show_deleted": 0, "show_active": 1}
        params_folder2 = {"parent_ids": 4, "show_archived": 0, "show_deleted": 0, "show_active": 1}
        folder1_contents = web_testapp.get(
            "/api/v2/workspaces/2/contents", params=params_folder1, status=200
        ).json_body
        folder2_contents = web_testapp.get(
            "/api/v2/workspaces/2/contents", params=params_folder2, status=200
        ).json_body
        assert [content for content in folder1_contents if content["content_id"] == 8]
        assert not [content for content in folder2_contents if content["content_id"] == 8]
        # TODO - G.M - 2018-06-163 - Check content
        res = web_testapp.put_json(
            "/api/v2/workspaces/2/contents/8/move", params=params, status=200
        )
        new_folder1_contents = web_testapp.get(
            "/api/v2/workspaces/2/contents", params=params_folder1, status=200
        ).json_body
        new_folder2_contents = web_testapp.get(
            "/api/v2/workspaces/2/contents", params=params_folder2, status=200
        ).json_body
        assert not [content for content in new_folder1_contents if content["content_id"] == 8]
        assert [content for content in new_folder2_contents if content["content_id"] == 8]
        assert res.json_body
        assert res.json_body["parent_id"] == 4
        assert res.json_body["content_id"] == 8
        assert res.json_body["workspace_id"] == 2

    def test_api_put_move_content__ok_200__to_another_workspace(self, web_testapp):
        """
        Move content
        move Apple_Pie (content_id: 8)
        from Desserts folder(content_id: 3) to Menus subfolder (content_id: 2)
        of workspace Business.
        """
        web_testapp.authorization = ("Basic", ("admin@admin.admin", "admin@admin.admin"))
        params = {"new_parent_id": "2", "new_workspace_id": "1"}  # Menus
        params_folder1 = {"parent_ids": 3, "show_archived": 0, "show_deleted": 0, "show_active": 1}
        params_folder2 = {"parent_ids": 2, "show_archived": 0, "show_deleted": 0, "show_active": 1}
        folder1_contents = web_testapp.get(
            "/api/v2/workspaces/2/contents", params=params_folder1, status=200
        ).json_body
        folder2_contents = web_testapp.get(
            "/api/v2/workspaces/1/contents", params=params_folder2, status=200
        ).json_body
        assert [content for content in folder1_contents if content["content_id"] == 8]
        assert not [content for content in folder2_contents if content["content_id"] == 8]
        # TODO - G.M - 2018-06-163 - Check content
        res = web_testapp.put_json(
            "/api/v2/workspaces/2/contents/8/move", params=params, status=200
        )
        new_folder1_contents = web_testapp.get(
            "/api/v2/workspaces/2/contents", params=params_folder1, status=200
        ).json_body
        new_folder2_contents = web_testapp.get(
            "/api/v2/workspaces/1/contents", params=params_folder2, status=200
        ).json_body
        assert not [content for content in new_folder1_contents if content["content_id"] == 8]
        assert [content for content in new_folder2_contents if content["content_id"] == 8]
        assert res.json_body
        assert res.json_body["parent_id"] == 2
        assert res.json_body["content_id"] == 8
        assert res.json_body["workspace_id"] == 1

    def test_api_put_move_content__ok_200__to_another_workspace_folder_and_subcontents(
        self,
        content_type_list,
        web_testapp,
        session,
        user_api_factory,
        workspace_api_factory,
        role_api_factory,
        admin_user,
        content_api_factory,
    ):
        """
        correctly move content from projectA_workspace to another projectA_workspace recursively
        move all folder documentation from projectA to projectB projectA_workspace
        - Workspace projectA
          - folder: documentation
            - html-document: report_product_47EA
            - schemas
              - readme.txt
        - Workspace projectB
        :return:
        """

        uapi = user_api_factory.get()

        profile = Profile.USER
        user = uapi.create_user(
            "test@test.test",
            password="test@test.test",
            do_save=True,
            do_notify=False,
            profile=profile,
        )
        workspace_api = workspace_api_factory.get(current_user=admin_user, show_deleted=True)
        projectA_workspace = workspace_api.create_workspace("projectA", save_now=True)
        projectB_workspace = workspace_api.create_workspace("projectB", save_now=True)
        rapi = role_api_factory.get()
        rapi.create_one(user, projectA_workspace, UserRoleInWorkspace.CONTENT_MANAGER, False)
        rapi.create_one(user, projectB_workspace, UserRoleInWorkspace.CONTENT_MANAGER, False)
        content_api = content_api_factory.get()

        documentation_folder = content_api.create(
            label="documentation",
            content_type_slug=content_type_list.Folder.slug,
            workspace=projectA_workspace,
            do_save=True,
            do_notify=False,
        )
        content_api.create(
            content_type_slug=content_type_list.Page.slug,
            workspace=projectA_workspace,
            parent=documentation_folder,
            label="report_product_47EA",
            do_save=True,
            do_notify=False,
        )
        schema_folder = content_api.create(
            label="schemas",
            content_type_slug=content_type_list.Folder.slug,
            workspace=projectA_workspace,
            parent=documentation_folder,
            do_save=True,
            do_notify=False,
        )
        readme_file = content_api.create(
            content_type_slug=content_type_list.File.slug,
            workspace=projectA_workspace,
            parent=schema_folder,
            filename="readme.txt",
            do_save=True,
            do_notify=False,
        )
        with new_revision(session=session, tm=transaction.manager, content=readme_file):
            content_api.update_file_data(
                readme_file, "readme.txt", new_mimetype="plain/text", new_content=b"To be completed"
            )
        transaction.commit()

        web_testapp.authorization = ("Basic", ("admin@admin.admin", "admin@admin.admin"))
        # verify coherence of workspace content first.
        projectA_workspace_contents = web_testapp.get(
            "/api/v2/workspaces/{}/contents".format(projectA_workspace.workspace_id), status=200
        ).json_body
        assert len(projectA_workspace_contents) == 4
        assert not [
            content
            for content in projectA_workspace_contents
            if content["workspace_id"] != projectA_workspace.workspace_id
        ]
        projectB_workspace_contents = web_testapp.get(
            "/api/v2/workspaces/{}/contents".format(projectB_workspace.workspace_id), status=200
        ).json_body
        assert len(projectB_workspace_contents) == 0
        assert not [
            content
            for content in projectB_workspace_contents
            if content["workspace_id"] != projectB_workspace.workspace_id
        ]

        params = {
            "new_parent_id": None,  # root
            "new_workspace_id": projectB_workspace.workspace_id,
        }
        web_testapp.put_json(
            "/api/v2/workspaces/{}/contents/{}/move".format(
                projectA_workspace.workspace_id, documentation_folder.content_id
            ),
            params=params,
            status=200,
        )

        # verify coherence of workspace after
        projectA_workspace_contents = web_testapp.get(
            "/api/v2/workspaces/{}/contents".format(projectA_workspace.workspace_id), status=200
        ).json_body
        assert len(projectA_workspace_contents) == 0
        assert not [
            content
            for content in projectA_workspace_contents
            if content["workspace_id"] != projectA_workspace.workspace_id
        ]
        projectB_workspace_contents = web_testapp.get(
            "/api/v2/workspaces/{}/contents".format(projectB_workspace.workspace_id), status=200
        ).json_body
        assert len(projectB_workspace_contents) == 4
        assert not [
            content
            for content in projectB_workspace_contents
            if content["workspace_id"] != projectB_workspace.workspace_id
        ]

    def test_api_put_move_content__ok_200__to_another_workspace_root(self, web_testapp):
        """
        Move content
        move Apple_Pie (content_id: 8)
        from Desserts folder(content_id: 3) to root (content_id: 0)
        of workspace Business.
        """
        web_testapp.authorization = ("Basic", ("admin@admin.admin", "admin@admin.admin"))
        params = {"new_parent_id": None, "new_workspace_id": "1"}  # root
        params_folder1 = {"parent_ids": 3, "show_archived": 0, "show_deleted": 0, "show_active": 1}
        params_folder2 = {"parent_ids": 0, "show_archived": 0, "show_deleted": 0, "show_active": 1}
        folder1_contents = web_testapp.get(
            "/api/v2/workspaces/2/contents", params=params_folder1, status=200
        ).json_body
        folder2_contents = web_testapp.get(
            "/api/v2/workspaces/1/contents", params=params_folder2, status=200
        ).json_body
        assert [content for content in folder1_contents if content["content_id"] == 8]
        assert not [content for content in folder2_contents if content["content_id"] == 8]
        # TODO - G.M - 2018-06-163 - Check content
        res = web_testapp.put_json(
            "/api/v2/workspaces/2/contents/8/move", params=params, status=200
        )
        new_folder1_contents = web_testapp.get(
            "/api/v2/workspaces/2/contents", params=params_folder1, status=200
        ).json_body
        new_folder2_contents = web_testapp.get(
            "/api/v2/workspaces/1/contents", params=params_folder2, status=200
        ).json_body
        assert not [content for content in new_folder1_contents if content["content_id"] == 8]
        assert [content for content in new_folder2_contents if content["content_id"] == 8]
        assert res.json_body
        assert res.json_body["parent_id"] is None
        assert res.json_body["content_id"] == 8
        assert res.json_body["workspace_id"] == 1

    def test_api_put_move_content__err_400__wrong_workspace_id(self, web_testapp):
        """
        Move content
        move Apple_Pie (content_id: 8)
        from Desserts folder(content_id: 3) to Salads subfolder (content_id: 4)
        of workspace Recipes.
        Workspace_id of parent_id don't match with workspace_id of workspace
        """
        web_testapp.authorization = ("Basic", ("admin@admin.admin", "admin@admin.admin"))
        params = {"new_parent_id": "4", "new_workspace_id": "1"}  # Salads
        res = web_testapp.put_json(
            "/api/v2/workspaces/2/contents/8/move", params=params, status=400
        )
        assert res.json_body["code"] == ErrorCode.WORKSPACE_DO_NOT_MATCH

    def test_api_put_delete_content__ok_200__nominal_case(self, web_testapp):
        """
        delete content
        delete Apple_pie ( content_id: 8, parent_id: 3)
        """
        web_testapp.authorization = ("Basic", ("admin@admin.admin", "admin@admin.admin"))
        params_active = {"parent_ids": 3, "show_archived": 0, "show_deleted": 0, "show_active": 1}
        params_deleted = {"parent_ids": 3, "show_archived": 0, "show_deleted": 1, "show_active": 0}
        active_contents = web_testapp.get(
            "/api/v2/workspaces/2/contents", params=params_active, status=200
        ).json_body
        deleted_contents = web_testapp.get(
            "/api/v2/workspaces/2/contents", params=params_deleted, status=200
        ).json_body
        assert [content for content in active_contents if content["content_id"] == 8]
        assert not [content for content in deleted_contents if content["content_id"] == 8]
        # TODO - G.M - 2018-06-163 - Check content
        web_testapp.put_json(
            # INFO - G.M - 2018-06-163 - delete Apple_Pie
            "/api/v2/workspaces/2/contents/8/trashed",
            status=204,
        )
        new_active_contents = web_testapp.get(
            "/api/v2/workspaces/2/contents", params=params_active, status=200
        ).json_body
        new_deleted_contents = web_testapp.get(
            "/api/v2/workspaces/2/contents", params=params_deleted, status=200
        ).json_body
        assert not [content for content in new_active_contents if content["content_id"] == 8]
        assert [content for content in new_deleted_contents if content["content_id"] == 8]

    def test_api_put_archive_content__ok_200__nominal_case(self, web_testapp):
        """
        archive content
        archive Apple_pie ( content_id: 8, parent_id: 3)
        """
        web_testapp.authorization = ("Basic", ("admin@admin.admin", "admin@admin.admin"))
        params_active = {"parent_ids": 3, "show_archived": 0, "show_deleted": 0, "show_active": 1}
        params_archived = {"parent_ids": 3, "show_archived": 1, "show_deleted": 0, "show_active": 0}
        active_contents = web_testapp.get(
            "/api/v2/workspaces/2/contents", params=params_active, status=200
        ).json_body
        archived_contents = web_testapp.get(
            "/api/v2/workspaces/2/contents", params=params_archived, status=200
        ).json_body
        assert [content for content in active_contents if content["content_id"] == 8]
        assert not [content for content in archived_contents if content["content_id"] == 8]
        web_testapp.put_json("/api/v2/workspaces/2/contents/8/archived", status=204)
        new_active_contents = web_testapp.get(
            "/api/v2/workspaces/2/contents", params=params_active, status=200
        ).json_body
        new_archived_contents = web_testapp.get(
            "/api/v2/workspaces/2/contents", params=params_archived, status=200
        ).json_body
        assert not [content for content in new_active_contents if content["content_id"] == 8]
        assert [content for content in new_archived_contents if content["content_id"] == 8]

    def test_api_put_undelete_content__ok_200__nominal_case(self, web_testapp):
        """
        Undelete content
        undelete Bad_Fruit_Salad ( content_id: 14, parent_id: 10)
        """
        web_testapp.authorization = ("Basic", ("bob@fsf.local", "foobarbaz"))
        params_active = {"parent_ids": 10, "show_archived": 0, "show_deleted": 0, "show_active": 1}
        params_deleted = {"parent_ids": 10, "show_archived": 0, "show_deleted": 1, "show_active": 0}
        active_contents = web_testapp.get(
            "/api/v2/workspaces/2/contents", params=params_active, status=200
        ).json_body
        deleted_contents = web_testapp.get(
            "/api/v2/workspaces/2/contents", params=params_deleted, status=200
        ).json_body
        assert not [content for content in active_contents if content["content_id"] == 14]
        assert [content for content in deleted_contents if content["content_id"] == 14]
        web_testapp.put_json("/api/v2/workspaces/2/contents/14/trashed/restore", status=204)
        new_active_contents = web_testapp.get(
            "/api/v2/workspaces/2/contents", params=params_active, status=200
        ).json_body
        new_deleted_contents = web_testapp.get(
            "/api/v2/workspaces/2/contents", params=params_deleted, status=200
        ).json_body
        assert [content for content in new_active_contents if content["content_id"] == 14]
        assert not [content for content in new_deleted_contents if content["content_id"] == 14]

    def test_api_put_unarchive_content__ok_200__nominal_case(self, web_testapp):
        """
        unarchive content,
        unarchive Fruit_salads ( content_id: 13, parent_id: 10)
        """
        web_testapp.authorization = ("Basic", ("bob@fsf.local", "foobarbaz"))
        params_active = {"parent_ids": 10, "show_archived": 0, "show_deleted": 0, "show_active": 1}
        params_archived = {
            "parent_ids": 10,
            "show_archived": 1,
            "show_deleted": 0,
            "show_active": 0,
        }
        active_contents = web_testapp.get(
            "/api/v2/workspaces/2/contents", params=params_active, status=200
        ).json_body
        archived_contents = web_testapp.get(
            "/api/v2/workspaces/2/contents", params=params_archived, status=200
        ).json_body
        assert not [content for content in active_contents if content["content_id"] == 13]
        assert [content for content in archived_contents if content["content_id"] == 13]
        web_testapp.put_json("/api/v2/workspaces/2/contents/13/archived/restore", status=204)
        new_active_contents = web_testapp.get(
            "/api/v2/workspaces/2/contents", params=params_active, status=200
        ).json_body
        new_archived_contents = web_testapp.get(
            "/api/v2/workspaces/2/contents", params=params_archived, status=200
        ).json_body
        assert [content for content in new_active_contents if content["content_id"] == 13]
        assert not [content for content in new_archived_contents if content["content_id"] == 13]<|MERGE_RESOLUTION|>--- conflicted
+++ resolved
@@ -508,7 +508,10 @@
         workspace_id = res.json_body["workspace_id"]
         (workspace_created, user_role_created) = event_helper.last_events(2)
         assert workspace_created.event_type == "workspace.created"
-<<<<<<< HEAD
+        author = web_testapp.get("/api/v2/users/1", status=200).json_body
+        assert workspace_created.author == author
+        assert workspace_created.workspace == workspace
+        assert user_role_created.event_type == "workspace_user_role.created"
         assert workspace_created.author == workspace["owner"]
         assert workspace_created.workspace == {
             "workspace_id": workspace_id,
@@ -521,12 +524,6 @@
             "slug": workspace["slug"],
         }
         assert user_role_created.event_type == "workspace_member.created"
-=======
-        author = web_testapp.get("/api/v2/users/1", status=200).json_body
-        assert workspace_created.author == author
-        assert workspace_created.workspace == workspace
-        assert user_role_created.event_type == "workspace_user_role.created"
->>>>>>> ddcc2761
 
         res = web_testapp.get("/api/v2/workspaces/{}".format(workspace_id), status=200)
         workspace_2 = res.json_body
