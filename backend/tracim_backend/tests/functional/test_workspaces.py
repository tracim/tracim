--- conflicted
+++ resolved
@@ -3152,13 +3152,10 @@
         assert res.json_body['parent_id'] is None
         assert res.json_body['show_in_ui'] is True
         assert res.json_body['sub_content_types']
-<<<<<<< HEAD
+        assert res.json_body['modified']
+        assert res.json_body['created']
         assert res.json_body['file_extension'] == '.document.html'
         assert res.json_body['filename'] == 'GenericCreatedContent.document.html'   # nopep8
-=======
-        assert res.json_body['modified']
-        assert res.json_body['created']
->>>>>>> 6a2b8e60
         params_active = {
             'parent_id': 0,
             'show_archived': 0,
@@ -3202,13 +3199,10 @@
         assert res.json_body['parent_id'] is None
         assert res.json_body['show_in_ui'] is True
         assert res.json_body['sub_content_types']
-<<<<<<< HEAD
         assert res.json_body['file_extension'] == '.document.html'
         assert res.json_body['filename'] == 'GenericCreatedContent.document.html'   # nopep8
-=======
         assert res.json_body['modified']
         assert res.json_body['created']
->>>>>>> 6a2b8e60
         params_active = {
             'parent_id': 0,
             'show_archived': 0,
@@ -3261,13 +3255,10 @@
         assert res.json_body['parent_id'] is None
         assert res.json_body['show_in_ui'] is True
         assert res.json_body['sub_content_types']
-<<<<<<< HEAD
         assert res.json_body['file_extension'] == '.document.html'
         assert res.json_body['filename'] == 'GenericCreatedContent.document.html'   # nopep8
-=======
         assert res.json_body['modified']
         assert res.json_body['created']
->>>>>>> 6a2b8e60
         params_active = {
             'parent_id': 0,
             'show_archived': 0,
@@ -3337,13 +3328,10 @@
         assert res.json_body['parent_id'] == 10
         assert res.json_body['show_in_ui'] is True
         assert res.json_body['sub_content_types']
-<<<<<<< HEAD
         assert res.json_body['file_extension'] == '.document.html'
         assert res.json_body['filename'] == 'GenericCreatedContent.document.html'   # nopep8
-=======
         assert res.json_body['modified']
         assert res.json_body['created']
->>>>>>> 6a2b8e60
         params_active = {
             'parent_id': 10,
             'show_archived': 0,
