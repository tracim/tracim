--- conflicted
+++ resolved
@@ -1516,58 +1516,6 @@
         assert user_role_found["user_id"] == user_role["user_id"]
         assert user_role_found["workspace_id"] == user_role["workspace_id"]
 
-<<<<<<< HEAD
-    def test_api__create_workspace_member_role__ok_200__user_username(self, web_testapp):
-        """
-        Create workspace member role
-        :return:
-        """
-        web_testapp.authorization = ("Basic", ("admin@admin.admin", "admin@admin.admin"))
-        # create workspace role
-        params = {"user_username": "TheBobi", "role": "content-manager"}
-        res = web_testapp.post_json("/api/v2/workspaces/1/members", status=200, params=params)
-        user_role_found = res.json_body
-        assert user_role_found["role"] == "content-manager"
-        assert user_role_found["user_id"] == 3
-        assert user_role_found["workspace_id"] == 1
-        assert user_role_found["newly_created"] is False
-        assert user_role_found["email_sent"] is False
-        assert user_role_found["do_notify"] is False
-
-        res = web_testapp.get("/api/v2/workspaces/1/members", status=200).json_body
-        assert len(res) == 2
-        user_role = res[0]
-        assert user_role["role"] == "workspace-manager"
-        assert user_role["user_id"] == 1
-        assert user_role["workspace_id"] == 1
-        user_role = res[1]
-        assert user_role_found["role"] == user_role["role"]
-        assert user_role_found["user_id"] == user_role["user_id"]
-        assert user_role_found["workspace_id"] == user_role["workspace_id"]
-
-    def test_api__create_workspace_member_role__ok_400__user_public_name_user_already_in_workspace(
-        self, web_testapp
-    ):
-        """
-        Create workspace member role
-        :return:
-        """
-        web_testapp.authorization = ("Basic", ("admin@admin.admin", "admin@admin.admin"))
-        # create workspace role
-        params = {
-            "user_id": None,
-            "user_email": None,
-            "user_public_name": "Lawrence L.",
-            "role": "content-manager",
-        }
-        web_testapp.post_json("/api/v2/workspaces/1/members", status=200, params=params)
-        res = web_testapp.post_json("/api/v2/workspaces/1/members", status=400, params=params)
-        assert isinstance(res.json, dict)
-        assert "code" in res.json.keys()
-        assert res.json_body["code"] == ErrorCode.USER_ROLE_ALREADY_EXIST
-
-=======
->>>>>>> 39c031f2
     def test_api__create_workspace_member_role__err_400__nothing_and_no_notification(
         self, web_testapp
     ):
