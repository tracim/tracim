# -*- coding: utf-8 -*-
"""
Tests for /api/workspaces subpath endpoints.
"""
import datetime
from depot.io.utils import FileIntent
from freezegun import freeze_time
import pytest
import transaction
import typing

from tracim_backend.app_models.contents import ContentTypeSlug
from tracim_backend.error import ErrorCode
from tracim_backend.models.auth import Profile
from tracim_backend.models.data import EmailNotificationType
from tracim_backend.models.data import UserRoleInWorkspace
from tracim_backend.models.data import Workspace
from tracim_backend.models.data import WorkspaceAccessType
from tracim_backend.models.revision_protection import new_revision
from tracim_backend.models.roles import WorkspaceRoles
from tracim_backend.tests.fixtures import *  # noqa: F403,F40
from tracim_backend.tests.utils import create_1000px_png_test_image
from tracim_backend.tests.utils import set_html_document_slug_to_legacy
from tracim_backend.views.core_api.schemas import UserDigestSchema


@pytest.fixture
def contents_for_pagination(
    session, app_config, workspace_api_factory, content_api_factory
) -> Workspace:
    """Create a workspace with some contents appropriate for sorting and paginating.

    Time is frozen/changed to ensure that the contents' created/modified values are different
    by at least 1 second as MySQL/mariadb stores it only with one second precision.
    """
    wapi = workspace_api_factory.get()
    workspace = wapi.create_workspace("test", save_now=True)
    capi = content_api_factory.get()
    with freeze_time("2021-03-16T08:47:00Z") as frozen_time:
        for label in ("World", "Spam", "Eggs", "Hello"):
            content = capi.create(
                content_type_slug="html-document",
                workspace=workspace,
                label=label,
                do_save=True,
            )
            with new_revision(session, transaction, content):
                content.modified = datetime.datetime.utcnow()
                capi.save(content, do_notify=False)
            frozen_time.tick(1)
    transaction.commit()
    return workspace


@pytest.mark.usefixtures("base_fixture")
class TestWorkspaceEndpointWorkspacePerUserLimitation(object):
    @pytest.mark.parametrize(
        "config_section",
        [{"name": "functional_test_one_workspace_per_user"}],
        indirect=True,
    )
    def test_api__create_workspace_err_400__one_workspace_limit(
        self, web_testapp, admin_user
    ) -> None:
        """
        Test create workspace : workspace limit of 1 workspace
        """

        web_testapp.authorization = (
            "Basic",
            ("admin@admin.admin", "admin@admin.admin"),
        )
        params = {
            "label": "superworkspace",
            "description": "mysuperdescription",
            "access_type": "confidential",
            "default_user_role": "reader",
            "parent_id": None,
        }
        web_testapp.post_json("/api/workspaces", status=200, params=params)
        params = {
            "label": "superworkspace2",
            "description": "mysuperdescription",
            "access_type": "confidential",
            "default_user_role": "reader",
            "parent_id": None,
        }
        res = web_testapp.post_json("/api/workspaces", status=400, params=params)
        assert res.json_body["code"] == ErrorCode.USER_NOT_ALLOWED_TO_CREATE_MORE_WORKSPACES

    @pytest.mark.parametrize(
        "config_section",
        [{"name": "functional_test_no_workspace_limit_per_user"}],
        indirect=True,
    )
    def test_api__create_workspace_ok_200__no_workspace_limit(
        self, web_testapp, admin_user
    ) -> None:
        """
        Test create workspace : workspace limit of 0 workspace -> unlimited
        """

        web_testapp.authorization = (
            "Basic",
            ("admin@admin.admin", "admin@admin.admin"),
        )
        params = {
            "label": "superworkspace",
            "description": "mysuperdescription",
            "access_type": "confidential",
            "default_user_role": "reader",
            "parent_id": None,
        }
        web_testapp.post_json("/api/workspaces", status=200, params=params)
        params = {
            "label": "superworkspace2",
            "description": "mysuperdescription",
            "access_type": "confidential",
            "default_user_role": "reader",
            "parent_id": None,
        }
        web_testapp.post_json("/api/workspaces", status=200, params=params)
        params = {
            "label": "superworkspace3",
            "description": "mysuperdescription",
            "access_type": "confidential",
            "default_user_role": "reader",
            "parent_id": None,
        }
        web_testapp.post_json("/api/workspaces", status=200, params=params)


@pytest.mark.usefixtures("base_fixture")
@pytest.mark.parametrize(
    "config_section",
    [{"name": "functional_test_only_confidential_workspace"}],
    indirect=True,
)
class TestWorkspaceCreationEndpointWorkspaceAccessTypeChecks(object):
    def test_api__create_workspace__ok_200__nominal_case(self, web_testapp, event_helper) -> None:
        """
        Test create workspace
        """
        web_testapp.authorization = (
            "Basic",
            ("admin@admin.admin", "admin@admin.admin"),
        )
        params = {
            "label": "superworkspace",
            "description": "mysuperdescription",
            "agenda_enabled": False,
            "public_upload_enabled": False,
            "public_download_enabled": False,
            "access_type": "confidential",
            "default_user_role": "reader",
            "parent_id": None,
        }
        res = web_testapp.post_json("/api/workspaces", status=200, params=params)
        assert res.json_body
        workspace = res.json_body
        assert workspace["label"] == "superworkspace"
        assert workspace["agenda_enabled"] is False
        assert workspace["public_upload_enabled"] is False
        assert workspace["public_download_enabled"] is False
        assert workspace["description"] == "mysuperdescription"
        assert workspace["owner"]["user_id"] == 1
        assert workspace["owner"]["has_avatar"] is True
        assert workspace["owner"]["public_name"] == "Global manager"
        assert workspace["owner"]["username"] == "TheAdmin"
        assert workspace["owner"]
        assert workspace["parent_id"] is None
        assert workspace["access_type"] == WorkspaceAccessType.CONFIDENTIAL.value
        (user_role_created, workspace_created) = event_helper.last_events(2)
        assert workspace_created.event_type == "workspace.created"
        author = web_testapp.get("/api/users/1", status=200).json_body
        assert workspace_created.author == UserDigestSchema().dump(author).data
        assert workspace_created.workspace == workspace
        assert user_role_created.event_type == "workspace_member.created"
        assert workspace_created.author["user_id"] == workspace["owner"]["user_id"]
        assert workspace["access_type"] == WorkspaceAccessType.CONFIDENTIAL.value

    def test_api__create_workspace__ok_200__with_parent_id(self, web_testapp, event_helper) -> None:
        """
        Test create workspace
        """
        web_testapp.authorization = (
            "Basic",
            ("admin@admin.admin", "admin@admin.admin"),
        )
        params = {
            "label": "superworkspaceparent",
            "description": "mysuperdescription",
            "agenda_enabled": False,
            "public_upload_enabled": False,
            "public_download_enabled": False,
            "access_type": "confidential",
            "default_user_role": "reader",
            "parent_id": None,
        }
        res = web_testapp.post_json("/api/workspaces", status=200, params=params)
        parent_id = res.json_body["workspace_id"]
        params = {
            "label": "superworkspace",
            "description": "mysuperdescription",
            "agenda_enabled": False,
            "public_upload_enabled": False,
            "public_download_enabled": False,
            "access_type": "confidential",
            "default_user_role": "reader",
            "parent_id": parent_id,
        }
        res = web_testapp.post_json("/api/workspaces", status=200, params=params)
        assert res.json_body
        workspace = res.json_body
        assert workspace["label"] == "superworkspace"
        assert workspace["agenda_enabled"] is False
        assert workspace["public_upload_enabled"] is False
        assert workspace["public_download_enabled"] is False
        assert workspace["description"] == "mysuperdescription"
        assert workspace["owner"]["user_id"] == 1
        assert workspace["owner"]["has_avatar"] is True
        assert workspace["owner"]["public_name"] == "Global manager"
        assert workspace["owner"]["username"] == "TheAdmin"
        assert workspace["owner"]
        assert workspace["parent_id"] == parent_id
        assert workspace["access_type"] == WorkspaceAccessType.CONFIDENTIAL.value
        (workspace_created, user_role_created) = event_helper.last_events(2)
        assert workspace_created.event_type == "workspace.created"
        author = web_testapp.get("/api/users/1", status=200).json_body
        assert workspace_created.author == UserDigestSchema().dump(author).data
        assert workspace_created.workspace == workspace
        assert user_role_created.event_type == "workspace_member.created"
        assert workspace_created.author["user_id"] == workspace["owner"]["user_id"]
        assert workspace["access_type"] == WorkspaceAccessType.CONFIDENTIAL.value

    def test_api__create_workspace__err_400__unallowed_access_type(
        self, web_testapp, event_helper
    ) -> None:
        """
        Test create workspace
        """
        web_testapp.authorization = (
            "Basic",
            ("admin@admin.admin", "admin@admin.admin"),
        )
        params = {
            "label": "superworkspace",
            "description": "mysuperdescription",
            "agenda_enabled": False,
            "public_upload_enabled": False,
            "public_download_enabled": False,
            "access_type": "open",
            "default_user_role": "reader",
            "parent_id": None,
        }
        res = web_testapp.post_json("/api/workspaces", status=400, params=params)
        assert isinstance(res.json, dict)
        assert "code" in res.json.keys()
        assert res.json_body["code"] == ErrorCode.DISALLOWED_WORKSPACE_ACCESS_TYPE

    def test_api__create_workspace__err_400__unvalid_access_type(
        self, web_testapp, event_helper
    ) -> None:
        """
        Test create workspace
        """
        web_testapp.authorization = (
            "Basic",
            ("admin@admin.admin", "admin@admin.admin"),
        )
        params = {
            "label": "superworkspace",
            "description": "mysuperdescription",
            "agenda_enabled": False,
            "public_upload_enabled": False,
            "public_download_enabled": False,
            "access_type": "invalid",
            "default_user_role": "reader",
            "parent_id": None,
        }
        res = web_testapp.post_json("/api/workspaces", status=400, params=params)
        assert isinstance(res.json, dict)
        assert "code" in res.json.keys()
        assert res.json_body["code"] == ErrorCode.GENERIC_SCHEMA_VALIDATION_ERROR


@pytest.mark.usefixtures("base_fixture")
@pytest.mark.usefixtures("default_content_fixture")
@pytest.mark.parametrize(
    "config_section", [{"name": "functional_test_workspace_size_limit"}], indirect=True
)
class TestWorkspaceDiskSpaceEndpoint(object):
    """
    Tests for /api/workspaces/{workspace_id}/disk_space endpoint
    """

    def test_api__get_workspace_disk_space__ok_200__nominal_case(
        self,
        web_testapp,
        user_api_factory,
        workspace_api_factory,
        role_api_factory,
        application_api_factory,
        content_type_list,
        content_api_factory,
        session,
    ) -> None:
        """
        Check obtain workspace reachable for user.
        """

        uapi = user_api_factory.get()
        user = uapi.create_user(
            "test@test.test",
            password="test@test.test",
            do_save=True,
            do_notify=False,
            profile=Profile.USER,
        )
        workspace_api = workspace_api_factory.get(show_deleted=True)
        workspace = workspace_api.create_workspace("test", save_now=True)
        role_api = role_api_factory.get()
        role_api.create_one(
            user,
            workspace,
            UserRoleInWorkspace.CONTRIBUTOR,
            email_notification_type=EmailNotificationType.NONE,
        )
        workspace_api = workspace_api_factory.get()
        workspace = workspace_api.get_one(workspace.workspace_id)
        transaction.commit()
        image = create_1000px_png_test_image()
        web_testapp.authorization = ("Basic", ("test@test.test", "test@test.test"))
        web_testapp.post(
            "/api/workspaces/{}/files".format(workspace.workspace_id),
            upload_files=[("files", image.name, image.getvalue())],
            status=200,
        )
        res = web_testapp.get(
            "/api/workspaces/{}/disk_space".format(workspace.workspace_id), status=200
        )
        res = res.json_body
        assert res["used_space"] == 6210
        assert res["workspace_id"] == workspace.workspace_id
        assert res["workspace"]["label"] == "test"
        assert res["workspace"]["slug"] == "test"
        assert res["allowed_space"] == 200


@pytest.mark.usefixtures("base_fixture")
@pytest.mark.usefixtures("default_content_fixture")
@pytest.mark.parametrize("config_section", [{"name": "functional_test"}], indirect=True)
class TestWorkspaceEndpoint(object):
    """
    Tests for /api/workspaces/{workspace_id} endpoint
    """

    def test_api__get_workspace__ok_200__nominal_case(
        self,
        web_testapp,
        user_api_factory,
        workspace_api_factory,
        role_api_factory,
        application_api_factory,
        app_config,
    ) -> None:
        """
        Check obtain workspace reachable for user.
        """

        uapi = user_api_factory.get()
        user = uapi.create_user(
            "test@test.test",
            password="test@test.test",
            do_save=True,
            do_notify=False,
            profile=Profile.USER,
        )
        workspace_api = workspace_api_factory.get(show_deleted=True)
        parent_workspace = workspace_api.create_workspace("test_parent", save_now=True)
        workspace = workspace_api.create_workspace("test", parent=parent_workspace, save_now=True)
        role_api = role_api_factory.get()
        role_api.create_one(
            user,
            workspace,
            UserRoleInWorkspace.READER,
            email_notification_type=EmailNotificationType.NONE,
        )
        workspace_api = workspace_api_factory.get()
        workspace = workspace_api.get_one(workspace.workspace_id)
        app_api = application_api_factory.get()
        default_sidebar_entry = app_api.get_default_workspace_menu_entry(
            workspace=workspace, app_config=app_config
        )  # nope8
        transaction.commit()

        web_testapp.authorization = ("Basic", ("test@test.test", "test@test.test"))
        res = web_testapp.get("/api/workspaces/{}".format(workspace.workspace_id), status=200)
        workspace_dict = res.json_body
        assert workspace_dict["workspace_id"] == workspace.workspace_id
        assert workspace_dict["label"] == workspace.label
        assert workspace_dict["description"] == workspace.description
        assert workspace_dict["is_deleted"] is False
        assert workspace_dict["access_type"] == WorkspaceAccessType.CONFIDENTIAL.value
        assert workspace_dict["default_user_role"] == WorkspaceRoles.READER.slug
        assert workspace_dict["parent_id"] == parent_workspace.workspace_id

        assert len(workspace_dict["sidebar_entries"]) == len(default_sidebar_entry)
        for counter, sidebar_entry in enumerate(default_sidebar_entry):
            workspace_dict["sidebar_entries"][counter]["slug"] = sidebar_entry.slug
            workspace_dict["sidebar_entries"][counter]["label"] = sidebar_entry.label
            workspace_dict["sidebar_entries"][counter]["route"] = sidebar_entry.route
            workspace_dict["sidebar_entries"][counter]["hexcolor"] = sidebar_entry.hexcolor
            workspace_dict["sidebar_entries"][counter]["fa_icon"] = sidebar_entry.fa_icon

    def test_api__get_workspace__ok_200__admin_and_not_in_workspace(
        self,
        role_api_factory,
        workspace_api_factory,
        admin_user,
        user_api_factory,
        application_api_factory,
        web_testapp,
        app_config,
    ) -> None:
        """
        Check obtain workspace reachable for user.
        """
        uapi = user_api_factory.get()
        workspace_api = workspace_api_factory.get()
        admin2 = uapi.create_user(
            email="admin2@admin2.admin2", profile=Profile.ADMIN, do_notify=False
        )
        workspace_api = workspace_api_factory.get(current_user=admin2, show_deleted=True)
        workspace = workspace_api.create_workspace("test", save_now=True)
        workspace = workspace_api.get_one(workspace.workspace_id)
        app_api = application_api_factory.get()
        default_sidebar_entry = app_api.get_default_workspace_menu_entry(
            workspace=workspace, app_config=app_config
        )
        transaction.commit()

        web_testapp.authorization = (
            "Basic",
            ("admin@admin.admin", "admin@admin.admin"),
        )
        res = web_testapp.get("/api/workspaces/{}".format(workspace.workspace_id), status=200)
        workspace_dict = res.json_body
        assert workspace_dict["workspace_id"] == workspace.workspace_id
        assert workspace_dict["label"] == workspace.label
        assert workspace_dict["description"] == workspace.description
        assert workspace_dict["is_deleted"] is False
        assert workspace_dict["access_type"] == WorkspaceAccessType.CONFIDENTIAL.value
        assert workspace_dict["default_user_role"] == WorkspaceRoles.READER.slug

        assert len(workspace_dict["sidebar_entries"]) == len(default_sidebar_entry)
        for counter, sidebar_entry in enumerate(default_sidebar_entry):
            workspace_dict["sidebar_entries"][counter]["slug"] = sidebar_entry.slug
            workspace_dict["sidebar_entries"][counter]["label"] = sidebar_entry.label
            workspace_dict["sidebar_entries"][counter]["route"] = sidebar_entry.route
            workspace_dict["sidebar_entries"][counter]["hexcolor"] = sidebar_entry.hexcolor
            workspace_dict["sidebar_entries"][counter]["fa_icon"] = sidebar_entry.fa_icon

    def test_api__update_workspace__ok_200__nominal_case(
        self,
        workspace_api_factory,
        application_api_factory,
        web_testapp,
        app_config,
        event_helper,
    ) -> None:
        """
        Test update workspace
        """

        workspace_api = workspace_api_factory.get()
        workspace = workspace_api.get_one(1)
        app_api = application_api_factory.get()
        default_sidebar_entry = app_api.get_default_workspace_menu_entry(
            workspace=workspace, app_config=app_config
        )  # nope8

        web_testapp.authorization = (
            "Basic",
            ("admin@admin.admin", "admin@admin.admin"),
        )
        params = {
            "label": "superworkspace",
            "description": "mysuperdescription",
            "agenda_enabled": False,
            "public_upload_enabled": False,
            "public_download_enabled": False,
            "default_user_role": "contributor",
            "publication_enabled": False,
        }
        # Before
        res = web_testapp.get("/api/workspaces/1", status=200)
        assert res.json_body
        workspace = res.json_body
        assert workspace["workspace_id"] == 1
        assert workspace["slug"] == "business"
        assert workspace["label"] == "Business"
        assert workspace["description"] == "All importants documents"
        assert len(workspace["sidebar_entries"]) == len(default_sidebar_entry)
        assert workspace["is_deleted"] is False
        assert workspace["agenda_enabled"] is True
        assert workspace["public_upload_enabled"] is True
        assert workspace["public_download_enabled"] is True
        assert workspace["access_type"] == WorkspaceAccessType.CONFIDENTIAL.value
        assert workspace["default_user_role"] == WorkspaceRoles.READER.slug
        assert workspace["publication_enabled"] is True

        # modify workspace
        res = web_testapp.put_json("/api/workspaces/1", status=200, params=params)
        assert res.json_body
        workspace = res.json_body
        assert workspace["workspace_id"] == 1
        assert workspace["slug"] == "superworkspace"
        assert workspace["label"] == "superworkspace"
        assert workspace["description"] == "mysuperdescription"
        # no publication entry anymore
        assert len(workspace["sidebar_entries"]) == len(default_sidebar_entry) - 1
        assert workspace["is_deleted"] is False
        assert workspace["agenda_enabled"] is False
        assert workspace["public_upload_enabled"] is False
        assert workspace["public_download_enabled"] is False
        assert workspace["access_type"] == WorkspaceAccessType.CONFIDENTIAL.value
        assert workspace["default_user_role"] == WorkspaceRoles.CONTRIBUTOR.slug
        last_event = event_helper.last_event
        assert last_event.event_type == "workspace.modified"
        assert last_event.workspace == workspace
        assert workspace["publication_enabled"] is False

        # after
        res = web_testapp.get("/api/workspaces/1", status=200)
        assert res.json_body
        workspace = res.json_body
        assert workspace["workspace_id"] == 1
        assert workspace["slug"] == "superworkspace"
        assert workspace["label"] == "superworkspace"
        assert workspace["description"] == "mysuperdescription"
        assert len(workspace["sidebar_entries"]) == len(default_sidebar_entry) - 1
        assert workspace["is_deleted"] is False
        assert workspace["agenda_enabled"] is False
        assert workspace["public_upload_enabled"] is False
        assert workspace["public_download_enabled"] is False
        assert workspace["access_type"] == WorkspaceAccessType.CONFIDENTIAL.value
        assert workspace["default_user_role"] == WorkspaceRoles.CONTRIBUTOR.slug
        assert workspace["publication_enabled"] is False

    def test_api__update_workspace__ok_200__partial_change_label_only(
        self, workspace_api_factory, application_api_factory, web_testapp, app_config
    ) -> None:
        """
        Test update workspace
        """

        workspace_api = workspace_api_factory.get()
        workspace = workspace_api.get_one(1)
        app_api = application_api_factory.get()
        default_sidebar_entry = app_api.get_default_workspace_menu_entry(
            workspace=workspace, app_config=app_config
        )  # nope8

        web_testapp.authorization = (
            "Basic",
            ("admin@admin.admin", "admin@admin.admin"),
        )
        # Before
        res = web_testapp.get("/api/workspaces/1", status=200)
        assert res.json_body
        workspace = res.json_body
        assert workspace["workspace_id"] == 1
        assert workspace["slug"] == "business"
        assert workspace["label"] == "Business"
        assert workspace["description"] == "All importants documents"
        assert len(workspace["sidebar_entries"]) == len(default_sidebar_entry)
        assert workspace["is_deleted"] is False
        assert workspace["agenda_enabled"] is True

        # 1. modify workspace label only
        params = {"label": "superworkspace"}
        res = web_testapp.put_json("/api/workspaces/1", status=200, params=params)
        assert res.json_body
        workspace = res.json_body
        assert workspace["workspace_id"] == 1
        assert workspace["slug"] == "superworkspace"
        assert workspace["label"] == "superworkspace"
        assert workspace["description"] == "All importants documents"
        assert len(workspace["sidebar_entries"]) == len(default_sidebar_entry)
        assert workspace["is_deleted"] is False
        assert workspace["agenda_enabled"] is True

        # after
        res = web_testapp.get("/api/workspaces/1", status=200)
        assert res.json_body
        workspace = res.json_body
        assert workspace["workspace_id"] == 1
        assert workspace["slug"] == "superworkspace"
        assert workspace["label"] == "superworkspace"
        assert workspace["description"] == "All importants documents"
        assert len(workspace["sidebar_entries"]) == len(default_sidebar_entry)
        assert workspace["is_deleted"] is False
        assert workspace["agenda_enabled"] is True

    def test_api__update_workspace__ok_200__partial_change_agenda_enabled_only(
        self, workspace_api_factory, application_api_factory, web_testapp, app_config
    ) -> None:
        """
        Test update workspace
        """

        workspace_api = workspace_api_factory.get()
        workspace = workspace_api.get_one(1)
        app_api = application_api_factory.get()
        default_sidebar_entry = app_api.get_default_workspace_menu_entry(
            workspace=workspace, app_config=app_config
        )  # nope8

        web_testapp.authorization = (
            "Basic",
            ("admin@admin.admin", "admin@admin.admin"),
        )
        # Before
        res = web_testapp.get("/api/workspaces/1", status=200)
        assert res.json_body
        workspace = res.json_body
        assert workspace["workspace_id"] == 1
        assert workspace["slug"] == "business"
        assert workspace["label"] == "Business"
        assert workspace["description"] == "All importants documents"
        assert len(workspace["sidebar_entries"]) == len(default_sidebar_entry)
        assert workspace["is_deleted"] is False
        assert workspace["agenda_enabled"] is True

        # modify agenda enabled only
        params = {"agenda_enabled": False}
        res = web_testapp.put_json("/api/workspaces/1", status=200, params=params)
        assert res.json_body
        workspace = res.json_body
        assert workspace["workspace_id"] == 1
        assert workspace["slug"] == "business"
        assert workspace["label"] == "Business"
        assert workspace["description"] == "All importants documents"
        assert len(workspace["sidebar_entries"]) == len(default_sidebar_entry)
        assert workspace["is_deleted"] is False
        assert workspace["agenda_enabled"] is False

        # after
        res = web_testapp.get("/api/workspaces/1", status=200)
        assert res.json_body
        workspace = res.json_body
        assert workspace["workspace_id"] == 1
        assert workspace["slug"] == "business"
        assert workspace["label"] == "Business"
        assert workspace["description"] == "All importants documents"
        assert len(workspace["sidebar_entries"]) == len(default_sidebar_entry)
        assert workspace["is_deleted"] is False
        assert workspace["agenda_enabled"] is False

    def test_api__update_workspace__ok_200__partial_change_description_only(
        self, workspace_api_factory, application_api_factory, web_testapp, app_config
    ) -> None:
        """
        Test update workspace
        """

        workspace_api = workspace_api_factory.get()
        workspace = workspace_api.get_one(1)
        app_api = application_api_factory.get()
        default_sidebar_entry = app_api.get_default_workspace_menu_entry(
            workspace=workspace, app_config=app_config
        )  # nope8

        web_testapp.authorization = (
            "Basic",
            ("admin@admin.admin", "admin@admin.admin"),
        )

        # Before
        res = web_testapp.get("/api/workspaces/1", status=200)
        assert res.json_body
        workspace = res.json_body
        assert workspace["workspace_id"] == 1
        assert workspace["slug"] == "business"
        assert workspace["label"] == "Business"
        assert workspace["description"] == "All importants documents"
        assert len(workspace["sidebar_entries"]) == len(default_sidebar_entry)
        assert workspace["is_deleted"] is False
        assert workspace["agenda_enabled"] is True

        # modify workspace description only
        params = {"description": "mysuperdescription"}
        res = web_testapp.put_json("/api/workspaces/1", status=200, params=params)
        assert res.json_body
        workspace = res.json_body
        assert workspace["workspace_id"] == 1
        assert workspace["slug"] == "business"
        assert workspace["label"] == "Business"
        assert workspace["description"] == "mysuperdescription"
        assert len(workspace["sidebar_entries"]) == len(default_sidebar_entry)
        assert workspace["is_deleted"] is False
        assert workspace["agenda_enabled"] is True

        # after
        res = web_testapp.get("/api/workspaces/1", status=200)
        assert res.json_body
        workspace = res.json_body
        assert workspace["workspace_id"] == 1
        assert workspace["slug"] == "business"
        assert workspace["label"] == "Business"
        assert workspace["description"] == "mysuperdescription"
        assert len(workspace["sidebar_entries"]) == len(default_sidebar_entry)
        assert workspace["is_deleted"] is False
        assert workspace["agenda_enabled"] is True

    def test_api__update_workspace__ok_200__workspace_label_already_used(self, web_testapp) -> None:
        """
        Test update workspace with empty label
        """
        web_testapp.authorization = (
            "Basic",
            ("admin@admin.admin", "admin@admin.admin"),
        )
        params = {
            "label": "Documentation",
            "description": "mysuperdescription",
            "agenda_enabled": False,
            "access_type": "confidential",
            "default_user_role": "reader",
            "parent_id": None,
        }
        res = web_testapp.post_json("/api/workspaces", status=200, params=params)
        workspace1_id = res.json_body["workspace_id"]

        params = {
            "label": "Documentation2",
            "description": "mysuperdescription",
            "agenda_enabled": False,
            "access_type": "confidential",
            "default_user_role": "reader",
            "parent_id": None,
        }
        res = web_testapp.post_json("/api/workspaces", status=200, params=params)
        workspace2_id = res.json_body["workspace_id"]

        assert workspace1_id != workspace2_id

        params = {"label": "Documentation", "description": "mysuperdescription"}
        # INFO - G.M - 2019-05-21 - we can update to same value
        web_testapp.put_json("/api/workspaces/{}".format(workspace1_id), status=200, params=params)
        # INFO - G.M - 2019-05-21 - updating one workspace to another workspace name is not allowed
        res = web_testapp.put_json(
            "/api/workspaces/{}".format(workspace2_id), status=200, params=params
        )

    def test_api__update_workspace__err_400__empty_label(self, web_testapp) -> None:
        """
        Test update workspace with empty label
        """
        web_testapp.authorization = (
            "Basic",
            ("admin@admin.admin", "admin@admin.admin"),
        )
        params = {"label": "", "description": "mysuperdescription"}
        res = web_testapp.put_json("/api/workspaces/1", status=400, params=params)
        assert isinstance(res.json, dict)
        assert "code" in res.json.keys()
        assert res.json_body["code"] == ErrorCode.GENERIC_SCHEMA_VALIDATION_ERROR

    def test_api__create_workspace__ok_200__nominal_case(self, web_testapp, event_helper) -> None:
        """
        Test create workspace
        """
        web_testapp.authorization = (
            "Basic",
            ("admin@admin.admin", "admin@admin.admin"),
        )
        params = {
            "label": "superworkspace",
            "description": "mysuperdescription",
            "agenda_enabled": False,
            "public_upload_enabled": False,
            "public_download_enabled": False,
            "access_type": "open",
            "default_user_role": "contributor",
            "parent_id": None,
            "publication_enabled": False,
        }
        res = web_testapp.post_json("/api/workspaces", status=200, params=params)
        assert res.json_body
        workspace = res.json_body
        assert workspace["label"] == "superworkspace"
        assert workspace["agenda_enabled"] is False
        assert workspace["public_upload_enabled"] is False
        assert workspace["public_download_enabled"] is False
        assert workspace["description"] == "mysuperdescription"
        assert workspace["owner"]["user_id"] == 1
        assert workspace["owner"]["has_avatar"] is True
        assert workspace["owner"]["public_name"] == "Global manager"
        assert workspace["owner"]["username"] == "TheAdmin"
        assert workspace["owner"]
        assert workspace["publication_enabled"] is False
        workspace_id = res.json_body["workspace_id"]
        (user_role_created, workspace_created) = event_helper.last_events(2)
        assert workspace_created.event_type == "workspace.created"
        author = web_testapp.get("/api/users/1", status=200).json_body
        assert workspace_created.author == UserDigestSchema().dump(author).data
        assert workspace_created.workspace == workspace
        assert user_role_created.event_type == "workspace_member.created"
        assert workspace_created.author["user_id"] == workspace["owner"]["user_id"]
        assert workspace["access_type"] == WorkspaceAccessType.OPEN.value
        assert workspace["default_user_role"] == WorkspaceRoles.CONTRIBUTOR.slug

        res = web_testapp.get("/api/workspaces/{}".format(workspace_id), status=200)
        workspace_2 = res.json_body
        assert workspace["workspace_id"] == workspace_2["workspace_id"]
        assert workspace["access_type"] == WorkspaceAccessType.OPEN.value
        assert workspace["default_user_role"] == WorkspaceRoles.CONTRIBUTOR.slug

    def test_api__create_children_workspace__ok_200__nominal_case(
        self, web_testapp, event_helper
    ) -> None:
        """
        Test create workspace
        """
        web_testapp.authorization = (
            "Basic",
            ("admin@admin.admin", "admin@admin.admin"),
        )
        params = {
            "label": "parent",
            "description": "parent_workspace",
            "agenda_enabled": False,
            "public_upload_enabled": False,
            "public_download_enabled": False,
            "access_type": "confidential",
            "default_user_role": "reader",
            "parent_id": None,
        }
        res = web_testapp.post_json("/api/workspaces", status=200, params=params)
        parent_workspace_id = res.json_body["workspace_id"]
        assert parent_workspace_id
        params = {
            "label": "children",
            "description": "children_workspace",
            "agenda_enabled": False,
            "public_upload_enabled": False,
            "public_download_enabled": False,
            "access_type": "confidential",
            "default_user_role": "reader",
            "parent_id": parent_workspace_id,
        }
        res = web_testapp.post_json("/api/workspaces", status=200, params=params)
        assert res.json_body
        workspace = res.json_body
        assert workspace["label"] == "children"
        assert workspace["description"] == "children_workspace"
        children_workspace_id = res.json_body["workspace_id"]
        (workspace_created, user_role_created) = event_helper.last_events(2)
        assert workspace_created.event_type == "workspace.created"
        author = web_testapp.get("/api/users/1", status=200).json_body
        assert workspace_created.author == UserDigestSchema().dump(author).data
        assert workspace_created.workspace == workspace
        assert user_role_created.event_type == "workspace_member.created"
        assert workspace_created.author["user_id"] == workspace["owner"]["user_id"]
        assert workspace["access_type"] == WorkspaceAccessType.CONFIDENTIAL.value
        assert workspace["default_user_role"] == WorkspaceRoles.READER.slug
        assert workspace["parent_id"] == parent_workspace_id
        res = web_testapp.get("/api/workspaces/{}".format(children_workspace_id), status=200)
        workspace_2 = res.json_body
        assert workspace["workspace_id"] == workspace_2["workspace_id"]
        assert workspace["parent_id"] == workspace_2["parent_id"]
        assert workspace["access_type"] == WorkspaceAccessType.CONFIDENTIAL.value
        assert workspace["default_user_role"] == WorkspaceRoles.READER.slug

    def test_api__create_workspace__ok_200__label_already_used(self, web_testapp) -> None:
        """
        Test create workspace : label already used
        """
        web_testapp.authorization = (
            "Basic",
            ("admin@admin.admin", "admin@admin.admin"),
        )
        params = {
            "label": "superworkspace",
            "description": "mysuperdescription",
            "access_type": "confidential",
            "default_user_role": "reader",
            "parent_id": None,
        }
        web_testapp.post_json("/api/workspaces", status=200, params=params)
        web_testapp.post_json("/api/workspaces", status=200, params=params)

    def test_api__create_workspace__err_400__empty_label(self, web_testapp) -> None:
        """
        Test create workspace with empty label
        """
        web_testapp.authorization = (
            "Basic",
            ("admin@admin.admin", "admin@admin.admin"),
        )
        params = {"label": "", "description": "mysuperdescription"}
        res = web_testapp.post_json("/api/workspaces", status=400, params=params)
        assert isinstance(res.json, dict)
        assert "code" in res.json.keys()
        assert res.json_body["code"] == ErrorCode.GENERIC_SCHEMA_VALIDATION_ERROR

    def test_api__delete_workspace__ok_200__admin(
        self, web_testapp, user_api_factory, workspace_api_factory, event_helper
    ) -> None:
        """
        Test delete workspace as admin
        """
        web_testapp.authorization = (
            "Basic",
            ("admin@admin.admin", "admin@admin.admin"),
        )

        uapi = user_api_factory.get()
        uapi.create_user(
            "test@test.test",
            password="test@test.test",
            do_save=True,
            do_notify=False,
            profile=Profile.TRUSTED_USER,
        )
        workspace_api = workspace_api_factory.get(show_deleted=True)
        workspace = workspace_api.create_workspace("test", save_now=True)
        transaction.commit()
        workspace_id = int(workspace.workspace_id)
        web_testapp.authorization = (
            "Basic",
            ("admin@admin.admin", "admin@admin.admin"),
        )
        # delete
        web_testapp.put("/api/workspaces/{}/trashed".format(workspace_id), status=204)
        web_testapp.authorization = ("Basic", ("test@test.test", "test@test.test"))
        res = web_testapp.get("/api/workspaces/{}".format(workspace_id), status=400)
        assert isinstance(res.json, dict)
        assert "code" in res.json.keys()
        assert res.json_body["code"] == ErrorCode.WORKSPACE_NOT_FOUND
        web_testapp.authorization = (
            "Basic",
            ("admin@admin.admin", "admin@admin.admin"),
        )
        res = web_testapp.get("/api/workspaces/{}".format(workspace_id), status=200)
        workspace = res.json_body
        assert workspace["is_deleted"] is True
        last_event = event_helper.last_event
        assert last_event.event_type == "workspace.deleted"
        assert last_event.workspace == workspace
        assert last_event.author
        assert last_event.client_token is None

    def test_api__delete_workspace__ok_200__manager_workspace_manager(
        self, web_testapp, user_api_factory, workspace_api_factory, role_api_factory
    ) -> None:
        """
        Test delete workspace as global manager and workspace manager
        """
        web_testapp.authorization = (
            "Basic",
            ("admin@admin.admin", "admin@admin.admin"),
        )

        uapi = user_api_factory.get()
        profile = Profile.TRUSTED_USER
        user = uapi.create_user(
            "test@test.test",
            password="test@test.test",
            do_save=True,
            do_notify=False,
            profile=profile,
        )
        workspace_api = workspace_api_factory.get(show_deleted=True)
        workspace = workspace_api.create_workspace("test", save_now=True)
        role_api = role_api_factory.get()
        role_api.create_one(
            user,
            workspace,
            UserRoleInWorkspace.WORKSPACE_MANAGER,
            email_notification_type=EmailNotificationType.NONE,
        )
        transaction.commit()
        workspace_id = int(workspace.workspace_id)
        web_testapp.authorization = ("Basic", ("test@test.test", "test@test.test"))
        # delete
        web_testapp.put("/api/workspaces/{}/trashed".format(workspace_id), status=204)
        res = web_testapp.get("/api/workspaces/{}".format(workspace_id), status=200)
        workspace = res.json_body
        assert workspace["is_deleted"] is True

    def test_api__delete_workspace__err_403__user_workspace_manager(
        self, web_testapp, user_api_factory, role_api_factory, workspace_api_factory
    ) -> None:
        """
        Test delete workspace as simple user and workspace manager
        """
        web_testapp.authorization = (
            "Basic",
            ("admin@admin.admin", "admin@admin.admin"),
        )

        uapi = user_api_factory.get()
        profile = Profile.USER
        user = uapi.create_user(
            "test@test.test",
            password="test@test.test",
            do_save=True,
            do_notify=False,
            profile=profile,
        )
        workspace_api = workspace_api_factory.get(show_deleted=True)
        workspace = workspace_api.create_workspace("test", save_now=True)
        role_api = role_api_factory.get()
        role_api.create_one(
            user,
            workspace,
            UserRoleInWorkspace.WORKSPACE_MANAGER,
            email_notification_type=EmailNotificationType.NONE,
        )
        transaction.commit()
        workspace_id = int(workspace.workspace_id)
        web_testapp.authorization = ("Basic", ("test@test.test", "test@test.test"))
        # delete
        res = web_testapp.put("/api/workspaces/{}/trashed".format(workspace_id), status=403)
        assert isinstance(res.json, dict)
        assert "code" in res.json.keys()
        assert res.json_body["code"] == ErrorCode.INSUFFICIENT_USER_PROFILE
        res = web_testapp.get("/api/workspaces/{}".format(workspace_id), status=200)
        workspace = res.json_body
        assert workspace["is_deleted"] is False

    def test_api__delete_workspace__err_403__manager_reader(
        self, web_testapp, user_api_factory, workspace_api_factory, role_api_factory
    ) -> None:
        """
        Test delete workspace as manager and reader of the workspace
        """
        web_testapp.authorization = (
            "Basic",
            ("admin@admin.admin", "admin@admin.admin"),
        )

        uapi = user_api_factory.get()
        user = uapi.create_user(
            "test@test.test", password="test@test.test", do_save=True, do_notify=False
        )
        workspace_api = workspace_api_factory.get(show_deleted=True)
        workspace = workspace_api.create_workspace("test", save_now=True)
        role_api = role_api_factory.get()
        role_api.create_one(
            user,
            workspace,
            UserRoleInWorkspace.READER,
            email_notification_type=EmailNotificationType.NONE,
        )
        transaction.commit()
        workspace_id = int(workspace.workspace_id)
        web_testapp.authorization = ("Basic", ("test@test.test", "test@test.test"))
        # delete
        res = web_testapp.put("/api/workspaces/{}/trashed".format(workspace_id), status=403)
        assert isinstance(res.json, dict)
        assert "code" in res.json.keys()
        assert res.json_body["code"] == ErrorCode.INSUFFICIENT_USER_ROLE_IN_WORKSPACE
        res = web_testapp.get("/api/workspaces/{}".format(workspace_id), status=200)
        workspace = res.json_body
        assert workspace["is_deleted"] is False

    def test_api__delete_workspace__err_400__manager(
        self, web_testapp, user_api_factory, workspace_api_factory, role_api_factory
    ) -> None:
        """
        Test delete workspace as global manager without having any role in the
        workspace
        """
        web_testapp.authorization = (
            "Basic",
            ("admin@admin.admin", "admin@admin.admin"),
        )

        uapi = user_api_factory.get()
        uapi.create_user("test@test.test", password="test@test.test", do_save=True, do_notify=False)
        workspace_api = workspace_api_factory.get(show_deleted=True)
        workspace = workspace_api.create_workspace("test", save_now=True)
        role_api_factory.get()
        transaction.commit()
        workspace_id = int(workspace.workspace_id)
        web_testapp.authorization = ("Basic", ("test@test.test", "test@test.test"))
        # delete
        res = web_testapp.put("/api/workspaces/{}/trashed".format(workspace_id), status=400)
        assert isinstance(res.json, dict)
        assert "code" in res.json.keys()
        assert res.json_body["code"] == ErrorCode.WORKSPACE_NOT_FOUND

    def test_api__undelete_workspace__ok_200__admin(
        self, web_testapp, user_api_factory, workspace_api_factory
    ) -> None:
        """
        Test undelete workspace as admin
        """
        web_testapp.authorization = (
            "Basic",
            ("admin@admin.admin", "admin@admin.admin"),
        )

        uapi = user_api_factory.get()
        uapi.create_user(
            "test@test.test",
            password="test@test.test",
            do_save=True,
            do_notify=False,
            profile=Profile.TRUSTED_USER,
        )
        workspace_api = workspace_api_factory.get(show_deleted=True)
        workspace = workspace_api.create_workspace("test", save_now=True)
        workspace_api.delete(workspace, flush=True)
        transaction.commit()
        workspace_id = int(workspace.workspace_id)
        # undelete
        web_testapp.authorization = (
            "Basic",
            ("admin@admin.admin", "admin@admin.admin"),
        )
        web_testapp.put("/api/workspaces/{}/trashed/restore".format(workspace_id), status=204)
        web_testapp.authorization = ("Basic", ("test@test.test", "test@test.test"))
        res = web_testapp.get("/api/workspaces/{}".format(workspace_id), status=400)
        assert isinstance(res.json, dict)
        assert "code" in res.json.keys()
        assert res.json_body["code"] == ErrorCode.WORKSPACE_NOT_FOUND

        web_testapp.authorization = (
            "Basic",
            ("admin@admin.admin", "admin@admin.admin"),
        )
        res = web_testapp.get("/api/workspaces/{}".format(workspace_id), status=200)
        workspace = res.json_body
        assert workspace["is_deleted"] is False

    def test_api__undelete_workspace__ok_200__manager_workspace_manager(
        self, web_testapp, user_api_factory, workspace_api_factory, role_api_factory
    ) -> None:
        """
        Test undelete workspace as global manager and workspace manager
        """
        web_testapp.authorization = (
            "Basic",
            ("admin@admin.admin", "admin@admin.admin"),
        )

        uapi = user_api_factory.get()
        user = uapi.create_user(
            "test@test.test",
            password="test@test.test",
            do_save=True,
            do_notify=False,
            profile=Profile.TRUSTED_USER,
        )
        workspace_api = workspace_api_factory.get(show_deleted=True)
        workspace = workspace_api.create_workspace("test", save_now=True)
        workspace_api.delete(workspace, flush=True)
        role_api = role_api_factory.get()
        role_api.create_one(
            user,
            workspace,
            UserRoleInWorkspace.WORKSPACE_MANAGER,
            email_notification_type=EmailNotificationType.NONE,
        )
        transaction.commit()
        workspace_id = int(workspace.workspace_id)
        web_testapp.authorization = ("Basic", ("test@test.test", "test@test.test"))
        # delete
        web_testapp.put("/api/workspaces/{}/trashed/restore".format(workspace_id), status=204)
        res = web_testapp.get("/api/workspaces/{}".format(workspace_id), status=200)
        workspace = res.json_body
        assert workspace["is_deleted"] is False

    def test_api__undelete_workspace__err_403__user_workspace_manager(
        self, web_testapp, user_api_factory, workspace_api_factory, role_api_factory
    ) -> None:
        """
        Test undelete workspace as simple user and workspace manager
        """
        web_testapp.authorization = (
            "Basic",
            ("admin@admin.admin", "admin@admin.admin"),
        )

        uapi = user_api_factory.get()
        user = uapi.create_user(
            "test@test.test",
            password="test@test.test",
            do_save=True,
            do_notify=False,
            profile=Profile.USER,
        )
        workspace_api = workspace_api_factory.get(show_deleted=True)
        workspace = workspace_api.create_workspace("test", save_now=True)
        workspace_api.delete(workspace, flush=True)
        role_api = role_api_factory.get()
        role_api.create_one(
            user,
            workspace,
            UserRoleInWorkspace.WORKSPACE_MANAGER,
            email_notification_type=EmailNotificationType.NONE,
        )
        transaction.commit()
        workspace_id = int(workspace.workspace_id)
        web_testapp.authorization = ("Basic", ("test@test.test", "test@test.test"))
        # delete
        res = web_testapp.put("/api/workspaces/{}/trashed/restore".format(workspace_id), status=403)
        assert isinstance(res.json, dict)
        assert "code" in res.json.keys()
        assert res.json_body["code"] == ErrorCode.INSUFFICIENT_USER_PROFILE
        res = web_testapp.get("/api/workspaces/{}".format(workspace_id), status=200)
        workspace = res.json_body
        assert workspace["is_deleted"] is True

    def test_api__undelete_workspace__err_403__manager_reader(
        self, web_testapp, user_api_factory, workspace_api_factory, role_api_factory
    ) -> None:
        """
        Test undelete workspace as manager and reader of the workspace
        """
        web_testapp.authorization = (
            "Basic",
            ("admin@admin.admin", "admin@admin.admin"),
        )

        uapi = user_api_factory.get()
        user = uapi.create_user(
            "test@test.test", password="test@test.test", do_save=True, do_notify=False
        )
        workspace_api = workspace_api_factory.get(show_deleted=True)
        workspace = workspace_api.create_workspace("test", save_now=True)
        workspace_api.delete(workspace, flush=True)
        role_api = role_api_factory.get()
        role_api.create_one(
            user,
            workspace,
            UserRoleInWorkspace.READER,
            email_notification_type=EmailNotificationType.NONE,
        )
        transaction.commit()
        workspace_id = int(workspace.workspace_id)
        web_testapp.authorization = ("Basic", ("test@test.test", "test@test.test"))
        # delete
        res = web_testapp.put("/api/workspaces/{}/trashed/restore".format(workspace_id), status=403)
        assert isinstance(res.json, dict)
        assert "code" in res.json.keys()
        assert res.json_body["code"] == ErrorCode.INSUFFICIENT_USER_ROLE_IN_WORKSPACE
        res = web_testapp.get("/api/workspaces/{}".format(workspace_id), status=200)
        workspace = res.json_body
        assert workspace["is_deleted"] is True

    def test_api__undelete_workspace__err_400__manager(
        self, web_testapp, workspace_api_factory, user_api_factory
    ) -> None:
        """
        Test delete workspace as global manager without having any role in the
        workspace
        """
        web_testapp.authorization = (
            "Basic",
            ("admin@admin.admin", "admin@admin.admin"),
        )

        uapi = user_api_factory.get()
        uapi.create_user("test@test.test", password="test@test.test", do_save=True, do_notify=False)
        workspace_api = workspace_api_factory.get(show_deleted=True)
        workspace = workspace_api.create_workspace("test", save_now=True)
        workspace_api.delete(workspace, flush=True)
        transaction.commit()
        workspace_id = int(workspace.workspace_id)
        web_testapp.authorization = ("Basic", ("test@test.test", "test@test.test"))
        # delete
        res = web_testapp.put("/api/workspaces/{}/trashed/restore".format(workspace_id), status=400)
        assert isinstance(res.json, dict)
        assert "code" in res.json.keys()
        assert res.json_body["code"] == ErrorCode.WORKSPACE_NOT_FOUND

    def test_api__get_workspace__err_400__unallowed_user(self, web_testapp) -> None:
        """
        Check obtain workspace unreachable for user
        """
        web_testapp.authorization = (
            "Basic",
            ("lawrence-not-real-email@fsf.local", "foobarbaz"),
        )
        res = web_testapp.get("/api/workspaces/1", status=400)
        assert isinstance(res.json, dict)
        assert "code" in res.json.keys()
        assert res.json_body["code"] == ErrorCode.WORKSPACE_NOT_FOUND
        assert "message" in res.json.keys()
        assert "details" in res.json.keys()

    def test_api__get_workspace__err_401__unregistered_user(self, web_testapp) -> None:
        """
        Check obtain workspace without registered user.
        """
        web_testapp.authorization = ("Basic", ("john@doe.doe", "lapin"))
        res = web_testapp.get("/api/workspaces/1", status=401)
        assert isinstance(res.json, dict)
        assert "code" in res.json.keys()
        assert res.json_body["code"] is None
        assert "message" in res.json.keys()
        assert "details" in res.json.keys()

    def test_api__get_workspace__err_400__workspace_does_not_exist(self, web_testapp) -> None:
        """
        Check obtain workspace who does not exist with an existing user.
        """
        web_testapp.authorization = (
            "Basic",
            ("admin@admin.admin", "admin@admin.admin"),
        )
        res = web_testapp.get("/api/workspaces/5", status=400)
        assert isinstance(res.json, dict)
        assert "code" in res.json.keys()
        assert res.json_body["code"] == ErrorCode.WORKSPACE_NOT_FOUND
        assert "message" in res.json.keys()
        assert "details" in res.json.keys()


@pytest.mark.usefixtures("base_fixture")
@pytest.mark.parametrize("config_section", [{"name": "functional_test"}], indirect=True)
class TestWorkspacesEndpoints(object):
    """
    Tests for /api/workspaces
    """

    def test_api__get_workspaces__ok_200__nominal_case(self, workspace_api_factory, web_testapp):
        """
        Check obtain all workspaces reachables for admin user.
        """

        workspace_api = workspace_api_factory.get()
        workspace_api.create_workspace("test", save_now=True)
        workspace_api.create_workspace("test2", save_now=True)
        workspace_api.create_workspace("test3", save_now=True)
        transaction.commit()
        web_testapp.authorization = (
            "Basic",
            ("admin@admin.admin", "admin@admin.admin"),
        )
        res = web_testapp.get("/api/workspaces", status=200)
        res = res.json_body
        assert len(res) == 3
        workspace = res[0]
        assert workspace["label"] == "test"
        assert workspace["publication_enabled"] is True
        assert workspace["slug"] == "test"
        workspace = res[1]
        assert workspace["label"] == "test2"
        assert workspace["publication_enabled"] is True
        assert workspace["slug"] == "test2"
        workspace = res[2]
        assert workspace["label"] == "test3"
        assert workspace["publication_enabled"] is True
        assert workspace["slug"] == "test3"

    def test_api__get_workspaces__ok_200__number_of_members(
        self, user_api_factory, workspace_api_factory, role_api_factory, web_testapp
    ):
        """
        Check the number of members of a space
        """

        uapi = user_api_factory.get()
        user = uapi.create_user(
            "test@test.test",
            password="test@test.test",
            do_save=True,
            do_notify=False,
            profile=Profile.TRUSTED_USER,
        )

        admin2 = uapi.create_user(
            email="admin2@admin2.admin2", profile=Profile.ADMIN, do_notify=False
        )

        workspace_api = workspace_api_factory.get(current_user=admin2)
        workspace_api.create_workspace("test", save_now=True)
        space2 = workspace_api.create_workspace("test2", save_now=True)

        role_api = role_api_factory.get(current_user=admin2)
        role_api.create_one(
            user,
            space2,
            UserRoleInWorkspace.READER,
            email_notification_type=EmailNotificationType.NONE,
        )
        transaction.commit()

        web_testapp.authorization = (
            "Basic",
            ("admin@admin.admin", "admin@admin.admin"),
        )
        res = web_testapp.get("/api/workspaces", status=200)
        res = res.json_body
        assert len(res) == 2
        workspace = res[0]
        assert workspace["label"] == "test"
        assert workspace["number_of_members"] == 1
        workspace = res[1]
        assert workspace["label"] == "test2"
        assert workspace["number_of_members"] == 2

    def test_api__get_workspaces__ok_200__with_parent_ids(self, workspace_api_factory, web_testapp):
        """
        Check obtain all workspaces reachables for user with user auth with explicit parent_ids
        """

        workspace_api = workspace_api_factory.get()
        parent1 = workspace_api.create_workspace("parent1")
        child1_1 = workspace_api.create_workspace("child1_1", parent=parent1)
        child1_2 = workspace_api.create_workspace("child1_2", parent=parent1)
        parent2 = workspace_api.create_workspace("parent2")
        child2_1 = workspace_api.create_workspace("child2_1", parent=parent2)
        workspace_api.create_workspace("child2_2", parent=parent2)
        grandson2_1_1 = workspace_api.create_workspace("grandson2_1_1", parent=child2_1)
        grandson1_2_2 = workspace_api.create_workspace("grandson1_2_1", parent=child1_2)
        transaction.commit()
        web_testapp.authorization = (
            "Basic",
            ("admin@admin.admin", "admin@admin.admin"),
        )
        implicit_all = web_testapp.get("/api/workspaces", status=200)
        assert len(implicit_all.json_body) == 8

        parent_ids_list = [
            "0",
            parent1.workspace_id,
            parent2.workspace_id,
            child2_1.workspace_id,
            child1_2.workspace_id,
        ]
        parent_ids = ",".join([str(item) for item in parent_ids_list])
        explicit_all = web_testapp.get(
            "/api/workspaces", status=200, params={"parent_ids": parent_ids}
        )
        assert explicit_all.json_body == implicit_all.json_body

        res = web_testapp.get(
            "/api/workspaces", status=200, params={"parent_ids": child2_1.workspace_id}
        )
        assert len(res.json_body) == 1
        assert res.json_body[0]["workspace_id"] == grandson2_1_1.workspace_id

        res = web_testapp.get(
            "/api/workspaces", status=200, params={"parent_ids": child1_2.workspace_id}
        )
        assert len(res.json_body) == 1
        assert res.json_body[0]["workspace_id"] == grandson1_2_2.workspace_id

        res = web_testapp.get("/api/workspaces", status=200, params={"parent_ids": "0"})
        assert len(res.json_body) == 2
        assert res.json_body[0]["workspace_id"] == parent1.workspace_id
        assert res.json_body[1]["workspace_id"] == parent2.workspace_id

        parent_ids = parent1.workspace_id
        res = web_testapp.get("/api/workspaces", status=200, params={"parent_ids": parent_ids})
        assert len(res.json_body) == 2
        assert res.json_body[0]["workspace_id"] == child1_1.workspace_id
        assert res.json_body[1]["workspace_id"] == child1_2.workspace_id

        parent_ids = "0,{}".format(parent1.workspace_id)
        res = web_testapp.get("/api/workspaces", status=200, params={"parent_ids": parent_ids})
        assert len(res.json_body) == 4
        assert res.json_body[0]["workspace_id"] == parent1.workspace_id
        assert res.json_body[1]["workspace_id"] == parent2.workspace_id
        assert res.json_body[2]["workspace_id"] == child1_1.workspace_id
        assert res.json_body[3]["workspace_id"] == child1_2.workspace_id

    def test_api__get_workspaces__err_403__unallowed_user(self, user_api_factory, web_testapp):
        """
        Check obtain all workspaces reachables for one user
        with another non-admin user auth.
        """

        uapi = user_api_factory.get()
        uapi.create_user(
            "test@test.test",
            password="test@test.test",
            do_save=True,
            do_notify=False,
            profile=Profile.USER,
        )
        transaction.commit()
        web_testapp.authorization = ("Basic", ("test@test.test", "test@test.test"))
        res = web_testapp.get("/api/workspaces", status=403)
        assert isinstance(res.json, dict)
        assert "code" in res.json.keys()
        assert res.json_body["code"] == ErrorCode.INSUFFICIENT_USER_PROFILE
        assert "message" in res.json.keys()
        assert "details" in res.json.keys()

    def test_api__get_workspaces__err_401__unregistered_user(self, web_testapp):
        """
        Check obtain all workspaces reachables for one user
        without correct user auth (user unregistered).
        """
        web_testapp.authorization = ("Basic", ("john@doe.doe", "lapin"))
        res = web_testapp.get("/api/workspaces", status=401)
        assert isinstance(res.json, dict)
        assert "code" in res.json.keys()
        assert res.json_body["code"] is None
        assert "message" in res.json.keys()
        assert "details" in res.json.keys()


@pytest.mark.usefixtures("base_fixture")
@pytest.mark.usefixtures("default_content_fixture")
@pytest.mark.parametrize("config_section", [{"name": "functional_test"}], indirect=True)
class TestWorkspaceMembersEndpoint(object):
    """
    Tests for /api/workspaces/{workspace_id}/members endpoint
    """

    def test_api__get_workspace_members__ok_200__nominal_case(self, web_testapp):
        """
        Check obtain workspace members list with a reachable workspace for user
        """
        web_testapp.authorization = (
            "Basic",
            ("admin@admin.admin", "admin@admin.admin"),
        )
        res = web_testapp.get("/api/workspaces/1/members", status=200).json_body
        assert len(res) == 1
        user_role = res[0]
        assert user_role["role"] == "workspace-manager"
        assert user_role["user_id"] == 1
        assert user_role["workspace_id"] == 1
        assert user_role["workspace"]["workspace_id"] == 1
        assert user_role["workspace"]["label"] == "Business"
        assert user_role["workspace"]["slug"] == "business"
        assert user_role["user"]["public_name"] == "Global manager"
        assert user_role["user"]["username"] == "TheAdmin"
        assert user_role["user"]["user_id"] == 1
        assert user_role["is_active"] is True
        assert user_role["email_notification_type"] == "summary"
        # TODO - G.M - 24-05-2018 - [Avatar] Replace
        # by correct value when avatar feature will be enabled
        assert user_role["user"]["has_avatar"] is True

    def test_api__get_workspace_members__ok_200_show_disabled_users(
        self,
        web_testapp,
        user_api_factory,
        workspace_api_factory,
        role_api_factory,
        admin_user,
    ):
        """
        Check obtain workspace members list with also disabled users
        """
        uapi = user_api_factory.get()
        user = uapi.create_user(
            "test@test.test",
            profile=Profile.TRUSTED_USER,
            password="test@test.test",
            do_save=True,
            do_notify=False,
        )
        workspace_api = workspace_api_factory.get()
        workspace = workspace_api.create_workspace("test_2", save_now=True)
        role_api = role_api_factory.get(current_user=admin_user)
        uapi.disable(user, do_save=True)
        role_api.create_one(
            user,
            workspace,
            UserRoleInWorkspace.READER,
            email_notification_type=EmailNotificationType.NONE,
        )
        transaction.commit()
        user_id = user.user_id
        workspace_id = workspace.workspace_id
        web_testapp.authorization = (
            "Basic",
            ("admin@admin.admin", "admin@admin.admin"),
        )
        res = web_testapp.get(
            "/api/workspaces/{}/members?show_disabled_user=1".format(workspace_id),
            status=200,
        ).json_body
        assert len(res) == 2
        user_role = res[1]
        assert user_role["role"] == "reader"
        assert user_role["user_id"] == user_id
        assert user_role["workspace_id"] == workspace_id
        assert user_role["is_active"] is False
        assert user_role["email_notification_type"] == "none"

    def test_api__get_workspace_members__ok_200_show_only_enabled_users(
        self,
        web_testapp,
        user_api_factory,
        workspace_api_factory,
        role_api_factory,
        admin_user,
    ):
        """
        Check obtain workspace members list with only enabled users
        """
        uapi = user_api_factory.get()
        user = uapi.create_user(
            "test@test.test",
            password="test@test.test",
            do_save=True,
            do_notify=False,
            profile=Profile.TRUSTED_USER,
        )
        workspace_api = workspace_api_factory.get()
        workspace = workspace_api.create_workspace("test_2", save_now=True)
        role_api = role_api_factory.get(current_user=admin_user)
        uapi.disable(user, do_save=True)
        role_api.create_one(
            user,
            workspace,
            UserRoleInWorkspace.READER,
            email_notification_type=EmailNotificationType.NONE,
        )
        transaction.commit()
        workspace_id = workspace.workspace_id
        web_testapp.authorization = (
            "Basic",
            ("admin@admin.admin", "admin@admin.admin"),
        )
        res = web_testapp.get(
            "/api/workspaces/{}/members?show_disabled_user=0".format(workspace_id),
            status=200,
        ).json_body
        assert len(res) == 1
        user_role = res[0]
        assert user_role["user_id"] == admin_user.user_id
        assert user_role["workspace_id"] == workspace_id
        assert user_role["is_active"] is True
        assert user_role["email_notification_type"] == "summary"

    def test_api__get_workspace_members__ok_200__as_admin(
        self,
        web_testapp,
        user_api_factory,
        workspace_api_factory,
        role_api_factory,
        admin_user,
    ):
        """
        Check obtain workspace members list of a workspace where admin doesn't
        have any right
        """

        uapi = user_api_factory.get()
        user = uapi.create_user(
            "test@test.test",
            password="test@test.test",
            do_save=True,
            do_notify=False,
            profile=Profile.TRUSTED_USER,
        )
        admin2 = uapi.create_user(
            email="admin2@admin2.admin2", profile=Profile.ADMIN, do_notify=False
        )
        workspace_api = workspace_api_factory.get(current_user=admin2)
        workspace = workspace_api.create_workspace("test_2", save_now=True)
        role_api = role_api_factory.get(current_user=admin2)
        role_api.create_one(
            user,
            workspace,
            UserRoleInWorkspace.READER,
            email_notification_type=EmailNotificationType.NONE,
        )
        transaction.commit()
        user_id = user.user_id
        workspace_id = workspace.workspace_id
        web_testapp.authorization = (
            "Basic",
            ("admin@admin.admin", "admin@admin.admin"),
        )
        res = web_testapp.get(
            "/api/workspaces/{}/members".format(workspace_id), status=200
        ).json_body
        assert len(res) == 2
        user_role = res[0]
        assert user_role["role"] == "reader"
        assert user_role["user_id"] == user_id
        assert user_role["workspace_id"] == workspace_id
        assert user_role["is_active"] is True
        assert user_role["email_notification_type"] == "none"

    def test_api__get_workspace_members__err_400__unallowed_user(self, web_testapp):
        """
        Check obtain workspace members list with an unreachable workspace for
        user
        """
        web_testapp.authorization = (
            "Basic",
            ("lawrence-not-real-email@fsf.local", "foobarbaz"),
        )
        res = web_testapp.get("/api/workspaces/3/members", status=400)
        assert isinstance(res.json, dict)
        assert "code" in res.json.keys()
        assert res.json_body["code"] == ErrorCode.WORKSPACE_NOT_FOUND
        assert "message" in res.json.keys()
        assert "details" in res.json.keys()

    def test_api__get_workspace_members__err_401__unregistered_user(self, web_testapp):
        """
        Check obtain workspace members list with an unregistered user
        """
        web_testapp.authorization = ("Basic", ("john@doe.doe", "lapin"))
        res = web_testapp.get("/api/workspaces/1/members", status=401)
        assert isinstance(res.json, dict)
        assert "code" in res.json.keys()
        assert res.json_body["code"] is None
        assert "message" in res.json.keys()
        assert "details" in res.json.keys()

    def test_api__get_workspace_member__ok_200__self(self, web_testapp):
        """
        Check obtain workspace members list with a reachable workspace for user
        """
        web_testapp.authorization = (
            "Basic",
            ("admin@admin.admin", "admin@admin.admin"),
        )
        res = web_testapp.get("/api/workspaces/1/members/1", status=200).json_body
        user_role = res
        assert user_role["role"] == "workspace-manager"
        assert user_role["user_id"] == 1
        assert user_role["workspace_id"] == 1
        assert user_role["workspace"]["workspace_id"] == 1
        assert user_role["workspace"]["label"] == "Business"
        assert user_role["workspace"]["slug"] == "business"
        assert user_role["user"]["public_name"] == "Global manager"
        assert user_role["user"]["username"] == "TheAdmin"
        assert user_role["user"]["user_id"] == 1
        assert user_role["is_active"] is True
        assert user_role["email_notification_type"] == "summary"
        # TODO - G.M - 24-05-2018 - [Avatar] Replace
        # by correct value when avatar feature will be enabled
        assert user_role["user"]["has_avatar"] is True

    def test_api__get_workspace_member__ok_200__as_admin(
        self,
        web_testapp,
        user_api_factory,
        workspace_api_factory,
        role_api_factory,
        admin_user,
    ):
        """
        Check obtain workspace members list with a reachable workspace for user
        """

        uapi = user_api_factory.get()
        user = uapi.create_user(
            "test@test.test",
            password="test@test.test",
            do_save=True,
            do_notify=False,
            profile=Profile.TRUSTED_USER,
        )
        uapi = user_api_factory.get()
        admin2 = uapi.create_user(
            email="admin2@admin2.admin2", profile=Profile.ADMIN, do_notify=False
        )
        workspace_api = workspace_api_factory.get(current_user=admin2)
        workspace = workspace_api.create_workspace("test_2", save_now=True)
        role_api = role_api_factory.get(current_user=admin2)
        role_api.create_one(
            user,
            workspace,
            UserRoleInWorkspace.READER,
            email_notification_type=EmailNotificationType.NONE,
        )
        transaction.commit()
        user_id = user.user_id
        workspace_id = workspace.workspace_id
        web_testapp.authorization = (
            "Basic",
            ("admin@admin.admin", "admin@admin.admin"),
        )
        res = web_testapp.get(
            "/api/workspaces/{}/members/{}".format(workspace_id, user_id), status=200
        ).json_body
        user_role = res
        assert user_role["role"] == "reader"
        assert user_role["user_id"] == user_id
        assert user_role["workspace_id"] == workspace_id
        assert user_role["is_active"] is True
        assert user_role["email_notification_type"] == "none"

    def test_api__get_workspace_member__ok_200__other_user(
        self,
        user_api_factory,
        workspace_api_factory,
        role_api_factory,
        admin_user,
        web_testapp,
    ):
        """
        Check obtain workspace members list with a reachable workspace for user
        """

        uapi = user_api_factory.get()
        user = uapi.create_user(
            "test@test.test",
            password="test@test.test",
            do_save=True,
            do_notify=False,
            profile=Profile.TRUSTED_USER,
        )
        workspace_api = workspace_api_factory.get()
        workspace = workspace_api.create_workspace("test_2", save_now=True)
        role_api = role_api_factory.get(current_user=None)
        role_api.create_one(
            user,
            workspace,
            UserRoleInWorkspace.READER,
            email_notification_type=EmailNotificationType.NONE,
        )
        transaction.commit()
        user_id = user.user_id
        workspace_id = workspace.workspace_id
        admin_id = admin_user.user_id
        web_testapp.authorization = (
            "Basic",
            ("admin@admin.admin", "admin@admin.admin"),
        )
        res = web_testapp.get(
            "/api/workspaces/{}/members/{}".format(workspace_id, user_id), status=200
        ).json_body
        user_role = res
        assert user_role["role"] == "reader"
        assert user_role["user_id"] == user_id
        assert user_role["workspace_id"] == workspace_id
        assert user_role["is_active"] is True
        assert user_role["email_notification_type"] == "none"

        web_testapp.authorization = ("Basic", ("test@test.test", "test@test.test"))
        res = web_testapp.get(
            "/api/workspaces/{}/members/{}".format(workspace_id, admin_id), status=200
        ).json_body
        user_role = res
        assert user_role["role"] == "workspace-manager"
        assert user_role["user_id"] == admin_id
        assert user_role["workspace_id"] == workspace_id
        assert user_role["is_active"] is True
        assert user_role["email_notification_type"] == "summary"

    def test_api__get_workspace_member__err_400__unallowed_user(self, web_testapp):
        """
        Check obtain workspace members info with an unreachable workspace for
        user
        """
        web_testapp.authorization = (
            "Basic",
            ("lawrence-not-real-email@fsf.local", "foobarbaz"),
        )
        res = web_testapp.get("/api/workspaces/3/members/1", status=400)
        assert isinstance(res.json, dict)
        assert "code" in res.json.keys()
        assert res.json_body["code"] == ErrorCode.WORKSPACE_NOT_FOUND
        assert "message" in res.json.keys()
        assert "details" in res.json.keys()

    def test_api__get_workspace_member__err_401__unregistered_user(self, web_testapp):
        """
        Check obtain workspace member info with an unregistered user
        """
        web_testapp.authorization = ("Basic", ("john@doe.doe", "lapin"))
        res = web_testapp.get("/api/workspaces/1/members/1", status=401)
        assert isinstance(res.json, dict)
        assert "code" in res.json.keys()
        assert res.json_body["code"] is None
        assert "message" in res.json.keys()
        assert "details" in res.json.keys()

    def test_api__get_workspace_members__err_400__workspace_does_not_exist(self, web_testapp):
        """
        Check obtain workspace members list with an existing user but
        an unexisting workspace
        """
        web_testapp.authorization = (
            "Basic",
            ("admin@admin.admin", "admin@admin.admin"),
        )
        res = web_testapp.get("/api/workspaces/5/members", status=400)
        assert isinstance(res.json, dict)
        assert "code" in res.json.keys()
        assert res.json_body["code"] == ErrorCode.WORKSPACE_NOT_FOUND
        assert "message" in res.json.keys()
        assert "details" in res.json.keys()

    def test_api__create_workspace_member_role__ok_200__user_id(self, web_testapp, event_helper):
        """
        Create workspace member role
        :return:
        """
        user_schema = UserDigestSchema()
        web_testapp.authorization = (
            "Basic",
            ("admin@admin.admin", "admin@admin.admin"),
        )
        # create workspace role
        params = {
            "user_id": 2,
            "user_email": None,
            "role": "content-manager",
        }
        res = web_testapp.post_json("/api/workspaces/1/members", status=200, params=params)
        user_role_found = res.json_body
        assert user_role_found["role"] == "content-manager"
        assert user_role_found["user_id"] == 2
        assert user_role_found["workspace_id"] == 1
        assert user_role_found["newly_created"] is False
        assert user_role_found["email_notification_type"] == "none"
        last_event = event_helper.last_event
        assert last_event.event_type == "workspace_member.created"
        assert last_event.member == {
            "role": user_role_found["role"],
            "email_notification_type": user_role_found["email_notification_type"],
        }
        workspace = web_testapp.get("/api/workspaces/1", status=200).json_body
        assert last_event.workspace == {k: v for k, v in workspace.items() if k != "description"}
        author = web_testapp.get("/api/users/1", status=200).json_body
        assert last_event.author == user_schema.dump(author).data
        user = web_testapp.get("/api/users/2", status=200).json_body
        assert last_event.user == user_schema.dump(user).data
        assert last_event.client_token is None
        assert last_event.workspace["number_of_members"] == 2

        res = web_testapp.get("/api/workspaces/1/members", status=200).json_body
        assert len(res) == 2
        user_role = res[0]
        assert user_role["role"] == "workspace-manager"
        assert user_role["user_id"] == 1
        assert user_role["workspace_id"] == 1
        user_role = res[1]
        assert user_role_found["role"] == user_role["role"]
        assert user_role_found["user_id"] == user_role["user_id"]
        assert user_role_found["workspace_id"] == user_role["workspace_id"]

    def test_api__create_workspace_members_role_ok_200__user_email_as_admin(
        self,
        workspace_api_factory,
        user_api_factory,
        role_api_factory,
        admin_user,
        web_testapp,
    ):
        """
        Check obtain workspace members list of a workspace where admin doesn't
        have any right
        """

        uapi = user_api_factory.get()
        admin2 = uapi.create_user(
            email="admin2@admin2.admin2", profile=Profile.ADMIN, do_notify=False
        )
        workspace_api = workspace_api_factory.get(current_user=admin2)
        workspace = workspace_api.create_workspace("test_2", save_now=True)
        transaction.commit()
        workspace_id = workspace.workspace_id
        web_testapp.authorization = (
            "Basic",
            ("admin@admin.admin", "admin@admin.admin"),
        )
        # create workspace role
        params = {
            "user_id": None,
            "user_email": "lawrence-not-real-email@fsf.local",
            "role": "content-manager",
        }
        res = web_testapp.post_json(
            "/api/workspaces/{}/members".format(workspace_id), status=200, params=params
        )
        user_role_found = res.json_body
        assert user_role_found["role"] == "content-manager"
        assert user_role_found["user_id"]
        assert user_role_found["workspace_id"] == workspace_id
        assert user_role_found["newly_created"] is False
        assert user_role_found["email_notification_type"] == "none"

        res = web_testapp.get(
            "/api/workspaces/{}/members".format(workspace_id), status=200
        ).json_body
        assert len(res) == 2
        user_role = res[0]
        assert user_role_found["role"] == user_role["role"]
        assert user_role_found["user_id"] == user_role["user_id"]
        assert user_role_found["workspace_id"] == user_role["workspace_id"]

    def test_api__create_workspace_members_role_ok_200__user_email_as_workspace_manager(
        self,
        admin_user,
        user_api_factory,
        workspace_api_factory,
        role_api_factory,
        web_testapp,
    ):
        """
        Check obtain workspace members list of a workspace where admin doesn't
        have any right
        """

        uapi = user_api_factory.get()
        profile = Profile.TRUSTED_USER
        user = uapi.create_user(
            "test@test.test",
            password="test@test.test",
            do_save=True,
            do_notify=False,
            profile=profile,
        )
        workspace_api = workspace_api_factory.get()
        workspace = workspace_api.create_workspace("test_2", save_now=True)
        uapi = user_api_factory.get()
        admin2 = uapi.create_user(
            email="admin2@admin2.admin2", profile=Profile.ADMIN, do_notify=False
        )
        role_api = role_api_factory.get(current_user=admin2)
        role_api.create_one(
            user,
            workspace,
            UserRoleInWorkspace.WORKSPACE_MANAGER,
            email_notification_type=EmailNotificationType.NONE,
        )
        transaction.commit()
        role_api.delete_one(admin_user.user_id, workspace.workspace_id)
        transaction.commit()
        user_id = user.user_id
        workspace_id = workspace.workspace_id
        web_testapp.authorization = ("Basic", ("test@test.test", "test@test.test"))
        # create workspace role
        params = {
            "user_id": None,
            "user_email": "lawrence-not-real-email@fsf.local",
            "role": "content-manager",
        }
        res = web_testapp.post_json(
            "/api/workspaces/{}/members".format(workspace_id), status=200, params=params
        )
        user_role_found = res.json_body
        assert user_role_found["role"] == "content-manager"
        assert user_role_found["user_id"]
        assert user_role_found["workspace_id"] == workspace_id
        assert user_role_found["newly_created"] is False
        assert user_role_found["email_notification_type"] == "none"

        res = web_testapp.get(
            "/api/workspaces/{}/members".format(workspace_id), status=200
        ).json_body
        assert len(res) == 2
        user_role = res[0]
        assert user_role_found["role"] == user_role["role"]
        assert user_role_found["user_id"] == user_role["user_id"]
        assert user_role_found["workspace_id"] == user_role["workspace_id"]
        user_role = res[1]
        assert user_role["role"] == "workspace-manager"
        assert user_role["user_id"] == user_id
        assert user_role["workspace_id"] == workspace_id

    def test_api__create_workspace_member_role__ok_200__user_email(self, web_testapp):
        """
        Create workspace member role
        :return:
        """
        web_testapp.authorization = (
            "Basic",
            ("admin@admin.admin", "admin@admin.admin"),
        )
        # create workspace role
        params = {
            "user_id": None,
            "user_email": "lawrence-not-real-email@fsf.local",
            "role": "content-manager",
        }
        res = web_testapp.post_json("/api/workspaces/1/members", status=200, params=params)
        user_role_found = res.json_body
        assert user_role_found["role"] == "content-manager"
        assert user_role_found["user_id"] == 2
        assert user_role_found["workspace_id"] == 1
        assert user_role_found["newly_created"] is False
        assert user_role_found["email_notification_type"] == "none"

        res = web_testapp.get("/api/workspaces/1/members", status=200).json_body
        assert len(res) == 2
        user_role = res[0]
        assert user_role["role"] == "workspace-manager"
        assert user_role["user_id"] == 1
        assert user_role["workspace_id"] == 1
        user_role = res[1]
        assert user_role_found["role"] == user_role["role"]
        assert user_role_found["user_id"] == user_role["user_id"]
        assert user_role_found["workspace_id"] == user_role["workspace_id"]

    def test_api__create_workspace_member_role__err_400__user_email__user_deactivated(
        self, user_api_factory, web_testapp
    ):
        """
        Create workspace member role
        :return:
        """

        uapi = user_api_factory.get()
        lawrence = uapi.get_one_by_email("lawrence-not-real-email@fsf.local")
        lawrence.is_active = False
        uapi.save(lawrence)
        transaction.commit()
        web_testapp.authorization = (
            "Basic",
            ("admin@admin.admin", "admin@admin.admin"),
        )

        # create workspace role
        params = {
            "user_id": None,
            "user_email": "lawrence-not-real-email@fsf.local",
            "role": "content-manager",
        }
        res = web_testapp.post_json("/api/workspaces/1/members", status=400, params=params)
        assert isinstance(res.json, dict)
        assert "code" in res.json.keys()
        assert res.json_body["code"] == ErrorCode.USER_NOT_ACTIVE

    def test_api__create_workspace_member_role__err_400__user_email__user_deleted(
        self, user_api_factory, web_testapp
    ):
        """
        Create workspace member role
        :return:
        """

        uapi = user_api_factory.get()
        lawrence = uapi.get_one_by_email("lawrence-not-real-email@fsf.local")
        lawrence.is_deleted = True
        uapi.save(lawrence)
        transaction.commit()
        web_testapp.authorization = (
            "Basic",
            ("admin@admin.admin", "admin@admin.admin"),
        )

        # create workspace role
        params = {
            "user_id": None,
            "user_email": "lawrence-not-real-email@fsf.local",
            "role": "content-manager",
        }
        res = web_testapp.post_json("/api/workspaces/1/members", status=400, params=params)
        assert isinstance(res.json, dict)
        assert "code" in res.json.keys()
        assert res.json_body["code"] == ErrorCode.USER_DELETED

    def test_api__create_workspace_member_role__ok_200__user_username(self, web_testapp):
        """
        Create workspace member role
        :return:
        """
        web_testapp.authorization = (
            "Basic",
            ("admin@admin.admin", "admin@admin.admin"),
        )
        # create workspace role
        params = {"user_username": "TheBobi", "role": "content-manager"}
        res = web_testapp.post_json("/api/workspaces/1/members", status=200, params=params)
        user_role_found = res.json_body
        assert user_role_found["role"] == "content-manager"
        assert user_role_found["user_id"] == 3
        assert user_role_found["workspace_id"] == 1
        assert user_role_found["newly_created"] is False
        assert user_role_found["email_notification_type"] == "none"

        res = web_testapp.get("/api/workspaces/1/members", status=200).json_body
        assert len(res) == 2
        user_role = res[0]
        assert user_role["role"] == "workspace-manager"
        assert user_role["user_id"] == 1
        assert user_role["workspace_id"] == 1
        user_role = res[1]
        assert user_role_found["role"] == user_role["role"]
        assert user_role_found["user_id"] == user_role["user_id"]
        assert user_role_found["workspace_id"] == user_role["workspace_id"]

    def test_api__create_workspace_member_role__err_400__nothing_and_no_notification(
        self, web_testapp
    ):
        """
        Create workspace member role
        :return:
        """
        web_testapp.authorization = (
            "Basic",
            ("admin@admin.admin", "admin@admin.admin"),
        )
        # create workspace role
        params = {
            "user_id": None,
            "user_email": None,
            "role": "content-manager",
        }
        res = web_testapp.post_json("/api/workspaces/1/members", status=400, params=params)
        assert isinstance(res.json, dict)
        assert "code" in res.json.keys()
        assert res.json_body["code"] == ErrorCode.GENERIC_SCHEMA_VALIDATION_ERROR

    def test_api__create_workspace_member_role__err_400__wrong_user_id_and_not_notification(
        self, web_testapp
    ):
        """
        Create workspace member role
        :return:
        """
        web_testapp.authorization = (
            "Basic",
            ("admin@admin.admin", "admin@admin.admin"),
        )
        # create workspace role
        params = {
            "user_id": 47,
            "user_email": None,
            "role": "content-manager",
        }
        res = web_testapp.post_json("/api/workspaces/1/members", status=400, params=params)
        assert isinstance(res.json, dict)
        assert "code" in res.json.keys()
        assert res.json_body["code"] == ErrorCode.USER_NOT_FOUND

    def test_api__create_workspace_member_role__err_400__notification_disabled_user_not_found(
        self, web_testapp
    ):
        """
        Create workspace member role
        :return:
        """
        web_testapp.authorization = (
            "Basic",
            ("admin@admin.admin", "admin@admin.admin"),
        )
        # create workspace role
        params = {
            "user_id": None,
            "user_email": "nothing@nothing.nothing",
            "role": "content-manager",
        }
        res = web_testapp.post_json("/api/workspaces/1/members", status=400, params=params)
        assert isinstance(res.json, dict)
        assert "code" in res.json.keys()
        assert res.json_body["code"] == ErrorCode.USER_NOT_FOUND

    def test_api__update_workspace_member_role__ok_200__nominal_case(
        self,
        web_testapp,
        user_api_factory,
        workspace_api_factory,
        role_api_factory,
        admin_user,
        event_helper,
    ):
        """
        Update worskpace member role
        """

        uapi = user_api_factory.get()
        profile = Profile.TRUSTED_USER
        user = uapi.create_user(
            "test@test.test",
            password="test@test.test",
            do_save=True,
            do_notify=False,
            profile=profile,
        )
        user2 = uapi.create_user(
            "test2@test2.test2",
            password="test2@test2.test2",
            do_save=True,
            do_notify=False,
            profile=profile,
        )
        workspace_api = workspace_api_factory.get(show_deleted=True)
        workspace = workspace_api.create_workspace("test", save_now=True)
        uapi = user_api_factory.get()
        user_schema = UserDigestSchema()

        profile = Profile.ADMIN
        admin2 = uapi.create_user(email="admin2@admin2.admin2", profile=profile, do_notify=False)
        role_api = role_api_factory.get(current_user=admin2)
        role_api.create_one(
            user,
            workspace,
            UserRoleInWorkspace.WORKSPACE_MANAGER,
            email_notification_type=EmailNotificationType.NONE,
        )
        role_api.create_one(
            user2,
            workspace,
            UserRoleInWorkspace.READER,
            email_notification_type=EmailNotificationType.NONE,
        )
        transaction.commit()
        role_api.delete_one(admin_user.user_id, workspace.workspace_id)
        transaction.commit()
        # before
        web_testapp.authorization = ("Basic", ("test@test.test", "test@test.test"))
        web_testapp.get(
            "/api/workspaces/{workspace_id}/members/{user_id}".format(
                workspace_id=workspace.workspace_id, user_id=user2.user_id
            ),
            status=200,
        )
        # update workspace role
        params = {"role": "content-manager"}
        res = web_testapp.put_json(
            "/api/workspaces/{workspace_id}/members/{user_id}".format(
                workspace_id=workspace.workspace_id, user_id=user2.user_id
            ),
            status=200,
            params=params,
        )
        user_role = res.json_body
        assert user_role["role"] == "content-manager"
        assert user_role["user_id"] == user2.user_id
        assert user_role["workspace_id"] == workspace.workspace_id

        # role modified event
        last_event = event_helper.last_event
        assert last_event.event_type == "workspace_member.modified"
        assert last_event.member == {
            "role": user_role["role"],
            "email_notification_type": user_role["email_notification_type"],
        }
        workspace_dict = web_testapp.get(
            "/api/workspaces/{}".format(workspace.workspace_id), status=200
        ).json_body
        assert last_event.workspace == {
            k: v for k, v in workspace_dict.items() if k != "description"
        }
        author = web_testapp.get("/api/users/{}".format(user.user_id), status=200).json_body
        assert last_event.author == user_schema.dump(author).data

        web_testapp.authorization = (
            "Basic",
            ("admin@admin.admin", "admin@admin.admin"),
        )
        user = web_testapp.get("/api/users/{}".format(user2.user_id), status=200).json_body
        assert last_event.user == user_schema.dump(user).data

        # after
        res = web_testapp.get(
            "/api/workspaces/{workspace_id}/members/{user_id}".format(
                workspace_id=workspace.workspace_id, user_id=user2.user_id
            ),
            status=200,
        ).json_body
        user_role = res
        assert user_role["role"] == "content-manager"
        assert user_role["email_notification_type"] == "none"
        assert user_role["user_id"] == user2.user_id
        assert user_role["workspace_id"] == workspace.workspace_id

    def test_api__update_workspace_member_role__err_400__role_not_exist(
        self,
        web_testapp,
        user_api_factory,
        workspace_api_factory,
        role_api_factory,
        admin_user,
    ):
        """
        Update worskpace member role
        """

        uapi = user_api_factory.get()

        profile = Profile.TRUSTED_USER
        uapi.create_user(
            "test@test.test",
            password="test@test.test",
            do_save=True,
            do_notify=False,
            profile=profile,
        )
        user2 = uapi.create_user(
            "test2@test2.test2",
            password="test2@test2.test2",
            do_save=True,
            do_notify=False,
            profile=profile,
        )

        uapi = user_api_factory.get()
        admin2 = uapi.create_user(
            email="admin2@admin2.admin2", profile=Profile.ADMIN, do_notify=False
        )
        workspace_api = workspace_api_factory.get(current_user=admin2, show_deleted=True)
        workspace = workspace_api.create_workspace("test", save_now=True)
        transaction.commit()
        # update workspace role
        web_testapp.authorization = (
            "Basic",
            ("admin@admin.admin", "admin@admin.admin"),
        )
        params = {"role": "content-manager"}
        res = web_testapp.put_json(
            "/api/workspaces/{workspace_id}/members/{user_id}".format(
                workspace_id=workspace.workspace_id, user_id=user2.user_id
            ),
            status=400,
            params=params,
        )
        assert isinstance(res.json, dict)
        assert "code" in res.json.keys()
        assert res.json_body["code"] == ErrorCode.USER_ROLE_NOT_FOUND

    def test_api__update_workspace_member_role__err_400__cannot_change_role_of_last_workspace_manager(
        self,
        web_testapp,
        user_api_factory,
        workspace_api_factory,
        role_api_factory,
        admin_user,
    ):
        """
        Update workspace member role: user is last workspace manager so it cannot lower his role
        """

        uapi = user_api_factory.get()

        profile = Profile.USER
        user = uapi.create_user(
            "test@test.test",
            password="test@test.test",
            do_save=True,
            do_notify=False,
            profile=profile,
        )
        user2 = uapi.create_user(
            "test2@test2.test2",
            password="test2@test2.test2",
            do_save=True,
            do_notify=False,
            profile=profile,
        )

        uapi = user_api_factory.get()
        admin2 = uapi.create_user(
            email="admin2@admin2.admin2",
            password="admin2@admin2.admin2",
            profile=Profile.USER,
            do_notify=False,
        )
        workspace_api = workspace_api_factory.get(current_user=admin2, show_deleted=True)
        workspace = workspace_api.create_workspace("test", save_now=True)
        role_api = role_api_factory.get(current_user=admin2)
        role_api.create_one(
            user,
            workspace,
            UserRoleInWorkspace.CONTRIBUTOR,
            email_notification_type=EmailNotificationType.NONE,
        )
        role_api.create_one(
            user2,
            workspace,
            UserRoleInWorkspace.READER,
            email_notification_type=EmailNotificationType.NONE,
        )
        transaction.commit()
        # update workspace role
        web_testapp.authorization = (
            "Basic",
            ("admin2@admin2.admin2", "admin2@admin2.admin2"),
        )
        params = {"role": "content-manager"}
        res = web_testapp.put_json(
            "/api/workspaces/{workspace_id}/members/{user_id}".format(
                workspace_id=workspace.workspace_id, user_id=admin2.user_id
            ),
            status=400,
            params=params,
        )
        assert isinstance(res.json, dict)
        assert "code" in res.json.keys()
        assert res.json_body["code"] == ErrorCode.LAST_WORKSPACE_MANAGER_ROLE_CANT_BE_MODIFIED

    def test_api__update_workspace_member_role__ok_200__not_last_workspace_manager(
        self,
        web_testapp,
        user_api_factory,
        workspace_api_factory,
        role_api_factory,
        admin_user,
    ):
        """
        Update worskpace member role : user is not last workspace manager, so it can lower his
        role in workspace.
        """

        uapi = user_api_factory.get()

        profile = Profile.USER
        user = uapi.create_user(
            "test@test.test",
            password="test@test.test",
            do_save=True,
            do_notify=False,
            profile=profile,
        )
        user2 = uapi.create_user(
            "test2@test2.test2",
            password="test2@test2.test2",
            do_save=True,
            do_notify=False,
            profile=profile,
        )

        uapi = user_api_factory.get()
        admin2 = uapi.create_user(
            email="admin2@admin2.admin2",
            password="admin2@admin2.admin2",
            profile=Profile.USER,
            do_notify=False,
        )
        workspace_api = workspace_api_factory.get(current_user=admin2, show_deleted=True)
        workspace = workspace_api.create_workspace("test", save_now=True)
        role_api = role_api_factory.get(current_user=admin2)
        role_api.create_one(
            user,
            workspace,
            UserRoleInWorkspace.WORKSPACE_MANAGER,
            email_notification_type=EmailNotificationType.NONE,
        )
        role_api.create_one(
            user2,
            workspace,
            UserRoleInWorkspace.READER,
            email_notification_type=EmailNotificationType.NONE,
        )
        transaction.commit()
        # update workspace role
        web_testapp.authorization = (
            "Basic",
            ("admin2@admin2.admin2", "admin2@admin2.admin2"),
        )
        params = {"role": "content-manager"}
        res = web_testapp.put_json(
            "/api/workspaces/{workspace_id}/members/{user_id}".format(
                workspace_id=workspace.workspace_id, user_id=admin2.user_id
            ),
            status=200,
            params=params,
        )
        user_role = res.json_body
        assert user_role["role"] == "content-manager"
        assert user_role["email_notification_type"] == "summary"
        assert user_role["user_id"] == admin2.user_id
        assert user_role["workspace_id"] == workspace.workspace_id

    def test_api__update_workspace_member_role__ok_200__as_admin(
        self,
        web_testapp,
        user_api_factory,
        workspace_api_factory,
        role_api_factory,
        admin_user,
    ):
        """
        Update worskpace member role
        """

        uapi = user_api_factory.get()

        profile = Profile.TRUSTED_USER
        user = uapi.create_user(
            "test@test.test",
            password="test@test.test",
            do_save=True,
            do_notify=False,
            profile=profile,
        )
        user2 = uapi.create_user(
            "test2@test2.test2",
            password="test2@test2.test2",
            do_save=True,
            do_notify=False,
            profile=profile,
        )
        workspace_api = workspace_api_factory.get(show_deleted=True)
        workspace = workspace_api.create_workspace("test", save_now=True)
        uapi = user_api_factory.get()

        profile = Profile.ADMIN
        admin2 = uapi.create_user(email="admin2@admin2.admin2", profile=profile, do_notify=False)
        role_api = role_api_factory.get(current_user=admin2)
        role_api.create_one(
            user,
            workspace,
            UserRoleInWorkspace.WORKSPACE_MANAGER,
            email_notification_type=EmailNotificationType.NONE,
        )
        role_api.create_one(
            user2,
            workspace,
            UserRoleInWorkspace.READER,
            email_notification_type=EmailNotificationType.NONE,
        )
        transaction.commit()
        role_api.delete_one(admin_user.user_id, workspace.workspace_id)
        transaction.commit()
        # before
        web_testapp.authorization = (
            "Basic",
            ("admin@admin.admin", "admin@admin.admin"),
        )
        web_testapp.get(
            "/api/workspaces/{workspace_id}/members/{user_id}".format(
                workspace_id=workspace.workspace_id, user_id=user2.user_id
            ),
            status=200,
        )
        # update workspace role
        params = {"role": "content-manager"}
        res = web_testapp.put_json(
            "/api/workspaces/{workspace_id}/members/{user_id}".format(
                workspace_id=workspace.workspace_id, user_id=user2.user_id
            ),
            status=200,
            params=params,
        )
        user_role = res.json_body
        assert user_role["role"] == "content-manager"
        assert user_role["user_id"] == user2.user_id
        assert user_role["workspace_id"] == workspace.workspace_id
        # after
        res = web_testapp.get(
            "/api/workspaces/{workspace_id}/members/{user_id}".format(
                workspace_id=workspace.workspace_id, user_id=user2.user_id
            ),
            status=200,
        ).json_body
        user_role = res
        assert user_role["role"] == "content-manager"
        assert user_role["email_notification_type"] == "none"
        assert user_role["user_id"] == user2.user_id
        assert user_role["workspace_id"] == workspace.workspace_id

    def test_api__delete_workspace_member_role__ok_200__as_admin(
        self,
        web_testapp,
        user_api_factory,
        workspace_api_factory,
        role_api_factory,
        event_helper,
    ):
        """
        Delete worskpace member role
        """

        uapi = user_api_factory.get()

        profile = Profile.TRUSTED_USER
        user = uapi.create_user(
            "test@test.test",
            password="test@test.test",
            do_save=True,
            do_notify=False,
            profile=profile,
        )
        workspace_api = workspace_api_factory.get(show_deleted=True)
        workspace = workspace_api.create_workspace("test", save_now=True)
        role_api = role_api_factory.get()
        role_api.create_one(
            user,
            workspace,
            UserRoleInWorkspace.WORKSPACE_MANAGER,
            email_notification_type=EmailNotificationType.NONE,
        )
        transaction.commit()

        web_testapp.authorization = (
            "Basic",
            ("admin@admin.admin", "admin@admin.admin"),
        )
        web_testapp.delete(
            "/api/workspaces/{workspace_id}/members/{user_id}".format(
                workspace_id=workspace.workspace_id, user_id=user.user_id
            ),
            status=204,
        )

        # role deleted event
        last_event = event_helper.last_event
        assert last_event.event_type == "workspace_member.deleted"
        assert last_event.member == {
            "email_notification_type": "none",
            "role": "workspace-manager",
        }

        user_schema = UserDigestSchema()
        workspace_dict = web_testapp.get(
            "/api/workspaces/{}".format(workspace.workspace_id), status=200
        ).json_body
        assert last_event.workspace == {
            k: v for k, v in workspace_dict.items() if k != "description"
        }
        author = web_testapp.get("/api/users/1", status=200).json_body
        assert last_event.author == user_schema.dump(author).data
        user_dict = web_testapp.get("/api/users/{}".format(user.user_id), status=200).json_body
        assert last_event.user == user_schema.dump(user_dict).data
        assert last_event.client_token is None

        # after
        roles = web_testapp.get(
            "/api/workspaces/{}/members".format(workspace.workspace_id), status=200
        ).json_body
        for role in roles:
            assert role["user_id"] != user.user_id

    def test_api__delete_workspace_member_role__ok_200__nominal_case(
        self, web_testapp, user_api_factory, workspace_api_factory, role_api_factory
    ):
        """
        Delete worskpace member role
        """

        uapi = user_api_factory.get()

        profile = Profile.TRUSTED_USER
        user = uapi.create_user(
            "test@test.test",
            password="test@test.test",
            do_save=True,
            do_notify=False,
            profile=profile,
        )
        user2 = uapi.create_user(
            "test2@test2.test2",
            password="test2@test2.test2",
            do_save=True,
            do_notify=False,
            profile=profile,
        )
        workspace_api = workspace_api_factory.get(show_deleted=True)
        workspace = workspace_api.create_workspace("test", save_now=True)
        role_api = role_api_factory.get()
        role_api.create_one(
            user,
            workspace,
            UserRoleInWorkspace.WORKSPACE_MANAGER,
            email_notification_type=EmailNotificationType.NONE,
        )
        role_api.create_one(
            user2,
            workspace,
            UserRoleInWorkspace.READER,
            email_notification_type=EmailNotificationType.NONE,
        )
        transaction.commit()

        web_testapp.authorization = ("Basic", ("test@test.test", "test@test.test"))
        web_testapp.delete(
            "/api/workspaces/{workspace_id}/members/{user_id}".format(
                workspace_id=workspace.workspace_id, user_id=user2.user_id
            ),
            status=204,
        )
        # after
        roles = web_testapp.get(
            "/api/workspaces/{}/members".format(workspace.workspace_id), status=200
        ).json_body
        for role in roles:
            assert role["user_id"] != user2.user_id

    def test_api__delete_workspace_member_role__err_400__role_not_exist(
        self, user_api_factory, workspace_api_factory, web_testapp
    ):
        """
        Delete worskpace member role
        """

        uapi = user_api_factory.get()

        profile = Profile.TRUSTED_USER
        uapi.create_user(
            "test@test.test",
            password="test@test.test",
            do_save=True,
            do_notify=False,
            profile=profile,
        )
        user2 = uapi.create_user(
            "test2@test2.test2",
            password="test2@test2.test2",
            do_save=True,
            do_notify=False,
            profile=profile,
        )
        workspace_api = workspace_api_factory.get(show_deleted=True)
        workspace = workspace_api.create_workspace("test", save_now=True)
        transaction.commit()

        web_testapp.authorization = (
            "Basic",
            ("admin@admin.admin", "admin@admin.admin"),
        )
        res = web_testapp.delete(
            "/api/workspaces/{workspace_id}/members/{user_id}".format(
                workspace_id=workspace.workspace_id, user_id=user2.user_id
            ),
            status=400,
        )
        assert isinstance(res.json, dict)
        assert "code" in res.json.keys()
        assert res.json_body["code"] == ErrorCode.USER_ROLE_NOT_FOUND

    def test_api__delete_workspace_member_role__err_400__last_workspace_manager(
        self, web_testapp, user_api_factory, workspace_api_factory, role_api_factory
    ):
        """
        Delete self worskpace member role.
        Unallow to delete himself as workspace_manager as user is the last workspace manager
        """

        uapi = user_api_factory.get()

        profile = Profile.TRUSTED_USER
        user = uapi.create_user(
            "test@test.test",
            password="test@test.test",
            do_save=True,
            do_notify=False,
            profile=profile,
        )
        user2 = uapi.create_user(
            "test2@test2.test2",
            password="test2@test2.test2",
            do_save=True,
            do_notify=False,
            profile=profile,
        )
        workspace_api = workspace_api_factory.get(current_user=user2, show_deleted=True)
        workspace = workspace_api.create_workspace("test", save_now=True)
        role_api = role_api_factory.get()
        role_api.create_one(
            user,
            workspace,
            UserRoleInWorkspace.READER,
            email_notification_type=EmailNotificationType.NONE,
        )
        transaction.commit()

        web_testapp.authorization = (
            "Basic",
            ("test2@test2.test2", "test2@test2.test2"),
        )
        res = web_testapp.delete(
            "/api/workspaces/{workspace_id}/members/{user_id}".format(
                workspace_id=workspace.workspace_id, user_id=user2.user_id
            ),
            status=400,
        )
        assert res.json_body["code"] == ErrorCode.LAST_WORKSPACE_MANAGER_ROLE_CANT_BE_MODIFIED
        # after
        roles = web_testapp.get(
            "/api/workspaces/{}/members".format(workspace.workspace_id), status=200
        ).json_body
        assert user2.user_id in [role["user_id"] for role in roles]

    def test_api__delete_workspace_member_role__ok_200__not_last_workspace_manager(
        self, web_testapp, user_api_factory, workspace_api_factory, role_api_factory
    ):
        """
        Delete self worskpace member role.
        As there is other workspace manager to the workspace, deletion is acceptable
        """

        uapi = user_api_factory.get()

        profile = Profile.TRUSTED_USER
        user = uapi.create_user(
            "test@test.test",
            password="test@test.test",
            do_save=True,
            do_notify=False,
            profile=profile,
        )
        user2 = uapi.create_user(
            "test2@test2.test2",
            password="test2@test2.test2",
            do_save=True,
            do_notify=False,
            profile=profile,
        )
        workspace_api = workspace_api_factory.get(current_user=user2, show_deleted=True)
        workspace = workspace_api.create_workspace("test", save_now=True)
        role_api = role_api_factory.get()
        role_api.create_one(
            user,
            workspace,
            UserRoleInWorkspace.WORKSPACE_MANAGER,
            email_notification_type=EmailNotificationType.NONE,
        )
        transaction.commit()

        web_testapp.authorization = (
            "Basic",
            ("test2@test2.test2", "test2@test2.test2"),
        )
        res = web_testapp.delete(
            "/api/workspaces/{workspace_id}/members/{user_id}".format(
                workspace_id=workspace.workspace_id, user_id=user2.user_id
            ),
            status=204,
        )
        # after
        res = web_testapp.get(
            "/api/workspaces/{}/members".format(workspace.workspace_id), status=400
        )
        assert isinstance(res.json, dict)
        assert "code" in res.json.keys()
        assert res.json_body["code"] == ErrorCode.WORKSPACE_NOT_FOUND

        web_testapp.authorization = ("Basic", ("test@test.test", "test@test.test"))
        roles = web_testapp.get(
            "/api/workspaces/{}/members".format(workspace.workspace_id), status=200
        ).json_body
        assert user2.user_id not in [role["user_id"] for role in roles]

    def test_api__delete_workspace_member_role__ok_200__self_role_simple_user(
        self, web_testapp, user_api_factory, workspace_api_factory, role_api_factory
    ):
        """
        Delete self worskpace member role.
        As user is not workspace manager to the workspace, deletion is acceptable
        """

        uapi = user_api_factory.get()

        profile = Profile.USER
        user = uapi.create_user(
            "test@test.test",
            password="test@test.test",
            do_save=True,
            do_notify=False,
            profile=profile,
        )
        user2 = uapi.create_user(
            "test2@test2.test2",
            password="test2@test2.test2",
            do_save=True,
            do_notify=False,
            profile=profile,
        )
        workspace_api = workspace_api_factory.get(current_user=user2, show_deleted=True)
        workspace = workspace_api.create_workspace("test", save_now=True)
        role_api = role_api_factory.get()
        role_api.create_one(
            user,
            workspace,
            UserRoleInWorkspace.WORKSPACE_MANAGER,
            email_notification_type=EmailNotificationType.NONE,
        )
        transaction.commit()

        web_testapp.authorization = (
            "Basic",
            ("test2@test2.test2", "test2@test2.test2"),
        )
        res = web_testapp.delete(
            "/api/workspaces/{workspace_id}/members/{user_id}".format(
                workspace_id=workspace.workspace_id, user_id=user2.user_id
            ),
            status=204,
        )
        # after
        res = web_testapp.get(
            "/api/workspaces/{}/members".format(workspace.workspace_id), status=400
        )
        assert isinstance(res.json, dict)
        assert "code" in res.json.keys()
        assert res.json_body["code"] == ErrorCode.WORKSPACE_NOT_FOUND

        web_testapp.authorization = ("Basic", ("test@test.test", "test@test.test"))
        roles = web_testapp.get(
            "/api/workspaces/{}/members".format(workspace.workspace_id), status=200
        ).json_body
        assert user2.user_id not in [role["user_id"] for role in roles]

    def test_api__delete_workspace_member_role__err_400__simple_user(
        self, web_testapp, user_api_factory, workspace_api_factory, role_api_factory
    ):
        """
        Delete worskpace member role
        """

        uapi = user_api_factory.get()

        profile = Profile.USER
        user2 = uapi.create_user(
            "test2@test2.test2",
            password="test2@test2.test2",
            do_save=True,
            do_notify=False,
            profile=profile,
        )
        profile = Profile.TRUSTED_USER
        user = uapi.create_user(
            "test@test.test",
            password="test@test.test",
            do_save=True,
            do_notify=False,
            profile=profile,
        )
        workspace_api = workspace_api_factory.get(show_deleted=True)
        workspace = workspace_api.create_workspace("test", save_now=True)
        role_api = role_api_factory.get()
        role_api.create_one(
            user,
            workspace,
            UserRoleInWorkspace.WORKSPACE_MANAGER,
            email_notification_type=EmailNotificationType.NONE,
        )
        role_api.create_one(
            user2,
            workspace,
            UserRoleInWorkspace.READER,
            email_notification_type=EmailNotificationType.NONE,
        )
        transaction.commit()

        web_testapp.authorization = (
            "Basic",
            ("test2@test2.test2", "test2@test2.test2"),
        )
        res = web_testapp.delete(
            "/api/workspaces/{workspace_id}/members/{user_id}".format(
                workspace_id=workspace.workspace_id, user_id=user.user_id
            ),
            status=403,
        )
        assert isinstance(res.json, dict)
        assert "code" in res.json.keys()
        assert res.json_body["code"] == ErrorCode.INSUFFICIENT_USER_ROLE_IN_WORKSPACE
        # after
        roles = web_testapp.get(
            "/api/workspaces/{workspace_id}/members".format(workspace_id=workspace.workspace_id),
            status=200,
        ).json_body
        assert len([role for role in roles if role["user_id"] == user.user_id]) == 1


@pytest.mark.usefixtures("base_fixture")
@pytest.mark.usefixtures("default_content_fixture")
@pytest.mark.parametrize(
    "config_section",
    [{"name": "functional_test_with_mail_test_sync_default_profile_trusted_users"}],
    indirect=True,
)
class TestUserInvitationWithMailActivatedSyncDefaultProfileTrustedUser(object):
    def test_api__create_workspace_member_role__ok_200__new_user(
        self,
        user_api_factory,
        workspace_api_factory,
        role_api_factory,
        web_testapp,
        mailhog,
    ):
        """
        Create workspace member role
        :return:
        """

        uapi = user_api_factory.get()

        profile = Profile.TRUSTED_USER
        user = uapi.create_user(
            "test@test.test",
            password="test@test.test",
            do_save=True,
            do_notify=False,
            profile=profile,
        )
        workspace_api = workspace_api_factory.get(show_deleted=True)
        workspace = workspace_api.create_workspace("test", save_now=True)
        role_api = role_api_factory.get()
        role_api.create_one(
            user,
            workspace,
            UserRoleInWorkspace.WORKSPACE_MANAGER,
            email_notification_type=EmailNotificationType.NONE,
        )
        transaction.commit()
        web_testapp.authorization = ("Basic", ("test@test.test", "test@test.test"))
        # create workspace role
        params = {
            "user_id": None,
            "user_email": "bob@bob.bob",
            "role": "content-manager",
        }
        res = web_testapp.post_json(
            "/api/workspaces/{}/members".format(workspace.workspace_id),
            status=200,
            params=params,
        )
        user_role_found = res.json_body
        assert user_role_found["role"] == "content-manager"
        assert user_role_found["user_id"]
        user_id = user_role_found["user_id"]
        assert user_role_found["workspace_id"] == workspace.workspace_id
        assert user_role_found["newly_created"] is True
        assert user_role_found["email_notification_type"] == "none"

        web_testapp.authorization = (
            "Basic",
            ("admin@admin.admin", "admin@admin.admin"),
        )
        res = web_testapp.get("/api/users/{}".format(user_id), status=200)
        res = res.json_body
        assert res["profile"] == "trusted-users"

        # check mail received
        response = mailhog.get_mailhog_mails()
        assert len(response) == 1
        headers = response[0]["Content"]["Headers"]
        assert headers["From"][0] == "test via Tracim <test_user_from+5@localhost>"
        assert headers["To"][0] == "bob <bob@bob.bob>"
        assert headers["Subject"][0] == "[Tracim] Created account"


@pytest.mark.usefixtures("base_fixture")
@pytest.mark.usefixtures("default_content_fixture")
@pytest.mark.parametrize(
    "config_section", [{"name": "functional_test_with_mail_test_sync"}], indirect=True
)
class TestUserInvitationWithMailActivatedSync(object):
    def test_api__create_workspace_member_role__ok_200__new_user(
        self,
        user_api_factory,
        workspace_api_factory,
        role_api_factory,
        web_testapp,
        mailhog,
    ):
        """
        Create workspace member role
        :return:
        """

        uapi = user_api_factory.get()

        profile = Profile.TRUSTED_USER
        user = uapi.create_user(
            "test@test.test",
            password="test@test.test",
            do_save=True,
            do_notify=False,
            profile=profile,
        )
        workspace_api = workspace_api_factory.get(show_deleted=True)
        workspace = workspace_api.create_workspace("test", save_now=True)
        role_api = role_api_factory.get()
        role_api.create_one(
            user,
            workspace,
            UserRoleInWorkspace.WORKSPACE_MANAGER,
            email_notification_type=EmailNotificationType.NONE,
        )
        transaction.commit()
        web_testapp.authorization = ("Basic", ("test@test.test", "test@test.test"))
        # create workspace role
        params = {
            "user_id": None,
            "user_email": "bob@bob.bob",
            "role": "content-manager",
        }
        res = web_testapp.post_json(
            "/api/workspaces/{}/members".format(workspace.workspace_id),
            status=200,
            params=params,
        )
        user_role_found = res.json_body
        assert user_role_found["role"] == "content-manager"
        assert user_role_found["user_id"]
        user_id = user_role_found["user_id"]
        assert user_role_found["workspace_id"] == workspace.workspace_id
        assert user_role_found["newly_created"] is True
        assert user_role_found["email_notification_type"] == "none"

        web_testapp.authorization = (
            "Basic",
            ("admin@admin.admin", "admin@admin.admin"),
        )
        res = web_testapp.get("/api/users/{}".format(user_id), status=200)
        res = res.json_body
        assert res["profile"] == "users"

        # check mail received
        response = mailhog.get_mailhog_mails()
        assert len(response) == 1
        headers = response[0]["Content"]["Headers"]
        assert headers["From"][0] == "test via Tracim <test_user_from+5@localhost>"
        assert headers["To"][0] == "bob <bob@bob.bob>"
        assert headers["Subject"][0] == "[Tracim] Created account"

    def test_api__create_workspace_member_role__err_400__user_not_found_as_simple_user(
        self,
        user_api_factory,
        web_testapp,
        role_api_factory,
        workspace_api_factory,
        mailhog,
    ):
        """
        Create workspace member role
        :return:
        """

        uapi = user_api_factory.get()

        profile = Profile.USER
        user = uapi.create_user(
            "test@test.test",
            password="test@test.test",
            do_save=True,
            do_notify=False,
            profile=profile,
        )
        workspace_api = workspace_api_factory.get(show_deleted=True)
        workspace = workspace_api.create_workspace("test", save_now=True)
        role_api = role_api_factory.get()
        role_api.create_one(
            user,
            workspace,
            UserRoleInWorkspace.WORKSPACE_MANAGER,
            email_notification_type=EmailNotificationType.NONE,
        )
        transaction.commit()

        web_testapp.authorization = ("Basic", ("test@test.test", "test@test.test"))
        # create workspace role
        params = {
            "user_id": None,
            "user_email": "bob@bob.bob",
            "role": "content-manager",
        }
        res = web_testapp.post_json(
            "/api/workspaces/{}/members".format(workspace.workspace_id),
            status=400,
            params=params,
        )
        assert isinstance(res.json, dict)
        assert "code" in res.json.keys()
        assert res.json_body["code"] == ErrorCode.USER_NOT_FOUND


@pytest.mark.usefixtures("base_fixture")
@pytest.mark.usefixtures("default_content_fixture")
@pytest.mark.parametrize(
    "config_section",
    [{"name": "functional_test_with_mail_test_sync_with_auto_notif"}],
    indirect=True,
)
class TestUserInvitationWithMailActivatedSyncWithNotification(object):
    def test_api__create_workspace_member_role__ok_200__new_user_notif(
        self,
        web_testapp,
        mailhog,
        user_api_factory,
        workspace_api_factory,
        role_api_factory,
        content_api_factory,
    ):
        """
        Create workspace member role
        :return:
        """

        uapi = user_api_factory.get()

        profile = Profile.TRUSTED_USER
        user = uapi.create_user(
            "test@test.test",
            password="test@test.test",
            do_save=True,
            do_notify=False,
            profile=profile,
        )
        workspace_api = workspace_api_factory.get(show_deleted=True)
        workspace = workspace_api.create_workspace("test", save_now=True)
        role_api = role_api_factory.get()
        role_api.create_one(
            user,
            workspace,
            UserRoleInWorkspace.WORKSPACE_MANAGER,
            email_notification_type=EmailNotificationType.INDIVIDUAL,
        )
        transaction.commit()

        mailhog.cleanup_mailhog()
        web_testapp.authorization = ("Basic", ("test@test.test", "test@test.test"))
        # create workspace role
        params = {
            "user_id": None,
            "user_email": "bob@bob.bob",
            "role": "content-manager",
        }
        res = web_testapp.post_json(
            "/api/workspaces/{}/members".format(workspace.workspace_id),
            status=200,
            params=params,
        )
        user_role_found = res.json_body
        assert user_role_found["role"] == "content-manager"
        assert user_role_found["user_id"]
        user_id = user_role_found["user_id"]
        assert user_role_found["workspace_id"] == workspace.workspace_id
        assert user_role_found["newly_created"] is True
        assert user_role_found["email_notification_type"] == "individual"

        # Set email notification type to `all`
        web_testapp.authorization = (
            "Basic",
            ("admin@admin.admin", "admin@admin.admin"),
        )
        res = web_testapp.put_json(
            f"/api/users/{user_id}/workspaces/{workspace.workspace_id}/email_notification_type",
            status=204,
            params={"email_notification_type": "individual"},
        )

        res = web_testapp.get("/api/users/{}".format(user_id), status=200)
        res = res.json_body
        assert res["profile"] == "users"

        # check mail received
        response = mailhog.get_mailhog_mails()
        assert len(response) == 1
        headers = response[0]["Content"]["Headers"]
        assert headers["From"][0] == "test via Tracim <test_user_from+5@localhost>"
        assert headers["To"][0] == "bob <bob@bob.bob>"
        assert headers["Subject"][0] == "[Tracim] Created account"
        # check for notification to new user, user should not be notified
        # until it connected to tracim.
        mailhog.cleanup_mailhog()
        api = content_api_factory.get()
        api.create(
            content_type_slug="html-document",
            workspace=workspace,
            label="test_document",
            do_save=True,
        )
        transaction.commit()
        response = mailhog.get_mailhog_mails()
        assert len(response) == 1
        # check for notification to new connected user, user should not be notified
        # until it connected to tracim.
        bob = uapi.get_one_by_email(email="bob@bob.bob")
        uapi.update(user=bob, password="bob@bob.bob", do_save=True)
        transaction.commit()
        web_testapp.authorization = ("Basic", ("bob@bob.bob", "bob@bob.bob"))
        web_testapp.get("/api/auth/whoami", status=200)
        mailhog.cleanup_mailhog()
        api = content_api_factory.get()
        api.create(
            content_type_slug="html-document",
            workspace=workspace,
            label="test_document2",
            do_save=True,
        )
        transaction.commit()
        response = mailhog.get_mailhog_mails()
        assert len(response) == 2
        headers = response[0]["Content"]["Headers"]
        assert headers["From"][0] == "Global manager via Tracim <test_user_from+1@localhost>"
        assert headers["To"][0] == "bob <bob@bob.bob>"
        assert headers["Subject"][0] == "[Tracim] [test] test_document2 (Opened)"


@pytest.mark.usefixtures("base_fixture")
@pytest.mark.usefixtures("default_content_fixture")
@pytest.mark.parametrize(
    "config_section",
    [{"name": "functional_test_with_mail_test_sync_ldap_auth_only"}],
    indirect=True,
)
class TestUserInvitationWithMailActivatedSyncLDAPAuthOnly(object):
    def test_api__create_workspace_member_role__ok_200__new_user_but_internal_auth_disabled(
        self, web_testapp, user_api_factory, workspace_api_factory
    ):
        """
        Create workspace member role
        :return:
        """
        web_testapp.authorization = (
            "Basic",
            ("professor@planetexpress.com", "professor"),
        )
        res = web_testapp.get("/api/auth/whoami", status=200)

        uapi = user_api_factory.get(current_user=None)
        user = uapi.get_one_by_email("professor@planetexpress.com")
        uapi.update(user, auth_type=user.auth_type, profile=Profile.ADMIN)
        uapi.save(user)
        transaction.commit()
        workspace_api = workspace_api_factory.get(current_user=user, show_deleted=True)
        workspace = workspace_api.create_workspace("test", save_now=True)
        transaction.commit()

        # create workspace role
        params = {
            "user_id": None,
            "user_email": "bob@bob.bob",
            "role": "content-manager",
        }
        res = web_testapp.post_json(
            "/api/workspaces/{}/members".format(workspace.workspace_id),
            status=200,
            params=params,
        )
        user_id = res.json_body["user_id"]
        assert res.json_body["role"] == "content-manager"
        assert res.json_body["user"]["public_name"] == "bob"
        res = web_testapp.get("/api/users/{}".format(user_id), status=200, params=params)
        assert res.json_body["auth_type"] == "unknown"
        assert res.json_body["email"] == "bob@bob.bob"


@pytest.mark.usefixtures("base_fixture")
@pytest.mark.usefixtures("default_content_fixture")
@pytest.mark.parametrize(
    "config_section",
    [{"name": "functional_test_with_no_email_notif_but_invitation_email_notif"}],
    indirect=True,
)
class TestUserInvitationWithMailActivatedSyncEmailNotifDisabledButInvitationEmailEnabled(object):
    def test_api__create_workspace_member_role__err_400__email_notif_disabe_but_invitation_notif_enabled(
        self, web_testapp, workspace_api_factory
    ):
        """
        Create workspace member role
        :return:
        """
        web_testapp.authorization = (
            "Basic",
            ("admin@admin.admin", "admin@admin.admin"),
        )

        workspace_api = workspace_api_factory.get(show_deleted=True)
        workspace = workspace_api.create_workspace("test", save_now=True)
        transaction.commit()

        # create workspace role
        params = {
            "user_id": None,
            "user_email": "bob@bob.bob",
            "role": "content-manager",
        }
        res = web_testapp.post_json(
            "/api/workspaces/{}/members".format(workspace.workspace_id),
            status=400,
            params=params,
        )
        assert isinstance(res.json, dict)
        assert "code" in res.json.keys()
        assert res.json_body["code"] == ErrorCode.USER_NOT_FOUND


@pytest.mark.usefixtures("base_fixture")
@pytest.mark.usefixtures("default_content_fixture")
@pytest.mark.parametrize(
    "config_section",
    [{"name": "functional_test_with_no_email_notif_and_no_invitation_email_notif"}],
    indirect=True,
)
class TestUserInvitationWithMailActivatedSyncEmailNotifDisabledAndInvitationEmailDisabled(object):
    def test_api__create_workspace_member_role__ok_200__email_notif_disabe_but_invitation_notif_enabled(
        self, web_testapp, workspace_api_factory, admin_user
    ):
        """
        Create workspace member role
        :return:
        """
        web_testapp.authorization = (
            "Basic",
            ("admin@admin.admin", "admin@admin.admin"),
        )

        workspace_api = workspace_api_factory.get(current_user=admin_user, show_deleted=True)
        workspace = workspace_api.create_workspace("test", save_now=True)
        transaction.commit()

        # create workspace role
        params = {
            "user_id": None,
            "user_email": "bob@bob.bob",
            "role": "content-manager",
        }
        res = web_testapp.post_json(
            "/api/workspaces/{}/members".format(workspace.workspace_id),
            status=200,
            params=params,
        )
        user_id = res.json_body["user_id"]
        assert res.json_body["role"] == "content-manager"
        assert res.json_body["user"]["public_name"] == "bob"
        res = web_testapp.get("/api/users/{}".format(user_id), status=200, params=params)
        assert res.json_body["auth_type"] == "unknown"
        assert res.json_body["email"] == "bob@bob.bob"


@pytest.mark.usefixtures("base_fixture")
@pytest.mark.usefixtures("default_content_fixture")
@pytest.mark.parametrize(
    "config_section",
    [{"name": "functional_test_with_email_notif_and_no_invitation_email_notif"}],
    indirect=True,
)
class TestUserInvitationWithMailActivatedSyncEmailEnabledAndInvitationEmailDisabled(object):
    def test_api__create_workspace_member_role__ok_200__email_notif_disabe_but_invitation_notif_enabled(
        self, web_testapp, workspace_api_factory
    ):
        """
        Create workspace member role
        :return:
        """
        web_testapp.authorization = (
            "Basic",
            ("admin@admin.admin", "admin@admin.admin"),
        )

        workspace_api = workspace_api_factory.get(show_deleted=True)
        workspace = workspace_api.create_workspace("test", save_now=True)
        transaction.commit()

        # create workspace role
        params = {
            "user_id": None,
            "user_email": "bob@bob.bob",
            "role": "content-manager",
        }
        res = web_testapp.post_json(
            "/api/workspaces/{}/members".format(workspace.workspace_id),
            status=200,
            params=params,
        )
        user_id = res.json_body["user_id"]
        assert res.json_body["role"] == "content-manager"
        assert res.json_body["user"]["public_name"] == "bob"
        res = web_testapp.get("/api/users/{}".format(user_id), status=200, params=params)
        assert res.json_body["auth_type"] == "unknown"
        assert res.json_body["email"] == "bob@bob.bob"


@pytest.mark.usefixtures("base_fixture")
@pytest.mark.usefixtures("default_content_fixture")
@pytest.mark.parametrize(
    "config_section", [{"name": "functional_test_with_mail_test_async"}], indirect=True
)
class TestUserInvitationWithMailActivatedASync(object):
    def test_api__create_workspace_member_role__ok_200__new_user(self, web_testapp):
        """
        Create workspace member role
        :return:
        """
        web_testapp.authorization = (
            "Basic",
            ("admin@admin.admin", "admin@admin.admin"),
        )
        # create workspace role
        params = {
            "user_id": None,
            "user_email": "bob@bob.bob",
            "role": "content-manager",
        }
        res = web_testapp.post_json("/api/workspaces/1/members", status=200, params=params)
        user_role_found = res.json_body
        assert user_role_found["newly_created"] is True

    def test_api__create_workspace_member_role__ok_200__new_user_rfc_email(self, web_testapp):
        """
        Create workspace member role
        :return:
        """
        web_testapp.authorization = (
            "Basic",
            ("admin@admin.admin", "admin@admin.admin"),
        )
        # create workspace role
        params = {
            "user_id": None,
            "user_email": "Bob ! <bob@bob.bob>",
            "role": "content-manager",
        }
        res = web_testapp.post_json("/api/workspaces/1/members", status=200, params=params)
        user_role_found = res.json_body
        assert user_role_found["newly_created"] is True
        assert user_role_found["user"]["public_name"] == "Bob !"
        user_id = user_role_found["user_id"]
        res = web_testapp.get("/api/users/{}".format(user_id), status=200, params=params)
        assert res.json_body["email"] == "bob@bob.bob"


@pytest.mark.usefixtures("base_fixture")
# TODO - G.M - 2020-12-10 - remove need of this fixture here, better to generate data in test itself.
@pytest.mark.usefixtures("default_content_fixture")
@pytest.mark.parametrize("config_section", [{"name": "functional_test"}], indirect=True)
class TestWorkspaceContentsWithFixture(object):
    """
    Tests for /api/workspaces/{workspace_id}/contents endpoint
    """

    def test_api__get_workspace_contents__ok_200__get_default(self, web_testapp):
        """
        Check obtain workspace contents with defaults filters
        """
        web_testapp.authorization = (
            "Basic",
            ("admin@admin.admin", "admin@admin.admin"),
        )
        res = web_testapp.get("/api/workspaces/1/contents", status=200).json_body["items"]
        # TODO - G.M - 30-05-2018 - Check this test
        assert len(res) == 3
        content = res[0]
        assert content["content_id"] == 11
        assert content["content_type"] == "html-document"
        assert content["is_archived"] is False
        assert content["is_deleted"] is False
        assert content["label"] == "Current Menu"
        assert content["parent_id"] == 2
        assert content["show_in_ui"] is True
        assert content["slug"] == "current-menu"
        assert content["status"] == "open"
        assert content["modified"]
        assert content["created"]
        assert set(content["sub_content_types"]) == {
            "comment",
            "folder",
            "thread",
            "file",
            "html-document",
            "kanban",
        }
        assert content["workspace_id"] == 1
        content = res[1]
        assert content["content_id"] == 2
        assert content["content_type"] == "folder"
        assert content["is_archived"] is False
        assert content["is_deleted"] is False
        assert content["label"] == "Menus"
        assert content["parent_id"] is None
        assert content["show_in_ui"] is True
        assert content["slug"] == "menus"
        assert content["status"] == "open"
        assert len(content["sub_content_types"]) > 1
        assert "comment" in content["sub_content_types"]
        assert "folder" in content["sub_content_types"]
        assert content["workspace_id"] == 1
        assert content["modified"]
        assert content["created"]
        content = res[2]
        assert content["content_id"] == 1
        assert content["content_type"] == "folder"
        assert content["is_archived"] is False
        assert content["is_deleted"] is False
        assert content["label"] == "Tools"
        assert content["parent_id"] is None
        assert content["show_in_ui"] is True
        assert content["slug"] == "tools"
        assert content["status"] == "open"
        assert len(content["sub_content_types"]) > 1
        assert "comment" in content["sub_content_types"]
        assert "folder" in content["sub_content_types"]
        assert content["workspace_id"] == 1
        assert content["modified"]
        assert content["created"]

    def test_api__get_workspace_content__ok_200__get_default_html_documents(self, web_testapp):
        """
        Check obtain workspace contents with defaults filters + content_filter
        """
        web_testapp.authorization = (
            "Basic",
            ("admin@admin.admin", "admin@admin.admin"),
        )
        params = {"content_type": "html-document"}
        res = web_testapp.get("/api/workspaces/1/contents", status=200, params=params).json_body[
            "items"
        ]
        assert len(res) == 1
        content = res[0]
        assert content
        assert content["content_id"] == 11
        assert content["content_type"] == "html-document"
        assert content["is_archived"] is False
        assert content["is_deleted"] is False
        assert content["label"] == "Current Menu"
        assert content["parent_id"] == 2
        assert content["show_in_ui"] is True
        assert content["slug"] == "current-menu"
        assert content["status"] == "open"
        assert set(content["sub_content_types"]) == {
            "comment",
            "folder",
            "thread",
            "file",
            "html-document",
            "kanban",
        }
        assert content["workspace_id"] == 1
        assert content["modified"]
        assert content["created"]

    def test_api__get_workspace_content__ok_200__get_all_root_content__legacy_html_slug(
        self, session_factory, web_testapp
    ):
        """
        Check obtain workspace all root contents
        """
        set_html_document_slug_to_legacy(session_factory)
        params = {
            "parent_id": 0,
            "show_archived": 1,
            "show_deleted": 1,
            "show_active": 1,
        }
        web_testapp.authorization = ("Basic", ("bob@fsf.local", "foobarbaz"))
        res = web_testapp.get("/api/workspaces/3/contents", status=200, params=params).json_body[
            "items"
        ]
        # TODO - G.M - 30-05-2018 - Check this test
        assert len(res) == 4
        content = res[0]
        assert content["content_type"] == "html-document"
        assert content["content_id"] == 17
        assert content["is_archived"] is False
        assert content["is_deleted"] is True
        assert content["label"].startswith("Bad Fruit Salad")
        assert content["parent_id"] is None
        assert content["show_in_ui"] is True
        assert content["slug"].startswith("bad-fruit-salad")
        assert content["status"] == "open"
        assert set(content["sub_content_types"]) == {
            "comment",
            "folder",
            "thread",
            "file",
            "html-document",
            "kanban",
        }
        assert content["workspace_id"] == 3
        assert content["modified"]
        assert content["created"]
        content = res[1]
        assert content["content_type"] == "html-document"
        assert content["content_id"] == 16
        assert content["is_archived"] is True
        assert content["is_deleted"] is False
        assert content["label"].startswith("Fruit Salad")
        assert content["parent_id"] is None
        assert content["show_in_ui"] is True
        assert content["slug"].startswith("fruit-salad")
        assert content["status"] == "open"
        assert set(content["sub_content_types"]) == {
            "comment",
            "folder",
            "thread",
            "file",
            "html-document",
            "kanban",
        }
        assert content["workspace_id"] == 3
        assert content["modified"]
        assert content["created"]
        content = res[3]
        assert content["content_type"] == "html-document"
        assert content["content_id"] == 15
        assert content["is_archived"] is False
        assert content["is_deleted"] is False
        assert content["label"] == "New Fruit Salad"
        assert content["parent_id"] is None
        assert content["show_in_ui"] is True
        assert content["slug"] == "new-fruit-salad"
        assert content["status"] == "open"
        assert set(content["sub_content_types"]) == {
            "comment",
            "folder",
            "thread",
            "file",
            "html-document",
            "kanban",
        }
        assert content["workspace_id"] == 3
        assert content["modified"]
        assert content["created"]

    def test_api__get_workspace_content__ok_200__get_all_root_content(self, web_testapp):
        """
        Check obtain workspace all root contents
        """
        params = {
            "parent_id": 0,
            "show_archived": 1,
            "show_deleted": 1,
            "show_active": 1,
        }
        web_testapp.authorization = ("Basic", ("bob@fsf.local", "foobarbaz"))
        res = web_testapp.get("/api/workspaces/3/contents", status=200, params=params).json_body[
            "items"
        ]
        # TODO - G.M - 30-05-2018 - Check this test
        assert len(res) == 4
        content = res[0]
        assert content["content_type"] == "html-document"
        assert content["content_id"] == 17
        assert content["is_archived"] is False
        assert content["is_deleted"] is True
        assert content["label"].startswith("Bad Fruit Salad")
        assert content["parent_id"] is None
        assert content["show_in_ui"] is True
        assert content["slug"].startswith("bad-fruit-salad")
        assert content["status"] == "open"
        assert set(content["sub_content_types"]) == {
            "comment",
            "folder",
            "thread",
            "file",
            "html-document",
            "kanban",
        }
        assert content["workspace_id"] == 3
        assert content["modified"]
        assert content["created"]
        content = res[1]
        assert content["content_type"] == "html-document"
        assert content["content_id"] == 16
        assert content["is_archived"] is True
        assert content["is_deleted"] is False
        assert content["label"].startswith("Fruit Salad")
        assert content["parent_id"] is None
        assert content["show_in_ui"] is True
        assert content["slug"].startswith("fruit-salad")
        assert content["status"] == "open"
        assert set(content["sub_content_types"]) == {
            "comment",
            "folder",
            "thread",
            "file",
            "html-document",
            "kanban",
        }
        assert content["workspace_id"] == 3
        assert content["modified"]
        assert content["created"]
        content = res[3]
        assert content["content_type"] == "html-document"
        assert content["content_id"] == 15
        assert content["is_archived"] is False
        assert content["is_deleted"] is False
        assert content["label"] == "New Fruit Salad"
        assert content["parent_id"] is None
        assert content["show_in_ui"] is True
        assert content["slug"] == "new-fruit-salad"
        assert content["status"] == "open"
        assert set(content["sub_content_types"]) == {
            "comment",
            "folder",
            "thread",
            "file",
            "html-document",
            "kanban",
        }
        assert content["workspace_id"] == 3
        assert content["modified"]
        assert content["created"]

    def test_api__get_workspace_content__ok_200__get_all_root_and_folder_content(self, web_testapp):
        """
        Check obtain workspace all root contents and all subcontent content
        """
        params = {
            "parent_ids": "0,3",
            "show_archived": 1,
            "show_deleted": 1,
            "show_active": 1,
        }
        web_testapp.authorization = ("Basic", ("bob@fsf.local", "foobarbaz"))
        res = web_testapp.get("/api/workspaces/2/contents", status=200, params=params).json_body[
            "items"
        ]
        # TODO - G.M - 30-05-2018 - Check this test
        assert len(res) == 7
        assert [
            content
            for content in res
            if content["label"] == "Desserts"
            and content["content_type"] == "folder"
            and content["parent_id"] is None
            and content["content_id"] == 3
        ]
        assert [
            content
            for content in res
            if content["label"] == "Fruits Desserts"
            and content["content_type"] == "folder"
            and content["parent_id"] == 3
        ]

    def test_api__get_workspace_content__ok_200__get_multiple_folder_content(self, web_testapp):
        """
        Check obtain workspace all root contents and all subcontent content
        """
        web_testapp.authorization = (
            "Basic",
            ("admin@admin.admin", "admin@admin.admin"),
        )
        params = {
            "parent_id": 1,
            "label": "GenericCreatedContent",
            "content_type": "html-document",
        }
        res = web_testapp.post_json("/api/workspaces/1/contents", params=params, status=200)
        content_id = res.json_body["content_id"]
        params = {
            "parent_ids": "1,2",
            "show_archived": 1,
            "show_deleted": 1,
            "show_active": 1,
        }
        res = web_testapp.get("/api/workspaces/1/contents", status=200, params=params).json_body[
            "items"
        ]
        # TODO - G.M - 30-05-2018 - Check this test
        assert len(res) == 2
        assert [
            content
            for content in res
            if content["label"] == "Current Menu"
            and content["content_type"] == "html-document"
            and content["parent_id"] == 2
            and content["content_id"] == 11
        ]
        assert [
            content
            for content in res
            if content["label"] == "GenericCreatedContent"
            and content["content_type"] == "html-document"
            and content["parent_id"] == 1
            and content["content_id"] == content_id
        ]

    def test_api__get_workspace_content__ok_200__get_folder_content_with_path_of_content(
        self, web_testapp
    ):
        """
        Check obtain workspace all root contents and all subcontent content
        """
        web_testapp.authorization = (
            "Basic",
            ("admin@admin.admin", "admin@admin.admin"),
        )
        params = {"parent_id": 1, "label": "subfolder", "content_type": "folder"}
        res = web_testapp.post_json("/api/workspaces/1/contents", params=params, status=200)
        subfolder_content_id = res.json_body["content_id"]
        params = {
            "parent_id": subfolder_content_id,
            "label": "subsubfolder",
            "content_type": "folder",
        }
        res = web_testapp.post_json("/api/workspaces/1/contents", params=params, status=200)
        subsubfolder_content_id = res.json_body["content_id"]
        params = {
            "parent_id": subsubfolder_content_id,
            "label": "InfolderContent",
            "content_type": "html-document",
        }
        res = web_testapp.post_json("/api/workspaces/1/contents", params=params, status=200)
        infolder_content_id = res.json_body["content_id"]
        params = {
            "parent_id": 1,
            "label": "GenericCreatedContent",
            "content_type": "html-document",
        }
        res = web_testapp.post_json("/api/workspaces/1/contents", params=params, status=200)
        generic_content_content_id = res.json_body["content_id"]
        params = {
            "parent_ids": "2",
            "complete_path_to_id": infolder_content_id,
            "show_archived": 1,
            "show_deleted": 1,
            "show_active": 1,
        }
        res = web_testapp.get("/api/workspaces/1/contents", status=200, params=params).json_body[
            "items"
        ]
        # TODO - G.M - 30-05-2018 - Check this test
        assert len(res) == 7
        assert [
            content
            for content in res
            if content["label"] == "Current Menu"
            and content["content_type"] == "html-document"
            and content["parent_id"] == 2
            and content["content_id"] == 11
        ]
        assert [
            content
            for content in res
            if content["label"] == "GenericCreatedContent"
            and content["content_type"] == "html-document"
            and content["parent_id"] == 1
            and content["content_id"] == generic_content_content_id
        ]
        assert [
            content
            for content in res
            if content["label"] == "InfolderContent"
            and content["content_type"] == "html-document"
            and content["parent_id"] == subsubfolder_content_id
            and content["content_id"] == infolder_content_id
        ]
        assert [
            content
            for content in res
            if content["label"] == "subsubfolder"
            and content["content_type"] == "folder"
            and content["parent_id"] == subfolder_content_id
            and content["content_id"] == subsubfolder_content_id
        ]
        assert [
            content
            for content in res
            if content["label"] == "subfolder"
            and content["content_type"] == "folder"
            and content["parent_id"] == 1
            and content["content_id"] == subfolder_content_id
        ]

    def test_api__get_workspace_content__ok_200__get_path_of_content(self, web_testapp):
        """
        Check obtain workspace all root contents and all subcontent content
        """
        web_testapp.authorization = (
            "Basic",
            ("admin@admin.admin", "admin@admin.admin"),
        )
        params = {"parent_id": 1, "label": "subfolder", "content_type": "folder"}
        res = web_testapp.post_json("/api/workspaces/1/contents", params=params, status=200)
        subfolder_content_id = res.json_body["content_id"]
        params = {
            "parent_id": subfolder_content_id,
            "label": "subsubfolder",
            "content_type": "folder",
        }
        res = web_testapp.post_json("/api/workspaces/1/contents", params=params, status=200)
        subsubfolder_content_id = res.json_body["content_id"]
        params = {
            "parent_id": subsubfolder_content_id,
            "label": "InfolderContent",
            "content_type": "html-document",
        }
        res = web_testapp.post_json("/api/workspaces/1/contents", params=params, status=200)
        infolder_content_id = res.json_body["content_id"]
        params = {
            "parent_id": 1,
            "label": "GenericCreatedContent",
            "content_type": "html-document",
        }
        res = web_testapp.post_json("/api/workspaces/1/contents", params=params, status=200)
        generic_content_content_id = res.json_body["content_id"]
        params = {
            "complete_path_to_id": infolder_content_id,
            "show_archived": 1,
            "show_deleted": 1,
            "show_active": 1,
        }
        res = web_testapp.get("/api/workspaces/1/contents", status=200, params=params).json_body[
            "items"
        ]
        # TODO - G.M - 30-05-2018 - Check this test
        assert len(res) == 6
        assert [
            content
            for content in res
            if content["label"] == "GenericCreatedContent"
            and content["content_type"] == "html-document"
            and content["parent_id"] == 1
            and content["content_id"] == generic_content_content_id
        ]
        assert [
            content
            for content in res
            if content["label"] == "InfolderContent"
            and content["content_type"] == "html-document"
            and content["parent_id"] == subsubfolder_content_id
            and content["content_id"] == infolder_content_id
        ]
        assert [
            content
            for content in res
            if content["label"] == "subsubfolder"
            and content["content_type"] == "folder"
            and content["parent_id"] == subfolder_content_id
            and content["content_id"] == subsubfolder_content_id
        ]
        assert [
            content
            for content in res
            if content["label"] == "subfolder"
            and content["content_type"] == "folder"
            and content["parent_id"] == 1
            and content["content_id"] == subfolder_content_id
        ]

    def test_api__get_workspace_content__ok_200__get_path_of_content_deleted_content(
        self, web_testapp
    ):
        """
        Check obtain workspace all root contents and all subcontent content
        """
        web_testapp.authorization = (
            "Basic",
            ("admin@admin.admin", "admin@admin.admin"),
        )
        params = {"parent_id": 1, "label": "subfolder", "content_type": "folder"}
        res = web_testapp.post_json("/api/workspaces/1/contents", params=params, status=200)
        subfolder_content_id = res.json_body["content_id"]
        params = {
            "parent_id": subfolder_content_id,
            "label": "subsubfolder",
            "content_type": "folder",
        }
        res = web_testapp.post_json("/api/workspaces/1/contents", params=params, status=200)
        subsubfolder_content_id = res.json_body["content_id"]
        params = {
            "parent_id": subsubfolder_content_id,
            "label": "InfolderContent",
            "content_type": "html-document",
        }
        res = web_testapp.post_json("/api/workspaces/1/contents", params=params, status=200)
        infolder_content_id = res.json_body["content_id"]
        # delete
        res = web_testapp.put_json(
            "/api/workspaces/1/contents/{}/trashed".format(infolder_content_id),
            status=204,
        )
        params = {
            "parent_id": 1,
            "label": "GenericCreatedContent",
            "content_type": "html-document",
        }
        res = web_testapp.post_json("/api/workspaces/1/contents", params=params, status=200)
        generic_content_content_id = res.json_body["content_id"]
        params = {
            "complete_path_to_id": infolder_content_id,
            "show_archived": 1,
            "show_deleted": 1,
            "show_active": 1,
        }
        res = web_testapp.get("/api/workspaces/1/contents", status=200, params=params).json_body[
            "items"
        ]
        # TODO - G.M - 30-05-2018 - Check this test
        assert len(res) == 6
        assert [
            content
            for content in res
            if content["label"] == "GenericCreatedContent"
            and content["content_type"] == "html-document"
            and content["parent_id"] == 1
            and content["content_id"] == generic_content_content_id
        ]
        assert [
            content
            for content in res
            if content["label"].startswith("InfolderContent")
            and content["content_type"] == "html-document"
            and content["parent_id"] == subsubfolder_content_id
            and content["content_id"] == infolder_content_id
            and content["is_deleted"] is True
        ]
        assert [
            content
            for content in res
            if content["label"] == "subsubfolder"
            and content["content_type"] == "folder"
            and content["parent_id"] == subfolder_content_id
            and content["content_id"] == subsubfolder_content_id
        ]
        assert [
            content
            for content in res
            if content["label"] == "subfolder"
            and content["content_type"] == "folder"
            and content["parent_id"] == 1
            and content["content_id"] == subfolder_content_id
        ]

        params = {
            "complete_path_to_id": infolder_content_id,
            "show_archived": 1,
            "show_deleted": 0,
            "show_active": 1,
        }
        res = web_testapp.get("/api/workspaces/1/contents", status=200, params=params).json_body[
            "items"
        ]
        assert len(res) == 5
        assert [
            content
            for content in res
            if content["label"] == "GenericCreatedContent"
            and content["content_type"] == "html-document"
            and content["parent_id"] == 1
            and content["content_id"] == generic_content_content_id
        ]
        assert not [
            content
            for content in res
            if content["label"].startswith("InfolderContent")
            and content["content_type"] == "html-document"
            and content["parent_id"] == subsubfolder_content_id
            and content["content_id"] == infolder_content_id
            and content["is_deleted"] is True
        ]
        assert [
            content
            for content in res
            if content["label"] == "subsubfolder"
            and content["content_type"] == "folder"
            and content["parent_id"] == subfolder_content_id
            and content["content_id"] == subsubfolder_content_id
        ]
        assert [
            content
            for content in res
            if content["label"] == "subfolder"
            and content["content_type"] == "folder"
            and content["parent_id"] == 1
            and content["content_id"] == subfolder_content_id
        ]

    def test_api__get_workspace_content__ok_200__get_path_of_content_archived_content(
        self, web_testapp
    ):
        """
        Check obtain workspace all root contents and all subcontent content
        """
        web_testapp.authorization = (
            "Basic",
            ("admin@admin.admin", "admin@admin.admin"),
        )
        params = {"parent_id": 1, "label": "subfolder", "content_type": "folder"}
        res = web_testapp.post_json("/api/workspaces/1/contents", params=params, status=200)
        subfolder_content_id = res.json_body["content_id"]
        params = {
            "parent_id": subfolder_content_id,
            "label": "subsubfolder",
            "content_type": "folder",
        }
        res = web_testapp.post_json("/api/workspaces/1/contents", params=params, status=200)
        subsubfolder_content_id = res.json_body["content_id"]
        params = {
            "parent_id": subsubfolder_content_id,
            "label": "InfolderContent",
            "content_type": "html-document",
        }
        res = web_testapp.post_json("/api/workspaces/1/contents", params=params, status=200)
        infolder_content_id = res.json_body["content_id"]
        params = {
            "parent_id": 1,
            "label": "GenericCreatedContent",
            "content_type": "html-document",
        }
        res = web_testapp.post_json("/api/workspaces/1/contents", params=params, status=200)
        generic_content_content_id = res.json_body["content_id"]
        # archive
        res = web_testapp.put_json(
            "/api/workspaces/1/contents/{}/archived".format(infolder_content_id),
            status=204,
        )
        params = {
            "complete_path_to_id": infolder_content_id,
            "show_archived": 1,
            "show_deleted": 1,
            "show_active": 1,
        }
        res = web_testapp.get("/api/workspaces/1/contents", status=200, params=params).json_body[
            "items"
        ]
        # TODO - G.M - 30-05-2018 - Check this test
        assert len(res) == 6
        assert [
            content
            for content in res
            if content["label"] == "GenericCreatedContent"
            and content["content_type"] == "html-document"
            and content["parent_id"] == 1
            and content["content_id"] == generic_content_content_id
        ]
        assert [
            content
            for content in res
            if content["label"].startswith("InfolderContent")
            and content["content_type"] == "html-document"
            and content["parent_id"] == subsubfolder_content_id
            and content["content_id"] == infolder_content_id
            and content["is_archived"] is True
        ]
        assert [
            content
            for content in res
            if content["label"] == "subsubfolder"
            and content["content_type"] == "folder"
            and content["parent_id"] == subfolder_content_id
            and content["content_id"] == subsubfolder_content_id
        ]
        assert [
            content
            for content in res
            if content["label"] == "subfolder"
            and content["content_type"] == "folder"
            and content["parent_id"] == 1
            and content["content_id"] == subfolder_content_id
        ]

        params = {
            "complete_path_to_id": infolder_content_id,
            "show_archived": 0,
            "show_deleted": 1,
            "show_active": 1,
        }
        res = web_testapp.get("/api/workspaces/1/contents", status=200, params=params).json_body[
            "items"
        ]
        assert len(res) == 5
        assert [
            content
            for content in res
            if content["label"] == "GenericCreatedContent"
            and content["content_type"] == "html-document"
            and content["parent_id"] == 1
            and content["content_id"] == generic_content_content_id
        ]
        assert not [
            content
            for content in res
            if content["label"].startswith("InfolderContent")
            and content["content_type"] == "html-document"
            and content["parent_id"] == subsubfolder_content_id
            and content["content_id"] == infolder_content_id
            and content["is_archived"] is True
        ]
        assert [
            content
            for content in res
            if content["label"] == "subsubfolder"
            and content["content_type"] == "folder"
            and content["parent_id"] == subfolder_content_id
            and content["content_id"] == subsubfolder_content_id
        ]
        assert [
            content
            for content in res
            if content["label"] == "subfolder"
            and content["content_type"] == "folder"
            and content["parent_id"] == 1
            and content["content_id"] == subfolder_content_id
        ]

    def test_api__get_workspace_content__ok_200__get_all_root_content_filter_by_label(
        self, web_testapp
    ):
        """
        Check obtain workspace all root contents
        """
        params = {
            "parent_id": 0,
            "show_archived": 1,
            "show_deleted": 1,
            "show_active": 1,
            "label": "ew",
        }
        web_testapp.authorization = ("Basic", ("bob@fsf.local", "foobarbaz"))
        res = web_testapp.get("/api/workspaces/3/contents", status=200, params=params).json_body[
            "items"
        ]
        # TODO - G.M - 30-05-2018 - Check this test
        assert len(res) == 1
        content = res[0]
        assert content["content_type"] == "html-document"
        assert content["content_id"] == 15
        assert content["is_archived"] is False
        assert content["is_deleted"] is False
        assert content["label"] == "New Fruit Salad"
        assert content["parent_id"] is None
        assert content["show_in_ui"] is True
        assert content["slug"] == "new-fruit-salad"
        assert content["status"] == "open"
        assert set(content["sub_content_types"]) == {
            "comment",
            "folder",
            "thread",
            "file",
            "html-document",
            "kanban",
        }
        assert content["workspace_id"] == 3
        assert content["modified"]
        assert content["created"]

    def test_api__get_workspace_content__ok_200__get_only_active_root_content(self, web_testapp):
        """
        Check obtain workspace root active contents
        """
        params = {
            "parent_id": 0,
            "show_archived": 0,
            "show_deleted": 0,
            "show_active": 1,
        }
        web_testapp.authorization = ("Basic", ("bob@fsf.local", "foobarbaz"))
        res = web_testapp.get("/api/workspaces/3/contents", status=200, params=params).json_body[
            "items"
        ]
        # TODO - G.M - 30-05-2018 - Check this test
        assert len(res) == 2
        content = res[1]
        assert content["content_type"] == "html-document"
        assert content["content_id"] == 15
        assert content["is_archived"] is False
        assert content["is_deleted"] is False
        assert content["label"] == "New Fruit Salad"
        assert content["parent_id"] is None
        assert content["show_in_ui"] is True
        assert content["slug"] == "new-fruit-salad"
        assert content["status"] == "open"
        assert set(content["sub_content_types"]) == {
            "comment",
            "folder",
            "thread",
            "file",
            "html-document",
            "kanban",
        }
        assert content["workspace_id"] == 3
        assert content["modified"]
        assert content["created"]

    def test_api__get_workspace_content__ok_200__get_only_archived_root_content(self, web_testapp):
        """
        Check obtain workspace root archived contents
        """
        params = {
            "parent_id": 0,
            "show_archived": 1,
            "show_deleted": 0,
            "show_active": 0,
        }
        web_testapp.authorization = ("Basic", ("bob@fsf.local", "foobarbaz"))
        res = web_testapp.get("/api/workspaces/3/contents", status=200, params=params).json_body[
            "items"
        ]
        assert len(res) == 1
        content = res[0]
        assert content["content_type"] == "html-document"
        assert content["content_id"] == 16
        assert content["is_archived"] is True
        assert content["is_deleted"] is False
        assert content["label"].startswith("Fruit Salad")
        assert content["parent_id"] is None
        assert content["show_in_ui"] is True
        assert content["slug"].startswith("fruit-salad")
        assert content["status"] == "open"
        assert set(content["sub_content_types"]) == {
            "comment",
            "folder",
            "thread",
            "file",
            "html-document",
            "kanban",
        }
        assert content["workspace_id"] == 3
        assert content["modified"]
        assert content["created"]

    def test_api__get_workspace_content__ok_200__get_only_deleted_root_content(self, web_testapp):
        """
        Check obtain workspace root deleted contents
        """
<<<<<<< HEAD
        params = {"parent_id": 0, "show_archived": 0, "show_deleted": 1, "show_active": 0}
=======
        params = {
            "parent_id": 0,
            "show_archived": 0,
            "show_deleted": 1,
            "show_active": 0,
        }
>>>>>>> 81c85a17
        web_testapp.authorization = ("Basic", ("bob@fsf.local", "foobarbaz"))
        res = web_testapp.get("/api/workspaces/3/contents", status=200, params=params).json_body[
            "items"
        ]
        # TODO - G.M - 30-05-2018 - Check this test

        assert len(res) == 1
        content = res[0]
        assert content["content_type"] == "html-document"
        assert content["content_id"] == 17
        assert content["is_archived"] is False
        assert content["is_deleted"] is True
        assert content["label"].startswith("Bad Fruit Salad")
        assert content["parent_id"] is None
        assert content["show_in_ui"] is True
        assert content["slug"].startswith("bad-fruit-salad")
        assert content["status"] == "open"
        assert set(content["sub_content_types"]) == {
            "comment",
            "folder",
            "thread",
            "file",
            "html-document",
            "kanban",
        }
        assert content["workspace_id"] == 3
        assert content["modified"]
        assert content["created"]

    def test_api__get_workspace_content__ok_200__get_nothing_root_content(self, web_testapp):
        """
        Check obtain workspace root content who does not match any type
        (archived, deleted, active) result should be empty list.
        """
        params = {
            "parent_id": 0,
            "show_archived": 0,
            "show_deleted": 0,
            "show_active": 0,
        }
        web_testapp.authorization = ("Basic", ("bob@fsf.local", "foobarbaz"))
        res = web_testapp.get("/api/workspaces/3/contents", status=200, params=params).json_body[
            "items"
        ]
        # TODO - G.M - 30-05-2018 - Check this test
        assert res == []

    # Folder related
    def test_api__get_workspace_content__ok_200__get_all_filter_content_thread(
        self,
        web_testapp,
        workspace_api_factory,
        content_api_factory,
        session,
        content_type_list,
    ):
        # prepare data

        workspace_api = workspace_api_factory.get()
        business_workspace = workspace_api.get_one(1)
        content_api = content_api_factory.get()
        tool_folder = content_api.get_one(1, content_type=ContentTypeSlug.ANY)
        test_thread = content_api.create(
            content_type_slug=content_type_list.Thread.slug,
            workspace=business_workspace,
            parent=tool_folder,
            label="Test Thread",
            do_save=False,
            do_notify=False,
        )
        test_thread.description = "Thread description"
        session.add(test_thread)
        test_file = content_api.create(
            content_type_slug=content_type_list.File.slug,
            workspace=business_workspace,
            parent=tool_folder,
            label="Test file",
            do_save=False,
            do_notify=False,
        )
        test_file.file_extension = ".txt"
        test_file.depot_file = FileIntent(b"Test file", "Test_file.txt", "text/plain")
        test_page_legacy = content_api.create(
            content_type_slug=content_type_list.Page.slug,
            workspace=business_workspace,
            label="test_page",
            do_save=False,
            do_notify=False,
        )
        test_page_legacy.type = "page"
        with new_revision(session=session, tm=transaction.manager, content=test_page_legacy):
            content_api.update_content(test_page_legacy, "test_page", "<p>PAGE</p>")
        test_html_document = content_api.create(
            content_type_slug=content_type_list.Page.slug,
            workspace=business_workspace,
            label="test_html_page",
            do_save=False,
            do_notify=False,
        )
        with new_revision(session=session, tm=transaction.manager, content=test_html_document):
            content_api.update_content(test_html_document, "test_page", "<p>HTML_DOCUMENT</p>")
        session.flush()
        transaction.commit()
        # test-itself
        params = {
            "parent_id": 1,
            "show_archived": 1,
            "show_deleted": 1,
            "show_active": 1,
            "content_type": "thread",
        }
        web_testapp.authorization = (
            "Basic",
            ("admin@admin.admin", "admin@admin.admin"),
        )
        res = web_testapp.get("/api/workspaces/1/contents", status=200, params=params).json_body[
            "items"
        ]
        assert len(res) == 1
        content = res[0]
        assert content["content_type"] == "thread"
        assert content["content_id"]
        assert content["is_archived"] is False
        assert content["is_deleted"] is False
        assert content["label"] == "Test Thread"
        assert content["parent_id"] == 1
        assert content["show_in_ui"] is True
        assert content["slug"] == "test-thread"
        assert content["status"] == "open"
        assert set(content["sub_content_types"]) == {
            "comment",
            "folder",
            "thread",
            "file",
            "html-document",
            "kanban",
        }
        assert content["workspace_id"] == 1
        assert content["modified"]
        assert content["created"]

    def test_api__get_workspace_content__ok_200__get_all_filter_content_html_and_legacy_page(
        self,
        content_type_list,
        workspace_api_factory,
        content_api_factory,
        session,
        web_testapp,
    ):
        # prepare data

        workspace_api = workspace_api_factory.get()
        business_workspace = workspace_api.get_one(1)
        content_api = content_api_factory.get()
        tool_folder = content_api.get_one(1, content_type=ContentTypeSlug.ANY)
        test_thread = content_api.create(
            content_type_slug=content_type_list.Thread.slug,
            workspace=business_workspace,
            parent=tool_folder,
            label="Test Thread",
            do_save=False,
            do_notify=False,
        )
        test_thread.description = "Thread description"
        session.add(test_thread)
        test_file = content_api.create(
            content_type_slug=content_type_list.File.slug,
            workspace=business_workspace,
            parent=tool_folder,
            label="Test file",
            do_save=False,
            do_notify=False,
        )
        test_file.file_extension = ".txt"
        test_file.depot_file = FileIntent(b"Test file", "Test_file.txt", "text/plain")
        test_page_legacy = content_api.create(
            content_type_slug=content_type_list.Page.slug,
            workspace=business_workspace,
            parent=tool_folder,
            label="test_page",
            do_save=False,
            do_notify=False,
        )
        test_page_legacy.type = "page"
        with new_revision(session=session, tm=transaction.manager, content=test_page_legacy):
            content_api.update_content(test_page_legacy, "test_page", "<p>PAGE</p>")
        test_html_document = content_api.create(
            content_type_slug=content_type_list.Page.slug,
            workspace=business_workspace,
            parent=tool_folder,
            label="test_html_page",
            do_save=False,
            do_notify=False,
        )
        with new_revision(session=session, tm=transaction.manager, content=test_html_document):
            content_api.update_content(test_html_document, "test_html_page", "<p>HTML_DOCUMENT</p>")
            session.flush()
        transaction.commit()
        # test-itself
        params = {
            "parent_ids": 1,
            "show_archived": 1,
            "show_deleted": 1,
            "show_active": 1,
            "content_type": "html-document",
        }
        web_testapp.authorization = (
            "Basic",
            ("admin@admin.admin", "admin@admin.admin"),
        )
        res = web_testapp.get("/api/workspaces/1/contents", status=200, params=params).json_body[
            "items"
        ]
        assert len(res) == 2
        content = res[0]
        assert content["content_type"] == "html-document"
        assert content["content_id"]
        assert content["is_archived"] is False
        assert content["is_deleted"] is False
        assert content["label"] == "test_html_page"
        assert content["parent_id"] == 1
        assert content["show_in_ui"] is True
        assert content["slug"] == "test-html-page"
        assert content["status"] == "open"
        assert set(content["sub_content_types"]) == {
            "comment",
            "folder",
            "thread",
            "file",
            "html-document",
            "kanban",
        }
        assert content["workspace_id"] == 1
        assert res[0]["content_id"] != res[1]["content_id"]
        assert content["modified"]
        assert content["created"]
        content = res[1]
        assert content["content_type"] == "html-document"
        assert content["content_id"]
        assert content["is_archived"] is False
        assert content["is_deleted"] is False
        assert content["label"] == "test_page"
        assert content["parent_id"] == 1
        assert content["show_in_ui"] is True
        assert content["slug"] == "test-page"
        assert content["status"] == "open"
        assert set(content["sub_content_types"]) == {
            "comment",
            "folder",
            "thread",
            "file",
            "html-document",
            "kanban",
        }
        assert content["workspace_id"] == 1
        assert content["modified"]
        assert content["created"]

    def test_api__get_workspace_content__ok_200__get_all_folder_content(self, web_testapp):
        """
        Check obtain workspace folder all contents
        """
        params = {
            "parent_ids": 10,  # TODO - G.M - 30-05-2018 - Find a real id
            "show_archived": 1,
            "show_deleted": 1,
            "show_active": 1,
            #   'content_type': 'any'
        }
        web_testapp.authorization = (
            "Basic",
            ("admin@admin.admin", "admin@admin.admin"),
        )
        res = web_testapp.get("/api/workspaces/2/contents", status=200, params=params).json_body[
            "items"
        ]
        assert len(res) == 3
        content = res[0]
        assert content["content_type"] == "html-document"
        assert content["content_id"] == 14
        assert content["is_archived"] is False
        assert content["is_deleted"] is True
        assert content["label"].startswith("Bad Fruit Salad")
        assert content["parent_id"] == 10
        assert content["show_in_ui"] is True
        assert content["slug"].startswith("bad-fruit-salad")
        assert content["status"] == "open"
        assert set(content["sub_content_types"]) == {
            "comment",
            "folder",
            "thread",
            "file",
            "html-document",
            "kanban",
        }
        assert content["workspace_id"] == 2
        assert content["modified"]
        assert content["created"]
        content = res[1]
        assert content["content_type"] == "html-document"
        assert content["content_id"] == 13
        assert content["is_archived"] is True
        assert content["is_deleted"] is False
        assert content["label"].startswith("Fruit Salad")
        assert content["parent_id"] == 10
        assert content["show_in_ui"] is True
        assert content["slug"].startswith("fruit-salad")
        assert content["status"] == "open"
        assert set(content["sub_content_types"]) == {
            "comment",
            "folder",
            "thread",
            "file",
            "html-document",
            "kanban",
        }
        assert content["workspace_id"] == 2
        assert content["modified"]
        assert content["created"]
        content = res[2]
        assert content["content_type"] == "html-document"
        assert content["content_id"] == 12
        assert content["is_archived"] is False
        assert content["is_deleted"] is False
        assert content["label"] == "New Fruit Salad"
        assert content["parent_id"] == 10
        assert content["show_in_ui"] is True
        assert content["slug"] == "new-fruit-salad"
        assert content["status"] == "open"
        assert set(content["sub_content_types"]) == {
            "comment",
            "folder",
            "thread",
            "file",
            "html-document",
            "kanban",
        }
        assert content["workspace_id"] == 2
        assert content["modified"]
        assert content["created"]

    def test_api__get_workspace_content__ok_200__get_only_active_folder_content(self, web_testapp):
        """
        Check obtain workspace folder active contents
        """
<<<<<<< HEAD
        params = {"parent_ids": 10, "show_archived": 0, "show_deleted": 0, "show_active": 1}
        web_testapp.authorization = ("Basic", ("admin@admin.admin", "admin@admin.admin"))
=======
        params = {
            "parent_ids": 10,
            "show_archived": 0,
            "show_deleted": 0,
            "show_active": 1,
        }
        web_testapp.authorization = (
            "Basic",
            ("admin@admin.admin", "admin@admin.admin"),
        )
>>>>>>> 81c85a17
        res = web_testapp.get("/api/workspaces/2/contents", status=200, params=params).json_body[
            "items"
        ]
        assert len(res) == 1
        content = res[0]
        assert content["content_type"]
        assert content["content_id"] == 12
        assert content["is_archived"] is False
        assert content["is_deleted"] is False
        assert content["label"] == "New Fruit Salad"
        assert content["parent_id"] == 10
        assert content["show_in_ui"] is True
        assert content["slug"] == "new-fruit-salad"
        assert content["status"] == "open"
        assert set(content["sub_content_types"]) == {
            "comment",
            "folder",
            "thread",
            "file",
            "html-document",
            "kanban",
        }
        assert content["workspace_id"] == 2
        assert content["modified"]
        assert content["created"]

    def test_api__get_workspace_content__ok_200__get_only_archived_folder_content(
        self, web_testapp
    ):
        """
        Check obtain workspace folder archived contents
        """
<<<<<<< HEAD
        params = {"parent_ids": 10, "show_archived": 1, "show_deleted": 0, "show_active": 0}
        web_testapp.authorization = ("Basic", ("admin@admin.admin", "admin@admin.admin"))
=======
        params = {
            "parent_ids": 10,
            "show_archived": 1,
            "show_deleted": 0,
            "show_active": 0,
        }
        web_testapp.authorization = (
            "Basic",
            ("admin@admin.admin", "admin@admin.admin"),
        )
>>>>>>> 81c85a17
        res = web_testapp.get("/api/workspaces/2/contents", status=200, params=params).json_body[
            "items"
        ]
        assert len(res) == 1
        content = res[0]
        assert content["content_type"] == "html-document"
        assert content["content_id"] == 13
        assert content["is_archived"] is True
        assert content["is_deleted"] is False
        assert content["label"].startswith("Fruit Salad")
        assert content["parent_id"] == 10
        assert content["show_in_ui"] is True
        assert content["slug"].startswith("fruit-salad")
        assert content["status"] == "open"
        assert set(content["sub_content_types"]) == {
            "comment",
            "folder",
            "thread",
            "file",
            "html-document",
            "kanban",
        }
        assert content["workspace_id"] == 2
        assert content["modified"]
        assert content["created"]

    def test_api__get_workspace_content__ok_200__get_only_deleted_folder_content(self, web_testapp):
        """
        Check obtain workspace folder deleted contents
        """
<<<<<<< HEAD
        params = {"parent_ids": 10, "show_archived": 0, "show_deleted": 1, "show_active": 0}
        web_testapp.authorization = ("Basic", ("admin@admin.admin", "admin@admin.admin"))
=======
        params = {
            "parent_ids": 10,
            "show_archived": 0,
            "show_deleted": 1,
            "show_active": 0,
        }
        web_testapp.authorization = (
            "Basic",
            ("admin@admin.admin", "admin@admin.admin"),
        )
>>>>>>> 81c85a17
        res = web_testapp.get("/api/workspaces/2/contents", status=200, params=params).json_body[
            "items"
        ]

        assert len(res) == 1
        content = res[0]
        assert content["content_type"] == "html-document"
        assert content["content_id"] == 14
        assert content["is_archived"] is False
        assert content["is_deleted"] is True
        assert content["label"].startswith("Bad Fruit Salad")
        assert content["parent_id"] == 10
        assert content["show_in_ui"] is True
        assert content["slug"].startswith("bad-fruit-salad")
        assert content["status"] == "open"
        assert set(content["sub_content_types"]) == {
            "comment",
            "folder",
            "thread",
            "file",
            "html-document",
            "kanban",
        }
        assert content["workspace_id"] == 2
        assert content["modified"]
        assert content["created"]

    def test_api__get_workspace_content__ok_200__get_nothing_folder_content(self, web_testapp):
        """
        Check obtain workspace folder content who does not match any type
        (archived, deleted, active) result should be empty list.
        """
        params = {
            "parent_ids": 10,
            "show_archived": 0,
            "show_deleted": 0,
            "show_active": 0,
        }
        web_testapp.authorization = (
            "Basic",
            ("admin@admin.admin", "admin@admin.admin"),
        )
        res = web_testapp.get("/api/workspaces/2/contents", status=200, params=params).json_body[
            "items"
        ]
        # TODO - G.M - 30-05-2018 - Check this test
        assert res == []

    # Error case

    def test_api__get_workspace_content__err_400__unallowed_user(self, web_testapp):
        """
        Check obtain workspace content list with an unreachable workspace for
        user
        """
        web_testapp.authorization = (
            "Basic",
            ("lawrence-not-real-email@fsf.local", "foobarbaz"),
        )
        res = web_testapp.get("/api/workspaces/3/contents", status=400)
        assert isinstance(res.json, dict)
        assert "code" in res.json.keys()
        assert res.json_body["code"] == ErrorCode.WORKSPACE_NOT_FOUND
        assert "message" in res.json.keys()
        assert "details" in res.json.keys()

    def test_api__get_workspace_content__err_401__unregistered_user(self, web_testapp):
        """
        Check obtain workspace content list with an unregistered user
        """
        web_testapp.authorization = ("Basic", ("john@doe.doe", "lapin"))
        res = web_testapp.get("/api/workspaces/1/contents", status=401)
        assert isinstance(res.json, dict)
        assert "code" in res.json.keys()
        assert res.json_body["code"] is None
        assert "message" in res.json.keys()
        assert "details" in res.json.keys()

    def test_api__get_workspace_content__err_400__workspace_does_not_exist(self, web_testapp):
        """
        Check obtain workspace contents list with an existing user but
        an unexisting workspace
        """
        web_testapp.authorization = (
            "Basic",
            ("admin@admin.admin", "admin@admin.admin"),
        )
        res = web_testapp.get("/api/workspaces/5/contents", status=400)
        assert isinstance(res.json, dict)
        assert "code" in res.json.keys()
        assert res.json_body["code"] == ErrorCode.WORKSPACE_NOT_FOUND
        assert "message" in res.json.keys()
        assert "details" in res.json.keys()

    @pytest.mark.parametrize("content_namespace", ["content", "publication"])
    def test_api__post_content_create_generic_content__ok_200__nominal_case(
        self, web_testapp, content_namespace: str
    ) -> None:
        """
        Create generic content as workspace root
        """
        web_testapp.authorization = (
            "Basic",
            ("admin@admin.admin", "admin@admin.admin"),
        )
        params = {
            "parent_id": None,
            "label": "GenericCreatedContent",
            "content_type": "html-document",
            "content_namespace": content_namespace,
        }
        res = web_testapp.post_json("/api/workspaces/1/contents", params=params, status=200)
        assert res
        assert res.json_body
        assert res.json_body["status"] == "open"
        assert res.json_body["content_id"]
        assert res.json_body["content_namespace"] == content_namespace
        assert res.json_body["content_type"] == "html-document"
        assert res.json_body["is_archived"] is False
        assert res.json_body["is_deleted"] is False
        assert res.json_body["workspace_id"] == 1
        assert res.json_body["slug"] == "genericcreatedcontent"
        assert res.json_body["parent_id"] is None
        assert res.json_body["show_in_ui"] is True
        assert res.json_body["sub_content_types"]
        assert res.json_body["modified"]
        assert res.json_body["created"]
        assert res.json_body["file_extension"] == ".document.html"
        assert res.json_body["filename"] == "GenericCreatedContent.document.html"
        params_active = {
            "parent_ids": 0,
            "show_archived": 0,
            "show_deleted": 0,
            "show_active": 1,
            "namespaces_filter": content_namespace,
        }
        # INFO - G.M - 2018-06-165 - Verify if new content is correctly created
        active_contents = web_testapp.get(
            "/api/workspaces/1/contents", params=params_active, status=200
        ).json_body["items"]
        content_ids = [content["content_id"] for content in active_contents]
        assert res.json_body["content_id"] in content_ids

    def test_api__post_content_create_generic_content__err_400__filename_already_used(
        self, web_testapp
    ) -> None:
        """
        Create generic content but filename is already used here
        """
        web_testapp.authorization = (
            "Basic",
            ("admin@admin.admin", "admin@admin.admin"),
        )
        params = {
            "parent_id": None,
            "label": "GenericCreatedContent",
            "content_type": "html-document",
        }
        res = web_testapp.post_json("/api/workspaces/1/contents", params=params, status=200)
        assert res
        assert res.json_body
        assert res.json_body["status"] == "open"
        assert res.json_body["content_id"]
        assert res.json_body["content_type"] == "html-document"
        assert res.json_body["is_archived"] is False
        assert res.json_body["is_deleted"] is False
        assert res.json_body["workspace_id"] == 1
        assert res.json_body["slug"] == "genericcreatedcontent"
        assert res.json_body["parent_id"] is None
        assert res.json_body["show_in_ui"] is True
        assert res.json_body["sub_content_types"]
        assert res.json_body["file_extension"] == ".document.html"
        assert res.json_body["filename"] == "GenericCreatedContent.document.html"
        assert res.json_body["modified"]
        assert res.json_body["created"]
        params_active = {
            "parent_ids": 0,
            "show_archived": 0,
            "show_deleted": 0,
            "show_active": 1,
        }
        # INFO - G.M - 2018-06-165 - Verify if new content is correctly created
        active_contents = web_testapp.get(
            "/api/workspaces/1/contents", params=params_active, status=200
        ).json_body["items"]
        content_ids = [content["content_id"] for content in active_contents]
        assert res.json_body["content_id"] in content_ids

        # recreate same content
        res = web_testapp.post_json("/api/workspaces/1/contents", params=params, status=400)
        assert isinstance(res.json, dict)
        assert "code" in res.json.keys()
        assert res.json_body["code"] == ErrorCode.CONTENT_FILENAME_ALREADY_USED_IN_FOLDER

    def test_api__post_content_create_generic_content__ok_200__no_parent_id_param(
        self, web_testapp
    ) -> None:
        """
        Create generic content without provided parent_id param
        """
        web_testapp.authorization = (
            "Basic",
            ("admin@admin.admin", "admin@admin.admin"),
        )
        params = {"label": "GenericCreatedContent", "content_type": "html-document"}
        res = web_testapp.post_json("/api/workspaces/1/contents", params=params, status=200)
        assert res
        assert res.json_body
        assert res.json_body["status"] == "open"
        assert res.json_body["content_id"]
        assert res.json_body["content_type"] == "html-document"
        assert res.json_body["is_archived"] is False
        assert res.json_body["is_deleted"] is False
        assert res.json_body["workspace_id"] == 1
        assert res.json_body["slug"] == "genericcreatedcontent"
        assert res.json_body["parent_id"] is None
        assert res.json_body["show_in_ui"] is True
        assert res.json_body["sub_content_types"]
        assert res.json_body["file_extension"] == ".document.html"
        assert res.json_body["filename"] == "GenericCreatedContent.document.html"
        assert res.json_body["modified"]
        assert res.json_body["created"]
        params_active = {
            "parent_ids": 0,
            "show_archived": 0,
            "show_deleted": 0,
            "show_active": 1,
        }
        # INFO - G.M - 2018-06-165 - Verify if new content is correctly created
        active_contents = web_testapp.get(
            "/api/workspaces/1/contents", params=params_active, status=200
        ).json_body["items"]
        content_ids = [content["content_id"] for content in active_contents]
        assert res.json_body["content_id"] in content_ids

    def test_api__post_content_create_generic_content__err_400__parent_id_0(
        self, web_testapp, content_type_list
    ) -> None:
        """
        Create generic content but parent_id=0
        """
        web_testapp.authorization = (
            "Basic",
            ("admin@admin.admin", "admin@admin.admin"),
        )
        params = {
            "parent_id": 0,
            "label": "GenericCreatedContent",
            "content_type": content_type_list.Page.slug,
        }
        res = web_testapp.post_json("/api/workspaces/1/contents", params=params, status=400)
        assert isinstance(res.json, dict)
        assert "code" in res.json.keys()
        # INFO - G.M - 2018-09-10 - handled by marshmallow schema
        assert res.json_body["code"] == ErrorCode.GENERIC_SCHEMA_VALIDATION_ERROR

    def test_api__post_content_create_generic_content__err_400__parent_not_found(
        self, web_testapp, content_type_list
    ) -> None:
        """
        Create generic content but parent id is not valable
        """
        web_testapp.authorization = (
            "Basic",
            ("admin@admin.admin", "admin@admin.admin"),
        )
        params = {
            "parent_id": 1000,
            "label": "GenericCreatedContent",
            "content_type": content_type_list.Page.slug,
        }
        res = web_testapp.post_json("/api/workspaces/1/contents", params=params, status=400)
        assert isinstance(res.json, dict)
        assert "code" in res.json.keys()
        assert res.json_body["code"] == ErrorCode.PARENT_NOT_FOUND

    def test_api__post_content_create_generic_content__ok_200__in_folder(
        self, web_testapp, content_type_list
    ) -> None:
        """
        Create generic content in folder
        """
        web_testapp.authorization = (
            "Basic",
            ("admin@admin.admin", "admin@admin.admin"),
        )
        params = {
            "label": "GenericCreatedContent",
            "content_type": "html-document",
            "parent_id": 10,
        }
        res = web_testapp.post_json("/api/workspaces/2/contents", params=params, status=200)
        assert res
        assert res.json_body
        assert res.json_body["status"] == "open"
        assert res.json_body["content_id"]
        assert res.json_body["content_type"] == "html-document"
        assert res.json_body["is_archived"] is False
        assert res.json_body["is_deleted"] is False
        assert res.json_body["workspace_id"] == 2
        assert res.json_body["slug"] == "genericcreatedcontent"
        assert res.json_body["parent_id"] == 10
        assert res.json_body["show_in_ui"] is True
        assert res.json_body["sub_content_types"]
        assert res.json_body["file_extension"] == ".document.html"
        assert res.json_body["filename"] == "GenericCreatedContent.document.html"
        assert res.json_body["modified"]
        assert res.json_body["created"]
        params_active = {
            "parent_ids": 10,
            "show_archived": 0,
            "show_deleted": 0,
            "show_active": 1,
        }
        # INFO - G.M - 2018-06-165 - Verify if new content is correctly created
        active_contents = web_testapp.get(
            "/api/workspaces/2/contents", params=params_active, status=200
        ).json_body["items"]
        content_ids = [content["content_id"] for content in active_contents]
        assert res.json_body["content_id"] in content_ids

    def test_api__post_content_create_generic_content__err_400__empty_label(
        self, web_testapp, content_type_list
    ) -> None:
        """
        Create generic content but label provided is empty
        """
        web_testapp.authorization = (
            "Basic",
            ("admin@admin.admin", "admin@admin.admin"),
        )
        params = {"label": "", "content_type": content_type_list.Page.slug}
        res = web_testapp.post_json("/api/workspaces/1/contents", params=params, status=400)
        # INFO - G.M - 2018-09-10 - handled by marshmallow schema
        assert res.json_body["code"] == ErrorCode.GENERIC_SCHEMA_VALIDATION_ERROR

    def test_api__post_content_create_generic_content__err_400__wrong_content_type(
        self, web_testapp
    ) -> None:
        """
        Create generic content but content type is uncorrect
        """
        web_testapp.authorization = (
            "Basic",
            ("admin@admin.admin", "admin@admin.admin"),
        )
        params = {
            "label": "GenericCreatedContent",
            "content_type": "unexistent-content-type",
        }
        res = web_testapp.post_json("/api/workspaces/1/contents", params=params, status=400)
        assert res.json_body["code"] == ErrorCode.CONTENT_TYPE_NOT_EXIST

    def test_api__post_content_create_generic_content__err_400__unallowed_content_type(
        self, workspace_api_factory, content_api_factory, web_testapp, content_type_list
    ) -> None:
        """
        Create generic content but content_type is not allowed in this folder
        """

        workspace_api = workspace_api_factory.get()
        content_api = content_api_factory.get()
        test_workspace = workspace_api.create_workspace(label="test", save_now=True)
        folder = content_api.create(
            label="test-folder",
            content_type_slug=content_type_list.Folder.slug,
            workspace=test_workspace,
            do_save=False,
            do_notify=False,
        )
        content_api.set_allowed_content(folder, [content_type_list.Folder.slug])
        content_api.save(folder)
        transaction.commit()
        web_testapp.authorization = (
            "Basic",
            ("admin@admin.admin", "admin@admin.admin"),
        )
        # unallowed_content_type
        params = {
            "label": "GenericCreatedContent",
            "content_type": content_type_list.Page.slug,
            "parent_id": folder.content_id,
        }
        res = web_testapp.post_json(
            "/api/workspaces/{workspace_id}/contents".format(
                workspace_id=test_workspace.workspace_id
            ),
            params=params,
            status=400,
        )
        assert isinstance(res.json, dict)
        assert "code" in res.json.keys()
        assert res.json_body["code"] == ErrorCode.UNALLOWED_SUBCONTENT
        # allowed_content_type
        params = {
            "label": "GenericCreatedContent",
            "content_type": "folder",
            "parent_ids": folder.content_id,
        }
        res = web_testapp.post_json(
            "/api/workspaces/{workspace_id}/contents".format(
                workspace_id=test_workspace.workspace_id
            ),
            params=params,
            status=200,
        )

    def test_api__post_content_create_generic_content__err_403__try_creating_folder_as_simple_contributor(
        self,
        user_api_factory,
        workspace_api_factory,
        admin_user,
        role_api_factory,
        content_api_factory,
        web_testapp,
        content_type_list,
    ) -> None:
        """
        Create generic content but content_type is not allowed in this folder
        """

        uapi = user_api_factory.get()

        profile = Profile.USER
        user = uapi.create_user(
            "test@test.test",
            password="test@test.test",
            do_save=True,
            do_notify=False,
            profile=profile,
        )
        workspace_api = workspace_api_factory.get(current_user=admin_user, show_deleted=True)
        workspace = workspace_api.create_workspace("test", save_now=True)
        role_api = role_api_factory.get()
        role_api.create_one(
            user,
            workspace,
            UserRoleInWorkspace.CONTRIBUTOR,
            email_notification_type=EmailNotificationType.NONE,
        )
        content_api = content_api_factory.get()
        folder = content_api.create(
            label="test-folder",
            content_type_slug=content_type_list.Folder.slug,
            workspace=workspace,
            do_save=False,
            do_notify=False,
        )
        content_api.set_allowed_content(folder, [content_type_list.Folder.slug])
        content_api.save(folder)
        transaction.commit()
        web_testapp.authorization = ("Basic", ("test@test.test", "test@test.test"))
        params = {
            "label": "GenericCreatedFolder",
            "content_type": content_type_list.Folder.slug,
            "parent_id": folder.content_id,
        }
        res = web_testapp.post_json(
            "/api/workspaces/{workspace_id}/contents".format(workspace_id=workspace.workspace_id),
            params=params,
            status=403,
        )
        assert isinstance(res.json, dict)
        assert "code" in res.json.keys()
        assert res.json_body["code"] == ErrorCode.INSUFFICIENT_USER_ROLE_IN_WORKSPACE

    def test_api__post_content_create_generic_content__ok_200__try_creating_folder_as_content_manager(
        self,
        user_api_factory,
        workspace_api_factory,
        admin_user,
        content_api_factory,
        web_testapp,
        role_api_factory,
        content_type_list,
    ) -> None:
        """
        Create generic content but content_type is not allowed in this folder
        """

        uapi = user_api_factory.get()

        profile = Profile.USER
        user = uapi.create_user(
            "test@test.test",
            password="test@test.test",
            do_save=True,
            do_notify=False,
            profile=profile,
        )
        workspace_api = workspace_api_factory.get(current_user=admin_user, show_deleted=True)
        workspace = workspace_api.create_workspace("test", save_now=True)
        role_api = role_api_factory.get()
        role_api.create_one(
            user,
            workspace,
            UserRoleInWorkspace.CONTENT_MANAGER,
            email_notification_type=EmailNotificationType.NONE,
        )
        content_api = content_api_factory.get()
        folder = content_api.create(
            label="test-folder",
            content_type_slug=content_type_list.Folder.slug,
            workspace=workspace,
            do_save=False,
            do_notify=False,
        )
        content_api.set_allowed_content(folder, [content_type_list.Folder.slug])
        content_api.save(folder)
        transaction.commit()
        web_testapp.authorization = ("Basic", ("test@test.test", "test@test.test"))
        params = {
            "label": "GenericCreatedFolder",
            "content_type": content_type_list.Folder.slug,
            "parent_id": folder.content_id,
        }
        web_testapp.post_json(
            "/api/workspaces/{workspace_id}/contents".format(workspace_id=workspace.workspace_id),
            params=params,
            status=200,
        )

    def test_api_put_move_content__err_400__unallowed_sub_content(
        self,
        web_testapp,
        content_type_list,
        user_api_factory,
        workspace_api_factory,
        admin_user,
        role_api_factory,
        content_api_factory,
    ):
        """
        move content to a dir where content_type is not allowed
        """

        uapi = user_api_factory.get()

        profile = Profile.USER
        user = uapi.create_user(
            "test@test.test",
            password="test@test.test",
            do_save=True,
            do_notify=False,
            profile=profile,
        )
        workspace_api = workspace_api_factory.get(current_user=admin_user, show_deleted=True)
        workspace = workspace_api.create_workspace("test", save_now=True)
        role_api = role_api_factory.get()
        role_api.create_one(
            user,
            workspace,
            UserRoleInWorkspace.CONTENT_MANAGER,
            email_notification_type=EmailNotificationType.NONE,
        )
        content_api = content_api_factory.get()
        thread = content_api.create(
            label="test-thread",
            content_type_slug=content_type_list.Thread.slug,
            workspace=workspace,
            do_save=True,
            do_notify=False,
        )
        folder = content_api.create(
            label="test-folder",
            content_type_slug=content_type_list.Folder.slug,
            workspace=workspace,
            do_save=False,
            do_notify=False,
        )
        content_api.set_allowed_content(folder, [])
        content_api.save(folder)
        workspace_id = workspace.workspace_id
        thread_id = thread.content_id
        folder_id = folder.content_id
        transaction.commit()
        web_testapp.authorization = (
            "Basic",
            ("admin@admin.admin", "admin@admin.admin"),
        )
        params = {
            "new_parent_id": "{}".format(folder_id),
            "new_workspace_id": "{}".format(workspace_id),
        }
        res = web_testapp.put_json(
            "/api/workspaces/{}/contents/{}/move".format(workspace_id, thread_id),
            params=params,
            status=400,
        )
        assert res.json_body["code"] == ErrorCode.UNALLOWED_SUBCONTENT

    def test_api_put_move_content__ok_200__unallowed_sub_content_renaming(
        self,
        web_testapp,
        content_type_list,
        session,
        user_api_factory,
        workspace_api_factory,
        admin_user,
        role_api_factory,
        content_api_factory,
    ):
        """
        move content to a dir where content_type is not allowed
        """

        uapi = user_api_factory.get()

        profile = Profile.USER
        user = uapi.create_user(
            "test@test.test",
            password="test@test.test",
            do_save=True,
            do_notify=False,
            profile=profile,
        )
        workspace_api = workspace_api_factory.get(current_user=admin_user, show_deleted=True)
        workspace = workspace_api.create_workspace("test", save_now=True)
        role_api = role_api_factory.get()
        role_api.create_one(
            user,
            workspace,
            UserRoleInWorkspace.CONTENT_MANAGER,
            email_notification_type=EmailNotificationType.NONE,
        )
        content_api = content_api_factory.get()
        folder = content_api.create(
            label="test-folder",
            content_type_slug=content_type_list.Folder.slug,
            workspace=workspace,
            do_save=True,
            do_notify=False,
        )
        thread = content_api.create(
            label="test-thread",
            content_type_slug=content_type_list.Thread.slug,
            parent=folder,
            workspace=workspace,
            do_save=True,
            do_notify=False,
        )
        with new_revision(session=session, tm=transaction.manager, content=folder):
            content_api.set_allowed_content(folder, [])
            content_api.save(folder)
        workspace_id = workspace.workspace_id
        thread_id = thread.content_id
        folder_id = folder.content_id
        transaction.commit()
        web_testapp.authorization = (
            "Basic",
            ("admin@admin.admin", "admin@admin.admin"),
        )
        params = {
            "new_parent_id": "{}".format(folder_id),
            "new_workspace_id": "{}".format(workspace_id),
        }
        web_testapp.put_json(
            "/api/workspaces/{}/contents/{}/move".format(workspace_id, thread_id),
            params=params,
            status=200,
        )

    def test_api_put_move_content__ok_200__nominal_case(self, web_testapp, session):
        """
        Move content
        move Apple_Pie (content_id: 8)
        from Desserts folder(content_id: 3) to Salads subfolder (content_id: 4)
        of workspace Recipes.
        """
        web_testapp.authorization = (
            "Basic",
            ("admin@admin.admin", "admin@admin.admin"),
        )
        params = {"new_parent_id": "4", "new_workspace_id": "2"}  # Salads
        params_folder1 = {
            "parent_ids": 3,
            "show_archived": 0,
            "show_deleted": 0,
            "show_active": 1,
        }
        params_folder2 = {
            "parent_ids": 4,
            "show_archived": 0,
            "show_deleted": 0,
            "show_active": 1,
        }
        folder1_contents = web_testapp.get(
            "/api/workspaces/2/contents", params=params_folder1, status=200
        ).json_body["items"]
        folder2_contents = web_testapp.get(
            "/api/workspaces/2/contents", params=params_folder2, status=200
        ).json_body["items"]
        assert [content for content in folder1_contents if content["content_id"] == 8]
        assert not [content for content in folder2_contents if content["content_id"] == 8]
        # TODO - G.M - 2018-06-163 - Check content
        res = web_testapp.put_json("/api/workspaces/2/contents/8/move", params=params, status=200)
        new_folder1_contents = web_testapp.get(
            "/api/workspaces/2/contents", params=params_folder1, status=200
        ).json_body["items"]
        new_folder2_contents = web_testapp.get(
            "/api/workspaces/2/contents", params=params_folder2, status=200
        ).json_body["items"]
        assert not [content for content in new_folder1_contents if content["content_id"] == 8]
        assert [content for content in new_folder2_contents if content["content_id"] == 8]
        assert res.json_body
        assert res.json_body["parent_id"] == 4
        assert res.json_body["content_id"] == 8
        assert res.json_body["workspace_id"] == 2

    def test_api_put_move_content__ok_200__to_root(self, web_testapp):
        """
        Move content
        move Apple_Pie (content_id: 8)
        from Desserts folder(content_id: 3) to root (content_id: 0)
        of workspace Recipes.
        """
        web_testapp.authorization = (
            "Basic",
            ("admin@admin.admin", "admin@admin.admin"),
        )
        params = {"new_parent_id": None, "new_workspace_id": 2}  # root
        params_folder1 = {
            "parent_ids": 3,
            "show_archived": 0,
            "show_deleted": 0,
            "show_active": 1,
        }
        params_folder2 = {
            "parent_ids": 0,
            "show_archived": 0,
            "show_deleted": 0,
            "show_active": 1,
        }
        folder1_contents = web_testapp.get(
            "/api/workspaces/2/contents", params=params_folder1, status=200
        ).json_body["items"]
        folder2_contents = web_testapp.get(
            "/api/workspaces/2/contents", params=params_folder2, status=200
        ).json_body["items"]
        assert [content for content in folder1_contents if content["content_id"] == 8]
        assert not [content for content in folder2_contents if content["content_id"] == 8]
        # TODO - G.M - 2018-06-163 - Check content

        res = web_testapp.put_json("/api/workspaces/2/contents/8/move", params=params, status=200)
        new_folder1_contents = web_testapp.get(
            "/api/workspaces/2/contents", params=params_folder1, status=200
        ).json_body["items"]
        new_folder2_contents = web_testapp.get(
            "/api/workspaces/2/contents", params=params_folder2, status=200
        ).json_body["items"]
        assert not [content for content in new_folder1_contents if content["content_id"] == 8]
        assert [content for content in new_folder2_contents if content["content_id"] == 8]
        assert res.json_body
        assert res.json_body["parent_id"] is None
        assert res.json_body["content_id"] == 8
        assert res.json_body["workspace_id"] == 2

    def test_api_put_move_content__ok_200__with_workspace_id(self, web_testapp):
        """
        Move content
        move Apple_Pie (content_id: 8)
        from Desserts folder(content_id: 3) to Salads subfolder (content_id: 4)
        of workspace Recipes.
        """
        web_testapp.authorization = (
            "Basic",
            ("admin@admin.admin", "admin@admin.admin"),
        )
        params = {"new_parent_id": "4", "new_workspace_id": "2"}  # Salads
        params_folder1 = {
            "parent_ids": 3,
            "show_archived": 0,
            "show_deleted": 0,
            "show_active": 1,
        }
        params_folder2 = {
            "parent_ids": 4,
            "show_archived": 0,
            "show_deleted": 0,
            "show_active": 1,
        }
        folder1_contents = web_testapp.get(
            "/api/workspaces/2/contents", params=params_folder1, status=200
        ).json_body["items"]
        folder2_contents = web_testapp.get(
            "/api/workspaces/2/contents", params=params_folder2, status=200
        ).json_body["items"]
        assert [content for content in folder1_contents if content["content_id"] == 8]
        assert not [content for content in folder2_contents if content["content_id"] == 8]
        # TODO - G.M - 2018-06-163 - Check content
        res = web_testapp.put_json("/api/workspaces/2/contents/8/move", params=params, status=200)
        new_folder1_contents = web_testapp.get(
            "/api/workspaces/2/contents", params=params_folder1, status=200
        ).json_body["items"]
        new_folder2_contents = web_testapp.get(
            "/api/workspaces/2/contents", params=params_folder2, status=200
        ).json_body["items"]
        assert not [content for content in new_folder1_contents if content["content_id"] == 8]
        assert [content for content in new_folder2_contents if content["content_id"] == 8]
        assert res.json_body
        assert res.json_body["parent_id"] == 4
        assert res.json_body["content_id"] == 8
        assert res.json_body["workspace_id"] == 2

    def test_api_put_move_content__ok_200__to_another_workspace(self, web_testapp):
        """
        Move content
        move Apple_Pie (content_id: 8)
        from Desserts folder(content_id: 3) to Menus subfolder (content_id: 2)
        of workspace Business.
        """
        web_testapp.authorization = (
            "Basic",
            ("admin@admin.admin", "admin@admin.admin"),
        )
        params = {"new_parent_id": "2", "new_workspace_id": "1"}  # Menus
        params_folder1 = {
            "parent_ids": 3,
            "show_archived": 0,
            "show_deleted": 0,
            "show_active": 1,
        }
        params_folder2 = {
            "parent_ids": 2,
            "show_archived": 0,
            "show_deleted": 0,
            "show_active": 1,
        }
        folder1_contents = web_testapp.get(
            "/api/workspaces/2/contents", params=params_folder1, status=200
        ).json_body["items"]
        folder2_contents = web_testapp.get(
            "/api/workspaces/1/contents", params=params_folder2, status=200
        ).json_body["items"]
        assert [content for content in folder1_contents if content["content_id"] == 8]
        assert not [content for content in folder2_contents if content["content_id"] == 8]
        # TODO - G.M - 2018-06-163 - Check content
        res = web_testapp.put_json("/api/workspaces/2/contents/8/move", params=params, status=200)
        new_folder1_contents = web_testapp.get(
            "/api/workspaces/2/contents", params=params_folder1, status=200
        ).json_body["items"]
        new_folder2_contents = web_testapp.get(
            "/api/workspaces/1/contents", params=params_folder2, status=200
        ).json_body["items"]
        assert not [content for content in new_folder1_contents if content["content_id"] == 8]
        assert [content for content in new_folder2_contents if content["content_id"] == 8]
        assert res.json_body
        assert res.json_body["parent_id"] == 2
        assert res.json_body["content_id"] == 8
        assert res.json_body["workspace_id"] == 1

    def test_api_put_move_content__ok_200__to_another_workspace_folder_and_subcontents(
        self,
        content_type_list,
        web_testapp,
        session,
        user_api_factory,
        workspace_api_factory,
        role_api_factory,
        admin_user,
        content_api_factory,
    ):
        """
        correctly move content from projectA_workspace to another projectA_workspace recursively
        move all folder documentation from projectA to projectB projectA_workspace
        - Workspace projectA
          - folder: documentation
            - html-document: report_product_47EA
            - schemas
              - readme.txt
        - Workspace projectB
        :return:
        """

        uapi = user_api_factory.get()

        profile = Profile.USER
        user = uapi.create_user(
            "test@test.test",
            password="test@test.test",
            do_save=True,
            do_notify=False,
            profile=profile,
        )
        workspace_api = workspace_api_factory.get(current_user=admin_user, show_deleted=True)
        projectA_workspace = workspace_api.create_workspace("projectA", save_now=True)
        projectB_workspace = workspace_api.create_workspace("projectB", save_now=True)
        role_api = role_api_factory.get()
        role_api.create_one(
            user,
            projectA_workspace,
            UserRoleInWorkspace.CONTENT_MANAGER,
            email_notification_type=EmailNotificationType.NONE,
        )
        role_api.create_one(
            user,
            projectB_workspace,
            UserRoleInWorkspace.CONTENT_MANAGER,
            email_notification_type=EmailNotificationType.NONE,
        )
        content_api = content_api_factory.get()

        documentation_folder = content_api.create(
            label="documentation",
            content_type_slug=content_type_list.Folder.slug,
            workspace=projectA_workspace,
            do_save=True,
            do_notify=False,
        )
        content_api.create(
            content_type_slug=content_type_list.Page.slug,
            workspace=projectA_workspace,
            parent=documentation_folder,
            label="report_product_47EA",
            do_save=True,
            do_notify=False,
        )
        schema_folder = content_api.create(
            label="schemas",
            content_type_slug=content_type_list.Folder.slug,
            workspace=projectA_workspace,
            parent=documentation_folder,
            do_save=True,
            do_notify=False,
        )
        readme_file = content_api.create(
            content_type_slug=content_type_list.File.slug,
            workspace=projectA_workspace,
            parent=schema_folder,
            filename="readme.txt",
            do_save=True,
            do_notify=False,
        )
        with new_revision(session=session, tm=transaction.manager, content=readme_file):
            content_api.update_file_data(
                readme_file,
                "readme.txt",
                new_mimetype="plain/text",
                new_content=b"To be completed",
            )
        transaction.commit()

        web_testapp.authorization = (
            "Basic",
            ("admin@admin.admin", "admin@admin.admin"),
        )
        # verify coherence of workspace content first.
        projectA_workspace_contents = web_testapp.get(
            "/api/workspaces/{}/contents".format(projectA_workspace.workspace_id),
            status=200,
        ).json_body["items"]
        assert len(projectA_workspace_contents) == 4
        assert not [
            content
            for content in projectA_workspace_contents
            if content["workspace_id"] != projectA_workspace.workspace_id
        ]
        projectB_workspace_contents = web_testapp.get(
            "/api/workspaces/{}/contents".format(projectB_workspace.workspace_id),
            status=200,
        ).json_body["items"]
        assert len(projectB_workspace_contents) == 0
        assert not [
            content
            for content in projectB_workspace_contents
            if content["workspace_id"] != projectB_workspace.workspace_id
        ]

        params = {
            "new_parent_id": None,  # root
            "new_workspace_id": projectB_workspace.workspace_id,
        }
        web_testapp.put_json(
            "/api/workspaces/{}/contents/{}/move".format(
                projectA_workspace.workspace_id, documentation_folder.content_id
            ),
            params=params,
            status=200,
        )

        # verify coherence of workspace after
        projectA_workspace_contents = web_testapp.get(
            "/api/workspaces/{}/contents".format(projectA_workspace.workspace_id),
            status=200,
        ).json_body["items"]
        assert len(projectA_workspace_contents) == 0
        assert not [
            content
            for content in projectA_workspace_contents
            if content["workspace_id"] != projectA_workspace.workspace_id
        ]
        projectB_workspace_contents = web_testapp.get(
            "/api/workspaces/{}/contents".format(projectB_workspace.workspace_id),
            status=200,
        ).json_body["items"]
        assert len(projectB_workspace_contents) == 4
        assert not [
            content
            for content in projectB_workspace_contents
            if content["workspace_id"] != projectB_workspace.workspace_id
        ]

    def test_api_put_move_content__ok_200__to_another_workspace_root(self, web_testapp):
        """
        Move content
        move Apple_Pie (content_id: 8)
        from Desserts folder(content_id: 3) to root (content_id: 0)
        of workspace Business.
        """
        web_testapp.authorization = (
            "Basic",
            ("admin@admin.admin", "admin@admin.admin"),
        )
        params = {"new_parent_id": None, "new_workspace_id": "1"}  # root
        params_folder1 = {
            "parent_ids": 3,
            "show_archived": 0,
            "show_deleted": 0,
            "show_active": 1,
        }
        params_folder2 = {
            "parent_ids": 0,
            "show_archived": 0,
            "show_deleted": 0,
            "show_active": 1,
        }
        folder1_contents = web_testapp.get(
            "/api/workspaces/2/contents", params=params_folder1, status=200
        ).json_body["items"]
        folder2_contents = web_testapp.get(
            "/api/workspaces/1/contents", params=params_folder2, status=200
        ).json_body["items"]
        assert [content for content in folder1_contents if content["content_id"] == 8]
        assert not [content for content in folder2_contents if content["content_id"] == 8]
        # TODO - G.M - 2018-06-163 - Check content
        res = web_testapp.put_json("/api/workspaces/2/contents/8/move", params=params, status=200)
        new_folder1_contents = web_testapp.get(
            "/api/workspaces/2/contents", params=params_folder1, status=200
        ).json_body["items"]
        new_folder2_contents = web_testapp.get(
            "/api/workspaces/1/contents", params=params_folder2, status=200
        ).json_body["items"]
        assert not [content for content in new_folder1_contents if content["content_id"] == 8]
        assert [content for content in new_folder2_contents if content["content_id"] == 8]
        assert res.json_body
        assert res.json_body["parent_id"] is None
        assert res.json_body["content_id"] == 8
        assert res.json_body["workspace_id"] == 1

    def test_api_put_move_content__err_400__wrong_workspace_id(self, web_testapp):
        """
        Move content
        move Apple_Pie (content_id: 8)
        from Desserts folder(content_id: 3) to Salads subfolder (content_id: 4)
        of workspace Recipes.
        Workspace_id of parent_id don't match with workspace_id of workspace
        """
        web_testapp.authorization = (
            "Basic",
            ("admin@admin.admin", "admin@admin.admin"),
        )
        params = {"new_parent_id": "4", "new_workspace_id": "1"}  # Salads
        res = web_testapp.put_json("/api/workspaces/2/contents/8/move", params=params, status=400)
        assert res.json_body["code"] == ErrorCode.WORKSPACE_DO_NOT_MATCH

    def test_api_put_delete_content__ok_200__nominal_case(self, web_testapp):
        """
        delete content
        delete Apple_pie ( content_id: 8, parent_id: 3)
        """
        web_testapp.authorization = (
            "Basic",
            ("admin@admin.admin", "admin@admin.admin"),
        )
        params_active = {
            "parent_ids": 3,
            "show_archived": 0,
            "show_deleted": 0,
            "show_active": 1,
        }
        params_deleted = {
            "parent_ids": 3,
            "show_archived": 0,
            "show_deleted": 1,
            "show_active": 0,
        }
        active_contents = web_testapp.get(
            "/api/workspaces/2/contents", params=params_active, status=200
        ).json_body["items"]
        deleted_contents = web_testapp.get(
            "/api/workspaces/2/contents", params=params_deleted, status=200
        ).json_body["items"]
        assert [content for content in active_contents if content["content_id"] == 8]
        assert not [content for content in deleted_contents if content["content_id"] == 8]
        # TODO - G.M - 2018-06-163 - Check content
        web_testapp.put_json(
            # INFO - G.M - 2018-06-163 - delete Apple_Pie
            "/api/workspaces/2/contents/8/trashed",
            status=204,
        )
        new_active_contents = web_testapp.get(
            "/api/workspaces/2/contents", params=params_active, status=200
        ).json_body["items"]
        new_deleted_contents = web_testapp.get(
            "/api/workspaces/2/contents", params=params_deleted, status=200
        ).json_body["items"]
        assert not [content for content in new_active_contents if content["content_id"] == 8]
        assert [content for content in new_deleted_contents if content["content_id"] == 8]

    def test_api_put_archive_content__ok_200__nominal_case(self, web_testapp):
        """
        archive content
        archive Apple_pie ( content_id: 8, parent_id: 3)
        """
        web_testapp.authorization = (
            "Basic",
            ("admin@admin.admin", "admin@admin.admin"),
        )
        params_active = {
            "parent_ids": 3,
            "show_archived": 0,
            "show_deleted": 0,
            "show_active": 1,
        }
        params_archived = {
            "parent_ids": 3,
            "show_archived": 1,
            "show_deleted": 0,
            "show_active": 0,
        }
        active_contents = web_testapp.get(
            "/api/workspaces/2/contents", params=params_active, status=200
        ).json_body["items"]
        archived_contents = web_testapp.get(
            "/api/workspaces/2/contents", params=params_archived, status=200
        ).json_body["items"]
        assert [content for content in active_contents if content["content_id"] == 8]
        assert not [content for content in archived_contents if content["content_id"] == 8]
        web_testapp.put_json("/api/workspaces/2/contents/8/archived", status=204)
        new_active_contents = web_testapp.get(
            "/api/workspaces/2/contents", params=params_active, status=200
        ).json_body["items"]
        new_archived_contents = web_testapp.get(
            "/api/workspaces/2/contents", params=params_archived, status=200
        ).json_body["items"]
        assert not [content for content in new_active_contents if content["content_id"] == 8]
        assert [content for content in new_archived_contents if content["content_id"] == 8]

    def test_api_put_undelete_content__ok_200__nominal_case(self, web_testapp):
        """
        Undelete content
        undelete Bad_Fruit_Salad ( content_id: 14, parent_id: 10)
        """
        web_testapp.authorization = ("Basic", ("bob@fsf.local", "foobarbaz"))
        params_active = {
            "parent_ids": 10,
            "show_archived": 0,
            "show_deleted": 0,
            "show_active": 1,
        }
        params_deleted = {
            "parent_ids": 10,
            "show_archived": 0,
            "show_deleted": 1,
            "show_active": 0,
        }
        active_contents = web_testapp.get(
            "/api/workspaces/2/contents", params=params_active, status=200
        ).json_body["items"]
        deleted_contents = web_testapp.get(
            "/api/workspaces/2/contents", params=params_deleted, status=200
        ).json_body["items"]
        assert not [content for content in active_contents if content["content_id"] == 14]
        assert [content for content in deleted_contents if content["content_id"] == 14]
        web_testapp.put_json("/api/workspaces/2/contents/14/trashed/restore", status=204)
        new_active_contents = web_testapp.get(
            "/api/workspaces/2/contents", params=params_active, status=200
        ).json_body["items"]
        new_deleted_contents = web_testapp.get(
            "/api/workspaces/2/contents", params=params_deleted, status=200
        ).json_body["items"]
        assert [content for content in new_active_contents if content["content_id"] == 14]
        assert not [content for content in new_deleted_contents if content["content_id"] == 14]

    def test_api_put_unarchive_content__ok_200__nominal_case(self, web_testapp):
        """
        unarchive content,
        unarchive Fruit_salads ( content_id: 13, parent_id: 10)
        """
        web_testapp.authorization = ("Basic", ("bob@fsf.local", "foobarbaz"))
        params_active = {
            "parent_ids": 10,
            "show_archived": 0,
            "show_deleted": 0,
            "show_active": 1,
        }
        params_archived = {
            "parent_ids": 10,
            "show_archived": 1,
            "show_deleted": 0,
            "show_active": 0,
        }
        active_contents = web_testapp.get(
            "/api/workspaces/2/contents", params=params_active, status=200
        ).json_body["items"]
        archived_contents = web_testapp.get(
            "/api/workspaces/2/contents", params=params_archived, status=200
        ).json_body["items"]
        assert not [content for content in active_contents if content["content_id"] == 13]
        assert [content for content in archived_contents if content["content_id"] == 13]
        web_testapp.put_json("/api/workspaces/2/contents/13/archived/restore", status=204)
        new_active_contents = web_testapp.get(
            "/api/workspaces/2/contents", params=params_active, status=200
        ).json_body["items"]
        new_archived_contents = web_testapp.get(
            "/api/workspaces/2/contents", params=params_archived, status=200
        ).json_body["items"]
        assert [content for content in new_active_contents if content["content_id"] == 13]
        assert not [content for content in new_archived_contents if content["content_id"] == 13]


@pytest.mark.usefixtures("base_fixture")
@pytest.mark.parametrize("config_section", [{"name": "functional_test"}], indirect=True)
class TestWorkspaceContents(object):
    """same as TestWorkspaceContentsWithFixture but without default content fixture"""

    def test_api__get_content_path__ok__200__nominal_case(
        self,
        user_api_factory,
        workspace_api_factory,
        admin_user,
        role_api_factory,
        content_api_factory,
        web_testapp,
        content_type_list,
    ):
        workspace = workspace_api_factory.get().create_workspace("test workspace", save_now=True)
        api = content_api_factory.get()
        first_dir = api.create(
            content_type_slug=content_type_list.Folder.slug,
            workspace=workspace,
            label="First Dir",
            do_save=True,
        )
        # create another content to prevent false positive:
        # - non linear id result for path.
        # - not catch all function.
        another_content = api.create(
            content_type_slug=content_type_list.Page.slug,
            workspace=workspace,
            label="Another Content",
            do_save=True,
        )

        second_dir = api.create(
            content_type_slug=content_type_list.Folder.slug,
            workspace=workspace,
            parent=first_dir,
            label="Second Content",
            do_save=True,
        )

        my_file = api.create(
            content_type_slug=content_type_list.Page.slug,
            workspace=workspace,
            parent=second_dir,
            label="my file",
            do_save=True,
        )
        user_api = user_api_factory.get()
        profile = Profile.USER
        user = user_api.create_user(
            "test@test.test",
            password="test@test.test",
            do_save=True,
            do_notify=False,
            profile=profile,
        )
        role_api = role_api_factory.get()
        role_api.create_one(
            user,
            workspace,
            UserRoleInWorkspace.READER,
            email_notification_type=EmailNotificationType.NONE,
        )
        transaction.commit()
        web_testapp.authorization = ("Basic", ("test@test.test", "test@test.test"))

        my_file_path = web_testapp.get(
            "/api/contents/{}/path".format(my_file.content_id),
            status=200,
        ).json_body
        assert len(my_file_path["items"]) == 3
        assert my_file_path["items"][0]["content_id"] == first_dir.content_id
        assert my_file_path["items"][0]["label"] == first_dir.label
        assert my_file_path["items"][0]["content_type"] == "folder"

        assert my_file_path["items"][1]["content_id"] == second_dir.content_id
        assert my_file_path["items"][1]["label"] == second_dir.label
        assert my_file_path["items"][1]["content_type"] == "folder"

        assert my_file_path["items"][2]["content_id"] == my_file.content_id
        assert my_file_path["items"][2]["label"] == my_file.label
        assert my_file_path["items"][2]["content_type"] == "html-document"

        my_file_path = web_testapp.get(
            "/api/contents/{}/path".format(second_dir.content_id),
            status=200,
        ).json_body
        assert len(my_file_path["items"]) == 2
        assert my_file_path["items"][0]["content_id"] == first_dir.content_id
        assert my_file_path["items"][0]["label"] == first_dir.label
        assert my_file_path["items"][0]["content_type"] == "folder"

        assert my_file_path["items"][1]["content_id"] == second_dir.content_id
        assert my_file_path["items"][1]["label"] == second_dir.label
        assert my_file_path["items"][1]["content_type"] == "folder"

        my_file_path = web_testapp.get(
            "/api/contents/{}/path".format(another_content.content_id),
            status=200,
        ).json_body
        assert len(my_file_path["items"]) == 1
        assert my_file_path["items"][0]["content_id"] == another_content.content_id
        assert my_file_path["items"][0]["label"] == another_content.label
        assert my_file_path["items"][0]["content_type"] == "html-document"

    def test_api__get_content_path__ok__400__user_not_in_workspace(
        self,
        user_api_factory,
        workspace_api_factory,
        admin_user,
        role_api_factory,
        content_api_factory,
        web_testapp,
        content_type_list,
    ):
        workspace = workspace_api_factory.get().create_workspace("test workspace", save_now=True)
        api = content_api_factory.get()
        first_dir = api.create(
            content_type_slug=content_type_list.Folder.slug,
            workspace=workspace,
            label="First Dir",
            do_save=True,
        )
        # create another content to prevent false positive:
        # - non linear id result for path.
        # - not catch all function.
        another_content = api.create(
            content_type_slug=content_type_list.Page.slug,
            workspace=workspace,
            label="Another Content",
            do_save=True,
        )

        second_dir = api.create(
            content_type_slug=content_type_list.Folder.slug,
            workspace=workspace,
            parent=first_dir,
            label="Second Content",
            do_save=True,
        )

        my_file = api.create(
            content_type_slug=content_type_list.Page.slug,
            workspace=workspace,
            parent=second_dir,
            label="my file",
            do_save=True,
        )
        user_api = user_api_factory.get()
        profile = Profile.USER
        user_api.create_user(
            "test@test.test",
            password="test@test.test",
            do_save=True,
            do_notify=False,
            profile=profile,
        )
        transaction.commit()
        web_testapp.authorization = ("Basic", ("test@test.test", "test@test.test"))

        res = web_testapp.get("/api/contents/{}/path".format(my_file.content_id), status=400)
        assert res.json_body["code"] == ErrorCode.CONTENT_NOT_FOUND

        web_testapp.get("/api/contents/{}/path".format(second_dir.content_id), status=400)
        assert res.json_body["code"] == ErrorCode.CONTENT_NOT_FOUND

        web_testapp.get("/api/contents/{}/path".format(another_content.content_id), status=400)
        assert res.json_body["code"] == ErrorCode.CONTENT_NOT_FOUND


@pytest.mark.usefixtures("base_fixture")
class TestGetContentsPaginationAndSort:
    @pytest.mark.parametrize(
        "params, expected_content_ids, next_page_token",
        [
            pytest.param(
                {"sort": "label:asc"},
                [3, 4, 2, 1],
                "",
                id="sort by ascending label",
            ),
            pytest.param(
                {"sort": "label:desc"},
                [1, 2, 4, 3],
                "",
                id="sort by descending label",
<<<<<<< HEAD
            ),
            pytest.param(
                {"sort": "modified:asc"},
                [1, 2, 3, 4],
                "",
                id="sort by ascending modified",
            ),
            pytest.param(
=======
            ),
            pytest.param(
                {"sort": "modified:asc"},
                [1, 2, 3, 4],
                "",
                id="sort by ascending modified",
            ),
            pytest.param(
>>>>>>> 81c85a17
                {"sort": "modified:desc"},
                [4, 3, 2, 1],
                "",
                id="sort by descending modified",
            ),
            pytest.param({"count": 2}, [3, 4], ">s:Hello~i:4", id="paginate (count=2)"),
            pytest.param(
                {"count": 2, "page_token": ">s:Hello~i:4"},
                [2, 1],
                ">s:World~i:1",
                id="second page (count=2)",
            ),
        ],
    )
    def test_api__get_workspace_contents__ok_200__sort_and_paginate(
        self,
        contents_for_pagination: Workspace,
        web_testapp,
        params: dict,
        expected_content_ids: typing.List[int],
        next_page_token: str,
    ):
        """
        Test sorting and pagination of contents listing.
        """
        web_testapp.authorization = (
            "Basic",
            ("admin@admin.admin", "admin@admin.admin"),
        )
        res = web_testapp.get(
            "/api/workspaces/{}/contents".format(contents_for_pagination.workspace_id),
            status=200,
            params=params,
        ).json_body
        assert res["next_page_token"] == next_page_token
        content_ids = [content["content_id"] for content in res["items"]]
        assert content_ids == expected_content_ids<|MERGE_RESOLUTION|>--- conflicted
+++ resolved
@@ -4489,16 +4489,12 @@
         """
         Check obtain workspace root deleted contents
         """
-<<<<<<< HEAD
-        params = {"parent_id": 0, "show_archived": 0, "show_deleted": 1, "show_active": 0}
-=======
         params = {
             "parent_id": 0,
             "show_archived": 0,
             "show_deleted": 1,
             "show_active": 0,
         }
->>>>>>> 81c85a17
         web_testapp.authorization = ("Basic", ("bob@fsf.local", "foobarbaz"))
         res = web_testapp.get("/api/workspaces/3/contents", status=200, params=params).json_body[
             "items"
@@ -4844,10 +4840,6 @@
         """
         Check obtain workspace folder active contents
         """
-<<<<<<< HEAD
-        params = {"parent_ids": 10, "show_archived": 0, "show_deleted": 0, "show_active": 1}
-        web_testapp.authorization = ("Basic", ("admin@admin.admin", "admin@admin.admin"))
-=======
         params = {
             "parent_ids": 10,
             "show_archived": 0,
@@ -4858,7 +4850,6 @@
             "Basic",
             ("admin@admin.admin", "admin@admin.admin"),
         )
->>>>>>> 81c85a17
         res = web_testapp.get("/api/workspaces/2/contents", status=200, params=params).json_body[
             "items"
         ]
@@ -4891,10 +4882,6 @@
         """
         Check obtain workspace folder archived contents
         """
-<<<<<<< HEAD
-        params = {"parent_ids": 10, "show_archived": 1, "show_deleted": 0, "show_active": 0}
-        web_testapp.authorization = ("Basic", ("admin@admin.admin", "admin@admin.admin"))
-=======
         params = {
             "parent_ids": 10,
             "show_archived": 1,
@@ -4905,7 +4892,6 @@
             "Basic",
             ("admin@admin.admin", "admin@admin.admin"),
         )
->>>>>>> 81c85a17
         res = web_testapp.get("/api/workspaces/2/contents", status=200, params=params).json_body[
             "items"
         ]
@@ -4936,10 +4922,6 @@
         """
         Check obtain workspace folder deleted contents
         """
-<<<<<<< HEAD
-        params = {"parent_ids": 10, "show_archived": 0, "show_deleted": 1, "show_active": 0}
-        web_testapp.authorization = ("Basic", ("admin@admin.admin", "admin@admin.admin"))
-=======
         params = {
             "parent_ids": 10,
             "show_archived": 0,
@@ -4950,7 +4932,6 @@
             "Basic",
             ("admin@admin.admin", "admin@admin.admin"),
         )
->>>>>>> 81c85a17
         res = web_testapp.get("/api/workspaces/2/contents", status=200, params=params).json_body[
             "items"
         ]
@@ -6359,7 +6340,6 @@
                 [1, 2, 4, 3],
                 "",
                 id="sort by descending label",
-<<<<<<< HEAD
             ),
             pytest.param(
                 {"sort": "modified:asc"},
@@ -6368,16 +6348,6 @@
                 id="sort by ascending modified",
             ),
             pytest.param(
-=======
-            ),
-            pytest.param(
-                {"sort": "modified:asc"},
-                [1, 2, 3, 4],
-                "",
-                id="sort by ascending modified",
-            ),
-            pytest.param(
->>>>>>> 81c85a17
                 {"sort": "modified:desc"},
                 [4, 3, 2, 1],
                 "",
