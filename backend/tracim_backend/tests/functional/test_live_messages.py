import json

import pytest
import requests
import sseclient
import transaction

from tracim_backend.error import ErrorCode
from tracim_backend.lib.core.live_messages import LiveMessagesLib
from tracim_backend.models.data import Content
from tracim_backend.models.revision_protection import new_revision
from tracim_backend.tests.fixtures import *  # noqa: F403,F40


@pytest.fixture
def big_html_document(workspace_api_factory, content_api_factory, session) -> Content:
    workspace_api = workspace_api_factory.get()
    workspace = workspace_api.create_workspace(label="Foobar")
    content_api = content_api_factory.get()

    # NOTE: MySQL and MariaDB have a maximum of 65536 bytes for description,
    # so the size is chosen accordingly
    if session.connection().dialect.name in ("mysql", "mariadb"):
        description = 65000 * "a"
    else:
        description = 2000000 * "a"
    html_document = content_api.create(
        content_type_slug="html-document",
        workspace=workspace,
        label="Big document",
        do_save=True,
        do_notify=False,
    )
    with new_revision(session=session, tm=transaction.manager, content=html_document):
        content_api.update_content(html_document, new_content=description, new_label="Big document")
        content_api.save(html_document)
    transaction.commit()
    return html_document


@pytest.mark.usefixtures("base_fixture")
class TestLivesMessages(object):
    def test_api__user_live_messages_endpoint_without_GRIP_proxy__ok_200__nominal_case(
        self, user_api_factory, web_testapp, admin_user
    ):
        web_testapp.authorization = (
            "Basic",
            ("admin@admin.admin", "admin@admin.admin"),
        )
        res = web_testapp.get(
            "/api/users/{}/live_messages".format(admin_user.user_id),
            status=200,
            headers={"Accept": "text/event-stream"},
        )
        assert res.headers["Content-Type"] == "text/event-stream"
        assert res.headers["Content-Length"] == "60"
        assert res.headers["Grip-Hold"] == "stream"
        assert res.headers["Grip-Channel"] == "user_{}".format(admin_user.user_id)
        assert res.headers["Cache-Control"] == "no-cache"

    def test_api__user_live_messages_endpoint_without_GRIP_proxy__err_400__no_accept_header(
        self, user_api_factory, web_testapp, admin_user
    ):
<<<<<<< HEAD
        web_testapp.authorization = ("Basic", ("admin@admin.admin", "admin@admin.admin"))
        res = web_testapp.get("/api/users/{}/live_messages".format(admin_user.user_id), status=400)
=======
        web_testapp.authorization = (
            "Basic",
            ("admin@admin.admin", "admin@admin.admin"),
        )
        res = web_testapp.get("/api/users/{}/live_messages".format(admin_user.user_id), status=400,)
>>>>>>> 693e57d1
        assert res.json_body
        assert "code" in res.json_body
        assert res.json_body["code"] == ErrorCode.GENERIC_SCHEMA_VALIDATION_ERROR

    def test_api__user_live_messages_endpoint_with_GRIP_proxy__ok__nominal_case(
        self, pushpin, app_config
    ):
        headers = {"Accept": "text/event-stream"}
        response = requests.get(
            "http://localhost:7999/api/users/1/live_messages",
            auth=("admin@admin.admin", "admin@admin.admin"),
            stream=True,
            headers=headers,
        )
        client = sseclient.SSEClient(response)
        client_events = client.events()
        # INFO - G.M - 2020-06-29 - Skip first event
        next(client_events)
        LiveMessagesLib(config=app_config).publish_dict("user_1", {"test_message": "example"})
        event1 = next(client_events)
        response.close()
        assert json.loads(event1.data) == {"test_message": "example"}
        assert event1.event == "message"

    @pytest.mark.parametrize("config_section", [{"name": "functional_live_test"}], indirect=True)
    def test_api__user_live_messages_endpoint_with_GRIP_proxy__ok__user_update(
        self, pushpin, app_config
    ):

        headers = {"Accept": "text/event-stream"}
        response = requests.get(
            "http://localhost:7999/api/users/1/live_messages",
            auth=("admin@admin.admin", "admin@admin.admin"),
            stream=True,
            headers=headers,
        )
        client = sseclient.SSEClient(response)
        client_events = client.events()
        # INFO - G.M - 2020-06-29 - Skip first event
        next(client_events)
        params = {"public_name": "updated", "timezone": "Europe/London", "lang": "en"}
        update_user_request = requests.put(
            "http://localhost:7999/api/users/1",
            auth=("admin@admin.admin", "admin@admin.admin"),
            json=params,
        )
        assert update_user_request.status_code == 200
        event1 = next(client_events)
        response.close()
        result = json.loads(event1.data)
        assert result["event_type"] == "user.modified"
        assert result["read"] is None
        assert result["fields"]
        assert result["created"]
        assert result["event_id"]
        assert result["fields"]["user"]
        assert result["fields"]["user"]["user_id"] == 1
        assert result["fields"]["author"]
        assert result["fields"]["author"]["user_id"] == 1
        assert event1.event == "message"

    @pytest.mark.parametrize(
        "config_section", [{"name": "functional_async_live_test"}], indirect=True
    )
    def test_api__user_live_messages_endpoint_with_GRIP_proxy__ok__user_update__async(
        self, pushpin, app_config, rq_database_worker
    ):

        headers = {"Accept": "text/event-stream"}
        response = requests.get(
            "http://localhost:7999/api/users/1/live_messages",
            auth=("admin@admin.admin", "admin@admin.admin"),
            stream=True,
            headers=headers,
        )
        client = sseclient.SSEClient(response)
        client_events = client.events()
        # INFO - G.M - 2020-06-29 - Skip first event
        next(client_events)
        params = {"public_name": "updated", "timezone": "Europe/London", "lang": "en"}
        update_user_request = requests.put(
            "http://localhost:7999/api/users/1",
            auth=("admin@admin.admin", "admin@admin.admin"),
            json=params,
        )
        assert update_user_request.status_code == 200
        event1 = next(client_events)
        response.close()
        result = json.loads(event1.data)
        assert result["event_type"] == "user.modified"
        assert result["read"] is None
        assert result["fields"]
        assert result["created"]
        assert result["event_id"]
        assert result["fields"]["user"]
        assert result["fields"]["user"]["user_id"] == 1
        assert result["fields"]["author"]
        assert result["fields"]["author"]["user_id"] == 1
        assert event1.event == "message"

    @pytest.mark.parametrize(
        "config_section", [{"name": "functional_async_live_test"}], indirect=True
    )
    def test_api__user_live_messages_endpoint_with_GRIP_proxy__ok__big_content_update__async(
        self, pushpin, rq_database_worker, big_html_document
    ):

        headers = {"Accept": "text/event-stream"}
        response = requests.get(
            "http://localhost:7999/api/users/1/live_messages",
            auth=("admin@admin.admin", "admin@admin.admin"),
            stream=True,
            headers=headers,
        )

        client = sseclient.SSEClient(response)
        client_events = client.events()

        params = {"status": "closed-validated"}
        update_user_request = requests.put(
            "http://localhost:7999/api/workspaces/{}/html-documents/{}/status".format(
                big_html_document.workspace_id, big_html_document.content_id
            ),
            auth=("admin@admin.admin", "admin@admin.admin"),
            json=params,
        )
        # Skip first event which only signals the opening
        next(client_events)
        assert update_user_request.status_code == 204
        event1 = next(client_events)
        response.close()
        result = json.loads(event1.data)
        assert result["event_type"] == "content.modified.html-document"<|MERGE_RESOLUTION|>--- conflicted
+++ resolved
@@ -61,16 +61,8 @@
     def test_api__user_live_messages_endpoint_without_GRIP_proxy__err_400__no_accept_header(
         self, user_api_factory, web_testapp, admin_user
     ):
-<<<<<<< HEAD
         web_testapp.authorization = ("Basic", ("admin@admin.admin", "admin@admin.admin"))
         res = web_testapp.get("/api/users/{}/live_messages".format(admin_user.user_id), status=400)
-=======
-        web_testapp.authorization = (
-            "Basic",
-            ("admin@admin.admin", "admin@admin.admin"),
-        )
-        res = web_testapp.get("/api/users/{}/live_messages".format(admin_user.user_id), status=400,)
->>>>>>> 693e57d1
         assert res.json_body
         assert "code" in res.json_body
         assert res.json_body["code"] == ErrorCode.GENERIC_SCHEMA_VALIDATION_ERROR
