import pytest
import transaction

from tracim_backend.exceptions import ContentTypeNotAllowed
from tracim_backend.exceptions import ContentTypeNotExist
from tracim_backend.exceptions import InsufficientUserProfile
from tracim_backend.exceptions import InsufficientUserRoleInWorkspace
from tracim_backend.exceptions import TracimException
from tracim_backend.exceptions import UserGivenIsNotTheSameAsAuthenticated
from tracim_backend.exceptions import UserIsNotContentOwner
from tracim_backend.lib.utils.app import TracimContentType
from tracim_backend.lib.utils.authorization import AndAuthorizationChecker
from tracim_backend.lib.utils.authorization import AuthorizationChecker
from tracim_backend.lib.utils.authorization import CandidateUserProfileChecker
from tracim_backend.lib.utils.authorization import CandidateWorkspaceRoleChecker
from tracim_backend.lib.utils.authorization import CommentOwnerChecker
from tracim_backend.lib.utils.authorization import ContentTypeChecker
from tracim_backend.lib.utils.authorization import ContentTypeCreationChecker
from tracim_backend.lib.utils.authorization import OrAuthorizationChecker
from tracim_backend.lib.utils.authorization import ProfileChecker
from tracim_backend.lib.utils.authorization import RoleChecker
from tracim_backend.lib.utils.authorization import SameUserChecker
from tracim_backend.lib.utils.request import TracimContext
from tracim_backend.models.auth import Profile
from tracim_backend.models.auth import User
from tracim_backend.models.data import Content
from tracim_backend.models.data import UserRoleInWorkspace
from tracim_backend.models.data import Workspace
from tracim_backend.models.roles import WorkspaceRoles
from tracim_backend.tests.fixtures import *  # noqa F403,F401


class BaseFakeTracimContext(TracimContext):
    app_config = None
    dbsession = None


class TestAuthorizationChecker(object):
    def test_unit__SameUserChecker_ok__nominal_case(self):
        class FakeBaseFakeTracimContext(BaseFakeTracimContext):
            current_user = User(user_id=3)
            candidate_user = User(user_id=3)

        assert SameUserChecker().check(FakeBaseFakeTracimContext())

    def test_unit__SameUserChecker_err__not_same_user(self):
        class FakeBaseFakeTracimContext(BaseFakeTracimContext):
            current_user = User(user_id=2)
            candidate_user = User(user_id=3)

        with pytest.raises(UserGivenIsNotTheSameAsAuthenticated):
            SameUserChecker().check(FakeBaseFakeTracimContext())

    def test__unit__ProfileChecker__ok__nominal_case(self):
        class FakeBaseFakeTracimContext(BaseFakeTracimContext):
            current_user = User(user_id=2)
            current_user.profile = Profile.TRUSTED_USER

<<<<<<< HEAD
        assert ProfileChecker(Profile.USER).check(FakeTracimContext())
        assert ProfileChecker(Profile.TRUSTED_USER).check(FakeTracimContext())
=======
        assert ProfileChecker(1).check(FakeBaseFakeTracimContext())
        assert ProfileChecker(2).check(FakeBaseFakeTracimContext())
>>>>>>> eb5abecd

    def test__unit__ProfileChecker__err__profile_insufficient(self):
        class FakeBaseFakeTracimContext(BaseFakeTracimContext):
            current_user = User(user_id=2)
            current_user.profile = Profile.TRUSTED_USER

<<<<<<< HEAD
        assert ProfileChecker(Profile.USER).check(FakeTracimContext())
        with pytest.raises(InsufficientUserProfile):
            ProfileChecker(Profile.ADMIN).check(FakeTracimContext())
=======
        assert ProfileChecker(2).check(FakeBaseFakeTracimContext())
        with pytest.raises(InsufficientUserProfile):
            ProfileChecker(3).check(FakeBaseFakeTracimContext())
        with pytest.raises(InsufficientUserProfile):
            ProfileChecker(4).check(FakeBaseFakeTracimContext())
>>>>>>> eb5abecd

    def test__unit__CandidateUserProfileChecker__ok__nominal_case(self):
        class FakeBaseFakeTracimContext(BaseFakeTracimContext):
            candidate_user = User(user_id=2)
            candidate_user.profile = Profile.TRUSTED_USER

<<<<<<< HEAD
        assert CandidateUserProfileChecker(Profile.USER).check(FakeTracimContext())
        assert CandidateUserProfileChecker(Profile.TRUSTED_USER).check(FakeTracimContext())
=======
        assert CandidateUserProfileChecker(1).check(FakeBaseFakeTracimContext())
        assert CandidateUserProfileChecker(2).check(FakeBaseFakeTracimContext())
>>>>>>> eb5abecd

    def test__unit__CandidateUserProfileChecker__err__profile_insufficient(self):
        class FakeBaseFakeTracimContext(BaseFakeTracimContext):
            candidate_user = User(user_id=2)
            candidate_user.profile = Profile.TRUSTED_USER

<<<<<<< HEAD
        assert CandidateUserProfileChecker(Profile.TRUSTED_USER).check(FakeTracimContext())
        with pytest.raises(InsufficientUserProfile):
            CandidateUserProfileChecker(Profile.ADMIN).check(FakeTracimContext())
=======
        assert CandidateUserProfileChecker(2).check(FakeBaseFakeTracimContext())
        with pytest.raises(InsufficientUserProfile):
            CandidateUserProfileChecker(3).check(FakeBaseFakeTracimContext())
        with pytest.raises(InsufficientUserProfile):
            CandidateUserProfileChecker(4).check(FakeBaseFakeTracimContext())
>>>>>>> eb5abecd

    def test__unit__RoleChecker__ok__nominal_case(self, session):

        current_user = User(user_id=2, email="toto@toto.toto")
        current_user.profile = Profile.TRUSTED_USER
        current_workspace = Workspace(workspace_id=3, owner=current_user)
        role = UserRoleInWorkspace(user_id=2, workspace_id=3, role=5)
        session.add(current_user)
        session.add(current_workspace)
        session.add(role)
        session.flush()
        transaction.commit()

        class FakeBaseFakeTracimContext(BaseFakeTracimContext):
            @property
            def current_user(self):
                return current_user

            @property
            def current_workspace(self):
                return current_workspace

        assert RoleChecker(1).check(FakeBaseFakeTracimContext())
        assert RoleChecker(2).check(FakeBaseFakeTracimContext())

    def test__unit__RoleChecker__err_role_insufficient(self, session):

        current_user = User(user_id=2, email="toto@toto.toto")
        current_user.profile = Profile.TRUSTED_USER
        current_workspace = Workspace(workspace_id=3, owner=current_user)
        role = UserRoleInWorkspace(user_id=2, workspace_id=3, role=2)
        session.add(current_user)
        session.add(current_workspace)
        session.add(role)
        session.flush()
        transaction.commit()

        class FakeBaseFakeTracimContext(BaseFakeTracimContext):
            @property
            def current_user(self):
                return current_user

            @property
            def current_workspace(self):
                return current_workspace

        assert RoleChecker(2).check(FakeBaseFakeTracimContext())
        with pytest.raises(InsufficientUserRoleInWorkspace):
            RoleChecker(3).check(FakeBaseFakeTracimContext())
        with pytest.raises(InsufficientUserRoleInWorkspace):
            RoleChecker(4).check(FakeBaseFakeTracimContext())

    def test__unit__RoleChecker__err_no_role_in_workspace(self, session):

        current_user = User(user_id=2, email="toto@toto.toto")
        current_user.profile = Profile.TRUSTED_USER
        current_workspace = Workspace(workspace_id=3, owner=current_user)
        session.add(current_user)
        session.add(current_workspace)
        session.flush()
        transaction.commit()

        class FakeBaseFakeTracimContext(BaseFakeTracimContext):
            @property
            def current_user(self):
                return current_user

            @property
            def current_workspace(self):
                return current_workspace

        assert RoleChecker(0).check(FakeBaseFakeTracimContext())
        with pytest.raises(InsufficientUserRoleInWorkspace):
            RoleChecker(1).check(FakeBaseFakeTracimContext())
        with pytest.raises(InsufficientUserRoleInWorkspace):
            RoleChecker(2).check(FakeBaseFakeTracimContext())
        with pytest.raises(InsufficientUserRoleInWorkspace):
            RoleChecker(3).check(FakeBaseFakeTracimContext())
        with pytest.raises(InsufficientUserRoleInWorkspace):
            RoleChecker(4).check(FakeBaseFakeTracimContext())

    def test__unit__CandidateWorkspaceRoleChecker__ok__nominal_case(self, session):

        current_user = User(user_id=2, email="toto@toto.toto")
        current_user.profile = Profile.TRUSTED_USER
        candidate_workspace = Workspace(workspace_id=3, owner=current_user)
        role = UserRoleInWorkspace(user_id=2, workspace_id=3, role=5)
        session.add(current_user)
        session.add(candidate_workspace)
        session.add(role)
        session.flush()
        transaction.commit()

        class FakeBaseFakeTracimContext(BaseFakeTracimContext):
            @property
            def current_user(self):
                return current_user

            @property
            def candidate_workspace(self):
                return candidate_workspace

        assert CandidateWorkspaceRoleChecker(1).check(FakeBaseFakeTracimContext())
        assert CandidateWorkspaceRoleChecker(2).check(FakeBaseFakeTracimContext())

    def test__unit__CandidateWorkspaceRoleChecker__err_role_insufficient(self, session):

        current_user = User(user_id=2, email="toto@toto.toto")
        current_user.profile = Profile.TRUSTED_USER
        candidate_workspace = Workspace(workspace_id=3, owner=current_user)
        role = UserRoleInWorkspace(user_id=2, workspace_id=3, role=2)
        session.add(current_user)
        session.add(candidate_workspace)
        session.add(role)
        session.flush()
        transaction.commit()

        class FakeBaseFakeTracimContext(BaseFakeTracimContext):
            @property
            def current_user(self):
                return current_user

            @property
            def candidate_workspace(self):
                return candidate_workspace

        assert CandidateWorkspaceRoleChecker(2).check(FakeBaseFakeTracimContext())
        with pytest.raises(InsufficientUserRoleInWorkspace):
            CandidateWorkspaceRoleChecker(3).check(FakeBaseFakeTracimContext())
        with pytest.raises(InsufficientUserRoleInWorkspace):
            CandidateWorkspaceRoleChecker(4).check(FakeBaseFakeTracimContext())

    def test__unit__CandidateWorkspaceRoleChecker__err_no_role_in_workspace(self, session):

        current_user = User(user_id=2, email="toto@toto.toto")
        current_user.profile = Profile.TRUSTED_USER
        candidate_workspace = Workspace(workspace_id=3, owner=current_user)
        session.add(current_user)
        session.add(candidate_workspace)
        session.flush()
        transaction.commit()

        class FakeBaseFakeTracimContext(BaseFakeTracimContext):
            @property
            def current_user(self):
                return current_user

            @property
            def candidate_workspace(self):
                return candidate_workspace

        assert CandidateWorkspaceRoleChecker(0).check(FakeBaseFakeTracimContext())
        with pytest.raises(InsufficientUserRoleInWorkspace):
            CandidateWorkspaceRoleChecker(1).check(FakeBaseFakeTracimContext())
        with pytest.raises(InsufficientUserRoleInWorkspace):
            CandidateWorkspaceRoleChecker(2).check(FakeBaseFakeTracimContext())
        with pytest.raises(InsufficientUserRoleInWorkspace):
            CandidateWorkspaceRoleChecker(3).check(FakeBaseFakeTracimContext())
        with pytest.raises(InsufficientUserRoleInWorkspace):
            CandidateWorkspaceRoleChecker(4).check(FakeBaseFakeTracimContext())

    def test__unit__ContentTypeChecker__ok_nominal_test(self, content_type_list):
        class FakeBaseFakeTracimContext(BaseFakeTracimContext):
            current_content = Content(content_id=15, type=content_type_list.Thread.slug)

        assert ContentTypeChecker(
            [
                content_type_list.File.slug,
                content_type_list.Thread.slug,
                content_type_list.Comment.slug,
            ]
        ).check(FakeBaseFakeTracimContext())
        assert ContentTypeChecker([content_type_list.Thread.slug]).check(
            FakeBaseFakeTracimContext()
        )

    def test__unit__ContentTypeChecker__err_content_type_not_allowed(self, content_type_list):
        class FakeBaseFakeTracimContext(BaseFakeTracimContext):
            current_content = Content(content_id=15, type=content_type_list.Thread.slug)

        with pytest.raises(ContentTypeNotAllowed):
            assert ContentTypeChecker(
                [content_type_list.File.slug, content_type_list.Comment.slug]
            ).check(FakeBaseFakeTracimContext())

        with pytest.raises(ContentTypeNotAllowed):
            assert ContentTypeChecker([content_type_list.File.slug]).check(
                FakeBaseFakeTracimContext()
            )

    def test__unit__ContentTypeChecker__err_content_type_not_exist(self, content_type_list):
        class FakeBaseFakeTracimContext(BaseFakeTracimContext):
            current_content = Content(content_id=15, type="unexistent_type")

        with pytest.raises(ContentTypeNotExist):
            assert ContentTypeChecker(
                ["unexistent_type", content_type_list.File.slug, content_type_list.Comment.slug]
            ).check(FakeBaseFakeTracimContext())

        with pytest.raises(ContentTypeNotExist):
            assert ContentTypeChecker(["unexistent_type"]).check(FakeBaseFakeTracimContext())

    def test__unit__CommentOwnerChecker__ok__nominal_case(self, content_type_list):
        class FakeBaseFakeTracimContext(BaseFakeTracimContext):
            current_user = User(user_id=2, email="toto@toto.toto")
            current_comment = Content(
                content_id=15, type=content_type_list.Comment.slug, owner=current_user
            )

        assert CommentOwnerChecker().check(FakeBaseFakeTracimContext())

    def test__unit__CommentOwnerChecker__err_user_not_owner_case(self, content_type_list):
        class FakeBaseFakeTracimContext(BaseFakeTracimContext):
            current_user = User(user_id=2, email="toto@toto.toto")
            current_comment = Content(
                content_id=15,
                type=content_type_list.Comment.slug,
                owner=User(user_id=3, email="another@user.toto"),
            )

        with pytest.raises(UserIsNotContentOwner):
            CommentOwnerChecker().check(FakeBaseFakeTracimContext())

    def test__unit__AndAuthorizationChecker__ok__nominal_case(self):
        class OkChecker(AuthorizationChecker):
            def check(self, tracim_context: BaseFakeTracimContext):
                return True

        class FakeBaseFakeTracimContext(BaseFakeTracimContext):
            pass

        assert OkChecker().check(FakeBaseFakeTracimContext())
        assert AndAuthorizationChecker(OkChecker(), OkChecker())
        assert AndAuthorizationChecker([OkChecker] * 5)

    def test__unit__AndAuthorizationChecker__err__exception(self):
        class CheckerFailed(TracimException):
            pass

        class OkChecker(AuthorizationChecker):
            def check(self, tracim_context: BaseFakeTracimContext):
                return True

        class ExceptionChecker(AuthorizationChecker):
            def check(self, tracim_context: BaseFakeTracimContext):
                raise CheckerFailed()

        class FakeBaseFakeTracimContext(BaseFakeTracimContext):
            pass

        with pytest.raises(CheckerFailed):
            ExceptionChecker().check(FakeBaseFakeTracimContext())

        with pytest.raises(CheckerFailed):
            AndAuthorizationChecker(ExceptionChecker(), OkChecker()).check(
                FakeBaseFakeTracimContext()
            )

        with pytest.raises(CheckerFailed):
            AndAuthorizationChecker(OkChecker(), ExceptionChecker()).check(
                FakeBaseFakeTracimContext()
            )

        with pytest.raises(CheckerFailed):
            checkers = [OkChecker()] * 5 + [ExceptionChecker()] + [OkChecker()] * 5
            and_auth_checker = AndAuthorizationChecker(*checkers)
            assert list(and_auth_checker.authorization_checkers) == checkers
            and_auth_checker.check(FakeBaseFakeTracimContext())

    def test__unit__AndAuthorizationChecker__err__exception_order(self):
        class CheckerFailed(TracimException):
            pass

        class CheckerFailed2(TracimException):
            pass

        class OkChecker(AuthorizationChecker):
            def check(self, tracim_context: BaseFakeTracimContext):
                return True

        class ExceptionChecker(AuthorizationChecker):
            def check(self, tracim_context: BaseFakeTracimContext):
                raise CheckerFailed()

        class Exception2Checker(AuthorizationChecker):
            def check(self, tracim_context: BaseFakeTracimContext):
                raise CheckerFailed2()

        class FakeBaseFakeTracimContext(BaseFakeTracimContext):
            pass

        with pytest.raises(CheckerFailed):
            ExceptionChecker().check(FakeBaseFakeTracimContext())
        with pytest.raises(CheckerFailed2):
            Exception2Checker().check(FakeBaseFakeTracimContext())

        with pytest.raises(CheckerFailed2):
            AndAuthorizationChecker(Exception2Checker(), ExceptionChecker()).check(
                FakeBaseFakeTracimContext()
            )

        with pytest.raises(CheckerFailed):
            AndAuthorizationChecker(ExceptionChecker(), Exception2Checker()).check(
                FakeBaseFakeTracimContext()
            )

        with pytest.raises(CheckerFailed):
            checkers = [ExceptionChecker()] * 5 + [Exception2Checker()] * 5 + [OkChecker()]
            and_auth_checker = AndAuthorizationChecker(*checkers)
            assert list(and_auth_checker.authorization_checkers) == checkers
            and_auth_checker.check(FakeBaseFakeTracimContext())

    def test__unit__OrAuthorizationChecker__ok__nominal_case(self):
        class CheckerFailed(TracimException):
            pass

        class OkChecker(AuthorizationChecker):
            def check(self, tracim_context: BaseFakeTracimContext):
                return True

        class ExceptionChecker(AuthorizationChecker):
            def check(self, tracim_context: BaseFakeTracimContext):
                raise CheckerFailed()

        class FakeBaseFakeTracimContext(BaseFakeTracimContext):
            pass

        assert OkChecker().check(FakeBaseFakeTracimContext())
        assert OrAuthorizationChecker(OkChecker(), ExceptionChecker())
        assert OrAuthorizationChecker(ExceptionChecker(), OkChecker())
        assert OrAuthorizationChecker(
            [ExceptionChecker()] * 5 + [OkChecker()] + [ExceptionChecker()] * 5
        )

    def test__unit__OrAuthorizationChecker__err__exception_order(self):
        class CheckerFailed(TracimException):
            pass

        class CheckerFailed2(TracimException):
            pass

        class ExceptionChecker(AuthorizationChecker):
            def check(self, tracim_context: BaseFakeTracimContext):
                raise CheckerFailed()

        class Exception2Checker(AuthorizationChecker):
            def check(self, tracim_context: BaseFakeTracimContext):
                raise CheckerFailed2()

        class FakeBaseFakeTracimContext(BaseFakeTracimContext):
            pass

        with pytest.raises(CheckerFailed):
            ExceptionChecker().check(FakeBaseFakeTracimContext())
        with pytest.raises(CheckerFailed2):
            Exception2Checker().check(FakeBaseFakeTracimContext())

        with pytest.raises(CheckerFailed2):
            OrAuthorizationChecker(ExceptionChecker(), Exception2Checker()).check(
                FakeBaseFakeTracimContext()
            )
        with pytest.raises(CheckerFailed):
            OrAuthorizationChecker(Exception2Checker(), ExceptionChecker()).check(
                FakeBaseFakeTracimContext()
            )

        with pytest.raises(CheckerFailed):
            checkers = [Exception2Checker()] * 5 + [ExceptionChecker()]
            or_auth_checker = OrAuthorizationChecker(*checkers)
            assert list(or_auth_checker.authorization_checkers) == checkers
            or_auth_checker.check(FakeBaseFakeTracimContext())

    def test__unit__OrAuthorizationChecker__err__exception(self):
        class CheckerFailed(TracimException):
            pass

        class OkChecker(AuthorizationChecker):
            def check(self, tracim_context: BaseFakeTracimContext):
                return True

        class ExceptionChecker(AuthorizationChecker):
            def check(self, tracim_context: BaseFakeTracimContext):
                raise CheckerFailed()

        class FakeBaseFakeTracimContext(BaseFakeTracimContext):
            pass

        with pytest.raises(CheckerFailed):
            ExceptionChecker().check(FakeBaseFakeTracimContext())

        with pytest.raises(CheckerFailed):
            OrAuthorizationChecker(ExceptionChecker(), ExceptionChecker()).check(
                FakeBaseFakeTracimContext()
            )

        with pytest.raises(CheckerFailed):
            checkers = [ExceptionChecker()] * 5
            or_auth_checker = OrAuthorizationChecker(*checkers)
            assert list(or_auth_checker.authorization_checkers) == checkers
            or_auth_checker.check(FakeBaseFakeTracimContext())

    def test__unit__ContentTypeCreationChecker__ok__implicit(self, session):

        current_user = User(user_id=2, email="toto@toto.toto")
        current_user.profile = Profile.TRUSTED_USER
        current_workspace = Workspace(workspace_id=3, owner=current_user)
        candidate_content_type = TracimContentType(
            slug="test",
            fa_icon="",
            label="Test",
            creation_label="Test",
            available_statuses=[],
            minimal_role_content_creation=WorkspaceRoles.CONTENT_MANAGER,
        )
        role = UserRoleInWorkspace(
            user_id=2, workspace_id=3, role=WorkspaceRoles.CONTENT_MANAGER.level
        )
        session.add(current_user)
        session.add(current_workspace)
        session.add(role)
        session.flush()
        transaction.commit()

        class FakeContentTypeList(object):
            def get_one_by_slug(self, slug=str) -> TracimContentType:
                return candidate_content_type

        class FakeBaseFakeTracimContext(BaseFakeTracimContext):
            @property
            def current_user(self):
                return current_user

            @property
            def current_workspace(self):
                return current_workspace

            @property
            def candidate_content_type(self):
                return candidate_content_type

        assert ContentTypeCreationChecker(FakeContentTypeList()).check(FakeBaseFakeTracimContext())

    def test__unit__ContentTypeCreationChecker__ok__explicit(self, session):

        current_user = User(user_id=2, email="toto@toto.toto")
        current_user.profile = Profile.TRUSTED_USER
        current_workspace = Workspace(workspace_id=3, owner=current_user)
        candidate_content_type = TracimContentType(
            slug="test",
            fa_icon="",
            label="Test",
            creation_label="Test",
            available_statuses=[],
            minimal_role_content_creation=WorkspaceRoles.CONTENT_MANAGER,
        )
        role = UserRoleInWorkspace(
            user_id=2, workspace_id=3, role=WorkspaceRoles.CONTENT_MANAGER.level
        )
        session.add(current_user)
        session.add(current_workspace)
        session.add(role)
        session.flush()
        transaction.commit()

        class FakeContentTypeList(object):
            def get_one_by_slug(self, slug=str) -> TracimContentType:
                return candidate_content_type

        class FakeBaseFakeTracimContext(BaseFakeTracimContext):
            @property
            def current_user(self):
                return current_user

            @property
            def current_workspace(self):
                return current_workspace

        assert ContentTypeCreationChecker(FakeContentTypeList(), content_type_slug="test").check(
            FakeBaseFakeTracimContext()
        )

    def test__unit__ContentTypeCreationChecker__err__implicit_insufficent_role_in_workspace(
        self, session
    ):

        current_user = User(user_id=2, email="toto@toto.toto")
        current_user.profile = Profile.TRUSTED_USER
        current_workspace = Workspace(workspace_id=3, owner=current_user)
        candidate_content_type = TracimContentType(
            slug="test",
            fa_icon="",
            label="Test",
            creation_label="Test",
            available_statuses=[],
            minimal_role_content_creation=WorkspaceRoles.CONTENT_MANAGER,
        )
        role = UserRoleInWorkspace(user_id=2, workspace_id=3, role=WorkspaceRoles.CONTRIBUTOR.level)
        session.add(current_user)
        session.add(current_workspace)
        session.add(role)
        session.flush()
        transaction.commit()

        class FakeContentTypeList(object):
            def get_one_by_slug(self, slug=str) -> TracimContentType:
                return candidate_content_type

        class FakeBaseFakeTracimContext(BaseFakeTracimContext):
            @property
            def current_user(self):
                return current_user

            @property
            def current_workspace(self):
                return current_workspace

            @property
            def candidate_content_type(self):
                return candidate_content_type

        with pytest.raises(InsufficientUserRoleInWorkspace):
            assert ContentTypeCreationChecker(FakeContentTypeList()).check(
                FakeBaseFakeTracimContext()
            )

    def test__unit__ContentTypeCreationChecker__err__explicit_insufficent_role_in_workspace(
        self, session
    ):

        current_user = User(user_id=2, email="toto@toto.toto")
        current_user.profile = Profile.TRUSTED_USER
        current_workspace = Workspace(workspace_id=3, owner=current_user)
        role = UserRoleInWorkspace(user_id=2, workspace_id=3, role=WorkspaceRoles.CONTRIBUTOR.level)
        candidate_content_type = TracimContentType(
            slug="test",
            fa_icon="",
            label="Test",
            creation_label="Test",
            available_statuses=[],
            minimal_role_content_creation=WorkspaceRoles.CONTENT_MANAGER,
        )
        session.add(current_user)
        session.add(current_workspace)
        session.add(role)
        session.flush()
        transaction.commit()

        class FakeContentTypeList(object):
            def get_one_by_slug(self, slug=str) -> TracimContentType:
                return candidate_content_type

        class FakeBaseFakeTracimContext(BaseFakeTracimContext):
            @property
            def current_user(self):
                return current_user

            @property
            def current_workspace(self):
                return current_workspace

        with pytest.raises(InsufficientUserRoleInWorkspace):
            assert ContentTypeCreationChecker(
                FakeContentTypeList(), content_type_slug="test"
            ).check(FakeBaseFakeTracimContext())<|MERGE_RESOLUTION|>--- conflicted
+++ resolved
@@ -56,60 +56,34 @@
             current_user = User(user_id=2)
             current_user.profile = Profile.TRUSTED_USER
 
-<<<<<<< HEAD
-        assert ProfileChecker(Profile.USER).check(FakeTracimContext())
-        assert ProfileChecker(Profile.TRUSTED_USER).check(FakeTracimContext())
-=======
-        assert ProfileChecker(1).check(FakeBaseFakeTracimContext())
-        assert ProfileChecker(2).check(FakeBaseFakeTracimContext())
->>>>>>> eb5abecd
+        assert ProfileChecker(Profile.USER).check(FakeBaseFakeTracimContext())
+        assert ProfileChecker(Profile.TRUSTED_USER).check(FakeBaseFakeTracimContext())
 
     def test__unit__ProfileChecker__err__profile_insufficient(self):
         class FakeBaseFakeTracimContext(BaseFakeTracimContext):
             current_user = User(user_id=2)
             current_user.profile = Profile.TRUSTED_USER
 
-<<<<<<< HEAD
-        assert ProfileChecker(Profile.USER).check(FakeTracimContext())
+        assert ProfileChecker(Profile.USER).check(FakeBaseFakeTracimContext())
         with pytest.raises(InsufficientUserProfile):
-            ProfileChecker(Profile.ADMIN).check(FakeTracimContext())
-=======
-        assert ProfileChecker(2).check(FakeBaseFakeTracimContext())
-        with pytest.raises(InsufficientUserProfile):
-            ProfileChecker(3).check(FakeBaseFakeTracimContext())
-        with pytest.raises(InsufficientUserProfile):
-            ProfileChecker(4).check(FakeBaseFakeTracimContext())
->>>>>>> eb5abecd
+            ProfileChecker(Profile.ADMIN).check(FakeBaseFakeTracimContext())
 
     def test__unit__CandidateUserProfileChecker__ok__nominal_case(self):
         class FakeBaseFakeTracimContext(BaseFakeTracimContext):
             candidate_user = User(user_id=2)
             candidate_user.profile = Profile.TRUSTED_USER
 
-<<<<<<< HEAD
-        assert CandidateUserProfileChecker(Profile.USER).check(FakeTracimContext())
-        assert CandidateUserProfileChecker(Profile.TRUSTED_USER).check(FakeTracimContext())
-=======
-        assert CandidateUserProfileChecker(1).check(FakeBaseFakeTracimContext())
-        assert CandidateUserProfileChecker(2).check(FakeBaseFakeTracimContext())
->>>>>>> eb5abecd
+        assert CandidateUserProfileChecker(Profile.USER).check(FakeBaseFakeTracimContext())
+        assert CandidateUserProfileChecker(Profile.TRUSTED_USER).check(FakeBaseFakeTracimContext())
 
     def test__unit__CandidateUserProfileChecker__err__profile_insufficient(self):
         class FakeBaseFakeTracimContext(BaseFakeTracimContext):
             candidate_user = User(user_id=2)
             candidate_user.profile = Profile.TRUSTED_USER
 
-<<<<<<< HEAD
-        assert CandidateUserProfileChecker(Profile.TRUSTED_USER).check(FakeTracimContext())
+        assert CandidateUserProfileChecker(Profile.TRUSTED_USER).check(FakeBaseFakeTracimContext())
         with pytest.raises(InsufficientUserProfile):
-            CandidateUserProfileChecker(Profile.ADMIN).check(FakeTracimContext())
-=======
-        assert CandidateUserProfileChecker(2).check(FakeBaseFakeTracimContext())
-        with pytest.raises(InsufficientUserProfile):
-            CandidateUserProfileChecker(3).check(FakeBaseFakeTracimContext())
-        with pytest.raises(InsufficientUserProfile):
-            CandidateUserProfileChecker(4).check(FakeBaseFakeTracimContext())
->>>>>>> eb5abecd
+            CandidateUserProfileChecker(Profile.ADMIN).check(FakeBaseFakeTracimContext())
 
     def test__unit__RoleChecker__ok__nominal_case(self, session):
 
