# -*- coding: utf-8 -*-
import pytest
import transaction
from marshmallow import ValidationError

from tracim_backend import models
from tracim_backend.exceptions import AuthenticationFailed
<<<<<<< HEAD
from tracim_backend.exceptions import UserAuthTypeDisabled
from tracim_backend.exceptions import ExternalAuthUserEmailModificationDisallowed
from tracim_backend.exceptions import ExternalAuthUserPasswordModificationDisallowed
from tracim_backend.exceptions import MissingLDAPConnector
=======
from tracim_backend.exceptions import EmailValidationFailed
>>>>>>> b8a0c16a
from tracim_backend.exceptions import TooShortAutocompleteString
from tracim_backend.exceptions import TracimValidationFailed
from tracim_backend.exceptions import UserAuthenticatedIsNotActive
from tracim_backend.exceptions import UserDoesNotExist
from tracim_backend.lib.core.group import GroupApi
from tracim_backend.lib.core.user import UserApi
from tracim_backend.lib.core.userworkspace import RoleApi
from tracim_backend.lib.core.workspace import WorkspaceApi
<<<<<<< HEAD
from tracim_backend.models import User
from tracim_backend.models.auth import AuthType
=======
from tracim_backend.models.auth import User
>>>>>>> b8a0c16a
from tracim_backend.models.context_models import UserInContext
from tracim_backend.models.data import UserRoleInWorkspace
from tracim_backend.tests import DefaultTest
from tracim_backend.tests import eq_


class TestUserApi(DefaultTest):

    def test_unit__create_minimal_user__ok__nominal_case(self):
        api = UserApi(
            current_user=None,
            session=self.session,
            config=self.app_config,
        )
        u = api.create_minimal_user('bob@bob')
        assert u.email == 'bob@bob'
        assert u.display_name == 'bob'

    @pytest.mark.internal_auth
    def test_unit__create_minimal_user_and_update__ok__nominal_case(self):
        api = UserApi(
            current_user=None,
            session=self.session,
            config=self.app_config,
        )
        u = api.create_minimal_user('bob@bob')
        api.update(u, 'bob', 'bob@bob', 'password', do_save=True)
        nu = api.get_one_by_email('bob@bob')
        assert nu is not None
        assert nu.email == 'bob@bob'
        assert nu.display_name == 'bob'
        assert nu.validate_password('password')

    def test_unit__create_minimal_user__err__too_short_email(self):
        api = UserApi(
            current_user=None,
            session=self.session,
            config=self.config,
        )
        with pytest.raises(TracimValidationFailed):
            u = api.create_minimal_user('b@')

    def test_unit__create_minimal_user__err__too_long_email(self):
        api = UserApi(
            current_user=None,
            session=self.session,
            config=self.config,
        )
        with pytest.raises(TracimValidationFailed):
            email = 'b{}b@bob'.format('o'*255)
            u = api.create_minimal_user(email)

    # email
    def test_unit__update_user_email__ok__nominal_case(self):
        api = UserApi(
            current_user=None,
            session=self.session,
            config=self.config,
        )
        u = api.create_minimal_user('bob@bob')
        assert u.email == 'bob@bob'
        u = api.update(user=u, email='bib@bib')
        assert u.email == 'bib@bib'

    def test_unit__update_user_email__err__wrong_format(self):
        api = UserApi(
            current_user=None,
            session=self.session,
            config=self.config,
        )
        u = api.create_minimal_user('bob@bob')

        # 2 char
        with pytest.raises(EmailValidationFailed):
            u = api.update(user=u, email='b+b')

    def test_unit__update_user_email__err__too_short_email(self):
        api = UserApi(
            current_user=None,
            session=self.session,
            config=self.config,
        )
        u = api.create_minimal_user('bob@bob')

        # 2 char
        with pytest.raises(TracimValidationFailed):
            u = api.update(user=u, email='b@')

        # 3 char
        u = api.update(user=u, email='b@b')
        assert u.email == 'b@b'

    def test_unit__update_user_email__err__too_long_email(self):
        api = UserApi(
            current_user=None,
            session=self.session,
            config=self.config,
        )
        u = api.create_minimal_user('bob@bob')
        # 256 char
        chars = 'o' * (256 - 6)
        with pytest.raises(TracimValidationFailed):
            email = 'b{}b@bob'.format(chars)
            u = api.update(user=u, email=email)

        # 255 char
        chars = 'o' * (255 - 6)
        email = 'b{}b@bob'.format(chars)
        u = api.update(user=u, email=email)
        assert u.email==email

    # password
    def test_unit__update_user_password__ok__nominal_case(self):
        api = UserApi(
            current_user=None,
            session=self.session,
            config=self.config,
        )
        u = api.create_minimal_user('bob@bob')
        assert u.password is None
        # 8 char
        u = api.update(user=u, password='password')
        assert u.password
        assert u.validate_password('password')
        # 16 char
        u = api.update(user=u, password='password'*2)
        assert u.password
        assert u.validate_password('password'*2)

    def test_unit__update_user_password__err__too_short_password(self):
        api = UserApi(
            current_user=None,
            session=self.session,
            config=self.config,
        )
        u = api.create_minimal_user('bob@bob')
        # 5 char
        with pytest.raises(TracimValidationFailed):
            u = api.update(user=u, password='passw')
        # 6 char
        u = api.update(user=u, password='passwo')

    def test_unit__update_user_password__err__too_long_password(self):
        api = UserApi(
            current_user=None,
            session=self.session,
            config=self.config,
        )
        u = api.create_minimal_user('bob@bob')
        with pytest.raises(TracimValidationFailed):
            password = 'p' * 513
            u = api.update(user=u, password=password)
        password = 'p' * 512
        u = api.update(user=u, password=password)

    # public_name
    def test_unit__update_user_public_name__ok__nominal_case(self):
        api = UserApi(
            current_user=None,
            session=self.session,
            config=self.config,
        )
        u = api.create_minimal_user('bob@bob')
        assert u.display_name == 'bob'
        # 8 char
        u = api.update(user=u, name='John Doe')
        assert u.display_name == 'John Doe'
        # 16 char
        u = api.update(user=u, name='John Doe'*2)
        assert u.display_name == 'John Doe'*2

    def test_unit__update_user_public_name__err__too_short_public_name(self):
        api = UserApi(
            current_user=None,
            session=self.session,
            config=self.config,
        )
        u = api.create_minimal_user('bob@bob')
        # 2 char
        with pytest.raises(TracimValidationFailed):
            u = api.update(user=u, name='nn')
        # 3 char
        u = api.update(user=u, name='nnn')
        assert u.display_name == 'nnn'

    def test_unit__update_user_public_name__err__too_long_password(self):
        api = UserApi(
            current_user=None,
            session=self.session,
            config=self.config,
        )
        u = api.create_minimal_user('bob@bob')
        with pytest.raises(TracimValidationFailed):
            name = 'n' * 256
            u = api.update(user=u, name=name)
        name = 'n' * 255
        u = api.update(user=u, name=name)

    # lang
    def test_unit__update_user_lang_name__ok__nominal_case(self):
        api = UserApi(
            current_user=None,
            session=self.session,
            config=self.config,
        )
        u = api.create_minimal_user('bob@bob')
        assert u.lang is None
        # 2 char
        u = api.update(user=u, lang='fr')
        assert u.lang == 'fr'
        # 3 char
        u = api.update(user=u, lang='fre')
        assert u.lang == 'fre'

    def test_unit__update_user_lang__err__too_short_lang(self):
        api = UserApi(
            current_user=None,
            session=self.session,
            config=self.config,
        )
        u = api.create_minimal_user('bob@bob')
        # 1 char
        with pytest.raises(TracimValidationFailed):
            u = api.update(user=u, lang='f')
        # 2 char
        u = api.update(user=u, lang='fr')
        assert u.lang == 'fr'

    def test_unit__update_user_lang__err__too_long_lang(self):
        api = UserApi(
            current_user=None,
            session=self.session,
            config=self.config,
        )
        u = api.create_minimal_user('bob@bob')
        with pytest.raises(TracimValidationFailed):
            lang = 'n' * 4
            u = api.update(user=u, lang=lang)
        lang = 'n' * 3
        u = api.update(user=u, lang=lang)

    # timezone
    def test_unit__update_timezone__ok__nominal_case(self):
        api = UserApi(
            current_user=None,
            session=self.session,
            config=self.config,
        )
        u = api.create_minimal_user('bob@bob')
        assert u.timezone is None
        u = api.update(user=u, timezone='Europe/Paris')
        assert u.timezone == 'Europe/Paris'


    def test_unit__update_timezone__too_long_timezone(self):
        api = UserApi(
            current_user=None,
            session=self.session,
            config=self.config,
        )
        u = api.create_minimal_user('bob@bob')
        with pytest.raises(TracimValidationFailed):
            timezone = 't' * 33
            u = api.update(user=u, timezone=timezone)
        timezone = 't' * 32
        u = api.update(user=u, timezone=timezone)

    @pytest.mark.ldap
    def test_unit__create_minimal_user_and_update__err__set_unaivalable_auth_type(self):
        api = UserApi(
            current_user=None,
            session=self.session,
            config=self.app_config,
        )
        u = api.create_minimal_user('bob@bob')
        with pytest.raises(UserAuthTypeDisabled):
            api.update(u, name='bob', email='bob@bob', auth_type=AuthType.LDAP, do_save=True)


    @pytest.mark.internal_auth
    def test_unit__create_minimal_user_and_set_password__ok__nominal_case(self):
        u = User()
        u.email = 'bob@bob'
        u.password = 'pass'
        u.auth_type = AuthType.INTERNAL
        u.display_name = 'bob'
        api = UserApi(
            current_user=u,
            session=self.session,
            config=self.app_config,
        )
        assert u.validate_password('pass')
        api.set_password(u,'pass','newpass','newpass')
        assert u is not None
        assert u.email == 'bob@bob'
        assert u.display_name == 'bob'
        assert u.validate_password('newpass')
        assert not u.validate_password('pass')

    @pytest.mark.internal_auth
    def test_unit__create_minimal_user_and_set_password__ok__nominal_case(self):
        u = User()
        u.email = 'bob@bob'
        u.password = 'pass'
        u.auth_type = AuthType.INTERNAL
        u.display_name = 'bob'
        api = UserApi(
            current_user=u,
            session=self.session,
            config=self.app_config,
        )
        assert u.email == 'bob@bob'
        api.set_email(u,'pass','newbobemail@bob')
        assert u is not None
        assert u.email == 'newbobemail@bob'


    @pytest.mark.internal_auth
    def test__unit__create__user__ok_nominal_case(self):
        api = UserApi(
            current_user=None,
            session=self.session,
            config=self.app_config,
        )
        u = api.create_user(
            email='bob@bob',
            password='password',
            name='bob',
            timezone='+2',
            lang='en',
            do_save=True,
            do_notify=False,
        )
        assert u is not None
        assert u.email == "bob@bob"
        assert u.validate_password('password')
        assert u.display_name == 'bob'
        assert u.timezone == '+2'
        assert u.lang == 'en'

    def test_unit__user_with_email_exists__ok__nominal_case(self):
        api = UserApi(
            current_user=None,
            session=self.session,
            config=self.app_config,
        )
        u = api.create_minimal_user('bibi@bibi')
        api.update(u, 'bibi', 'bibi@bibi', 'password', do_save=True)
        transaction.commit()

        eq_(True, api.user_with_email_exists('bibi@bibi'))
        eq_(False, api.user_with_email_exists('unknown'))

    def test_get_one_by_email(self):
        api = UserApi(
            current_user=None,
            session=self.session,
            config=self.app_config,
        )
        u = api.create_minimal_user('bibi@bibi')
        self.session.flush()
        api.update(u, 'bibi', 'bibi@bibi', 'password', do_save=True)
        uid = u.user_id
        transaction.commit()

        eq_(uid, api.get_one_by_email('bibi@bibi').user_id)

    def test_unit__get_one_by_email__err__user_does_not_exist(self):
        api = UserApi(
            current_user=None,
            session=self.session,
            config=self.app_config,
        )
        with pytest.raises(UserDoesNotExist):
            api.get_one_by_email('unknown')

    def test_unit__get_all__ok__nominal_case(self):
        api = UserApi(
            current_user=None,
            session=self.session,
            config=self.app_config,
        )
        u1 = api.create_minimal_user('bibi@bibi')

        users = api.get_all()
        # u1 + Admin user from BaseFixture
        assert 2 == len(users)

    def test_unit__get_known__user__admin__too_short_acp_str(self):
        api = UserApi(
            current_user=None,
            session=self.session,
            config=self.app_config,
        )
        u1 = api.create_user(
            email='email@email',
            name='name',
            do_notify=False,
            do_save=True,
        )
        with pytest.raises(TooShortAutocompleteString):
            api.get_known_user('e')

    def test_unit__get_known__user__admin__by_email(self):
        api = UserApi(
            current_user=None,
            session=self.session,
            config=self.app_config,
        )
        u1 = api.create_user(
            email='email@email',
            name='name',
            do_notify=False,
            do_save=True,
        )

        users = api.get_known_user('email')
        assert len(users) == 1
        assert users[0] == u1

    def test_unit__get_known__user__user__no_workspace_empty_known_user(self):
        admin = self.session.query(User) \
            .filter(User.email == 'admin@admin.admin') \
            .one()
        api = UserApi(
            current_user=admin,
            session=self.session,
            config=self.app_config,
        )
        u1 = api.create_user(
            email='email@email',
            name='name',
            do_notify=False,
            do_save=True,
        )
        api2 = UserApi(
            current_user=u1,
            session=self.session,
            config=self.app_config,
        )
        users = api2.get_known_user('email')
        assert len(users) == 0

    def test_unit__get_known__user__same_workspaces_users_by_name(self):
        admin = self.session.query(User) \
            .filter(User.email == 'admin@admin.admin') \
            .one()
        api = UserApi(
            current_user=None,
            session=self.session,
            config=self.app_config,
        )
        u1 = api.create_user(
            email='email@email',
            name='name',
            do_notify=False,
            do_save=True,
        )
        u2 = api.create_user(
            email='email2@email2',
            name='name2',
            do_notify=False,
            do_save=True,
        )
        u3 = api.create_user(
            email='notfound@notfound',
            name='notfound',
            do_notify=False,
            do_save=True,
        )
        wapi = WorkspaceApi(
            current_user=admin,
            session=self.session,
            config=self.app_config,
        )
        workspace = wapi.create_workspace(
            'test workspace n°1',
            save_now=True)
        role_api = RoleApi(
            current_user=admin,
            session=self.session,
            config=self.app_config,
        )
        role_api.create_one(u1, workspace, UserRoleInWorkspace.READER, False)
        role_api.create_one(u2, workspace, UserRoleInWorkspace.READER, False)
        role_api.create_one(u3, workspace, UserRoleInWorkspace.READER, False)
        api2 = UserApi(
            current_user=u1,
            session=self.session,
            config=self.app_config,
        )
        users = api2.get_known_user('name')
        assert len(users) == 2
        assert users[0] == u1
        assert users[1] == u2

    def test_unit__get_known__user__distinct_workspaces_users_by_name__exclude_workspace(self):
        admin = self.session.query(User) \
            .filter(User.email == 'admin@admin.admin') \
            .one()
        api = UserApi(
            current_user=None,
            session=self.session,
            config=self.app_config,
        )
        u1 = api.create_user(
            email='email@email',
            name='name',
            do_notify=False,
            do_save=True,
        )
        u2 = api.create_user(
            email='email2@email2',
            name='name2',
            do_notify=False,
            do_save=True,
        )
        u3 = api.create_user(
            email='notfound@notfound',
            name='notfound',
            do_notify=False,
            do_save=True,
        )
        wapi = WorkspaceApi(
            current_user=admin,
            session=self.session,
            config=self.app_config,
        )
        workspace = wapi.create_workspace(
            'test workspace n°1',
            save_now=True)
        wapi = WorkspaceApi(
            current_user=admin,
            session=self.session,
            config=self.app_config,
        )
        workspace_2 = wapi.create_workspace(
            'test workspace n°2',
            save_now=True)
        role_api = RoleApi(
            current_user=admin,
            session=self.session,
            config=self.app_config,
        )
        role_api.create_one(u1, workspace, UserRoleInWorkspace.READER, False)
        role_api.create_one(u2, workspace_2, UserRoleInWorkspace.READER, False)
        role_api.create_one(u3, workspace, UserRoleInWorkspace.READER, False)
        role_api.create_one(u3, workspace_2, UserRoleInWorkspace.READER, False)
        api2 = UserApi(
            current_user=u3,
            session=self.session,
            config=self.app_config,
        )
        users = api2.get_known_user('name', exclude_workspace_ids=[workspace.workspace_id])
        assert len(users) == 1
        assert users[0] == u2

    def test_unit__get_known__user__distinct_workspaces_users_by_name__exclude_workspace_and_name(self):
        admin = self.session.query(User) \
            .filter(User.email == 'admin@admin.admin') \
            .one()
        api = UserApi(
            current_user=None,
            session=self.session,
            config=self.app_config,
        )
        u1 = api.create_user(
            email='email@email',
            name='name',
            do_notify=False,
            do_save=True,
        )
        u2 = api.create_user(
            email='email2@email2',
            name='name2',
            do_notify=False,
            do_save=True,
        )
        u3 = api.create_user(
            email='notfound@notfound',
            name='notfound',
            do_notify=False,
            do_save=True,
        )
        u4 = api.create_user(
            email='email3@email3',
            name='name3',
            do_notify=False,
            do_save=True,
        )
        wapi = WorkspaceApi(
            current_user=admin,
            session=self.session,
            config=self.app_config,
        )
        workspace = wapi.create_workspace(
            'test workspace n°1',
            save_now=True)
        wapi = WorkspaceApi(
            current_user=admin,
            session=self.session,
            config=self.app_config,
        )
        workspace_2 = wapi.create_workspace(
            'test workspace n°2',
            save_now=True)
        role_api = RoleApi(
            current_user=admin,
            session=self.session,
            config=self.app_config,
        )
        role_api.create_one(u1, workspace, UserRoleInWorkspace.READER, False)
        role_api.create_one(u2, workspace_2, UserRoleInWorkspace.READER, False)
        role_api.create_one(u4, workspace_2, UserRoleInWorkspace.READER, False)
        role_api.create_one(u3, workspace, UserRoleInWorkspace.READER, False)
        role_api.create_one(u3, workspace_2, UserRoleInWorkspace.READER, False)
        api2 = UserApi(
            current_user=u3,
            session=self.session,
            config=self.app_config,
        )
        users = api2.get_known_user('name', exclude_workspace_ids=[workspace.workspace_id], exclude_user_ids=[u4.user_id])
        assert len(users) == 1
        assert users[0] == u2

    def test_unit__get_known__user__distinct_workspaces_users_by_name(self):
        admin = self.session.query(User) \
            .filter(User.email == 'admin@admin.admin') \
            .one()
        api = UserApi(
            current_user=None,
            session=self.session,
            config=self.app_config,
        )
        u1 = api.create_user(
            email='email@email',
            name='name',
            do_notify=False,
            do_save=True,
        )
        u2 = api.create_user(
            email='email2@email2',
            name='name2',
            do_notify=False,
            do_save=True,
        )
        u3 = api.create_user(
            email='notfound@notfound',
            name='notfound',
            do_notify=False,
            do_save=True,
        )
        wapi = WorkspaceApi(
            current_user=admin,
            session=self.session,
            config=self.app_config,
        )
        workspace = wapi.create_workspace(
            'test workspace n°1',
            save_now=True)
        wapi = WorkspaceApi(
            current_user=admin,
            session=self.session,
            config=self.app_config,
        )
        workspace_2 = wapi.create_workspace(
            'test workspace n°2',
            save_now=True)
        role_api = RoleApi(
            current_user=admin,
            session=self.session,
            config=self.app_config,
        )
        role_api.create_one(u1, workspace, UserRoleInWorkspace.READER, False)
        role_api.create_one(u2, workspace_2, UserRoleInWorkspace.READER, False)
        role_api.create_one(u3, workspace, UserRoleInWorkspace.READER, False)
        role_api.create_one(u3, workspace_2, UserRoleInWorkspace.READER, False)
        api2 = UserApi(
            current_user=u3,
            session=self.session,
            config=self.app_config,
        )
        users = api2.get_known_user('name')
        assert len(users) == 2
        assert users[0] == u1
        assert users[1] == u2

    def test_unit__get_known__user__same_workspaces_users_by_name__exclude_user(self):
        admin = self.session.query(User) \
            .filter(User.email == 'admin@admin.admin') \
            .one()
        api = UserApi(
            current_user=None,
            session=self.session,
            config=self.app_config,
        )
        u1 = api.create_user(
            email='email@email',
            name='name',
            do_notify=False,
            do_save=True,
        )
        u2 = api.create_user(
            email='email2@email2',
            name='name2',
            do_notify=False,
            do_save=True,
        )
        u3 = api.create_user(
            email='notfound@notfound',
            name='notfound',
            do_notify=False,
            do_save=True,
        )
        wapi = WorkspaceApi(
            current_user=admin,
            session=self.session,
            config=self.app_config,
        )
        workspace = wapi.create_workspace(
            'test workspace n°1',
            save_now=True)
        role_api = RoleApi(
            current_user=admin,
            session=self.session,
            config=self.app_config,
        )
        role_api.create_one(u1, workspace, UserRoleInWorkspace.READER, False)
        role_api.create_one(u2, workspace, UserRoleInWorkspace.READER, False)
        role_api.create_one(u3, workspace, UserRoleInWorkspace.READER, False)
        api2 = UserApi(
            current_user=u1,
            session=self.session,
            config=self.app_config,
        )
        users = api2.get_known_user('name', exclude_user_ids=[u1.user_id])
        assert len(users) == 1
        assert users[0] == u2

    def test_unit__get_known__user__same_workspaces_users_by_email(self):
        admin = self.session.query(User) \
            .filter(User.email == 'admin@admin.admin') \
            .one()
        api = UserApi(
            current_user=None,
            session=self.session,
            config=self.app_config,
        )
        u1 = api.create_user(
            email='email@email',
            name='name',
            do_notify=False,
            do_save=True,
        )
        u2 = api.create_user(
            email='email2@email2',
            name='name2',
            do_notify=False,
            do_save=True,
        )
        u3 = api.create_user(
            email='notfound@notfound',
            name='notfound',
            do_notify=False,
            do_save=True,
        )
        wapi = WorkspaceApi(
            current_user=admin,
            session=self.session,
            config=self.app_config,
        )
        workspace = wapi.create_workspace(
            'test workspace n°1',
            save_now=True)
        role_api = RoleApi(
            current_user=admin,
            session=self.session,
            config=self.app_config,
        )
        role_api.create_one(u1, workspace, UserRoleInWorkspace.READER, False)
        role_api.create_one(u2, workspace, UserRoleInWorkspace.READER, False)
        role_api.create_one(u3, workspace, UserRoleInWorkspace.READER, False)
        api2 = UserApi(
            current_user=u1,
            session=self.session,
            config=self.app_config,
        )
        users = api2.get_known_user('email')
        assert len(users) == 2
        assert users[0] == u1
        assert users[1] == u2

    def test_unit__get_known__user__admin__by_name(self):
        api = UserApi(
            current_user=None,
            session=self.session,
            config=self.app_config,
        )
        u1 = api.create_user(
            email='email@email',
            name='name',
            do_notify=False,
            do_save=True,
        )

        users = api.get_known_user('nam')
        assert len(users) == 1
        assert users[0] == u1

    def test_unit__get_one__ok__nominal_case(self):
        api = UserApi(
            current_user=None,
            session=self.session,
            config=self.app_config,
        )
        u = api.create_minimal_user('titi@titi')
        api.update(u, 'titi', 'titi@titi', 'password', do_save=True)
        one = api.get_one(u.user_id)
        eq_(u.user_id, one.user_id)

    def test_unit__get_user_with_context__nominal_case(self):
        user = User(
            email='admin@tracim.tracim',
            display_name='Admin',
            is_active=True,
        )
        api = UserApi(
            current_user=None,
            session=self.session,
            config=self.app_config,
        )
        new_user = api.get_user_with_context(user)
        assert isinstance(new_user, UserInContext)
        assert new_user.user == user
        assert new_user.profile == 'nobody'
        assert new_user.user_id == user.user_id
        assert new_user.email == 'admin@tracim.tracim'
        assert new_user.display_name == 'Admin'
        assert new_user.is_active is True
        # TODO - G.M - 03-05-2018 - [avatar][calendar] Should test this
        # with true value when those param will be available.
        assert new_user.avatar_url is None
        assert new_user.calendar_url is None

    def test_unit__get_current_user_ok__nominal_case(self):
        user = User(email='admin@tracim.tracim')
        api = UserApi(
            current_user=user,
            session=self.session,
            config=self.app_config,
        )
        new_user = api.get_current_user()
        assert isinstance(new_user, User)
        assert user == new_user

    def test_unit__get_current_user__err__user_not_exist(self):
        api = UserApi(
            current_user=None,
            session=self.session,
            config=self.app_config,
        )
        with pytest.raises(UserDoesNotExist):
            api.get_current_user()

    @pytest.mark.internal_auth
    def test_unit__authenticate_user___ok__nominal_case(self):
        api = UserApi(
            current_user=None,
            session=self.session,
            config=self.app_config,
        )
        user = api.authenticate('admin@admin.admin', 'admin@admin.admin')
        assert isinstance(user, User)
        assert user.email == 'admin@admin.admin'
        assert user.auth_type == AuthType.INTERNAL


    @pytest.mark.internal_auth
    def test_unit__authenticate_user___err__user_not_active(self):
        api = UserApi(
            current_user=None,
            session=self.session,
            config=self.app_config,
        )
        gapi = GroupApi(
            current_user=None,
            session=self.session,
            config=self.app_config,
        )
        groups = [gapi.get_one_with_name('users')]
        user = api.create_user(
            email='test@test.test',
            password='password',
            name='bob',
            groups=groups,
            timezone='Europe/Paris',
            do_save=True,
            do_notify=False,
        )
        api.disable(user)
        with pytest.raises(AuthenticationFailed):
            api.authenticate('test@test.test', 'test@test.test')

    @pytest.mark.internal_auth
    def test_unit__authenticate_user___err__wrong_password(self):
        api = UserApi(
            current_user=None,
            session=self.session,
            config=self.app_config,
        )
        with pytest.raises(AuthenticationFailed):
            api.authenticate('admin@admin.admin', 'wrong_password')

    @pytest.mark.internal_auth
    def test_unit__authenticate_user___err__wrong_user(self):
        api = UserApi(
            current_user=None,
            session=self.session,
            config=self.app_config,
        )
        with pytest.raises(AuthenticationFailed):
            api.authenticate('admin@admin.admin', 'wrong_password')

    def test_unit__disable_user___ok__nominal_case(self):
        api = UserApi(
            current_user=None,
            session=self.session,
            config=self.app_config,
        )
        gapi = GroupApi(
            current_user=None,
            session=self.session,
            config=self.app_config,
        )
        groups = [gapi.get_one_with_name('users')]
        user = api.create_user(
            email='test@test.test',
            password='password',
            name='bob',
            groups=groups,
            timezone='Europe/Paris',
            do_save=True,
            do_notify=False,
        )
        user2 = api.create_user(
            email='test2@test.test',
            password='password',
            name='bob2',
            groups=groups,
            timezone='Europe/Paris',
            do_save=True,
            do_notify=False,
        )

        api2 = UserApi(current_user=user,session=self.session, config=self.app_config)
        from tracim_backend.exceptions import UserCantDisableHimself
        api2.disable(user2)
        updated_user2 = api.get_one(user2.user_id)
        assert updated_user2.is_active == False
        assert updated_user2.user_id == user2.user_id
        assert updated_user2.email == user2.email

    def test_unit__disable_user___err__user_cant_disable_itself(self):
        api = UserApi(
            current_user=None,
            session=self.session,
            config=self.app_config,
        )
        gapi = GroupApi(
            current_user=None,
            session=self.session,
            config=self.app_config,
        )
        groups = [gapi.get_one_with_name('users')]
        user = api.create_user(
            email='test@test.test',
            password='password',
            name='bob',
            groups=groups,
            timezone='Europe/Paris',
            do_save=True,
            do_notify=False,
        )

        api2 = UserApi(current_user=user,session=self.session, config=self.app_config)
        from tracim_backend.exceptions import UserCantDisableHimself
        with pytest.raises(UserCantDisableHimself):
<<<<<<< HEAD
            api2.disable(user)

class TestFakeLDAPUserApi(DefaultTest):
    config_section = 'base_test_ldap'

    @pytest.mark.ldap
    def test_unit__authenticate_user___err__no_ldap_connector(self):
        api = UserApi(
            current_user=None,
            session=self.session,
            config=self.app_config,
        )
        with pytest.raises(MissingLDAPConnector):
            user = api.authenticate('hubert@planetexpress.com', 'professor')

    @pytest.mark.xfail(
        reason='create account with specific profile ldap feature disabled'
    )
    @pytest.mark.ldap
    def test_unit__authenticate_user___ok__new_user_ldap_auth_custom_profile(self):
        # TODO - G.M - 2018-12-05 - [ldap_profile]
        # support for profile attribute disabled
        # Should be reenabled later probably with a better code
        class fake_ldap_connector(object):

            def authenticate(self, email: str, password: str):
                if not email == 'hubert@planetexpress.com' \
                        and password == 'professor':
                    return None
                return [None, {'mail': ['huber@planetepress.com'],
                               'givenName': ['Hubert'],
                               'profile': ['trusted-users'],
                               }]
        api = UserApi(
            current_user=None,
            session=self.session,
            config=self.app_config,
        )
        user = api.authenticate('hubert@planetexpress.com', 'professor', fake_ldap_connector())  # nopep8
        assert isinstance(user, User)
        assert user.email == 'hubert@planetexpress.com'
        assert user.auth_type == AuthType.LDAP
        assert user.display_name == 'Hubert'
        assert user.profile.name == 'trusted-users'


    @pytest.mark.ldap
    def test_unit__authenticate_user___ok__new_user_ldap_auth(self):
        class fake_ldap_connector(object):

            def authenticate(self, email: str, password: str):
                if not email == 'hubert@planetexpress.com' \
                        and password == 'professor':
                    return None
                return [None, {'mail': ['huber@planetepress.com'],
                               'givenName': ['Hubert'],
                               }]
        api = UserApi(
            current_user=None,
            session=self.session,
            config=self.app_config,
        )
        user = api.authenticate('hubert@planetexpress.com', 'professor', fake_ldap_connector())  # nopep8
        assert isinstance(user, User)
        assert user.email == 'hubert@planetexpress.com'
        assert user.auth_type == AuthType.LDAP
        assert user.display_name == 'Hubert'
        assert user.profile.name == 'users'

    @pytest.mark.ldap
    def test__unit__create_user__err__external_auth_ldap_with_password(self):
        api = UserApi(
            current_user=None,
            session=self.session,
            config=self.app_config,
        )
        with pytest.raises(ExternalAuthUserPasswordModificationDisallowed):
            u = api.create_user(
                email='bob@bob',
                password='pass',
                name='bob',
                auth_type=AuthType.LDAP,
                timezone='+2',
                lang='en',
                do_save=True,
                do_notify=False,
            )

    @pytest.mark.ldap
    def test__unit__create__user__ok__external_auth_ldap(self):
        api = UserApi(
            current_user=None,
            session=self.session,
            config=self.app_config,
        )
        u = api.create_user(
            email='bob@bob',
            password=None,
            name='bob',
            auth_type=AuthType.LDAP,
            timezone='+2',
            lang='en',
            do_save=True,
            do_notify=False,
        )
        assert u is not None
        assert u.email == "bob@bob"
        assert u.validate_password(None) is False
        assert u.display_name == 'bob'
        assert u.timezone == '+2'
        assert u.lang == 'en'

    @pytest.mark.ldap
    def test_unit_update__ok_external_auth_ldap(self):
        api = UserApi(
            current_user=None,
            session=self.session,
            config=self.app_config,
        )
        u = api.create_user(
            email='bob@bob',
            password=None,
            name='bob',
            auth_type=AuthType.LDAP,
            timezone='+2',
            lang='en',
            do_save=True,
            do_notify=False,
        )
        api.update(
            email='bob@bob',
            user = u,
            name='bobi',
            password=None,
            auth_type=AuthType.LDAP,
            timezone='-1',
            lang='fr',
            do_save=True,
        )
        assert u.display_name == 'bobi'

    @pytest.mark.ldap
    def test_unit_update__err__external_auth_ldap_set_password(self):
        api = UserApi(
            current_user=None,
            session=self.session,
            config=self.app_config,
        )
        u = api.create_user(
            email='bob@bob',
            password=None,
            name='bob',
            auth_type=AuthType.LDAP,
            timezone='+2',
            lang='en',
            do_save=True,
            do_notify=False,
        )
        with pytest.raises(ExternalAuthUserPasswordModificationDisallowed):
            api.update(
                email='bob@bob',
                user = u,
                name='bobi',
                password='new_password',
                auth_type=AuthType.LDAP,
                timezone='-1',
                lang='fr',
                do_save=True,
            )

    @pytest.mark.ldap
    def test_unit_update__err__external_auth_ldap_set_email(self):
        api = UserApi(
            current_user=None,
            session=self.session,
            config=self.app_config,
        )
        u = api.create_user(
            email='bob@bob',
            password=None,
            name='bob',
            auth_type=AuthType.LDAP,
            timezone='+2',
            lang='en',
            do_save=True,
            do_notify=False,
        )
        with pytest.raises(ExternalAuthUserEmailModificationDisallowed):
            api.update(
                email='bob@bob1',
                user = u,
                name='bobi',
                password=None,
                auth_type=AuthType.LDAP,
                timezone='-1',
                lang='fr',
                do_save=True,
            )

    @pytest.mark.ldap
    def test_unit__check_email_modification_allowed__err_external_auth_ldap(self):
        api = UserApi(
            current_user=None,
            session=self.session,
            config=self.app_config,
        )
        u = api.create_user(
            email='bob@bob',
            password=None,
            name='bob',
            auth_type=AuthType.LDAP,
            timezone='+2',
            lang='en',
            do_save=True,
            do_notify=False,
        )
        with pytest.raises(ExternalAuthUserEmailModificationDisallowed):
            api._check_email_modification_allowed(u)

    @pytest.mark.ldap
    def test_unit__check_password_modification_allowed__err_external_auth_ldap(self):
        api = UserApi(
            current_user=None,
            session=self.session,
            config=self.app_config,
        )
        u = api.create_user(
            email='bob@bob',
            password=None,
            name='bob',
            auth_type=AuthType.LDAP,
            timezone='+2',
            lang='en',
            do_save=True,
            do_notify=False,
        )
        with pytest.raises(ExternalAuthUserPasswordModificationDisallowed):
            api._check_password_modification_allowed(u)

    @pytest.mark.ldap
    def test_unit_set_password__err__external_auth_ldap(self):
        api = UserApi(
            current_user=None,
            session=self.session,
            config=self.app_config,
        )
        u = api.create_user(
            email='bob@bob',
            password=None,
            name='bob',
            auth_type=AuthType.LDAP,
            timezone='+2',
            lang='en',
            do_save=True,
            do_notify=False,
        )
        api._user = u
        with pytest.raises(ExternalAuthUserPasswordModificationDisallowed):
            api.set_password(
                u,
                'pass',
                'pass',
                'pass',
            )

    @pytest.mark.ldap
    def test_unit_set_email__err__external_auth_ldap(self):
        api = UserApi(
            current_user=None,
            session=self.session,
            config=self.app_config,
        )
        u = api.create_user(
            email='bob@bob',
            password=None,
            name='bob',
            auth_type=AuthType.LDAP,
            timezone='+2',
            lang='en',
            do_save=True,
            do_notify=False,
        )
        api._user = u
        with pytest.raises(ExternalAuthUserEmailModificationDisallowed):
            api.set_email(
                u,
                'pass',
                'bob@bobi',
            )
=======
            api2.disable(user)
>>>>>>> b8a0c16a
<|MERGE_RESOLUTION|>--- conflicted
+++ resolved
@@ -3,16 +3,13 @@
 import transaction
 from marshmallow import ValidationError
 
-from tracim_backend import models
+
 from tracim_backend.exceptions import AuthenticationFailed
-<<<<<<< HEAD
 from tracim_backend.exceptions import UserAuthTypeDisabled
 from tracim_backend.exceptions import ExternalAuthUserEmailModificationDisallowed
 from tracim_backend.exceptions import ExternalAuthUserPasswordModificationDisallowed
 from tracim_backend.exceptions import MissingLDAPConnector
-=======
 from tracim_backend.exceptions import EmailValidationFailed
->>>>>>> b8a0c16a
 from tracim_backend.exceptions import TooShortAutocompleteString
 from tracim_backend.exceptions import TracimValidationFailed
 from tracim_backend.exceptions import UserAuthenticatedIsNotActive
@@ -21,12 +18,9 @@
 from tracim_backend.lib.core.user import UserApi
 from tracim_backend.lib.core.userworkspace import RoleApi
 from tracim_backend.lib.core.workspace import WorkspaceApi
-<<<<<<< HEAD
-from tracim_backend.models import User
+from tracim_backend.models.auth import User
 from tracim_backend.models.auth import AuthType
-=======
 from tracim_backend.models.auth import User
->>>>>>> b8a0c16a
 from tracim_backend.models.context_models import UserInContext
 from tracim_backend.models.data import UserRoleInWorkspace
 from tracim_backend.tests import DefaultTest
@@ -64,7 +58,7 @@
         api = UserApi(
             current_user=None,
             session=self.session,
-            config=self.config,
+            config=self.app_config,
         )
         with pytest.raises(TracimValidationFailed):
             u = api.create_minimal_user('b@')
@@ -73,7 +67,7 @@
         api = UserApi(
             current_user=None,
             session=self.session,
-            config=self.config,
+            config=self.app_config,
         )
         with pytest.raises(TracimValidationFailed):
             email = 'b{}b@bob'.format('o'*255)
@@ -84,7 +78,7 @@
         api = UserApi(
             current_user=None,
             session=self.session,
-            config=self.config,
+            config=self.app_config,
         )
         u = api.create_minimal_user('bob@bob')
         assert u.email == 'bob@bob'
@@ -95,7 +89,7 @@
         api = UserApi(
             current_user=None,
             session=self.session,
-            config=self.config,
+            config=self.app_config,
         )
         u = api.create_minimal_user('bob@bob')
 
@@ -107,7 +101,7 @@
         api = UserApi(
             current_user=None,
             session=self.session,
-            config=self.config,
+            config=self.app_config,
         )
         u = api.create_minimal_user('bob@bob')
 
@@ -123,7 +117,7 @@
         api = UserApi(
             current_user=None,
             session=self.session,
-            config=self.config,
+            config=self.app_config,
         )
         u = api.create_minimal_user('bob@bob')
         # 256 char
@@ -143,7 +137,7 @@
         api = UserApi(
             current_user=None,
             session=self.session,
-            config=self.config,
+            config=self.app_config,
         )
         u = api.create_minimal_user('bob@bob')
         assert u.password is None
@@ -160,7 +154,7 @@
         api = UserApi(
             current_user=None,
             session=self.session,
-            config=self.config,
+            config=self.app_config,
         )
         u = api.create_minimal_user('bob@bob')
         # 5 char
@@ -173,7 +167,7 @@
         api = UserApi(
             current_user=None,
             session=self.session,
-            config=self.config,
+            config=self.app_config,
         )
         u = api.create_minimal_user('bob@bob')
         with pytest.raises(TracimValidationFailed):
@@ -187,7 +181,7 @@
         api = UserApi(
             current_user=None,
             session=self.session,
-            config=self.config,
+            config=self.app_config,
         )
         u = api.create_minimal_user('bob@bob')
         assert u.display_name == 'bob'
@@ -202,7 +196,7 @@
         api = UserApi(
             current_user=None,
             session=self.session,
-            config=self.config,
+            config=self.app_config,
         )
         u = api.create_minimal_user('bob@bob')
         # 2 char
@@ -216,7 +210,7 @@
         api = UserApi(
             current_user=None,
             session=self.session,
-            config=self.config,
+            config=self.app_config,
         )
         u = api.create_minimal_user('bob@bob')
         with pytest.raises(TracimValidationFailed):
@@ -230,7 +224,7 @@
         api = UserApi(
             current_user=None,
             session=self.session,
-            config=self.config,
+            config=self.app_config,
         )
         u = api.create_minimal_user('bob@bob')
         assert u.lang is None
@@ -245,7 +239,7 @@
         api = UserApi(
             current_user=None,
             session=self.session,
-            config=self.config,
+            config=self.app_config,
         )
         u = api.create_minimal_user('bob@bob')
         # 1 char
@@ -259,7 +253,7 @@
         api = UserApi(
             current_user=None,
             session=self.session,
-            config=self.config,
+            config=self.app_config,
         )
         u = api.create_minimal_user('bob@bob')
         with pytest.raises(TracimValidationFailed):
@@ -273,7 +267,7 @@
         api = UserApi(
             current_user=None,
             session=self.session,
-            config=self.config,
+            config=self.app_config,
         )
         u = api.create_minimal_user('bob@bob')
         assert u.timezone is None
@@ -285,7 +279,7 @@
         api = UserApi(
             current_user=None,
             session=self.session,
-            config=self.config,
+            config=self.app_config,
         )
         u = api.create_minimal_user('bob@bob')
         with pytest.raises(TracimValidationFailed):
@@ -1014,8 +1008,8 @@
         api2 = UserApi(current_user=user,session=self.session, config=self.app_config)
         from tracim_backend.exceptions import UserCantDisableHimself
         with pytest.raises(UserCantDisableHimself):
-<<<<<<< HEAD
             api2.disable(user)
+
 
 class TestFakeLDAPUserApi(DefaultTest):
     config_section = 'base_test_ldap'
@@ -1094,7 +1088,7 @@
         with pytest.raises(ExternalAuthUserPasswordModificationDisallowed):
             u = api.create_user(
                 email='bob@bob',
-                password='pass',
+                password='password',
                 name='bob',
                 auth_type=AuthType.LDAP,
                 timezone='+2',
@@ -1303,7 +1297,4 @@
                 u,
                 'pass',
                 'bob@bobi',
-            )
-=======
-            api2.disable(user)
->>>>>>> b8a0c16a
+            )