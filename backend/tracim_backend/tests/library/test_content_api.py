--- conflicted
+++ resolved
@@ -2848,9 +2848,6 @@
         with new_revision(session=session, tm=transaction.manager, content=deleted):
             api.delete(deleted)
             api.save(deleted)
-<<<<<<< HEAD
-        normal = api.create(content_type_list.Page.slug, workspace, main_folder, "normal", "", True)
-=======
         normal = api.create(
             content_type_slug=content_type_list.Page.slug,
             workspace=workspace,
@@ -2858,8 +2855,6 @@
             label="normal",
             do_save=True,
         )
-        api.create_comment(workspace, parent=normal, content="just a comment", do_save=True)
->>>>>>> ef836c5a
 
         read_status = api.get_read_status(user=user)
         assert len(read_status) == 2
@@ -3031,22 +3026,12 @@
             label="creation_order_test",
             do_save=True,
         )
-<<<<<<< HEAD
         api.create(
-            content_type_list.Page.slug,
-            workspace,
-            main_folder,
-            "another creation_order_test",
-            "",
-            True,
-=======
-        secondly_created = api.create(
             content_type_slug=content_type_list.Page.slug,
             workspace=workspace,
             parent=main_folder,
             label="another creation_order_test",
             do_save=True,
->>>>>>> ef836c5a
         )
         # update order test
         firstly_created_but_recently_updated = api.create(
@@ -3056,22 +3041,12 @@
             label="update_order_test",
             do_save=True,
         )
-<<<<<<< HEAD
         api.create(
-            content_type_list.Page.slug,
-            workspace,
-            main_folder,
-            "another update_order_test",
-            "",
-            True,
-=======
-        secondly_created_but_not_updated = api.create(
             content_type_slug=content_type_list.Page.slug,
             workspace=workspace,
             parent=main_folder,
             label="another update_order_test",
             do_save=True,
->>>>>>> ef836c5a
         )
         with new_revision(
             session=session, tm=transaction.manager, content=firstly_created_but_recently_updated
@@ -3085,22 +3060,12 @@
             label="this is randomized label content",
             do_save=True,
         )
-<<<<<<< HEAD
         api.create(
-            content_type_list.Page.slug,
-            workspace,
-            main_folder,
-            "this is another randomized label content",
-            "",
-            True,
-=======
-        secondly_created_but_not_commented = api.create(
             content_type_slug=content_type_list.Page.slug,
             workspace=workspace,
             parent=main_folder,
             label="this is another randomized label content",
             do_save=True,
->>>>>>> ef836c5a
         )
         api.create_comment(
             workspace, firstly_created_but_recently_commented, "juste a super comment", True
@@ -3113,7 +3078,6 @@
             main_folder,
         ]
         content_ids = [content.content_id for content in selected_contents]
-<<<<<<< HEAD
         read_status = api.get_read_status(user=user, workspace=workspace, content_ids=content_ids)
         assert len(read_status) == 4
         parsed_elems = []
@@ -3130,125 +3094,6 @@
             assert elem["content_id"] not in [
                 parsed_elem["content_id"] for parsed_elem in parsed_elems
             ]
-=======
-        last_actives = api.get_last_active(workspace=workspace, content_ids=content_ids)
-        assert len(last_actives) == 4
-        # comment is newest than page2
-        assert last_actives[0] == firstly_created_but_recently_commented
-        assert secondly_created_but_not_commented not in last_actives
-        # last updated content is newer than other one despite creation
-        # of the other is more recent
-        assert last_actives[1] == firstly_created_but_recently_updated
-        assert secondly_created_but_not_updated not in last_actives
-        # creation order is inverted here as last created is last active
-        assert secondly_created not in last_actives
-        assert last_actives[2] == firstly_created
-        # folder subcontent modification does not change folder order
-        assert last_actives[3] == main_folder
-
-    def test_unit__get_last_active__ok__workspace_filter_workspace_limit_2_multiples_times(
-        self, session, user_api_factory, workspace_api_factory, app_config, content_type_list
-    ):
-        uapi = user_api_factory.get()
-
-        profile = Profile.ADMIN
-
-        user = uapi.create_minimal_user(email="this.is@user", profile=profile, save_now=True)
-        workspace = workspace_api_factory.get(current_user=user).create_workspace(
-            "test workspace", save_now=True
-        )
-
-        api = ContentApi(current_user=user, session=session, config=app_config)
-        main_folder = api.create(
-            content_type_slug=content_type_list.Folder.slug,
-            workspace=workspace,
-            label="this is randomized folder",
-            do_save=True,
-        )
-        # creation order test
-        firstly_created = api.create(
-            content_type_slug=content_type_list.Page.slug,
-            workspace=workspace,
-            parent=main_folder,
-            label="creation_order_test",
-            do_save=True,
-        )
-        secondly_created = api.create(
-            content_type_slug=content_type_list.Page.slug,
-            workspace=workspace,
-            parent=main_folder,
-            label="another creation_order_test",
-            do_save=True,
-        )
-        # update order test
-        firstly_created_but_recently_updated = api.create(
-            content_type_slug=content_type_list.Page.slug,
-            workspace=workspace,
-            parent=main_folder,
-            label="update_order_test",
-            do_save=True,
-        )
-        secondly_created_but_not_updated = api.create(
-            content_type_slug=content_type_list.Page.slug,
-            workspace=workspace,
-            parent=main_folder,
-            label="another update_order_test",
-            do_save=True,
-        )
-        with new_revision(
-            session=session, tm=transaction.manager, content=firstly_created_but_recently_updated
-        ):
-            firstly_created_but_recently_updated.description = "Just an update"
-        api.save(firstly_created_but_recently_updated)
-        # comment change order
-        firstly_created_but_recently_commented = api.create(
-            content_type_slug=content_type_list.Page.slug,
-            workspace=workspace,
-            parent=main_folder,
-            label="this is randomized label content",
-            do_save=True,
-        )
-        secondly_created_but_not_commented = api.create(
-            content_type_slug=content_type_list.Page.slug,
-            workspace=workspace,
-            parent=main_folder,
-            label="this is another randomized label content",
-            do_save=True,
-        )
-        api.create_comment(
-            workspace, firstly_created_but_recently_commented, "juste a super comment", True
-        )
-
-        last_actives = api.get_last_active(workspace=workspace, limit=2)
-        assert len(last_actives) == 2
-        # comment is newest than page2
-        assert last_actives[0] == firstly_created_but_recently_commented
-        assert last_actives[1] == secondly_created_but_not_commented
-
-        last_actives = api.get_last_active(
-            workspace=workspace, limit=2, before_content=last_actives[1]
-        )
-        assert len(last_actives) == 2
-        # last updated content is newer than other one despite creation
-        # of the other is more recent
-        assert last_actives[0] == firstly_created_but_recently_updated
-        assert last_actives[1] == secondly_created_but_not_updated
-
-        last_actives = api.get_last_active(
-            workspace=workspace, limit=2, before_content=last_actives[1]
-        )
-        assert len(last_actives) == 2
-        # creation order is inverted here as last created is last active
-        assert last_actives[0] == secondly_created
-        assert last_actives[1] == firstly_created
-
-        last_actives = api.get_last_active(
-            workspace=workspace, limit=2, before_content=last_actives[1]
-        )
-        assert len(last_actives) == 1
-        # folder subcontent modification does not change folder order
-        assert last_actives[0] == main_folder
->>>>>>> ef836c5a
 
     def test_unit__get_read_status__ok__workspace_filter_workspace_empty(
         self, session, workspace_api_factory, app_config, user_api_factory, content_type_list
