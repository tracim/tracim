# -*- coding: utf-8 -*-
import logging
import typing
import unittest

import plaster
import requests
import transaction
from depot.manager import DepotManager
from pyramid import testing
from sqlalchemy.exc import IntegrityError

from tracim_backend.lib.core.content import ContentApi
from tracim_backend.lib.core.workspace import WorkspaceApi
from tracim_backend.models import get_engine
from tracim_backend.models import DeclarativeBase
from tracim_backend.models import get_session_factory
from tracim_backend.models import get_tm_session
from tracim_backend.app_models.contents import content_type_list
from tracim_backend.models.data import Workspace
from tracim_backend.models.data import ContentRevisionRO
from tracim_backend.models.data import Content
from tracim_backend.lib.utils.logger import logger
from tracim_backend.fixtures import FixturesLoader
from tracim_backend.fixtures.users_and_groups import Base as BaseFixture
from tracim_backend.config import CFG
from tracim_backend.extensions import hapic
from tracim_backend import web
from webtest import TestApp
from io import BytesIO
from PIL import Image


def eq_(a, b, msg=None) -> None:
    # TODO - G.M - 05-04-2018 - Remove this when all old nose code is removed
    assert a == b, msg or "%r != %r" % (a, b)

# TODO - G.M - 2018-06-179 - Refactor slug change function
#  as a kind of pytest fixture ?


def set_html_document_slug_to_legacy(session_factory) -> None:
    """
    Simple function to help some functional test. This modify "html-documents"
    type content in database to legacy "page" slug.
    :param session_factory: session factory of the test
    :return: Nothing.
    """
    dbsession = get_tm_session(
        session_factory,
        transaction.manager
    )
    content_query = dbsession.query(ContentRevisionRO).filter(ContentRevisionRO.type == 'page').filter(ContentRevisionRO.content_id == 6)  # nopep8
    assert content_query.count() == 0
    html_documents_query = dbsession.query(ContentRevisionRO).filter(ContentRevisionRO.type == 'html-document')  # nopep8
    html_documents_query.update({ContentRevisionRO.type: 'page'})
    transaction.commit()
    assert content_query.count() > 0


def create_1000px_png_test_image() -> None:
    file = BytesIO()
    image = Image.new('RGBA', size=(1000, 1000), color=(0, 0, 0))
    image.save(file, 'png')
    file.name = 'test_image.png'
    file.seek(0)
    return file


class FunctionalTest(unittest.TestCase):

    fixtures = [BaseFixture]
    config_uri = 'tests_configs.ini'
    config_section = 'functional_test'

    def _set_logger(self) -> None:
        """
        Set all logger to a high level to avoid getting too much noise for tests
        """
        logger._logger.setLevel('ERROR')
        logging.getLogger().setLevel('ERROR')
        logging.getLogger('sqlalchemy').setLevel('ERROR')
        logging.getLogger('txn').setLevel('ERROR')
        logging.getLogger('cliff').setLevel('ERROR')
        logging.getLogger('_jb_pytest_runner').setLevel('ERROR')

    def setUp(self) -> None:
        self._set_logger()
        DepotManager._clear()
        settings = plaster.get_settings(
            self.config_uri,
            self.config_section
        )
        self.settings = self.override_settings(settings)
        hapic.reset_context()
        self.connect_database(create_tables=True)
        self.app_config = CFG(self.settings)
        self.app_config.configure_filedepot()
        self.init_database(self.settings)
        DepotManager._clear()
        self.run_app()

    def connect_database(self, create_tables: bool = False) -> None:
        self.engine = get_engine(self.settings)
        if create_tables:
            DeclarativeBase.metadata.create_all(self.engine)
        self.session_factory = get_session_factory(self.engine)
        self.session = get_tm_session(self.session_factory, transaction.manager)

    def override_settings(self, settings: typing.Dict[str, typing.Any]) -> typing.Dict[str, typing.Any]:  # nopep8
        """
        Allow to override some setting by code.
        by default : do nothing.
        """
        return settings

    def run_app(self) -> None:
        app = web({}, **self.settings)
        self.testapp = TestApp(app)

    def init_database(self, settings: typing.Dict[str, typing.Any]):
        with transaction.manager:
            try:
                fixtures_loader = FixturesLoader(self.session, self.app_config)
                fixtures_loader.loads(self.fixtures)
                transaction.commit()
                logger.info(self,"Database initialized.")
            except IntegrityError:
                logger.error(self,'Warning, there was a problem when adding default data'  # nopep8
                               ', it may have already been added:')
                import traceback
                logger.error(self, traceback.format_exc())
                transaction.abort()
                logger.error(self, 'Database initialization failed')

    def disconnect_database(self, remove_tables: bool = False) -> None:
        self.session.rollback()
        transaction.abort()
        self.session.close_all()
        self.engine.dispose()
        if remove_tables:
            DeclarativeBase.metadata.drop_all(self.engine)
        DepotManager._clear()

    def tearDown(self) -> None:
        logger.debug(self, 'TearDown Test...')
        self.disconnect_database(remove_tables=True)
        testing.tearDown()


class FunctionalTestEmptyDB(FunctionalTest):
    fixtures = []


class FunctionalTestNoDB(FunctionalTest):
    """
    Special test case when sqlalchemy.url is not correct
    """
    config_section = 'functional_test_no_db'

    def override_settings(self, settings: typing.Dict[str, typing.Any]) -> typing.Dict[str, typing.Any]:  # nopep8
        """
        Disable sqlalchemy.url with wrong value
        :return new settings dict
        """
        settings['sqlalchemy.url'] = 'sqlite://'
        return settings

    def init_database(self, settings: typing.Dict[str, typing.Any]) -> None:
        self.engine = get_engine(settings)


class CommandFunctionalTest(FunctionalTest):

<<<<<<< HEAD
    def _set_logger(self):
        super()._set_logger()
        logging.getLogger('_jb_pytest_runner').setLevel('CRITICAL')

    def run_app(self):
        self.session = get_tm_session(self.session_factory, transaction.manager)
=======
    def run_app(self) -> None:
        """ Disable run pyramid app for command functional test"""
        pass
>>>>>>> 2320e680


class BaseTest(unittest.TestCase):
    """
    Pyramid default test.
    """
    fixtures = []
    config_uri = 'tests_configs.ini'
    config_section = 'base_test'

    def _set_logger(self) -> None:
        """
        Set all logger to a high level to avoid getting too much noise for tests
        """
        logger._logger.setLevel('ERROR')
        logging.getLogger().setLevel('ERROR')
        logging.getLogger('sqlalchemy').setLevel('ERROR')
        logging.getLogger('txn').setLevel('ERROR')
        logging.getLogger('cliff').setLevel('ERROR')
        logging.getLogger('_jb_pytest_runner').setLevel('ERROR')

    def init_database(self) -> None:
        session = get_tm_session(self.session_factory, transaction.manager)
        with transaction.manager:
            try:
                DeclarativeBase.metadata.create_all(self.engine)
                fixtures_loader = FixturesLoader(session, self.app_config)
                fixtures_loader.loads(self.fixtures)
                transaction.commit()
                logger.info(self,"Database initialized.")
            except IntegrityError:
                logger.error(self,'Warning, there was a problem when adding default data'  # nopep8
                               ', it may have already been added:')
                import traceback
                logger.error(self, traceback.format_exc())
                transaction.abort()
                logger.error(self, 'Database initialization failed')

    def setUp(self) -> None:
        self._set_logger()
        logger.debug(self, 'Setup Test...')
        self.settings = plaster.get_settings(
            self.config_uri,
            self.config_section
        )
        self.config = testing.setUp(settings = self.settings)
        self.config.include('tracim_backend.models')
        DepotManager._clear()
        DepotManager.configure(
            'test', {'depot.backend': 'depot.io.memory.MemoryFileStorage'}
        )
        settings = self.config.get_settings()
        self.app_config = CFG(settings)
        from tracim_backend.models import (
            get_engine,
            get_session_factory,
            get_tm_session,
        )

        self.engine = get_engine(settings)
        self.session_factory = get_session_factory(self.engine)
        self.init_database()
        self.session = get_tm_session(self.session_factory, transaction.manager)

    def tearDown(self) -> None:
        logger.debug(self, 'TearDown Test...')
        from tracim_backend.models.meta import DeclarativeBase

        self.session.rollback()
        self.session.close_all()
        transaction.abort()
        DeclarativeBase.metadata.drop_all(self.engine)
        self.engine.dispose()
        DepotManager._clear()
        testing.tearDown()


class StandardTest(BaseTest):
    """
    BaseTest with default fixtures
    """
    fixtures = [BaseFixture]


class DefaultTest(StandardTest):

    def _create_workspace_and_test(self, name, user) -> Workspace:
        """
        All extra parameters (*args, **kwargs) are for Workspace init
        :return: Created workspace instance
        """
        WorkspaceApi(
            current_user=user,
            session=self.session,
            config=self.app_config,
        ).create_workspace(name, save_now=True)

        eq_(
            1,
            self.session.query(Workspace).filter(
                Workspace.label == name
            ).count()
        )
        return self.session.query(Workspace).filter(
            Workspace.label == name
        ).one()

    def _create_content_and_test(
            self,
            name,
            workspace,
            *args,
            **kwargs
    ) -> Content:
        """
        All extra parameters (*args, **kwargs) are for Content init
        :return: Created Content instance
        """
        content = Content(*args, **kwargs)
        content.label = name
        content.workspace = workspace
        self.session.add(content)
        self.session.flush()

        content_api = ContentApi(
            current_user=None,
            session=self.session,
            config=self.app_config,
        )
        eq_(
            1,
            content_api.get_canonical_query().filter(
                Content.label == name
            ).count()
        )
        return content_api.get_canonical_query().filter(
            Content.label == name
        ).one()

    def _create_thread_and_test(self,
                                user,
                                workspace_name='workspace_1',
                                folder_name='folder_1',
                                thread_name='thread_1') -> Content:
        """
        :return: Thread
        """
        workspace = self._create_workspace_and_test(workspace_name, user)
        folder = self._create_content_and_test(
            folder_name, workspace,
            type=content_type_list.Folder.slug,
            owner=user
        )
        thread = self._create_content_and_test(
            thread_name,
            workspace,
            type=content_type_list.Thread.slug,
            parent=folder,
            owner=user
        )
        return thread


class MailHogTest(DefaultTest):
    """
    Theses test need a working mailhog
    """

    config_section = 'mail_test'

    def tearDown(self) -> None:
        super().tearDown()
        logger.debug(self, 'Cleanup MailHog list...')
        requests.delete('http://127.0.0.1:8025/api/v1/messages')<|MERGE_RESOLUTION|>--- conflicted
+++ resolved
@@ -172,18 +172,13 @@
 
 class CommandFunctionalTest(FunctionalTest):
 
-<<<<<<< HEAD
     def _set_logger(self):
         super()._set_logger()
         logging.getLogger('_jb_pytest_runner').setLevel('CRITICAL')
 
     def run_app(self):
-        self.session = get_tm_session(self.session_factory, transaction.manager)
-=======
-    def run_app(self) -> None:
         """ Disable run pyramid app for command functional test"""
         pass
->>>>>>> 2320e680
 
 
 class BaseTest(unittest.TestCase):
