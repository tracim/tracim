<!DOCTYPE html>
<html lang="${lang}">
<body>
  <p>${_('Hello {username},').format(username=user.display_name)}</p>

  % if len(mentions) > 0:
    <p>${_('Here is the list of your unread mentions in the last 24h:')}</p>
    <ul>
    % for mention in mentions:
      % if mention.event.content["content_type"] == 'comment':
        <%
          type = "parent_label"
          content_to_display_id = "parent_id"
        %>
      % else:
        <%
          type = "label"
          content_to_display_id = "content_id"
        %>
      % endif

      <li>
        <% mention_link = config.WEBSITE__BASE_URL + "/ui/contents/" + str(mention.event.content[content_to_display_id]) %>
<<<<<<< HEAD
        ${_('{author} mentionned you in').format(author=mention.event.author["public_name"])}
        <a href="${mention_link}" target="_blank">${mention.event.content[type]} (${mention.event.workspace['label']})</a>
=======
        ${_('{author} mentioned you in').format(author=mention.event.author["public_name"])}
        <a href="${mention_link}" target="_blank">${mention.event.content[type]}</a>
>>>>>>> 5a9e649e
      </li>
    % endfor
    </ul>
  % endif

  % if len(notification_summary) > 0:
    <p>${_('Here is the summary of your unread notifications in the last 24h:')}</p>
    <ul>
    % for notification in notification_summary:
      <li>
        ${_('{event_count} events in the space').format(event_count=notification[0])}
        <% notification_link = config.WEBSITE__BASE_URL + "/ui/workspaces/" + str(notification[1]) + "/dashboard" %>
        <a href="${notification_link}" target="_blank">${notification[2]}</a>
      </li>
    % endfor
    </ul>
  % endif

  <p>${_("Suricat', your digital assistant")}</p>
  <pre>
  --
  ${_("Suricat', the bot")}
  ${config.WEBSITE__TITLE}
  <a href="${config.WEBSITE__BASE_URL}">${config.WEBSITE__BASE_URL}</a>
  ${_("powered by tracim software")} - <a href="https://www.tracim.fr">https://www.tracim.fr</a>
  </pre>
</body>
</html><|MERGE_RESOLUTION|>--- conflicted
+++ resolved
@@ -21,13 +21,8 @@
 
       <li>
         <% mention_link = config.WEBSITE__BASE_URL + "/ui/contents/" + str(mention.event.content[content_to_display_id]) %>
-<<<<<<< HEAD
-        ${_('{author} mentionned you in').format(author=mention.event.author["public_name"])}
-        <a href="${mention_link}" target="_blank">${mention.event.content[type]} (${mention.event.workspace['label']})</a>
-=======
         ${_('{author} mentioned you in').format(author=mention.event.author["public_name"])}
-        <a href="${mention_link}" target="_blank">${mention.event.content[type]}</a>
->>>>>>> 5a9e649e
+        <a href="${mention_link}" target="_blank">${mention.event.content[type]} (${mention.event.workspace['label']})<</a>
       </li>
     % endfor
     </ul>
