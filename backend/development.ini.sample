######################
# Tracim Config File #
######################

## GENERAL TRACIM config:
# These config are common for all app : REST API, Webdav, etc...

[DEFAULT]

###############
# BASIC SETUP #
###############

# easy setup (shortcut) for setting most common config
# search for "%(param)s" to check where those param are used and why

## global info (need for email and links)
basic_setup.website_title = Tracim
basic_setup.website_base_url = http://localhost:6543
basic_setup.listen = localhost:6543
## storage path/connection
basic_setup.sqlalchemy_url = sqlite:///%(here)s/tracim.sqlite
basic_setup.depot_storage_dir = %(here)s/depot
basic_setup.caldav_storage_dir = %(here)s/radicale_storage
basic_setup.preview_cache_dir = %(here)s/previews
basic_setup.sessions_data_root_dir = %(here)s
basic_setup.file_template_dir = %(here)s/tracim_backend/templates/open_documents
## secret
# This is needed for some feature like reply by email
basic_setup.api_key =
basic_setup.session_secret = change_this_value_please!

##################
# ADVANCED SETUP #
##################

####
# CORE
####

### Lang ###
## default lang used in backend if user doesn't provided any lang.
# Available parameter: en, fr
; default_lang = en

### Apps ###

## app enabled explicit list:
# this allow you to explictly disable default app or enabled beta app now
# already added to default list.
# This parameter is a list of app slug separated by ',' char.
# Not exhaustive list of available apps:
# - "content/thread" -> thread/topic/discussion : allow to discuss about one
#   subject.
# - content/file -> allow to upload all type of file like .pdf, .odt, .jpg, etc
# - content/html-document -> allow to work on a standard html-based document
#   which is editable through Tracim.
# - content/folder -> allow to put content into folder.
# - agenda -> add caldav agenda feature (specific process need to be runned)
# - collaborative_document_edition -> add support for collaborative document edition,
#   add support for collaborative edition server like collabora/libreofficeOnline.
# - share_content -> allow user to share tracim content with external user
# - upload_permission -> allow external with permission to upload some file in a workspace.
# - gallery -> add gallery app in tracim
# default app.enabled config explicit list config:
; app.enabled = contents/thread,contents/file,contents/html-document,contents/folder,agenda,share_content,upload_permission,gallery
# With all apps (add collaborative document edition):
# app.enabled = contents/thread,contents/file,contents/html-document,contents/folder,agenda,collaborative_document_edition,share_content,upload_permission,gallery


### Plugins ###
# if provided, this allow Tracim to load package from this dir and if package follow
# the convention "tracim_backend_{plugin_name}", hooks provided inside the package will
# be loaded, allowing to add new feature to an existing Tracim.
; plugin.folder_path = %(here)s/plugins


## CORS Special config
# you can override access control allowed origin here with list of comma separated
# base_url, by default only website.base_url and api.base_url are allowed
; cors.access-control-allowed-origin = http://localhost:6543,http://localhost:8090

## Anonymized User
# You can set default display name for anonymized user.
default_anonymized_user_display_name = "Lost Meerkat"

## Build Version
# If you leave build_version empty or unsetted here, Tracim will automatically
# try to get a meaningful value according to context, it will try to
# use last commit tag or hash as build_version. If your Tracim code is not placed
# in a git repository or git isn't installed on the server, default value will be
# "unknown".
# You can override predefined build version.
# Leave as empty to let Tracim find automatically build_version value.
; build_version =

####
# LIMITATION
####

# limit number of sharespaces any user can be owner, 0 mean not limit, default to 0
; limitation.sharedspace_per_user = 0
# max upload content length accepted by Tracim for file in bytes
# by default 0 meaning no limit. 104857600 (100MB) is a good value
; limitation.content_length_file_size = 104857600
# max size of all files of a workspace in bytes
# by default 0 meaning no limit. 1073741824(1GB) is a good value
; limitation.workspace_size = 1073741824
## default allowed space for new user if not provided in bytes, 0 mean no space
## limit. Limit is on the sum of sizes of owned by user workspace.
; limitation.user_default_allowed_space = 0

####
# STORAGE
####

### Database ###
# to set database you need a proper sqlalchemy url, some example with supported
# database (sqlite, postgresql, mysql/mariadb)
## sqlite
; sqlalchemy.url = sqlite:///%(here)s/tracim.sqlite
## mysql/mariadb
; sqlalchemy.url = mysql+pymysql://user:password@dbhost:dbport/dbname
## postgresql
; sqlalchemy.url = postgresql://user:paswword@dbhost:dbport/dbname?client_encoding=utf8
# see also for more info:
# https://docs.sqlalchemy.org/en/latest/core/engines.html#sqlalchemy.create_engine ##
sqlalchemy.url = %(basic_setup.sqlalchemy_url)s

### File Depot ###
## file depot name
depot_storage_name = tracim
## This is where none database file will be stored
depot_storage_dir = %(basic_setup.depot_storage_dir)s


### Preview ###
## preview cache directory
preview_cache_dir = %(basic_setup.preview_cache_dir)s

## You can parametrized allowed jpg preview dimension list, if not set, default
## is 256x256. First {width}x{length} items is default preview dimensions.
## All items should be separated by a coma. Example below:
; preview.jpg.allowed_dims = 256x256,512x512,1024x1024
## Preview dimensions can be set as restricted. If set as restricted, access
## endpoint to get any other preview dimensions than allowed_dims will
## return error
; preview.jpg.restricted_dims = True

### Session ###
# shortcut for pyramid_beaker specific config
# see tracim_web app section to see where those shortcut are used
advanced_setup.session_data_dir = %(basic_setup.sessions_data_root_dir)s/sessions_data
advanced_setup.session_lock_dir = %(basic_setup.sessions_data_root_dir)s/sessions_lock

### pyramid_beaker parameters ###
session.type = file
session.data_dir = %(advanced_setup.session_data_dir)s
session.lock_dir = %(advanced_setup.session_lock_dir)s
session.key = session_key
session.secret = %(basic_setup.session_secret)s
session.save_accessed_time = True
## Delay in seconds
session.cookie_expires = 604800
session.timeout = 604800
session.cookie_on_exception = True
## custom Tracim pyramid_beaker parameter
; session.reissue_time = 120

####
# AUTH
####

### API KEY AUTH ###
# Api key auth allow to access to any authenticated user using
# 'Tracim-Api-Key'(secret share between client and Tracim)
# and 'Tracim-Api-Login' (mail of existing user) headers.

## Api key auth is disabled by default,
## you should set a not-null value to api.key to active it:
api.key = %(basic_setup.api_key)s
## base url of the backend API, default to same as website.base_url
; api.base_url = http://localhost:6543

### Remote User Auth ###
# remote user auth give authorized access to user using a simple header with
# email of user, if user does not exist, new user will be created.
# This allow to delegate auth mechanism to webserver.
# this a true auth mechanism like internal or ldap,
# this mean user created this way will be attached to this mechanism.


## Remote user header should be a CGI env var.
## most common value is "REMOTE_USER".
## You can also directly use HTTP header instead of standard CGI env var
## using "HTTP_" CGI env var which are HTTP header
## but be careful about spoofing, you should be sure that no-one can set
## header and pretend to be anyone. Only trusted server should be able to
## set remote_user_header.
## remote user auth is disabled by default,
## you should set a not-null value to auth_remote_header to active it:
remote_user_header =

## Auth type list (internal or ldap), can be a list of item separated by ','
## and ordered by priority
## auth_type 'remote' is not allowed there, set remote_auth_header.
auth_types = internal
# If auth_type is ldap, uncomment following ldap_* parameters
## LDAP server address
; ldap_url = ldap://localhost:389
## Bind dn to identify the search
; ldap_bind_dn = cn=admin,dc=directory,dc=fsf,dc=org
## The bind password
; ldap_bind_pass = toor
## Base dn to make queries of users
; ldap_user_base_dn = ou=Users,dc=directory,dc=fsf,dc=org
## Attribute name of user record who contain user login (email)
; ldap_login_attribute = mail
## Attribute for default name of new user from ldap
; ldap_name_attributes = givenName
## TLS usage to communicate with your LDAP server
; ldap_tls = False

## User auth token validity in seconds (used to interfaces like web calendars)
user.auth_token.validity = 604800
## user reset_password token lifetime (default to 900s -> 15 minutes)
user.reset_password.token_lifetime = 900
## Default profile of created user, valid values are users, trusted-users, administrators
; user.default_profile = users

## active or disable filter on known user, if activate user cannot see at all informations about
## member with no common workspace. if false, it can access to these informations.
## This is used by search mechanism for invitation of user in workspace.
## default value to true.
; known_members.filter = true
####
# IHM
####

### Website config ###
## title of website, used in email
website.title = %(basic_setup.website_title)s
# The following base_url is used for links and icons
# integrated in the email notifcations, it's the frontend config.
website.base_url = %(basic_setup.website_base_url)s



### Frontend ###
## if you want to use Tracim API without frontend, change this parameter to False
frontend.serve = True
# You can set dist folder of Tracim frontend. by default, system
# will try to get it automatically according to Tracim repository
# organisation.
; frontend.dist_folder_path = /home/user/tracim/frontend/dist
# if you need to add custom javascript code into Tracim, you can use custom toolbox
# feature. you add your javascript in this folder, all content
# of this folder will be serve in /custom_toolbox-assets
# and all javascript ".js" file will be added to index.html file.
; frontend.custom_toolbox_folder_path = /tmp/custom_toolbox
# Cache token is used to force browser fetching of static files if Tracim version has changed.
# If you leave frontend.cache_token empty here, Tracim will automatically
# try to get a meaningful value according to context, it will try to
# use last commit hash as cache_token. If your Tracim code is not placed
# in a git repository or git isn't installed on the server, Tracim will use an
# autogenerated uuid. This uuid will change at each restart of Tracim
# You can override predefined cache_token here.
# Leave as empty to let Tracim find automatically cache_token value.
; frontend.cache_token =


### Color ###
# check for color.json file in Tracim, check by default in Tracim parent
# dir of backend.
## you can set a specific file path here
; color.config_file_path = /home/user/tracim/color.json

### Webdav ###
# webdav url for client
# url can be extended like localhost/webdav by setting webdav.root_path parameter
# in this case, you have to create your own proxy behind this url.
webdav.base_url = http://localhost:3030
webdav.ui.enabled = True

####
# EMAIL-COMMON
####

## shortcut for template_dir path
email.template_dir = %(here)s/tracim_backend/templates/mail

### Email sending configuration ###
# processing_mode may be sync or async,
# if async is choosen, you need also to run mail_notifier daemon
# see README for more info.
email.processing_mode = sync
## with async, please also configure redis below
; email.async.redis.host = localhost
; email.async.redis.port = 6379
; email.async.redis.db = 0

####
# EMAIL-NOTIFICATION
####

## available choice: True or False
email.notification.activated = False
## you can enable or disable if invited user to shared space will be notified
## on this shared space by default (default: True).
## NB: new users will not being notified until they login to Tracim a first time
; email.notification.enabled_on_invitation = True
# You can activate notification specific log using 'tracim_email_notification' logger.


### SMTP ###
<<<<<<< HEAD
; email.notification.smtp.server = your_smtp_server
; email.notification.smtp.port = 25
; email.notification.smtp.user = your_smtp_user
; email.notification.smtp.password = your_smtp_password
=======
email.notification.smtp.server = your_smtp_server
email.notification.smtp.port = 25
email.notification.smtp.user = your_smtp_user
email.notification.smtp.password = your_smtp_password
# active implicit ssl if you are using implicit smtp with encryption port like 465
# by default, tracim will try to use explicit smtp encryption using starttls, and unencrypted
# connection as fallback.
email.notification.smtp.use_implicit_ssl = false
>>>>>>> 0066a5a5

### Headers ###
email.notification.from.default_label = Tracim Notifications

# Note: items between { and } are variable names. Do not remove / rename them
# email notifications can be sent with the user_id added as an identifier
# this way email clients like Thunderbird will be able to distinguish
# notifications generated by a user or another one. 'content_id' for example is
# needed in both 'reply_to' and 'references' header pattern
# to have email_reply feature working correctly.

# header for from, reply-to and references headers.
# those allow to set one variable only one time in email pattern, this kind
# of pattern with multiple variable will not work correctly :
# reply+{content_id}{content_id}@trac.im

# example of recommanded pattern (for 'reply_to' header):
; email.notification.reply_to.email = reply+{content_id}@domainname.tld
; email.notification.reply_to.email = {content_id}@reply.domainname.tld
; email.notification.reply_to.email = reply+cid{content_id}@domainname.tld

## valid variable is 'user_id' for 'from' header
; email.notification.from.email = noreply+{user_id}@trac.im

# tagging reply_to header of email with content_id is needed for working
# email_reply feature
## valid variable is 'content_id' for 'reply_to' header
; email.notification.reply_to.email = reply+{content_id}@trac.im
# tagging reference header of email with content_id is nice to have
# all modification to a same content in a same email client thread
# Note: reference doesn't need to be an existing email account but should
# be a email like string.
## valid variable is 'content_id' for 'references' header
; email.notification.references.email = thread+{content_id}@trac.im
email.notification.content_update.subject = [{website_title}] [{workspace_label}] {content_label} ({content_status_label})
email.notification.created_account.subject = [{website_title}] Someone created an account for you
email.notification.share_content_to_emitter.subject = [{website_title}] You shared "{content_filename}" with {nb_receivers} people
email.notification.share_content_to_receiver.subject = [{website_title}] {emitter_name} shared the file "{content_filename}" with you
email.notification.upload_permission_to_emitter.subject = [{website_title}] You invited {nb_receivers} people to upload files on "{workspace_name}"
email.notification.upload_permission_to_receiver.subject = {emitter_name} invited you to upload files on "{website_title}"

### Templates ###
email.notification.content_update.template.html = %(email.template_dir)s/content_update_body_html.mak
email.notification.created_account.template.html = %(email.template_dir)s/created_account_body_html.mak
email.notification.reset_password_request.template.html = %(email.template_dir)s/reset_password_body_html.mak
email.notification.share_content_to_emitter.template.html = %(email.template_dir)s/shared_content_to_emitter_body_html.mak
email.notification.share_content_to_receiver.template.html = %(email.template_dir)s/shared_content_to_receiver_body_html.mak
email.notification.upload_permission_to_emitter.template.html = %(email.template_dir)s/upload_permission_to_emitter_body_html.mak
email.notification.upload_permission_to_receiver.template.html = %(email.template_dir)s/upload_permission_to_receiver_body_html.mak
email.notification.new_upload_event.template.html = %(email.template_dir)s/new_upload_event_body_html.mak

####
# EMAIL-REPLY
####

# Email reply configuration:
# Reply by email feature: allow user to answer directly to Tracim in reply
# to notification.
# This need api.key with non-empty value
# This feature need to run mail_fetcher daemons.
# more info in README (Run daemons according to your config)
## available choice: True or False
email.reply.activated = False

### IMAP ###
# Tracim email reply feature will read all mails in following IMAP,
# to be able to transform email responses into Tracim app comments.
; email.reply.imap.server = your_imap_server
; email.reply.imap.port = 993
; email.reply.imap.user = your_imap_user
; email.reply.imap.password = your_imap_password
email.reply.imap.folder = INBOX
email.reply.imap.use_ssl = True
# IMAP IDLE feature is for real-time notifications (its not necessary to use function send & receive)
# if this option is available in your imap server, change this parameter to True
email.reply.imap.use_idle = False

### Connection ###
## Delay in seconds for re-new connection
email.reply.connection.max_lifetime = 600
## Delay in seconds between each check
email.reply.check.heartbeat = 60

### Parsing ###
email.reply.use_html_parsing = True
email.reply.use_txt_parsing = True

### Lock ###
# Lockfile path is required for email_reply feature,
# it's just an empty file use to prevent concurrent access to imap unseen mail
email.reply.lockfile_path = %(here)s/email_fetcher.lock

####
# WEBDAV
####

### Main Webdav Config ###
## webdav server hostname listen
webdav.listen = localhost:3030
## default root of webdav service ( default : / )
## this params need to be modified in case of using webdav with proxy
## if you want for example that path /webdav give access to webdav
;webdav.root_path = /

### Technical Webdav configuration ###
## wsgidav block size in bytes (default: 8192)
; webdav.block_size = 8192
## wsgidav verbose level (default: 1)
## 0 - quiet
## 1 - no output (excepting application exceptions)
## 2 - warnings and errors only
## 3 - show single line request summaries (HTTP logging)
## 4 - show additional events
## 5 - show full request/response header info (HTTP Logging)
##     request body and GET response bodies not shown
; webdav.verbose.level = 1

### Webdav HTML dir browser ###
## Render HTML listing for GET requests on collections (default: True)
; webdav.dir_browser.enabled = True
## Raw HTML code, appended as footer, if not set, let Tracim created his own
## footer.
; webdav.dir_browser.footer = Just another footer

####
# CALDAV (Radicale)
####

# This feature require application "agenda" in "app.enabled"

### Radicale Proxy config ##
## path to Tracim radicale server, usually at localhost:port
caldav.radicale_proxy.base_url = http://localhost:5232

### Radicale config ###
# those params are same as in config file of radicale but syntax
# is different.
# use syntax:
; caldav.radicale.section.param_name = value
# instead of radicale.ini syntax:
; [section]
; param_name = value
caldav.radicale.server.host = localhost:5232
## To make Tracim work, we need to disable auth and rights.
caldav.radicale.auth.type = None
caldav.radicale.rights.type = None
## We do not need radicale web ui
caldav.radicale.web.type = None
## for Tracim we do use file storage.
caldav.radicale.storage.type = multifilesystem
caldav.radicale.storage.filesystem_folder = %(basic_setup.caldav_storage_dir)s
# CORS config for radicale
caldav.radicale.headers.Access-Control-Allow-Origin = *
caldav.radicale.headers.Access-Control-Allow-Methods =  GET, POST, OPTIONS, PROPFIND, PROPPATCH, REPORT, PUT, MOVE, DELETE, LOCK, UNLOCK
caldav.radicale.headers.Access-Control-Allow-Headers =  User-Agent, Authorization, Content-type, Depth, If-match, If-None-Match, Lock-Token, Timeout, Destination, Overwrite, X-client, X-Requested-With, Prefer
caldav.radicale.headers.Access-Control-Expose-Headers = Etag

####
# SEARCH (ElasticSearch)
####
# choose search engine to use, available value are: simple, elasticsearch.
# simple need nothing more than Tracim but features are limited,
# elasticsearch is more effective but need an elasticsearch server.
search.engine = simple
# elasticsearch configuration
;search.elasticsearch.host = localhost
;search.elasticsearch.port = 9200
# global elasticsearch timeout in seconds
;search.elasticsearch.request_timeout = 60
# main index alias use to search/index content in elasticsearch
;search.elasticsearch.index_alias = tracim_contents
# template_name for all index created currently only {index_alias} and {date} variable are usable.
# be carefull this template is use to find all index to delete with tracimcli search delete command
# default value is "{index_alias}-{date}"
;search.elasticsearch.index_pattern_template = {index_alias}-{date}
# if you use ingest mode in elasticsearch, you can activate file content ingest
# for search (default as false)
; search.elasticsearch.use_ingest = false
# define mimetypes to be plain-text indexed. List of mimetypes, separated by a coma ",".
# if set to empty, index documents of any mimetype.
; search.elasticsearch.ingest.mimetype_whitelist = text/markdown,text/plain
# exclude mimetypes from plain-text indexation. If a mimetype is both in whitelist and blacklist, it will be blacklisted.
# if set to empty, do nothing. default value is empty, meaning no blacklist.
; search.elasticsearch.ingest.mimetype_blacklist = application/gzip,application/zip
# add size limit (in bytes) for elasticsearch ingest activation
# if file content like a pdf of a content type file is bigger than the limit, it's content will
# not be indexed using ingest mode.
# default value to 52428800 = 50Mo
;search.elasticsearch.ingest.size_limit = 52428800


####
# Collaborative Document Edition (Collabora, etc)
####

# This feature require application "collaborative_document_edition" in "app.enabled"

# software used for collaborative document_edition. "collabora" software value give support for
# both CollaboraOnline and LibreofficeOnline.
; collaborative_document_edition.software = collabora
# base url where collabora server exist
; collaborative_document_edition.collabora.base_url = http://localhost:9980
; collaborative_document_edition.file_template_dir =  %(basic_setup.file_template_dir)s


##############################
# SPECIFIC CONFIG FOR WEBAPP #
##############################

### WEB REST API specific config ###
# Rest API running pyramid framework
[pipeline:main]
pipeline = tracim_web
[app:tracim_web]
use = egg:tracim_backend

# hapic debug mode: return python traceback of error
debug = False

### pyramid config ###
pyramid.reload_templates = True
pyramid.debug_authorization = False
pyramid.debug_notfound = False
pyramid.debug_routematch = False
pyramid.default_locale_name = en
## More info here:
## https://docs.pylonsproject.org/projects/pyramid/en/latest/narr/i18n.html#localization-deployment-settings

### pyramid optionals plugins ###
#required plugin are imported directly in Tracim source code
; pyramid.includes =
;    pyramid_debugtoolbar

[pipeline:webdav]
pipeline = tracim_webdav
[app:tracim_webdav]
use = egg:tracim_backend#webdav

[pipeline:caldav]
pipeline = tracim_caldav
[app:tracim_caldav]
use = egg:tracim_backend#caldav

[server:main]
use = egg:waitress#main
listen = %(basic_setup.listen)s

[server:webdav]
use = egg:waitress#main
listen = %(webdav.listen)s

[server:caldav]
use = egg:waitress#main
listen = %(caldav.radicale.server.host)s
######################
# DATABASE MIGRATION #
######################

[alembic]
## path to migration scripts
script_location = tracim_backend/migration

## template used to generate migration files
; file_template = %%(rev)s_%%(slug)s

# timezone to use when rendering the date
# within the migration file as well as the filename.
# string value is passed to dateutil.tz.gettz()
## leave blank for localtime
; timezone =

## max length of characters to apply to the "slug" field
; truncate_slug_length = 40

# set to 'true' to run the environment during
# the 'revision' command, regardless of autogenerate
; revision_environment = False

# set to 'true' to allow .pyc and .pyo files without
# a source .py file to be detected as revisions in the
# versions/ directory
; sourceless = False

# version location specification; this defaults to migrate/versions.
# When using multiple version directories,
# initial revisions must be specified with --version-path
; version_locations = %(here)s/bar %(here)s/bat migrate/versions

# the output encoding used when revision files
# are written from script.py.mako
; output_encoding = utf-8

###########
# LOGGERS #
###########

## more info here :
## https://docs.pylonsproject.org/projects/pyramid/en/latest/narr/logging.html

## level possibilities
# "level = INFO" logs SQL queries.
# "level = DEBUG" logs SQL queries and results.
# "level = WARN" logs neither.  (Recommended for production systems.)

### LOGGERS ###
[loggers]
keys = root, tracim, sqlalchemy, alembic, hapic
# add Tracim_email_notification logfile
# this need to add tracim_email_notification handler and tracim_email_notification formatter
; keys = root, tracim, sqlalchemy, alembic, hapic, tracim_email_notification

[logger_root]
level = INFO
handlers = console

[logger_tracim]
level = DEBUG
handlers =
qualname = tracim

[logger_sqlalchemy]
level = WARN
handlers =
qualname = sqlalchemy.engine

[logger_alembic]
level = INFO
handlers =
qualname = alembic

[logger_hapic]
level = DEBUG
handlers =
qualname = hapic

[logger_tracim_email_notification]
level = INFO
handlers = tracim_email_notification
qualname = tracim_email_notification
propagate = 0

### FORMATTER ###
# colored log formatter for console (do not work properly with file)
# this need coloredlog python package, you can install it in venv
# with 'pip install colorlog'

[formatters]
keys = generic
## colored log format (need colorlog)
; keys = color

[formatter_color]
## use utc based date format:
class=tracim_backend.lib.utils.logger.ColoredUTCFormatter
## alternative date: use normal current date (localized)
; class=colorlog.ColoredFormatter
format = %(asctime)s %(log_color)s%(levelname)-5.5s %(reset)s[%(name)s:%(lineno)s][%(threadName)s] %(log_color)s%(message)s
datefmt = %Y-%m-%d %H:%M:%S

[formatter_generic]
## use utc based date format:
class=tracim_backend.lib.utils.logger.StandardUTCFormatter
## alternative date: use normal current date (localized)
; class=logging.Formatter
format = %(asctime)s %(levelname)-5.5s [%(name)s:%(lineno)s][%(threadName)s] %(message)s
datefmt = %Y-%m-%d %H:%M:%S

[formatter_tracim_email_notification]
## use utc based date format:
class=tracim_backend.lib.utils.logger.StandardUTCFormatter
## alternative date: use normal current date (localized)
; class=logging.Formatter
format = %(asctime)s %(network)s %(action)s %(recipient)s %(subject)s %(message)s
datefmt = %Y-%m-%d %H:%M:%S

### HANDLERS ###
[handlers]
keys = console
# use file log instead
; keys = logfile
# add tracim_email_notification_handler
# this logger is useful to log when notification is prepared
# ( for email: email is build)
# and when notification is send (for email: email is send)
; keys = console, tracim_email_notification

### Console log ###
[handler_console]
class = StreamHandler
args = (sys.stderr,)
level = NOTSET
formatter = generic
# colored console log (need colorlog python package)
; formatter = color

### Rotated file log ###
[handler_logfile]
class=handlers.RotatingFileHandler
level=NOTSET
# file name = tracim.log (created in current dir)
# max log size = 10Mo
# number of max log file = 5
args=('tracim.log','a',10*1024*1024,5)
formatter=generic

# file log for tracim_email_notification
[handler_tracim_email_notification]
class=FileHandler
level=INFO
args=('tracim_email_notification.log','a')
formatter=tracim_email_notification<|MERGE_RESOLUTION|>--- conflicted
+++ resolved
@@ -313,21 +313,14 @@
 
 
 ### SMTP ###
-<<<<<<< HEAD
 ; email.notification.smtp.server = your_smtp_server
 ; email.notification.smtp.port = 25
 ; email.notification.smtp.user = your_smtp_user
 ; email.notification.smtp.password = your_smtp_password
-=======
-email.notification.smtp.server = your_smtp_server
-email.notification.smtp.port = 25
-email.notification.smtp.user = your_smtp_user
-email.notification.smtp.password = your_smtp_password
 # active implicit ssl if you are using implicit smtp with encryption port like 465
 # by default, tracim will try to use explicit smtp encryption using starttls, and unencrypted
 # connection as fallback.
-email.notification.smtp.use_implicit_ssl = false
->>>>>>> 0066a5a5
+; email.notification.smtp.use_implicit_ssl = false
 
 ### Headers ###
 email.notification.from.default_label = Tracim Notifications
