--- conflicted
+++ resolved
@@ -445,12 +445,7 @@
 # CALDAV (Radicale)
 ####
 
-<<<<<<< HEAD
-### Main Config for Caldav ##
-caldav.enabled = False
-=======
 # This feature require application "agenda" in "app.enabled"
->>>>>>> eb5abecd
 
 ### Radicale Proxy config ##
 ## path to Tracim radicale server, usually at localhost:port
