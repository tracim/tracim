--- conflicted
+++ resolved
@@ -334,15 +334,7 @@
 # JOB EXECUTION
 ####
 
-<<<<<<< HEAD
 ### configuration of potentially lengthy jobs ###
-=======
-# Require that every users have an email address associated with their account.
-# If disabled, users will be allowed to have accounts without an email address. In this case, the username is mandatory.
-; email.required = True
-
-### Email sending configuration ###
->>>>>>> 9ef425fd
 # processing_mode may be sync or async,
 # if async is choosen, you need also to run:
 #  - a custom rq worker (see backend/README.md)
@@ -356,6 +348,9 @@
 ####
 # EMAIL-COMMON
 ####
+# Require that every users have an email address associated with their account.
+# If disabled, users will be allowed to have accounts without an email address. In this case, the username is mandatory.
+; email.required = True
 
 ####
 # EMAIL-NOTIFICATION
