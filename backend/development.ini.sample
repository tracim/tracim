--- conflicted
+++ resolved
@@ -207,16 +207,12 @@
 
 ## available choice: True or False
 email.notification.activated = False
-<<<<<<< HEAD
 ## you can enable or disable if invited user to shared space will be notified
 ## on this shared space by default (default: True).
 ## NB: new users will not being notified until they login to tracim a first time
 ; email.notification.enabled_on_invitation = True
-## You can change file_path for mail-notifications.log
-; email.notification.log_file_path = /tmp/mail-notifications.log
-=======
 # You can activate notification specific log using 'tracim_email_notification' logger.
->>>>>>> bae34423
+
 
 ### SMTP ###
 email.notification.smtp.server = your_smtp_server
