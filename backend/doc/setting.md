# Settings #

## Parameters names

Most setting in Tracim are configurable by both config ini file and env var.

### Tracim 2.2 fully supported var:

You can set those params in ini config file (see `config_file_name`) or
environnement variable (see `env_var_name`).

Priority order is (from less to most priority):
- default value
- configuration file
- environnement variable

| <config_name> | <env_var_name> | <config_file_name> |
|-------------------|--------------------|----------------------------|
|<env_var_name>                |<config_file_name>            |<config_name>                 |
|TRACIM_SQLALCHEMY__URL        |sqlalchemy.url                |SQLALCHEMY__URL               |
|TRACIM_DEFAULT_LANG           |default_lang                  |DEFAULT_LANG                  |
|TRACIM_COLOR__CONFIG_FILE_PATH|color.config_file_path        |COLOR__CONFIG_FILE_PATH       |
|TRACIM_APP__ENABLED           |app.enabled                   |APP__ENABLED                  |
|TRACIM_DEPOT_STORAGE_DIR      |depot_storage_dir             |DEPOT_STORAGE_DIR             |
|TRACIM_DEPOT_STORAGE_NAME     |depot_storage_name            |DEPOT_STORAGE_NAME            |
|TRACIM_PREVIEW_CACHE_DIR      |preview_cache_dir             |PREVIEW_CACHE_DIR             |
|TRACIM_AUTH_TYPES             |auth_types                    |AUTH_TYPES                    |
|TRACIM_REMOTE_USER_HEADER     |remote_user_header            |REMOTE_USER_HEADER            |
|TRACIM_API__KEY               |api.key                       |API__KEY                      |
|TRACIM_SESSION__REISSUE_TIME  |session.reissue_time          |SESSION__REISSUE_TIME         |
|TRACIM_SESSION__DATA_DIR      |session.data_dir              |SESSION__DATA_DIR             |
|TRACIM_SESSION__LOCK_DIR      |session.lock_dir              |SESSION__LOCK_DIR             |
|TRACIM_WEBSITE__TITLE         |website.title                 |WEBSITE__TITLE                |
|TRACIM_WEBSITE__BASE_URL      |website.base_url              |WEBSITE__BASE_URL             |
|TRACIM_API__BASE_URL          |api.base_url                  |API__BASE_URL                 |
|TRACIM_CORS__ACCESS_CONTROL_ALLOWED_ORIGIN|cors.access-control-allowed-origin|CORS__ACCESS_CONTROL_ALLOWED_ORIGIN|
|TRACIM_USER__AUTH_TOKEN__VALIDITY|user.auth_token.validity      |USER__AUTH_TOKEN__VALIDITY    |
|TRACIM_USER__RESET_PASSWORD__VALIDITY|user.reset_password.validity  |USER__RESET_PASSWORD__VALIDITY|
|TRACIM_USER__RESET_PASSWORD__TOKEN_LIFETIME|user.reset_password.token_lifetime|USER__RESET_PASSWORD__TOKEN_LIFETIME|
|TRACIM_DEBUG                  |debug                         |DEBUG                         |
|TRACIM_PREVIEW__JPG__RESTRICTED_DIMS|preview.jpg.restricted_dims   |PREVIEW__JPG__RESTRICTED_DIMS |
|TRACIM_PREVIEW__JPG__ALLOWED_DIMS|preview.jpg.allowed_dims      |PREVIEW__JPG__ALLOWED_DIMS    |
|TRACIM_FRONTEND__SERVE        |frontend.serve                |FRONTEND__SERVE               |
|TRACIM_BACKEND__I18N_FOLDER_PATH|backend.i18n_folder_path      |BACKEND__I18N_FOLDER_PATH     |
|TRACIM_FRONTEND__DIST_FOLDER_PATH|frontend.dist_folder_path     |FRONTEND__DIST_FOLDER_PATH    |
|TRACIM_EMAIL__NOTIFICATION__ENABLED_ON_INVITATION|email.notification.enabled_on_invitation|EMAIL__NOTIFICATION__ENABLED_ON_INVITATION|
|TRACIM_EMAIL__NOTIFICATION__FROM__EMAIL|email.notification.from.email |EMAIL__NOTIFICATION__FROM__EMAIL|
|TRACIM_EMAIL__NOTIFICATION__FROM|email.notification.from       |EMAIL__NOTIFICATION__FROM     |
|TRACIM_EMAIL__NOTIFICATION__FROM__DEFAULT_LABEL|email.notification.from.default_label|EMAIL__NOTIFICATION__FROM__DEFAULT_LABEL|
|TRACIM_EMAIL__NOTIFICATION__REPLY_TO__EMAIL|email.notification.reply_to.email|EMAIL__NOTIFICATION__REPLY_TO__EMAIL|
|TRACIM_EMAIL__NOTIFICATION__REFERENCES__EMAIL|email.notification.references.email|EMAIL__NOTIFICATION__REFERENCES__EMAIL|
|TRACIM_EMAIL__NOTIFICATION__CONTENT_UPDATE__TEMPLATE__HTML|email.notification.content_update.template.html|EMAIL__NOTIFICATION__CONTENT_UPDATE__TEMPLATE__HTML|
|TRACIM_EMAIL__NOTIFICATION__CONTENT_UPDATE__SUBJECT|email.notification.content_update.subject|EMAIL__NOTIFICATION__CONTENT_UPDATE__SUBJECT|
|TRACIM_EMAIL__NOTIFICATION__CREATED_ACCOUNT__TEMPLATE__HTML|email.notification.created_account.template.html|EMAIL__NOTIFICATION__CREATED_ACCOUNT__TEMPLATE__HTML|
|TRACIM_EMAIL__NOTIFICATION__CREATED_ACCOUNT__SUBJECT|email.notification.created_account.subject|EMAIL__NOTIFICATION__CREATED_ACCOUNT__SUBJECT|
|TRACIM_EMAIL__NOTIFICATION__RESET_PASSWORD_REQUEST__TEMPLATE__HTML|email.notification.reset_password_request.template.html|EMAIL__NOTIFICATION__RESET_PASSWORD_REQUEST__TEMPLATE__HTML|
|TRACIM_EMAIL__NOTIFICATION__RESET_PASSWORD_REQUEST__SUBJECT|email.notification.reset_password_request.subject|EMAIL__NOTIFICATION__RESET_PASSWORD_REQUEST__SUBJECT|
|TRACIM_EMAIL__NOTIFICATION__ACTIVATED|email.notification.activated  |EMAIL__NOTIFICATION__ACTIVATED|
|TRACIM_EMAIL__NOTIFICATION__SMTP__SERVER|email.notification.smtp.server|EMAIL__NOTIFICATION__SMTP__SERVER|
|TRACIM_EMAIL__NOTIFICATION__SMTP__PORT|email.notification.smtp.port  |EMAIL__NOTIFICATION__SMTP__PORT|
|TRACIM_EMAIL__NOTIFICATION__SMTP__USER|email.notification.smtp.user  |EMAIL__NOTIFICATION__SMTP__USER|
|TRACIM_EMAIL__NOTIFICATION__SMTP__PASSWORD|email.notification.smtp.password|EMAIL__NOTIFICATION__SMTP__PASSWORD|
|TRACIM_EMAIL__REPLY__ACTIVATED|email.reply.activated         |EMAIL__REPLY__ACTIVATED       |
|TRACIM_EMAIL__REPLY__IMAP__SERVER|email.reply.imap.server       |EMAIL__REPLY__IMAP__SERVER    |
|TRACIM_EMAIL__REPLY__IMAP__PORT|email.reply.imap.port         |EMAIL__REPLY__IMAP__PORT      |
|TRACIM_EMAIL__REPLY__IMAP__USER|email.reply.imap.user         |EMAIL__REPLY__IMAP__USER      |
|TRACIM_EMAIL__REPLY__IMAP__PASSWORD|email.reply.imap.password     |EMAIL__REPLY__IMAP__PASSWORD  |
|TRACIM_EMAIL__REPLY__IMAP__FOLDER|email.reply.imap.folder       |EMAIL__REPLY__IMAP__FOLDER    |
|TRACIM_EMAIL__REPLY__CHECK__HEARTBEAT|email.reply.check.heartbeat   |EMAIL__REPLY__CHECK__HEARTBEAT|
|TRACIM_EMAIL__REPLY__IMAP__USE_SSL|email.reply.imap.use_ssl      |EMAIL__REPLY__IMAP__USE_SSL   |
|TRACIM_EMAIL__REPLY__IMAP__USE_IDLE|email.reply.imap.use_idle     |EMAIL__REPLY__IMAP__USE_IDLE  |
|TRACIM_EMAIL__REPLY__CONNECTION__MAX_LIFETIME|email.reply.connection.max_lifetime|EMAIL__REPLY__CONNECTION__MAX_LIFETIME|
|TRACIM_EMAIL__REPLY__USE_HTML_PARSING|email.reply.use_html_parsing  |EMAIL__REPLY__USE_HTML_PARSING|
|TRACIM_EMAIL__REPLY__USE_TXT_PARSING|email.reply.use_txt_parsing   |EMAIL__REPLY__USE_TXT_PARSING |
|TRACIM_EMAIL__REPLY__LOCKFILE_PATH|email.reply.lockfile_path     |EMAIL__REPLY__LOCKFILE_PATH   |
|TRACIM_EMAIL__PROCESSING_MODE |email.processing_mode         |EMAIL__PROCESSING_MODE        |
|TRACIM_EMAIL__ASYNC__REDIS__HOST|email.async.redis.host        |EMAIL__ASYNC__REDIS__HOST     |
|TRACIM_EMAIL__ASYNC__REDIS__PORT|email.async.redis.port        |EMAIL__ASYNC__REDIS__PORT     |
|TRACIM_EMAIL__ASYNC__REDIS__DB|email.async.redis.db          |EMAIL__ASYNC__REDIS__DB       |
|TRACIM_NEW_USER__INVITATION__DO_NOTIFY|new_user.invitation.do_notify |NEW_USER__INVITATION__DO_NOTIFY|
|TRACIM_NEW_USER__INVITATION__MINIMAL_PROFILE|new_user.invitation.minimal_profile|NEW_USER__INVITATION__MINIMAL_PROFILE|
|TRACIM_LDAP_URL               |ldap_url                      |LDAP_URL                      |
|TRACIM_LDAP_BASE_URL          |ldap_base_url                 |LDAP_BASE_URL                 |
|TRACIM_LDAP_BIND_DN           |ldap_bind_dn                  |LDAP_BIND_DN                  |
|TRACIM_LDAP_BIND_PASS         |ldap_bind_pass                |LDAP_BIND_PASS                |
|TRACIM_LDAP_TLS               |ldap_tls                      |LDAP_TLS                      |
|TRACIM_LDAP_USER_BASE_DN      |ldap_user_base_dn             |LDAP_USER_BASE_DN             |
|TRACIM_LDAP_LOGIN_ATTRIBUTE   |ldap_login_attribute          |LDAP_LOGIN_ATTRIBUTE          |
|TRACIM_LDAP_NAME_ATTRIBUTE    |ldap_name_attribute           |LDAP_NAME_ATTRIBUTE           |
|TRACIM_WEBDAV__UI__ENABLED    |webdav.ui.enabled             |WEBDAV__UI__ENABLED           |
|TRACIM_WEBDAV__BASE_URL       |webdav.base_url               |WEBDAV__BASE_URL              |
|TRACIM_WEBDAV__VERBOSE__LEVEL |webdav.verbose.level          |WEBDAV__VERBOSE__LEVEL        |
|TRACIM_WEBDAV__ROOT_PATH      |webdav.root_path              |WEBDAV__ROOT_PATH             |
|TRACIM_WEBDAV__BLOCK_SIZE     |webdav.block_size             |WEBDAV__BLOCK_SIZE            |
|TRACIM_WEBDAV__DIR_BROWSER__ENABLED|webdav.dir_browser.enabled    |WEBDAV__DIR_BROWSER__ENABLED  |
|TRACIM_WEBDAV__DIR_BROWSER__FOOTER|webdav.dir_browser.footer     |WEBDAV__DIR_BROWSER__FOOTER   |
|TRACIM_CALDAV__ENABLED        |caldav.enabled                |CALDAV__ENABLED               |
|TRACIM_CALDAV__RADICALE_PROXY__BASE_URL|caldav.radicale_proxy.base_url|CALDAV__RADICALE_PROXY__BASE_URL|
|TRACIM_CALDAV__RADICALE__STORAGE__FILESYSTEM_FOLDER|caldav.radicale.storage.filesystem_folder|CALDAV__RADICALE__STORAGE__FILESYSTEM_FOLDER|
|TRACIM_SEARCH__ENGINE         |search.engine                 |SEARCH__ENGINE                |
|TRACIM_SEARCH__ELASTICSEARCH__INDEX_ALIAS|search.elasticsearch.index_alias|SEARCH__ELASTICSEARCH__INDEX_ALIAS|
|TRACIM_SEARCH__ELASTICSEARCH__INDEX_PATTERN_TEMPLATE|search.elasticsearch.index_pattern_template|SEARCH__ELASTICSEARCH__INDEX_PATTERN_TEMPLATE|
|TRACIM_SEARCH__ELASTICSEARCH__USE_INGEST|search.elasticsearch.use_ingest|SEARCH__ELASTICSEARCH__USE_INGEST|
|TRACIM_SEARCH__ELASTICSEARCH__INGEST__MIMETYPE_WHITELIST|search.elasticsearch.ingest.mimetype_whitelist|SEARCH__ELASTICSEARCH__INGEST__MIMETYPE_WHITELIST|
|TRACIM_SEARCH__ELASTICSEARCH__HOST|search.elasticsearch.host     |SEARCH__ELASTICSEARCH__HOST   |
|TRACIM_SEARCH__ELASTICSEARCH__PORT|search.elasticsearch.port     |SEARCH__ELASTICSEARCH__PORT   |

### Currently config-file only params:

Those params are only configurable through config file now:
- all not global config (all config not setted in `[DEFAULT]` sections, sections not supported included: `[alembic]`, `[app:*]`, `[server:*]`, `[loggers]`)
- Sqlalchemy parameters `sqalchemy.*` not listed as supported.
- Beaker sessions parameters `sessions.*` not listed as supported.
- Caldav radicale parameters  `caldav.radicale.*` not listed as supported.
- easy config variable shortcut (`basic_setup.*`, `advanced_setup`).
- Pyramid config (`pyramid.*`)

## Tracim `.ini` config file #

The default config file is `development.ini`, a template is available in the repo: [development.ini.sample](../development.ini.sample).

The file includes documentation which should be enough in most cases.

## Configure URL for tracim access - simple case ##

To have a working tracim instance, you need to explicitly define where backend and frontend are.
If backend serve frontend or if you do not need frontend at all, you can just set:

    website.base_url = http://mysuperdomainame.ndd

or (non-default http port):

    website.base_url = http://mysuperdomainame.ndd:8080

or (for https):

    website.base_url = https://mysuperdomainame.ndd

you also need to NOT set api.base_url

## Configure URL for tracim access - complex case ##

If the `website.base_url` trick is not enough for your own configuration, you can:
- Explicitly set backend base url different from frontend url with `api.base_url`
- Override allowed access control allowed origin for cors.

with this configuration, i allowed cors to work with 2 different server with 2 different port
that may be needed if frontend is in another computer distinct from backend.
you can add how many server you want separated by ','

     cors.access-control-allowed-origin = http://mysuperservername.ndd:6543,http://myotherservername.ndd:8090


## Authentication in Tracim

Tracim comes with several types of authentication:

- internal database
- ldap
- special auth mecanism like Api-Key
- REMOTE AUTH like Apache Auth later explained in the documentation.

You can chose valid auth_source and order them by priority with `auth_types` params in conf ini file

Example:

`auth_types = internal`

or:

`auth_types = internal,ldap`

This one will check user internal database in a first check, then if the auth fails, it will also try to authenticate the user based on LDAP data.

### LDAP Authentication

LDAP authentication require some extra parameters, you need to set them all correctly
to have a working ldap authentication system.

example of the ldap config working with
https://github.com/rroemhild/docker-test-openldap :

```
auth_types=ldap
ldap_url = ldap://localhost:389
ldap_base_dn = dc=planetexpress,dc=com
ldap_bind_dn = cn=admin,dc=planetexpress,dc=com
ldap_bind_pass = GoodNewsEveryone
ldap_user_base_dn = ou=people,dc=planetexpress,dc=com
ldap_login_attribute = mail
ldap_name_attribute = givenName
ldap_tls = False
```

:heavy_exclamation_mark: At connection in tracim, if a valid ldap user doesn't
exist in tracim, it will be created as standard user.

## Special auth mecanisms

Thoses special auth mecanism are not linked to `auth_types` in config.

### API-Key Authentification

:heavy_exclamation_mark: Unlike other mecanism of auth, this mecanism is not build
for normal user auth but for administrators or daemon like email reply daemon. This
auth mecanism is the only one that bypass auth mecanism check (user are linked
one specific mecanism and can't connect with an other one), so
you can impersonate any user linked to any auth mecanisms.

API key is a auth mecanism of tracim which allow user with the key to have
a superadmin right on tracim api, this allow user with the key to act as anyone
and to do anything possible with the right of theses persons.

It rely on 2 HTTP headers:

- `Tracim-Api-Key` : Tracim api key, as marked in config in `api.key`
- `Tracim-Api-Login` : User email login, in order to act as the user given

If you let `api.key` with empty value, API key auth will be disabled.

### Remote Auth Authentification (eg apache authentication)

It is possible to connect to tracim using remote auth authentification like
apache auth for apache.
The idea is that webserver authenticate user and then pass by uwsgi env var or
http header email user of the authenticated user.

:heavy_exclamation_mark: At connection in tracim, if a valid remote user doesn't
exist in tracim, it will be created as standard user

to do this, you need to configure properly your webserver in order to do
authentication and to pass correctly uwsgi env var or http header.

in tracim, you just need to change value of `remote_user_header` in ini conf
file. Value should be a env var in CGI like style, so  `Remote-User` http header
become  `HTTP-REMOTE-USER`.

:warning: You should be very carefull using this feature with http header, your
webserver should be configured properly to not allow someone to set custom
remote user header. You should also be sure if you use the webserver as proxy
that no one could bypass this proxy and access to tracim in a way that allow
them to authenticate as anyone without password.

#### Example of remote_user with basic auth using apache as http proxy

in tracim ini conf file :

`
   auth_
   remote_user_header = HTTP_X_REMOTE_USER
`

apache_virtualhost (tracim should be listening on port 6543):


```
Listen 6544
<VirtualHost *:6544>
    ServerAdmin webmaster@localhost
    ServerName localhost

    <Location "/">
      AuthType Basic
      AuthName "Restricted Content"
      AuthUserFile /etc/apache2/password
      Require valid-user
    </Location>

    RequestHeader set X-Remote-User expr=%{REMOTE_USER}
    # SSL
    # RequestHeader set X-Remote-User %{REMOTE_USER}s

    ProxyPreserveHost On
    ProxyPass / http://127.0.0.1:6543/
    ProxyPassReverse / http://127.0.0.1:6543/
</VirtualHost>
```

## Activating Mail Notification feature ##

to activate mail notification, smallest config is this:

    email.notification.activated = True
    # from header of mail, need to be a valid adress
    email.notification.from.email = test_user+{user_id}@supersmtpserver.ndd
    # reply to header of mail, need to be a valid address
    email.notification.reply_to.email = test_user+{content_id}@supersmtpserver.ndd
    # references header of mail, similar to mail, used to have threaded mail
    # but do not need to be a valid email address
    email.notification.references.email = test_user+{content_id}@supersmtpserver.ndd
    email.processing_mode = async
    email.notification.smtp.server = supersmtpserver.ndd
    email.notification.smtp.port = 1025
    email.notification.smtp.user = test_user
    email.notification.smtp.password = just_a_password

don't forgot to set website.base_url and website.title for frontend, as some feature use this to return
link to frontend in email.

## Invitation in workspace configuration ##

You can set behaviour of invitation feature depending of how you use tracim.

You can choose if you enabled or disabled email notification
for new invitation.
- Enabling it allow user to receive mail with autogenerated internal auth password.
- Disabling it allow to create user without password, **only account with
external auth mecanism can connect to these user**.


Enabling is nice if you use tracim mostly with internal auth whereas if
you rely mostly on external auth, disabling it is better.

invitation of non-existent user in tracim behaviour according to config:
email.notification.activated = False

| email.notification.activated | new_user.invitation.do_notify | behaviour                                                |
|------------------------------|---------------------------------|----------------------------------------------------------|
| True                         | True                            | create **account with autogenerated password** send by **email**. |
| True                         | False                           | create **account without password** and do not send email
| False                        | True                            | **account invitation disabled**
| False                        | False                           | create **account without password** and do not send email

## Activating reply by email feature ##

to activate reply by email feature,
you first need to activate api key auth mecansim (see Activating API key authentification section),
without this, email_reply feature can't work correctly.

to activate reply by email, smallest config is this:

    # Email reply configuration
    email.reply.activated = True
    email.reply.imap.server = superimapserver.ndd
    email.reply.imap.port = 993
    email.reply.imap.user = imap_user
    email.reply.imap.password = imap_password
    email.reply.imap.folder = INBOX
    email.reply.imap.use_ssl = true
    email.reply.imap.use_idle = true

don't forgot to start mail_fetcher daemon, documentation here /backend/README.md and chapter "Run daemons according to your config"

## Listening port (for pserve only) ##

Default configuration is to listen on port 6534.
If you want to adapt this to your environment, edit the `.ini` file and setup the port you want:

    [server:main]
    ...
    listen = localhost:6543

To allow other computer to access to this website, listen to "*" instead of localhost:

    [server:main]
    ...
    listen = *:6534

## Database path ##

To configure a database, you need to provide a valid sqlalchemy url:

for sqlite, a valid value is something like this:

    sqlalchemy.url = sqlite:///%(here)s/tracim.sqlite

to know more about this, see [sqlalchemy documentation](http://docs.sqlalchemy.org/en/latest/core/engines.html).

Be carefull, if sqlalchemy support many kind of Database, Tracim support is **not** guarantee.
Tracim is officially supporting sqlite, postgresql and mysql.

## Debugging and Logs ##
### Debug params ###


For debugging you can uncomment this 2 lines in '/backend/development.ini' to
enable pyramid debugtoolbar.
If you use debugtoolbar, you can seen one red button on right of the Tracim web interface.

    ~~~
    #pyramid.includes =
    #    pyramid_debugtoolbar
    ~~~

you can add this line to active pyramid debug mode for almost anything:

    ~~~
    pyramid.debug_all = true
    ~~~


Hapic debug mode: this line is needed for more explicit json error,
raised error traceback will be send through json. you can uncomment it

   ~~~
   # debug = True
   ~~~

pyramid.reload_templates = true

### Prod/Debug configuration example ###


To enable simple debug conf:

    [app:tracim_web]
    ...
    pyramid.reload_templates = true
    pyramid.debug_all = true
    pyramid.includes =
        pyramid_debugtoolbar

    [DEFAULT]
    ...
    debug = True


production conf (no reload, no debugtoolbar):

    [app:tracim_web]
    ...
    pyramid.reload_templates = false
    pyramid.debug_authorization = false
    pyramid.debug_notfound = false
    pyramid.debug_routematch = false

    [DEFAULT]
    ...
    debug = False

You can, of course, also set level of one of the different logger
to have more/less log about something.

    [logger_sqlalchemy]
    ...
    level = INFO

# Color File #

You can change default color of apps by setting color.json file, by default,
placed at root of tracim dir, see [color.json.sample](../../color.json.sample)
for default config file.

# Search method using elastic_search (tracim 2.3+) #


First, you need an elastic_search server. An easy way to have one with docker can be (don't use for production):

`docker run -p 9200:9200 -p 9300:9300 -e "discovery.type=single-node" -e "cluster.routing.allocation.disk.threshold_enabled=false" elasticsearch:7.0.0`

You then need to setup config file:

<<<<<<< HEAD
    search.engine = elasticsearch
=======
>>>>>>> 5a978198
    search.elasticsearch.host = localhost
    search.elasticsearch.port = 9200
    search.elasticsearch.index_alias = tracim_contents

You're elasticsearch server need to be running. You can then setup index with:

`tracimcli search init`

You can (re)sync data with:

`tracimcli search index`

you can delete index using:

`tracimcli search delete`

If there is an update of tracim, use this one to migrate index (experimental, prefer delete,init,index mecanism):

`tracimcli search upgrade`

Your data are correctly indexed now, you can go to tracim ui and use search mecanism.<|MERGE_RESOLUTION|>--- conflicted
+++ resolved
@@ -443,17 +443,13 @@
 
 # Search method using elastic_search (tracim 2.3+) #
 
-
 First, you need an elastic_search server. An easy way to have one with docker can be (don't use for production):
 
 `docker run -p 9200:9200 -p 9300:9300 -e "discovery.type=single-node" -e "cluster.routing.allocation.disk.threshold_enabled=false" elasticsearch:7.0.0`
 
 You then need to setup config file:
 
-<<<<<<< HEAD
     search.engine = elasticsearch
-=======
->>>>>>> 5a978198
     search.elasticsearch.host = localhost
     search.elasticsearch.port = 9200
     search.elasticsearch.index_alias = tracim_contents
