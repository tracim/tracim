<<<<<<< HEAD
# Setting up Tracim

Tracim uses an INI configuration file for its settings.
The default configuration file name is `development.ini`. A documented template is available in the repo: [development.ini.sample](../development.ini.sample).

Many parameters can also be changed using environment variables.
The environment variables override the corresponding parameters found in the configuration file.
The list of parameters supported through environment variables is documented [here](env_settings.md).

Some parameters are currently only configurable through the configuration file:

- all parameters outside the [DEFAULT] section, including: `[alembic]`, `[app:*]`, `[server:*]`, `[loggers]`
- Sqlalchemy parameters `sqalchemy.*` not explicitely listed as supported.
- Beaker sessions parameters `sessions.*` not explicitely listed as supported.
- Caldav radicale parameters  `caldav.radicale.*` not explicitely listed as supported.
- easy config variable shortcuts (`basic_setup.*`, `advanced_setup`).
- Pyramid parameters (`pyramid.*`)


## Define Tracim base URL

In most of the cases you'll want to serve Tracim behind an HTTP reverse-proxy to add TLS/caching support.
You can configure Tracim's external URL with the `website.base_url` parameter, for example:
=======
# Setting up Tracim #

## Parameters Names

Most settings in Tracim are configurable using both the INI configuration file and environment variables.

### Tracim fully supported variables:

You can set those parameters in INI configuration file (see `config_file_name`) or
environnement variable (see `env_var_name`).

The priority order is (from less to more priority):
- default values
- configuration file
- environnement variables

<!--- Maintainer: use tracimcli dev parameters list --template "| {env_var_name: <74}| {config_file_name: <63}| {config_name: <67}|"  with all apps enabled to update this list properly --->

| <env_var_name>                                                            | <config_file_name>                                             | <config_name>                                                      |
| ------------------------------------------------------------------------- | -------------------------------------------------------------- | ------------------------------------------------------------------ |
| TRACIM_APP__ENABLED                                                       | app.enabled                                                    | APP__ENABLED                                                       |
| TRACIM_SQLALCHEMY__URL                                                    | sqlalchemy.url                                                 | SQLALCHEMY__URL                                                    |
| TRACIM_DEFAULT_LANG                                                       | default_lang                                                   | DEFAULT_LANG                                                       |
| TRACIM_COLOR__CONFIG_FILE_PATH                                            | color.config_file_path                                         | COLOR__CONFIG_FILE_PATH                                            |
| TRACIM_PREVIEW_CACHE_DIR                                                  | preview_cache_dir                                              | PREVIEW_CACHE_DIR                                                  |
| TRACIM_AUTH_TYPES                                                         | auth_types                                                     | AUTH_TYPES                                                         |
| TRACIM_REMOTE_USER_HEADER                                                 | remote_user_header                                             | REMOTE_USER_HEADER                                                 |
| TRACIM_API__KEY                                                           | api.key                                                        | API__KEY                                                           |
| TRACIM_SESSION__TYPE                                                      | session.type                                                   | SESSION__TYPE                                                      |
| TRACIM_SESSION__URL                                                       | session.url                                                    | SESSION__URL                                                       |
| TRACIM_SESSION__DATA_DIR                                                  | session.data_dir                                               | SESSION__DATA_DIR                                                  |
| TRACIM_SESSION__LOCK_DIR                                                  | session.lock_dir                                               | SESSION__LOCK_DIR                                                  |
| TRACIM_WEBSITE__TITLE                                                     | website.title                                                  | WEBSITE__TITLE                                                     |
| TRACIM_WEB__NOTIFICATIONS__EXCLUDED                                       | web.notifications.excluded                                     | WEB__NOTIFICATIONS__EXCLUDED                                       |
| TRACIM_WEBSITE__BASE_URL                                                  | website.base_url                                               | WEBSITE__BASE_URL                                                  |
| TRACIM_API__BASE_URL                                                      | api.base_url                                                   | API__BASE_URL                                                      |
| TRACIM_CORS__ACCESS_CONTROL_ALLOWED_ORIGIN                                | cors.access-control-allowed-origin                             | CORS__ACCESS_CONTROL_ALLOWED_ORIGIN                                |
| TRACIM_DEFAULT_ANONYMIZED_USER_DISPLAY_NAME                               | default_anonymized_user_display_name                           | DEFAULT_ANONYMIZED_USER_DISPLAY_NAME                               |
| TRACIM_USER__AUTH_TOKEN__VALIDITY                                         | user.auth_token.validity                                       | USER__AUTH_TOKEN__VALIDITY                                         |
| TRACIM_USER__RESET_PASSWORD__TOKEN_LIFETIME                               | user.reset_password.token_lifetime                             | USER__RESET_PASSWORD__TOKEN_LIFETIME                               |
| TRACIM_USER__DEFAULT_PROFILE                                              | user.default_profile                                           | USER__DEFAULT_PROFILE                                              |
| TRACIM_WORKSPACE__ALLOWED_ACCESS_TYPES                                    | workspace.allowed_access_types                                 | WORKSPACE__ALLOWED_ACCESS_TYPES                                    |
| TRACIM_WORKSPACE__JOIN__MAX_MESSAGES_HISTORY_COUNT                        | workspace.join.max_messages_history_count                      | WORKSPACE__JOIN__MAX_MESSAGES_HISTORY_COUNT                        |
| TRACIM_KNOWN_MEMBERS__FILTER                                              | known_members.filter                                           | KNOWN_MEMBERS__FILTER                                              |
| TRACIM_DEBUG                                                              | debug                                                          | DEBUG                                                              |
| TRACIM_BUILD_VERSION                                                      | build_version                                                  | BUILD_VERSION                                                      |
| TRACIM_PREVIEW__JPG__RESTRICTED_DIMS                                      | preview.jpg.restricted_dims                                    | PREVIEW__JPG__RESTRICTED_DIMS                                      |
| TRACIM_PREVIEW__JPG__ALLOWED_DIMS                                         | preview.jpg.allowed_dims                                       | PREVIEW__JPG__ALLOWED_DIMS                                         |
| TRACIM_FRONTEND__SERVE                                                    | frontend.serve                                                 | FRONTEND__SERVE                                                    |
| TRACIM_FRONTEND__CACHE_TOKEN                                              | frontend.cache_token                                           | FRONTEND__CACHE_TOKEN                                              |
| TRACIM_BACKEND__I18N_FOLDER_PATH                                          | backend.i18n_folder_path                                       | BACKEND__I18N_FOLDER_PATH                                          |
| TRACIM_FRONTEND__DIST_FOLDER_PATH                                         | frontend.dist_folder_path                                      | FRONTEND__DIST_FOLDER_PATH                                         |
| TRACIM_PLUGIN__FOLDER_PATH                                                | plugin.folder_path                                             | PLUGIN__FOLDER_PATH                                                |
| TRACIM_FRONTEND__CUSTOM_TOOLBOX_FOLDER_PATH                               | frontend.custom_toolbox_folder_path                            | FRONTEND__CUSTOM_TOOLBOX_FOLDER_PATH                               |
| TRACIM_DEPOT_STORAGE_DIR                                                  | depot_storage_dir                                              | DEPOT_STORAGE_DIR                                                  |
| TRACIM_DEPOT_STORAGE_NAME                                                 | depot_storage_name                                             | DEPOT_STORAGE_NAME                                                 |
| TRACIM_UPLOADED_FILES__STORAGE__STORAGE_NAME                              | uploaded_files.storage.storage_name                            | UPLOADED_FILES__STORAGE__STORAGE_NAME                              |
| TRACIM_UPLOADED_FILES__STORAGE__STORAGE_TYPE                              | uploaded_files.storage.storage_type                            | UPLOADED_FILES__STORAGE__STORAGE_TYPE                              |
| TRACIM_UPLOADED_FILES__STORAGE__LOCAL__STORAGE_PATH                       | uploaded_files.storage.local.storage_path                      | UPLOADED_FILES__STORAGE__LOCAL__STORAGE_PATH                       |
| TRACIM_UPLOADED_FILES__STORAGE__S3__ACCESS_KEY_ID                         | uploaded_files.storage.s3.access_key_id                        | UPLOADED_FILES__STORAGE__S3__ACCESS_KEY_ID                         |
| TRACIM_UPLOADED_FILES__STORAGE__S3__SECRET_ACCESS_KEY                     | uploaded_files.storage.s3.secret_access_key                    | UPLOADED_FILES__STORAGE__S3__SECRET_ACCESS_KEY                     |
| TRACIM_UPLOADED_FILES__STORAGE__S3__POLICY                                | uploaded_files.storage.s3.policy                               | UPLOADED_FILES__STORAGE__S3__POLICY                                |
| TRACIM_UPLOADED_FILES__STORAGE__S3__ENDPOINT_URL                          | uploaded_files.storage.s3.endpoint_url                         | UPLOADED_FILES__STORAGE__S3__ENDPOINT_URL                          |
| TRACIM_UPLOADED_FILES__STORAGE__S3__BUCKET                                | uploaded_files.storage.s3.bucket                               | UPLOADED_FILES__STORAGE__S3__BUCKET                                |
| TRACIM_UPLOADED_FILES__STORAGE__S3__REGION_NAME                           | uploaded_files.storage.s3.region_name                          | UPLOADED_FILES__STORAGE__S3__REGION_NAME                           |
| TRACIM_UPLOADED_FILES__STORAGE__S3__STORAGE_CLASS                         | uploaded_files.storage.s3.storage_class                        | UPLOADED_FILES__STORAGE__S3__STORAGE_CLASS                         |
| TRACIM_LIMITATION__SHAREDSPACE_PER_USER                                   | limitation.sharedspace_per_user                                | LIMITATION__SHAREDSPACE_PER_USER                                   |
| TRACIM_LIMITATION__CONTENT_LENGTH_FILE_SIZE                               | limitation.content_length_file_size                            | LIMITATION__CONTENT_LENGTH_FILE_SIZE                               |
| TRACIM_LIMITATION__WORKSPACE_SIZE                                         | limitation.workspace_size                                      | LIMITATION__WORKSPACE_SIZE                                         |
| TRACIM_LIMITATION__USER_DEFAULT_ALLOWED_SPACE                             | limitation.user_default_allowed_space                          | LIMITATION__USER_DEFAULT_ALLOWED_SPACE                             |
| TRACIM_JOBS__PROCESSING_MODE                                              | jobs.processing_mode                                           | JOBS__PROCESSING_MODE                                              |
| TRACIM_JOBS__ASYNC__REDIS__HOST                                           | jobs.async.redis.host                                          | JOBS__ASYNC__REDIS__HOST                                           |
| TRACIM_JOBS__ASYNC__REDIS__PORT                                           | jobs.async.redis.port                                          | JOBS__ASYNC__REDIS__PORT                                           |
| TRACIM_JOBS__ASYNC__REDIS__DB                                             | jobs.async.redis.db                                            | JOBS__ASYNC__REDIS__DB                                             |
| TRACIM_LIVE_MESSAGES__CONTROL_ZMQ_URI                                     | live_messages.control_zmq_uri                                  | LIVE_MESSAGES__CONTROL_ZMQ_URI                                     |
| TRACIM_LIVE_MESSAGES__BLOCKING_PUBLISH                                    | live_messages.blocking_publish                                 | LIVE_MESSAGES__BLOCKING_PUBLISH                                    |
| TRACIM_EMAIL__NOTIFICATION__ENABLED_ON_INVITATION                         | email.notification.enabled_on_invitation                       | EMAIL__NOTIFICATION__ENABLED_ON_INVITATION                         |
| TRACIM_EMAIL__NOTIFICATION__FROM__EMAIL                                   | email.notification.from.email                                  | EMAIL__NOTIFICATION__FROM__EMAIL                                   |
| TRACIM_EMAIL__NOTIFICATION__FROM__DEFAULT_LABEL                           | email.notification.from.default_label                          | EMAIL__NOTIFICATION__FROM__DEFAULT_LABEL                           |
| TRACIM_EMAIL__NOTIFICATION__REPLY_TO__EMAIL                               | email.notification.reply_to.email                              | EMAIL__NOTIFICATION__REPLY_TO__EMAIL                               |
| TRACIM_EMAIL__NOTIFICATION__REFERENCES__EMAIL                             | email.notification.references.email                            | EMAIL__NOTIFICATION__REFERENCES__EMAIL                             |
| TRACIM_EMAIL__NOTIFICATION__CONTENT_UPDATE__TEMPLATE__HTML                | email.notification.content_update.template.html                | EMAIL__NOTIFICATION__CONTENT_UPDATE__TEMPLATE__HTML                |
| TRACIM_EMAIL__NOTIFICATION__CONTENT_UPDATE__SUBJECT                       | email.notification.content_update.subject                      | EMAIL__NOTIFICATION__CONTENT_UPDATE__SUBJECT                       |
| TRACIM_EMAIL__NOTIFICATION__CREATED_ACCOUNT__TEMPLATE__HTML               | email.notification.created_account.template.html               | EMAIL__NOTIFICATION__CREATED_ACCOUNT__TEMPLATE__HTML               |
| TRACIM_EMAIL__NOTIFICATION__CREATED_ACCOUNT__SUBJECT                      | email.notification.created_account.subject                     | EMAIL__NOTIFICATION__CREATED_ACCOUNT__SUBJECT                      |
| TRACIM_EMAIL__NOTIFICATION__RESET_PASSWORD_REQUEST__TEMPLATE__HTML        | email.notification.reset_password_request.template.html        | EMAIL__NOTIFICATION__RESET_PASSWORD_REQUEST__TEMPLATE__HTML        |
| TRACIM_EMAIL__NOTIFICATION__RESET_PASSWORD_REQUEST__SUBJECT               | email.notification.reset_password_request.subject              | EMAIL__NOTIFICATION__RESET_PASSWORD_REQUEST__SUBJECT               |
| TRACIM_EMAIL__NOTIFICATION__ACTIVATED                                     | email.notification.activated                                   | EMAIL__NOTIFICATION__ACTIVATED                                     |
| TRACIM_EMAIL__NOTIFICATION__SMTP__SERVER                                  | email.notification.smtp.server                                 | EMAIL__NOTIFICATION__SMTP__SERVER                                  |
| TRACIM_EMAIL__NOTIFICATION__SMTP__PORT                                    | email.notification.smtp.port                                   | EMAIL__NOTIFICATION__SMTP__PORT                                    |
| TRACIM_EMAIL__NOTIFICATION__SMTP__USER                                    | email.notification.smtp.user                                   | EMAIL__NOTIFICATION__SMTP__USER                                    |
| TRACIM_EMAIL__NOTIFICATION__SMTP__PASSWORD                                | email.notification.smtp.password                               | EMAIL__NOTIFICATION__SMTP__PASSWORD                                |
| TRACIM_EMAIL__NOTIFICATION__SMTP__USE_IMPLICIT_SSL                        | email.notification.smtp.use_implicit_ssl                       | EMAIL__NOTIFICATION__SMTP__USE_IMPLICIT_SSL                        |
| TRACIM_EMAIL__REPLY__ACTIVATED                                            | email.reply.activated                                          | EMAIL__REPLY__ACTIVATED                                            |
| TRACIM_EMAIL__REPLY__IMAP__SERVER                                         | email.reply.imap.server                                        | EMAIL__REPLY__IMAP__SERVER                                         |
| TRACIM_EMAIL__REPLY__IMAP__PORT                                           | email.reply.imap.port                                          | EMAIL__REPLY__IMAP__PORT                                           |
| TRACIM_EMAIL__REPLY__IMAP__USER                                           | email.reply.imap.user                                          | EMAIL__REPLY__IMAP__USER                                           |
| TRACIM_EMAIL__REPLY__IMAP__PASSWORD                                       | email.reply.imap.password                                      | EMAIL__REPLY__IMAP__PASSWORD                                       |
| TRACIM_EMAIL__REPLY__IMAP__FOLDER                                         | email.reply.imap.folder                                        | EMAIL__REPLY__IMAP__FOLDER                                         |
| TRACIM_EMAIL__REPLY__CHECK__HEARTBEAT                                     | email.reply.check.heartbeat                                    | EMAIL__REPLY__CHECK__HEARTBEAT                                     |
| TRACIM_EMAIL__REPLY__IMAP__USE_SSL                                        | email.reply.imap.use_ssl                                       | EMAIL__REPLY__IMAP__USE_SSL                                        |
| TRACIM_EMAIL__REPLY__IMAP__USE_IDLE                                       | email.reply.imap.use_idle                                      | EMAIL__REPLY__IMAP__USE_IDLE                                       |
| TRACIM_EMAIL__REPLY__CONNECTION__MAX_LIFETIME                             | email.reply.connection.max_lifetime                            | EMAIL__REPLY__CONNECTION__MAX_LIFETIME                             |
| TRACIM_EMAIL__REPLY__USE_HTML_PARSING                                     | email.reply.use_html_parsing                                   | EMAIL__REPLY__USE_HTML_PARSING                                     |
| TRACIM_EMAIL__REPLY__USE_TXT_PARSING                                      | email.reply.use_txt_parsing                                    | EMAIL__REPLY__USE_TXT_PARSING                                      |
| TRACIM_EMAIL__REPLY__LOCKFILE_PATH                                        | email.reply.lockfile_path                                      | EMAIL__REPLY__LOCKFILE_PATH                                        |
| TRACIM_NEW_USER__INVITATION__DO_NOTIFY                                    | new_user.invitation.do_notify                                  | NEW_USER__INVITATION__DO_NOTIFY                                    |
| TRACIM_NEW_USER__INVITATION__MINIMAL_PROFILE                              | new_user.invitation.minimal_profile                            | NEW_USER__INVITATION__MINIMAL_PROFILE                              |
| TRACIM_EMAIL__REQUIRED                                                    | email.required                                                 | EMAIL__REQUIRED                                                    |
| TRACIM_LDAP_URL                                                           | ldap_url                                                       | LDAP_URL                                                           |
| TRACIM_LDAP_BIND_DN                                                       | ldap_bind_dn                                                   | LDAP_BIND_DN                                                       |
| TRACIM_LDAP_BIND_PASS                                                     | ldap_bind_pass                                                 | LDAP_BIND_PASS                                                     |
| TRACIM_LDAP_TLS                                                           | ldap_tls                                                       | LDAP_TLS                                                           |
| TRACIM_LDAP_USER_BASE_DN                                                  | ldap_user_base_dn                                              | LDAP_USER_BASE_DN                                                  |
| TRACIM_LDAP_LOGIN_ATTRIBUTE                                               | ldap_login_attribute                                           | LDAP_LOGIN_ATTRIBUTE                                               |
| TRACIM_LDAP_NAME_ATTRIBUTE                                                | ldap_name_attribute                                            | LDAP_NAME_ATTRIBUTE                                                |
| TRACIM_WEBDAV__UI__ENABLED                                                | webdav.ui.enabled                                              | WEBDAV__UI__ENABLED                                                |
| TRACIM_WEBDAV__BASE_URL                                                   | webdav.base_url                                                | WEBDAV__BASE_URL                                                   |
| TRACIM_WEBDAV__VERBOSE__LEVEL                                             | webdav.verbose.level                                           | WEBDAV__VERBOSE__LEVEL                                             |
| TRACIM_WEBDAV__ROOT_PATH                                                  | webdav.root_path                                               | WEBDAV__ROOT_PATH                                                  |
| TRACIM_WEBDAV__BLOCK_SIZE                                                 | webdav.block_size                                              | WEBDAV__BLOCK_SIZE                                                 |
| TRACIM_WEBDAV__DIR_BROWSER__ENABLED                                       | webdav.dir_browser.enabled                                     | WEBDAV__DIR_BROWSER__ENABLED                                       |
| TRACIM_WEBDAV__DIR_BROWSER__FOOTER                                        | webdav.dir_browser.footer                                      | WEBDAV__DIR_BROWSER__FOOTER                                        |
| TRACIM_SEARCH__ENGINE                                                     | search.engine                                                  | SEARCH__ENGINE                                                     |
| TRACIM_SEARCH__ELASTICSEARCH__INDEX_ALIAS                                 | search.elasticsearch.index_alias                               | SEARCH__ELASTICSEARCH__INDEX_ALIAS                                 |
| TRACIM_SEARCH__ELASTICSEARCH__INDEX_PATTERN_TEMPLATE                      | search.elasticsearch.index_pattern_template                    | SEARCH__ELASTICSEARCH__INDEX_PATTERN_TEMPLATE                      |
| TRACIM_SEARCH__ELASTICSEARCH__USE_INGEST                                  | search.elasticsearch.use_ingest                                | SEARCH__ELASTICSEARCH__USE_INGEST                                  |
| TRACIM_SEARCH__ELASTICSEARCH__INGEST__MIMETYPE_WHITELIST                  | search.elasticsearch.ingest.mimetype_whitelist                 | SEARCH__ELASTICSEARCH__INGEST__MIMETYPE_WHITELIST                  |
| TRACIM_SEARCH__ELASTICSEARCH__INGEST__MIMETYPE_BLACKLIST                  | search.elasticsearch.ingest.mimetype_blacklist                 | SEARCH__ELASTICSEARCH__INGEST__MIMETYPE_BLACKLIST                  |
| TRACIM_SEARCH__ELASTICSEARCH__INGEST__SIZE_LIMIT                          | search.elasticsearch.ingest.size_limit                         | SEARCH__ELASTICSEARCH__INGEST__SIZE_LIMIT                          |
| TRACIM_SEARCH__ELASTICSEARCH__HOST                                        | search.elasticsearch.host                                      | SEARCH__ELASTICSEARCH__HOST                                        |
| TRACIM_SEARCH__ELASTICSEARCH__PORT                                        | search.elasticsearch.port                                      | SEARCH__ELASTICSEARCH__PORT                                        |
| TRACIM_SEARCH__ELASTICSEARCH__REQUEST_TIMEOUT                             | search.elasticsearch.request_timeout                           | SEARCH__ELASTICSEARCH__REQUEST_TIMEOUT                             |
| TRACIM_CALDAV__RADICALE_PROXY__BASE_URL                                   | caldav.radicale_proxy.base_url                                 | CALDAV__RADICALE_PROXY__BASE_URL                                   |
| TRACIM_CALDAV__RADICALE__STORAGE__FILESYSTEM_FOLDER                       | caldav.radicale.storage.filesystem_folder                      | CALDAV__RADICALE__STORAGE__FILESYSTEM_FOLDER                       |
| TRACIM_EMAIL__NOTIFICATION__SHARE_CONTENT_TO_RECEIVER__TEMPLATE__HTML     | email.notification.share_content_to_receiver.template.html     | EMAIL__NOTIFICATION__SHARE_CONTENT_TO_RECEIVER__TEMPLATE__HTML     |
| TRACIM_EMAIL__NOTIFICATION__SHARE_CONTENT_TO_RECEIVER__SUBJECT            | email.notification.share_content_to_receiver.subject           | EMAIL__NOTIFICATION__SHARE_CONTENT_TO_RECEIVER__SUBJECT            |
| TRACIM_EMAIL__NOTIFICATION__SHARE_CONTENT_TO_EMITTER__TEMPLATE__HTML      | email.notification.share_content_to_emitter.template.html      | EMAIL__NOTIFICATION__SHARE_CONTENT_TO_EMITTER__TEMPLATE__HTML      |
| TRACIM_EMAIL__NOTIFICATION__SHARE_CONTENT_TO_EMITTER__SUBJECT             | email.notification.share_content_to_emitter.subject            | EMAIL__NOTIFICATION__SHARE_CONTENT_TO_EMITTER__SUBJECT             |
| TRACIM_EMAIL__NOTIFICATION__UPLOAD_PERMISSION_TO_RECEIVER__TEMPLATE__HTML | email.notification.upload_permission_to_receiver.template.html | EMAIL__NOTIFICATION__UPLOAD_PERMISSION_TO_RECEIVER__TEMPLATE__HTML |
| TRACIM_EMAIL__NOTIFICATION__UPLOAD_PERMISSION_TO_RECEIVER__SUBJECT        | email.notification.upload_permission_to_receiver.subject       | EMAIL__NOTIFICATION__UPLOAD_PERMISSION_TO_RECEIVER__SUBJECT        |
| TRACIM_EMAIL__NOTIFICATION__UPLOAD_PERMISSION_TO_EMITTER__TEMPLATE__HTML  | email.notification.upload_permission_to_emitter.template.html  | EMAIL__NOTIFICATION__UPLOAD_PERMISSION_TO_EMITTER__TEMPLATE__HTML  |
| TRACIM_EMAIL__NOTIFICATION__UPLOAD_PERMISSION_TO_EMITTER__SUBJECT         | email.notification.upload_permission_to_emitter.subject        | EMAIL__NOTIFICATION__UPLOAD_PERMISSION_TO_EMITTER__SUBJECT         |
| TRACIM_EMAIL__NOTIFICATION__NEW_UPLOAD_EVENT__TEMPLATE__HTML              | email.notification.new_upload_event.template.html              | EMAIL__NOTIFICATION__NEW_UPLOAD_EVENT__TEMPLATE__HTML              |
| TRACIM_EMAIL__NOTIFICATION__NEW_UPLOAD_EVENT__SUBJECT                     | email.notification.new_upload_event.subject                    | EMAIL__NOTIFICATION__NEW_UPLOAD_EVENT__SUBJECT                     |

### Parameters Only Working in the Configuration File

These parameters are currently only configurable through the configuration file:
- all not global config (all config not setted in `[DEFAULT]` sections, sections not supported included: `[alembic]`, `[app:*]`, `[server:*]`, `[loggers]`)
- Sqlalchemy parameters `sqalchemy.*` not listed as supported.
- Beaker sessions parameters `sessions.*` not listed as supported.
- Caldav radicale parameters  `caldav.radicale.*` not listed as supported.
- easy config variable shortcut (`basic_setup.*`, `advanced_setup`).
- Pyramid config (`pyramid.*`)

## Tracim `.ini` config file #

The default configuration file is `development.ini`. A documented template is available in the repo: [development.ini.sample](../development.ini.sample).

## Configure URL for Tracim Access - Simple Case ##

To have a working Tracim instance, you need to explicitly define where the backend and the frontend are.
If the backend serves the frontend or if you do not need the frontend at all, you can just set:

    website.base_url = http://mysuperdomainame.ndd

or (non-default HTTP port):

    website.base_url = http://mysuperdomainame.ndd:8080

or (for HTTPS):
>>>>>>> 161b7f43

    website.base_url = https://mysuperdomainame.ndd

## Serve Tracim frontend from another URL

To serve Tracim frontend code from another domain you'll need to:

- explicitly set the backend base url with `api.base_url`
- override allowed origins for CORS.

For example:

     api.base_url = https://backend.mysuperservername.ndd
     cors.access-control-allowed-origin = https://mysuperservername.ndd

## Authentication in Tracim

Tracim comes with several authentication methods:

- internal database
- LDAP
- Special authentifications mechanisms like Api-Key
- REMOTE AUTH, like Apache Auth, later explained in the documentation.

You can chose valid auth_source and order them by priority with `auth_types` parameters in the INI configuration file.

For instance:

- `auth_types = internal`
- `auth_types = internal,ldap`

The last one will check the internal user database first. Then, if the auth fails, it will also try to authenticate the user using LDAP.

The authentication is done with a login, which is either the user's email address or the username. For authentication methods which don't provide a way to distinguish between the two, a login with "@" will be considered as an email address and a login without as a username.

:warning: If you use LDAP or the Remote Auth method, the automatic creation of a username-only user (without "@") can fail if:
`email.required=True`, which means every user should have an email address set. To solve this case, either:
- set `email.required` to `False`, or
- create the user with both an username and an email address and then authenticate using the LDAP/Remote Auth.


### LDAP Authentication

LDAP authentication requires setting some extra parameters.

Example of the LDAP config working with
[rroemhild/docker-test-openldap](https://github.com/rroemhild/docker-test-openldap):

```
auth_types=ldap
ldap_url = ldap://localhost:389
ldap_bind_dn = cn=admin,dc=planetexpress,dc=com
ldap_bind_pass = GoodNewsEveryone
ldap_user_base_dn = ou=people,dc=planetexpress,dc=com
ldap_login_attribute = mail
ldap_name_attribute = givenName
ldap_tls = False
```

:heavy_exclamation_mark: When logging in Tracim, if a valid LDAP user doesn't
exist in Tracim, it will be created as a standard user.

### Special Authentication Mecanisms

Thoses special authentication mechanisms are not linked to `auth_types` in the configuration.

#### API-Key Authentification

:heavy_exclamation_mark: Unlike other authentication mechanism, this mechanism is not built
for normal user authentication.
It is aimed at administrators or daemons (e.g. an email reply daemon).
This authentication mechanism is the only one that bypasses the authentication mechanism check (user are linked to
one specific mechanism and can't connect with another one).
As a consequence, you can impersonate any user linked to any authentication mechanisms.

API key is an authentication mechanism of Tracim which allows user with a key to have a superadmin right on the Tracim API.
This allow user with the key to act as anyone and to do anything possible with the right of these people.

It relies on 2 HTTP headers:

- `Tracim-Api-Key` : Tracim api key, as marked in config in `api.key`
- `Tracim-Api-Login` : User's login (either an email or a username), in order to act as the given user

If `api.key` is empty, the API key authentication will be disabled.

#### Remote Auth Authentification (e.g. apache authentication)

It is possible to connect to Tracim using remote authentification (e.g. the Apache authentication method).
The idea is that the webserver authenticates the user and then pass the login of the authenticated user through uWSGI environment variables or an HTTP header.

:heavy_exclamation_mark: When logging in Tracim, if a valid remote user doesn't
exist in Tracim, it will be created as a standard user.

To do this, you need to properly configure your webserver in order to do
authentication and to correctly pass the uWSGI environment variable or the HTTP header.

In Tracim, you just need to change value of `remote_user_header` in the INI configuration
file. The value should be an CGI-like environment variable name, so the `Remote-User` HTTP header
becomes `HTTP-REMOTE-USER`.

:warning: You should be very careful using this feature with the HTTP header, your
webserver should be properly configured to prevent someone from setting a custom
remote user header. You should also make sure that, if you use the web server as a proxy,
no one can bypass this proxy and access Tracim in a way that lets
them authenticate as anyone without password.

#### Example of remote_user with basic auth using apache as http proxy

In the Tracim INI configuration file:
```
  auth_remote_user_header = HTTP_X_REMOTE_USER
```

Apache virtual host configuration (Tracim should be listening on port 6543, pushpin on 7999):


```
Listen 6544
<VirtualHost *:6544>
    ServerAdmin webmaster@localhost
    ServerName localhost

    <Location "/">
      AuthType Basic
      AuthName "Restricted Content"
      AuthUserFile /etc/apache2/password
      Require valid-user
    </Location>

    RequestHeader set X-Remote-User expr=%{REMOTE_USER}
    # SSL
    # RequestHeader set X-Remote-User %{REMOTE_USER}s

    ProxyPreserveHost On
    ProxyPassMatch ^/api/users/([0-9]+/live_messages)$ http://127.0.0.1:7999/api/users/$1
    ProxyPassReverse ^/api/users/([0-9]+/live_messages)$ http://127.0.0.1:7999/api/users/$1

    ProxyPass / http://127.0.0.1:6543/
    ProxyPassReverse / http://127.0.0.1:6543/
</VirtualHost>
```

## User sessions in Tracim

Authenticated users have a server-stored session which is identified by an HTTP Cookie.
A session stores:

- the numerical id of the user
- the session's creation datetime
- the session's last-access datetime.

Sessions are implemented with [Beaker](https://beaker.readthedocs.io/en/latest/configuration.html) and can be stored in several back-ends: files (the default), redis, mongodb, memcached, sql databases…
Tracim is actively used and tested with 2 session back-ends: files and redis.

The recommended session back-end for production is redis as it avoids having to manage deletion of expired session files. For other session back-ends, please read [beaker documentation](https://beaker.readthedocs.io/en/latest/configuration.html) for more information.

### File storage configuration (default)

    basic_setup.sessions_data_root_dir = an_existing_session_path
    session.type = file
    session.data_dir = %(basic_setup.sessions_data_root_dir)s/sessions_data

When this back-end is used, the session's file are [not deleted automatically](https://beaker.readthedocs.io/en/latest/sessions.html#removing-expired-old-sessions).
To avoid keeping expired session files you should run :

    find . -type f -mtime +10 -print -exec rm {} \;

regularly (for example by using a cron job), which will delete file which have not been modified since 10 days.
You should use this command in both session data and session lock dirs.

### Redis storage configuration

First you need a functional [redis](https://redis.io) server.
Then you'll need to set those parameters for redis backend:

    # session dir is only used for lock files with redis
    basic_setup.sessions_data_root_dir = an_existing_session_path
    session.type = ext:redis
    session.url = redis://localhost:6379/0

### Other session parameters

    session.lock_dir = %(basic_setup.sessions_data_root_dir)s/sessions_lock
    session.key = session_key
    session.secret = %(basic_setup.session_secret)s
    session.save_accessed_time = True
    session.cookie_expires = 604800
    session.timeout = 604800
    session.cookie_on_exception = True


## Enabling the Mail Notification Feature

To enable mail notification, the smallest config is:

    email.notification.activated = True
    # from header of mail, need to be a valid adress
    email.notification.from.email = test_user+{user_id}@supersmtpserver.ndd
    # reply to header of mail, need to be a valid address
    email.notification.reply_to.email = test_user+{content_id}@supersmtpserver.ndd
    # references header of mail, similar to mail, used to have threaded mail
    # but do not need to be a valid email address
    email.notification.references.email = test_user+{content_id}@supersmtpserver.ndd
    jobs.processing_mode = sync
    email.notification.smtp.server = supersmtpserver.ndd
    email.notification.smtp.port = 1025
    email.notification.smtp.user = test_user
    email.notification.smtp.password = just_a_password
    # active implicit ssl if you are using implicit smtp with encryption port like 465
    # by default, tracim will try to use explicit smtp encryption using starttls, and unencrypted
    # connection as fallback.
    email.notification.smtp.use_implicit_ssl = false

Don't forget to set `website.base_url` and `website.title` for the frontend, as some features use them to
link the frontend in emails.

:warning: It is necessary to check if your SMTP configuration is working correctly before using Tracim.
In the next release we will include a quick solution to test if your STMP configuration works properly.

### Configuring Invitations in Spaces

You can set the behaviour of the invitation feature depending on how you use Tracim.

You can choose if you enabled or disabled email notification
for new invitation.
- Enabling it allow user to receive mail with autogenerated internal auth password.
- Disabling it allow to create user without password, **only account with
external auth mechanism can connect to these user**.


Enabling it is nice if you use Tracim mostly with internal authentication.
However, if you rely mostly on external authentication, disabling it is better.

Configure how to handle invitation of non-existent users in Tracim with these parameters:

| email.notification.activated | new_user.invitation.do_notify | behaviour                                                         |
| ---------------------------- | ----------------------------- | ----------------------------------------------------------------- |
| True                         | True                          | create **account with autogenerated password** send by **email**. |
| True                         | False                         | create **account without password** and do not send email         |
| False                        | True                          | **account invitation disabled**                                   |
| False                        | False                         | create **account without password** and do not send email         |

### Enabling the Reply by Email Feature

To enable the reply by email feature you first need to activate the API key authentication mechanism (see section Activating API Key Authentification), then set values for those parameters:

    # Email reply configuration
    email.reply.activated = True
    email.reply.imap.server = superimapserver.ndd
    email.reply.imap.port = 993
    email.reply.imap.user = imap_user
    email.reply.imap.password = imap_password
    email.reply.imap.folder = INBOX
    email.reply.imap.use_ssl = true
    email.reply.imap.use_idle = true

don't forget to start mail_fetcher daemon, documentation here /backend/README.md and chapter "Run daemons according to your config"


## Listening port (for pserve only)

Default configuration is to listen on port 6534.
If you want to adapt this to your environment, edit the `.ini` file and setup the port you want:

    [server:main]
    ...
    listen = localhost:6543

To allow other computers to access to this website, listen to "*" instead of localhost:

    [server:main]
    ...
    listen = *:6534

## Database Path

To configure a database, you need to provide a valid sqlalchemy url:

for sqlite, a valid value is something like this:

    sqlalchemy.url = sqlite:///%(here)s/tracim.sqlite

to know more about this, see [sqlalchemy documentation](http://docs.sqlalchemy.org/en/latest/core/engines.html).

Be careful, while SQLAlchemy supports many kind of Database, support from Tracim is **not** guaranteed.
Tracim officially supports SQLite, PostgreSQL and MySQL.



## Debugging and Log

### Debugging parameters


For debugging, you can uncomment these 2 lines in '/backend/development.ini' to
enable the Pyramid debugging toolbar.
If you use it, you can seen one red button on right of the Tracim web interface.

    ~~~
    #pyramid.includes =
    #    pyramid_debugtoolbar
    ~~~

You can add this line to enable the Pyramid debugging mode for almost everything:

    ~~~
    pyramid.debug_all = true
    ~~~


Hapic debug mode: this line is needed to get more explicit JSON errors.
The traceback of raised errors will be send through JSON. You can uncomment it by removing the hash sign:

   ~~~
   # debug = True
   ~~~


    pyramid.reload_templates = true

### Prod/Debug Configuration Example ###


To enable simple debug configuration:

    [app:tracim_web]
    ...
    pyramid.reload_templates = true
    pyramid.debug_all = true
    pyramid.includes =
        pyramid_debugtoolbar

    [DEFAULT]
    ...
    debug = True


Production configuration (no reload, no debugtoolbar):

    [app:tracim_web]
    ...
    pyramid.reload_templates = false
    pyramid.debug_authorization = false
    pyramid.debug_notfound = false
    pyramid.debug_routematch = false

    [DEFAULT]
    ...
    debug = False

You can, of course, also set level of one of the different logger
to have more/less log about something.

    [logger_sqlalchemy]
    ...
    level = INFO

## Customize the main Tracim colors

You can change the default colors used in Tracim by editing the `color.json` file which you can find at the root of the Tracim directory. See [color.json.sample](../../color.json.sample) for the default configuration file.

## Configure indexing and search to use Elasticsearch (Tracim v2.3+)

First, you need an Elasticsearch server. An easy way to have one with docker can be (don't use this for production):

    docker run -d -p 9200:9200 -p 9300:9300 -v esdata:/usr/share/elasticsearch -v esconfig:/usr/share/elasticsearch/config -e "discovery.type=single-node" -e "cluster.routing.allocation.disk.threshold_enabled=false" elasticsearch:7.0.0

You then need to setup the configuration file:

    search.engine = elasticsearch
    search.elasticsearch.host = localhost
    search.elasticsearch.port = 9200
    search.elasticsearch.index_alias = tracim_contents

Your Elasticsearch server needs to be running. You can then set up the index with:

    tracimcli search index-create

You can (re)sync data with:

    tracimcli search index-populate

You can delete the index using:

    tracimcli search index-drop

If there is an update of Tracim, use this one to migrate the index (experimental, prefer delete, init, index mechanism):

    tracimcli search index-upgrade-experimental

Your data are correctly indexed now, you can go to the Tracim UI and use the search mechanism.

## Collaborative Edition Online (Tracim v2.4+)

### Collaborative Edition Server

In Tracim v2.4, Collaborative Edition Online does support CollaboraOnline/LibreOfficeOnline.

It is tested with CollaboraOnline (professional version of Collabora), with [Collabora CODE](https://hub.docker.com/r/collabora/code) and with [LibreofficeOnline](https://hub.docker.com/r/libreoffice/online). More information about CollaboraOnline [here](https://www.collaboraoffice.com/)
We do not support other collaborative edition online service for now but we do support the WOPI protocol, making support for WOPI-compatible software easy.

**To set up a `Collabora CODE` server using docker for testing purpose ([image](https://hub.docker.com/r/collabora/code)):**

note: you should replace <DOT_ESCAPED_DOMAIN_OF_TRACIM_API> with real value like `domain=tracim\\.mysuperdomain\\.com`):


    sudo docker run -d -t -p 9980:9980 -e "domain=<DOT_ESCAPED_DOMAIN_OF_TRACIM_API>" -e "SLEEPFORDEBUGGER=0" -e "extra_params=--o:ssl.enable=false" --cap-add MKNOD --restart always collabora/code:4.2.6.2

:warning: Tracim is tested with version 4.0.5.2. Use the latest version at your own risk.


**To set up a `LibreOfficeOnline` server(rolling release, unstable :warning:) using docker ([image](https://hub.docker.com/r/libreoffice/online)):**


    sudo docker run -d -t -p 9980:9980 -e "domain=<DOT_ESCAPED_DOMAIN_OF_TRACIM_API>" -e "SLEEPFORDEBUGGER=0" -e "extra_params=--o:ssl.enable=false" --cap-add MKNOD --restart always libreoffice/online:master


:information_source: All the information to set up a `Collabora CODE/ LibreofficelOnline` server can be found on the [official documentation](https://www.collaboraoffice.com/code/docker/)

:warning: Be really careful about configuring the domain parameter. As written at the [official documentation](https://www.collaboraoffice.com/code/docker/), dots should be escaped (e.g. `domain=.*\\.mysuperdomain\\.com`).

:information_source: You can configure Collabora administration username/password too:

    -e "username=admin" -e "password=S3cRet"

The administration interface is available at `https://<collabora_host>/loleaflet/dist/admin/admin.html`.

With a Collabora host, `<collabora_host>` may look like `collaboradomain.ndd` or `localhost:9980`

:information_source: To avoid using automatic SSL/TLS encryption in Collabora, you should disable it:

    -e "extra_params=--o:ssl.enable=false"


### Configuring Tracim in `development.ini`

To enable online edition on Tracim and allow communication with your edition software.

First you need to enable the edition on the API:

    collaborative_document_edition.activated = True
    collaborative_document_edition.software = collabora`

Then you need to indicate the ip adress of the server for the protocol `WOPI`:

    collaborative_document_edition.collabora.base_url = <collabora_base_url>

with collabora_base_url can be value like `http://localhost:9980` or `http://mycollaboraserver.ndd`


Then you can set up default office document templates files, these templates will be the one used to create an empty document using Tracim online app.

Basic templates are provided by default with Tracim:

    basic_setup.file_template_dir = %(here)s/tracim_backend/templates/open_documents

But you can change the default directory to use your templates files:

    collaborative_document_edition.file_template_dir =  PATH_TO_YOUR_TEMPLATE_DIRECTORY

Filenames of the templates inside the directory are not relevant. Only their extensions matter and need to match the software's default extensions.
For instance, `CODE` edits `Libre Office` files, so extensions will be `odt`, `odp`, `ods`.

After all these changes in the configuration, you should restart all  process (web, webdav, etc...).


## Uploaded files storage

Tracim stores the files uploaded by its users in a local directory by default.
This directory is configurable through the `basic_setup.uploaded_files_storage_path` parameter.

Tracim can also be configured to use a Amazon S3 compatible storage back-end by setting those parameters:
```
  basic_setup.uploaded_files_storage_type = s3
  uploaded_files.storage.s3.access_key_id =
  uploaded_files.storage.s3.secret_access_key =
  ; Use this parameter to specify an alternative S3 storage back-end
  # uploaded_files.storage.s3.endpoint_url = https://my_s3_storage.mydomain.tld
```

If you want to use your own S3 compatible back-end we recommend [minio](https://min.io) as we have tested its usage with Tracim.

You can find an example docker compose file for storing files in minio [here](../../tools_docker/docker-compose-minio.yml)<|MERGE_RESOLUTION|>--- conflicted
+++ resolved
@@ -1,29 +1,4 @@
-<<<<<<< HEAD
 # Setting up Tracim
-
-Tracim uses an INI configuration file for its settings.
-The default configuration file name is `development.ini`. A documented template is available in the repo: [development.ini.sample](../development.ini.sample).
-
-Many parameters can also be changed using environment variables.
-The environment variables override the corresponding parameters found in the configuration file.
-The list of parameters supported through environment variables is documented [here](env_settings.md).
-
-Some parameters are currently only configurable through the configuration file:
-
-- all parameters outside the [DEFAULT] section, including: `[alembic]`, `[app:*]`, `[server:*]`, `[loggers]`
-- Sqlalchemy parameters `sqalchemy.*` not explicitely listed as supported.
-- Beaker sessions parameters `sessions.*` not explicitely listed as supported.
-- Caldav radicale parameters  `caldav.radicale.*` not explicitely listed as supported.
-- easy config variable shortcuts (`basic_setup.*`, `advanced_setup`).
-- Pyramid parameters (`pyramid.*`)
-
-
-## Define Tracim base URL
-
-In most of the cases you'll want to serve Tracim behind an HTTP reverse-proxy to add TLS/caching support.
-You can configure Tracim's external URL with the `website.base_url` parameter, for example:
-=======
-# Setting up Tracim #
 
 ## Parameters Names
 
@@ -41,161 +16,8 @@
 
 <!--- Maintainer: use tracimcli dev parameters list --template "| {env_var_name: <74}| {config_file_name: <63}| {config_name: <67}|"  with all apps enabled to update this list properly --->
 
-| <env_var_name>                                                            | <config_file_name>                                             | <config_name>                                                      |
-| ------------------------------------------------------------------------- | -------------------------------------------------------------- | ------------------------------------------------------------------ |
-| TRACIM_APP__ENABLED                                                       | app.enabled                                                    | APP__ENABLED                                                       |
-| TRACIM_SQLALCHEMY__URL                                                    | sqlalchemy.url                                                 | SQLALCHEMY__URL                                                    |
-| TRACIM_DEFAULT_LANG                                                       | default_lang                                                   | DEFAULT_LANG                                                       |
-| TRACIM_COLOR__CONFIG_FILE_PATH                                            | color.config_file_path                                         | COLOR__CONFIG_FILE_PATH                                            |
-| TRACIM_PREVIEW_CACHE_DIR                                                  | preview_cache_dir                                              | PREVIEW_CACHE_DIR                                                  |
-| TRACIM_AUTH_TYPES                                                         | auth_types                                                     | AUTH_TYPES                                                         |
-| TRACIM_REMOTE_USER_HEADER                                                 | remote_user_header                                             | REMOTE_USER_HEADER                                                 |
-| TRACIM_API__KEY                                                           | api.key                                                        | API__KEY                                                           |
-| TRACIM_SESSION__TYPE                                                      | session.type                                                   | SESSION__TYPE                                                      |
-| TRACIM_SESSION__URL                                                       | session.url                                                    | SESSION__URL                                                       |
-| TRACIM_SESSION__DATA_DIR                                                  | session.data_dir                                               | SESSION__DATA_DIR                                                  |
-| TRACIM_SESSION__LOCK_DIR                                                  | session.lock_dir                                               | SESSION__LOCK_DIR                                                  |
-| TRACIM_WEBSITE__TITLE                                                     | website.title                                                  | WEBSITE__TITLE                                                     |
-| TRACIM_WEB__NOTIFICATIONS__EXCLUDED                                       | web.notifications.excluded                                     | WEB__NOTIFICATIONS__EXCLUDED                                       |
-| TRACIM_WEBSITE__BASE_URL                                                  | website.base_url                                               | WEBSITE__BASE_URL                                                  |
-| TRACIM_API__BASE_URL                                                      | api.base_url                                                   | API__BASE_URL                                                      |
-| TRACIM_CORS__ACCESS_CONTROL_ALLOWED_ORIGIN                                | cors.access-control-allowed-origin                             | CORS__ACCESS_CONTROL_ALLOWED_ORIGIN                                |
-| TRACIM_DEFAULT_ANONYMIZED_USER_DISPLAY_NAME                               | default_anonymized_user_display_name                           | DEFAULT_ANONYMIZED_USER_DISPLAY_NAME                               |
-| TRACIM_USER__AUTH_TOKEN__VALIDITY                                         | user.auth_token.validity                                       | USER__AUTH_TOKEN__VALIDITY                                         |
-| TRACIM_USER__RESET_PASSWORD__TOKEN_LIFETIME                               | user.reset_password.token_lifetime                             | USER__RESET_PASSWORD__TOKEN_LIFETIME                               |
-| TRACIM_USER__DEFAULT_PROFILE                                              | user.default_profile                                           | USER__DEFAULT_PROFILE                                              |
-| TRACIM_WORKSPACE__ALLOWED_ACCESS_TYPES                                    | workspace.allowed_access_types                                 | WORKSPACE__ALLOWED_ACCESS_TYPES                                    |
-| TRACIM_WORKSPACE__JOIN__MAX_MESSAGES_HISTORY_COUNT                        | workspace.join.max_messages_history_count                      | WORKSPACE__JOIN__MAX_MESSAGES_HISTORY_COUNT                        |
-| TRACIM_KNOWN_MEMBERS__FILTER                                              | known_members.filter                                           | KNOWN_MEMBERS__FILTER                                              |
-| TRACIM_DEBUG                                                              | debug                                                          | DEBUG                                                              |
-| TRACIM_BUILD_VERSION                                                      | build_version                                                  | BUILD_VERSION                                                      |
-| TRACIM_PREVIEW__JPG__RESTRICTED_DIMS                                      | preview.jpg.restricted_dims                                    | PREVIEW__JPG__RESTRICTED_DIMS                                      |
-| TRACIM_PREVIEW__JPG__ALLOWED_DIMS                                         | preview.jpg.allowed_dims                                       | PREVIEW__JPG__ALLOWED_DIMS                                         |
-| TRACIM_FRONTEND__SERVE                                                    | frontend.serve                                                 | FRONTEND__SERVE                                                    |
-| TRACIM_FRONTEND__CACHE_TOKEN                                              | frontend.cache_token                                           | FRONTEND__CACHE_TOKEN                                              |
-| TRACIM_BACKEND__I18N_FOLDER_PATH                                          | backend.i18n_folder_path                                       | BACKEND__I18N_FOLDER_PATH                                          |
-| TRACIM_FRONTEND__DIST_FOLDER_PATH                                         | frontend.dist_folder_path                                      | FRONTEND__DIST_FOLDER_PATH                                         |
-| TRACIM_PLUGIN__FOLDER_PATH                                                | plugin.folder_path                                             | PLUGIN__FOLDER_PATH                                                |
-| TRACIM_FRONTEND__CUSTOM_TOOLBOX_FOLDER_PATH                               | frontend.custom_toolbox_folder_path                            | FRONTEND__CUSTOM_TOOLBOX_FOLDER_PATH                               |
-| TRACIM_DEPOT_STORAGE_DIR                                                  | depot_storage_dir                                              | DEPOT_STORAGE_DIR                                                  |
-| TRACIM_DEPOT_STORAGE_NAME                                                 | depot_storage_name                                             | DEPOT_STORAGE_NAME                                                 |
-| TRACIM_UPLOADED_FILES__STORAGE__STORAGE_NAME                              | uploaded_files.storage.storage_name                            | UPLOADED_FILES__STORAGE__STORAGE_NAME                              |
-| TRACIM_UPLOADED_FILES__STORAGE__STORAGE_TYPE                              | uploaded_files.storage.storage_type                            | UPLOADED_FILES__STORAGE__STORAGE_TYPE                              |
-| TRACIM_UPLOADED_FILES__STORAGE__LOCAL__STORAGE_PATH                       | uploaded_files.storage.local.storage_path                      | UPLOADED_FILES__STORAGE__LOCAL__STORAGE_PATH                       |
-| TRACIM_UPLOADED_FILES__STORAGE__S3__ACCESS_KEY_ID                         | uploaded_files.storage.s3.access_key_id                        | UPLOADED_FILES__STORAGE__S3__ACCESS_KEY_ID                         |
-| TRACIM_UPLOADED_FILES__STORAGE__S3__SECRET_ACCESS_KEY                     | uploaded_files.storage.s3.secret_access_key                    | UPLOADED_FILES__STORAGE__S3__SECRET_ACCESS_KEY                     |
-| TRACIM_UPLOADED_FILES__STORAGE__S3__POLICY                                | uploaded_files.storage.s3.policy                               | UPLOADED_FILES__STORAGE__S3__POLICY                                |
-| TRACIM_UPLOADED_FILES__STORAGE__S3__ENDPOINT_URL                          | uploaded_files.storage.s3.endpoint_url                         | UPLOADED_FILES__STORAGE__S3__ENDPOINT_URL                          |
-| TRACIM_UPLOADED_FILES__STORAGE__S3__BUCKET                                | uploaded_files.storage.s3.bucket                               | UPLOADED_FILES__STORAGE__S3__BUCKET                                |
-| TRACIM_UPLOADED_FILES__STORAGE__S3__REGION_NAME                           | uploaded_files.storage.s3.region_name                          | UPLOADED_FILES__STORAGE__S3__REGION_NAME                           |
-| TRACIM_UPLOADED_FILES__STORAGE__S3__STORAGE_CLASS                         | uploaded_files.storage.s3.storage_class                        | UPLOADED_FILES__STORAGE__S3__STORAGE_CLASS                         |
-| TRACIM_LIMITATION__SHAREDSPACE_PER_USER                                   | limitation.sharedspace_per_user                                | LIMITATION__SHAREDSPACE_PER_USER                                   |
-| TRACIM_LIMITATION__CONTENT_LENGTH_FILE_SIZE                               | limitation.content_length_file_size                            | LIMITATION__CONTENT_LENGTH_FILE_SIZE                               |
-| TRACIM_LIMITATION__WORKSPACE_SIZE                                         | limitation.workspace_size                                      | LIMITATION__WORKSPACE_SIZE                                         |
-| TRACIM_LIMITATION__USER_DEFAULT_ALLOWED_SPACE                             | limitation.user_default_allowed_space                          | LIMITATION__USER_DEFAULT_ALLOWED_SPACE                             |
-| TRACIM_JOBS__PROCESSING_MODE                                              | jobs.processing_mode                                           | JOBS__PROCESSING_MODE                                              |
-| TRACIM_JOBS__ASYNC__REDIS__HOST                                           | jobs.async.redis.host                                          | JOBS__ASYNC__REDIS__HOST                                           |
-| TRACIM_JOBS__ASYNC__REDIS__PORT                                           | jobs.async.redis.port                                          | JOBS__ASYNC__REDIS__PORT                                           |
-| TRACIM_JOBS__ASYNC__REDIS__DB                                             | jobs.async.redis.db                                            | JOBS__ASYNC__REDIS__DB                                             |
-| TRACIM_LIVE_MESSAGES__CONTROL_ZMQ_URI                                     | live_messages.control_zmq_uri                                  | LIVE_MESSAGES__CONTROL_ZMQ_URI                                     |
-| TRACIM_LIVE_MESSAGES__BLOCKING_PUBLISH                                    | live_messages.blocking_publish                                 | LIVE_MESSAGES__BLOCKING_PUBLISH                                    |
-| TRACIM_EMAIL__NOTIFICATION__ENABLED_ON_INVITATION                         | email.notification.enabled_on_invitation                       | EMAIL__NOTIFICATION__ENABLED_ON_INVITATION                         |
-| TRACIM_EMAIL__NOTIFICATION__FROM__EMAIL                                   | email.notification.from.email                                  | EMAIL__NOTIFICATION__FROM__EMAIL                                   |
-| TRACIM_EMAIL__NOTIFICATION__FROM__DEFAULT_LABEL                           | email.notification.from.default_label                          | EMAIL__NOTIFICATION__FROM__DEFAULT_LABEL                           |
-| TRACIM_EMAIL__NOTIFICATION__REPLY_TO__EMAIL                               | email.notification.reply_to.email                              | EMAIL__NOTIFICATION__REPLY_TO__EMAIL                               |
-| TRACIM_EMAIL__NOTIFICATION__REFERENCES__EMAIL                             | email.notification.references.email                            | EMAIL__NOTIFICATION__REFERENCES__EMAIL                             |
-| TRACIM_EMAIL__NOTIFICATION__CONTENT_UPDATE__TEMPLATE__HTML                | email.notification.content_update.template.html                | EMAIL__NOTIFICATION__CONTENT_UPDATE__TEMPLATE__HTML                |
-| TRACIM_EMAIL__NOTIFICATION__CONTENT_UPDATE__SUBJECT                       | email.notification.content_update.subject                      | EMAIL__NOTIFICATION__CONTENT_UPDATE__SUBJECT                       |
-| TRACIM_EMAIL__NOTIFICATION__CREATED_ACCOUNT__TEMPLATE__HTML               | email.notification.created_account.template.html               | EMAIL__NOTIFICATION__CREATED_ACCOUNT__TEMPLATE__HTML               |
-| TRACIM_EMAIL__NOTIFICATION__CREATED_ACCOUNT__SUBJECT                      | email.notification.created_account.subject                     | EMAIL__NOTIFICATION__CREATED_ACCOUNT__SUBJECT                      |
-| TRACIM_EMAIL__NOTIFICATION__RESET_PASSWORD_REQUEST__TEMPLATE__HTML        | email.notification.reset_password_request.template.html        | EMAIL__NOTIFICATION__RESET_PASSWORD_REQUEST__TEMPLATE__HTML        |
-| TRACIM_EMAIL__NOTIFICATION__RESET_PASSWORD_REQUEST__SUBJECT               | email.notification.reset_password_request.subject              | EMAIL__NOTIFICATION__RESET_PASSWORD_REQUEST__SUBJECT               |
-| TRACIM_EMAIL__NOTIFICATION__ACTIVATED                                     | email.notification.activated                                   | EMAIL__NOTIFICATION__ACTIVATED                                     |
-| TRACIM_EMAIL__NOTIFICATION__SMTP__SERVER                                  | email.notification.smtp.server                                 | EMAIL__NOTIFICATION__SMTP__SERVER                                  |
-| TRACIM_EMAIL__NOTIFICATION__SMTP__PORT                                    | email.notification.smtp.port                                   | EMAIL__NOTIFICATION__SMTP__PORT                                    |
-| TRACIM_EMAIL__NOTIFICATION__SMTP__USER                                    | email.notification.smtp.user                                   | EMAIL__NOTIFICATION__SMTP__USER                                    |
-| TRACIM_EMAIL__NOTIFICATION__SMTP__PASSWORD                                | email.notification.smtp.password                               | EMAIL__NOTIFICATION__SMTP__PASSWORD                                |
-| TRACIM_EMAIL__NOTIFICATION__SMTP__USE_IMPLICIT_SSL                        | email.notification.smtp.use_implicit_ssl                       | EMAIL__NOTIFICATION__SMTP__USE_IMPLICIT_SSL                        |
-| TRACIM_EMAIL__REPLY__ACTIVATED                                            | email.reply.activated                                          | EMAIL__REPLY__ACTIVATED                                            |
-| TRACIM_EMAIL__REPLY__IMAP__SERVER                                         | email.reply.imap.server                                        | EMAIL__REPLY__IMAP__SERVER                                         |
-| TRACIM_EMAIL__REPLY__IMAP__PORT                                           | email.reply.imap.port                                          | EMAIL__REPLY__IMAP__PORT                                           |
-| TRACIM_EMAIL__REPLY__IMAP__USER                                           | email.reply.imap.user                                          | EMAIL__REPLY__IMAP__USER                                           |
-| TRACIM_EMAIL__REPLY__IMAP__PASSWORD                                       | email.reply.imap.password                                      | EMAIL__REPLY__IMAP__PASSWORD                                       |
-| TRACIM_EMAIL__REPLY__IMAP__FOLDER                                         | email.reply.imap.folder                                        | EMAIL__REPLY__IMAP__FOLDER                                         |
-| TRACIM_EMAIL__REPLY__CHECK__HEARTBEAT                                     | email.reply.check.heartbeat                                    | EMAIL__REPLY__CHECK__HEARTBEAT                                     |
-| TRACIM_EMAIL__REPLY__IMAP__USE_SSL                                        | email.reply.imap.use_ssl                                       | EMAIL__REPLY__IMAP__USE_SSL                                        |
-| TRACIM_EMAIL__REPLY__IMAP__USE_IDLE                                       | email.reply.imap.use_idle                                      | EMAIL__REPLY__IMAP__USE_IDLE                                       |
-| TRACIM_EMAIL__REPLY__CONNECTION__MAX_LIFETIME                             | email.reply.connection.max_lifetime                            | EMAIL__REPLY__CONNECTION__MAX_LIFETIME                             |
-| TRACIM_EMAIL__REPLY__USE_HTML_PARSING                                     | email.reply.use_html_parsing                                   | EMAIL__REPLY__USE_HTML_PARSING                                     |
-| TRACIM_EMAIL__REPLY__USE_TXT_PARSING                                      | email.reply.use_txt_parsing                                    | EMAIL__REPLY__USE_TXT_PARSING                                      |
-| TRACIM_EMAIL__REPLY__LOCKFILE_PATH                                        | email.reply.lockfile_path                                      | EMAIL__REPLY__LOCKFILE_PATH                                        |
-| TRACIM_NEW_USER__INVITATION__DO_NOTIFY                                    | new_user.invitation.do_notify                                  | NEW_USER__INVITATION__DO_NOTIFY                                    |
-| TRACIM_NEW_USER__INVITATION__MINIMAL_PROFILE                              | new_user.invitation.minimal_profile                            | NEW_USER__INVITATION__MINIMAL_PROFILE                              |
-| TRACIM_EMAIL__REQUIRED                                                    | email.required                                                 | EMAIL__REQUIRED                                                    |
-| TRACIM_LDAP_URL                                                           | ldap_url                                                       | LDAP_URL                                                           |
-| TRACIM_LDAP_BIND_DN                                                       | ldap_bind_dn                                                   | LDAP_BIND_DN                                                       |
-| TRACIM_LDAP_BIND_PASS                                                     | ldap_bind_pass                                                 | LDAP_BIND_PASS                                                     |
-| TRACIM_LDAP_TLS                                                           | ldap_tls                                                       | LDAP_TLS                                                           |
-| TRACIM_LDAP_USER_BASE_DN                                                  | ldap_user_base_dn                                              | LDAP_USER_BASE_DN                                                  |
-| TRACIM_LDAP_LOGIN_ATTRIBUTE                                               | ldap_login_attribute                                           | LDAP_LOGIN_ATTRIBUTE                                               |
-| TRACIM_LDAP_NAME_ATTRIBUTE                                                | ldap_name_attribute                                            | LDAP_NAME_ATTRIBUTE                                                |
-| TRACIM_WEBDAV__UI__ENABLED                                                | webdav.ui.enabled                                              | WEBDAV__UI__ENABLED                                                |
-| TRACIM_WEBDAV__BASE_URL                                                   | webdav.base_url                                                | WEBDAV__BASE_URL                                                   |
-| TRACIM_WEBDAV__VERBOSE__LEVEL                                             | webdav.verbose.level                                           | WEBDAV__VERBOSE__LEVEL                                             |
-| TRACIM_WEBDAV__ROOT_PATH                                                  | webdav.root_path                                               | WEBDAV__ROOT_PATH                                                  |
-| TRACIM_WEBDAV__BLOCK_SIZE                                                 | webdav.block_size                                              | WEBDAV__BLOCK_SIZE                                                 |
-| TRACIM_WEBDAV__DIR_BROWSER__ENABLED                                       | webdav.dir_browser.enabled                                     | WEBDAV__DIR_BROWSER__ENABLED                                       |
-| TRACIM_WEBDAV__DIR_BROWSER__FOOTER                                        | webdav.dir_browser.footer                                      | WEBDAV__DIR_BROWSER__FOOTER                                        |
-| TRACIM_SEARCH__ENGINE                                                     | search.engine                                                  | SEARCH__ENGINE                                                     |
-| TRACIM_SEARCH__ELASTICSEARCH__INDEX_ALIAS                                 | search.elasticsearch.index_alias                               | SEARCH__ELASTICSEARCH__INDEX_ALIAS                                 |
-| TRACIM_SEARCH__ELASTICSEARCH__INDEX_PATTERN_TEMPLATE                      | search.elasticsearch.index_pattern_template                    | SEARCH__ELASTICSEARCH__INDEX_PATTERN_TEMPLATE                      |
-| TRACIM_SEARCH__ELASTICSEARCH__USE_INGEST                                  | search.elasticsearch.use_ingest                                | SEARCH__ELASTICSEARCH__USE_INGEST                                  |
-| TRACIM_SEARCH__ELASTICSEARCH__INGEST__MIMETYPE_WHITELIST                  | search.elasticsearch.ingest.mimetype_whitelist                 | SEARCH__ELASTICSEARCH__INGEST__MIMETYPE_WHITELIST                  |
-| TRACIM_SEARCH__ELASTICSEARCH__INGEST__MIMETYPE_BLACKLIST                  | search.elasticsearch.ingest.mimetype_blacklist                 | SEARCH__ELASTICSEARCH__INGEST__MIMETYPE_BLACKLIST                  |
-| TRACIM_SEARCH__ELASTICSEARCH__INGEST__SIZE_LIMIT                          | search.elasticsearch.ingest.size_limit                         | SEARCH__ELASTICSEARCH__INGEST__SIZE_LIMIT                          |
-| TRACIM_SEARCH__ELASTICSEARCH__HOST                                        | search.elasticsearch.host                                      | SEARCH__ELASTICSEARCH__HOST                                        |
-| TRACIM_SEARCH__ELASTICSEARCH__PORT                                        | search.elasticsearch.port                                      | SEARCH__ELASTICSEARCH__PORT                                        |
-| TRACIM_SEARCH__ELASTICSEARCH__REQUEST_TIMEOUT                             | search.elasticsearch.request_timeout                           | SEARCH__ELASTICSEARCH__REQUEST_TIMEOUT                             |
-| TRACIM_CALDAV__RADICALE_PROXY__BASE_URL                                   | caldav.radicale_proxy.base_url                                 | CALDAV__RADICALE_PROXY__BASE_URL                                   |
-| TRACIM_CALDAV__RADICALE__STORAGE__FILESYSTEM_FOLDER                       | caldav.radicale.storage.filesystem_folder                      | CALDAV__RADICALE__STORAGE__FILESYSTEM_FOLDER                       |
-| TRACIM_EMAIL__NOTIFICATION__SHARE_CONTENT_TO_RECEIVER__TEMPLATE__HTML     | email.notification.share_content_to_receiver.template.html     | EMAIL__NOTIFICATION__SHARE_CONTENT_TO_RECEIVER__TEMPLATE__HTML     |
-| TRACIM_EMAIL__NOTIFICATION__SHARE_CONTENT_TO_RECEIVER__SUBJECT            | email.notification.share_content_to_receiver.subject           | EMAIL__NOTIFICATION__SHARE_CONTENT_TO_RECEIVER__SUBJECT            |
-| TRACIM_EMAIL__NOTIFICATION__SHARE_CONTENT_TO_EMITTER__TEMPLATE__HTML      | email.notification.share_content_to_emitter.template.html      | EMAIL__NOTIFICATION__SHARE_CONTENT_TO_EMITTER__TEMPLATE__HTML      |
-| TRACIM_EMAIL__NOTIFICATION__SHARE_CONTENT_TO_EMITTER__SUBJECT             | email.notification.share_content_to_emitter.subject            | EMAIL__NOTIFICATION__SHARE_CONTENT_TO_EMITTER__SUBJECT             |
-| TRACIM_EMAIL__NOTIFICATION__UPLOAD_PERMISSION_TO_RECEIVER__TEMPLATE__HTML | email.notification.upload_permission_to_receiver.template.html | EMAIL__NOTIFICATION__UPLOAD_PERMISSION_TO_RECEIVER__TEMPLATE__HTML |
-| TRACIM_EMAIL__NOTIFICATION__UPLOAD_PERMISSION_TO_RECEIVER__SUBJECT        | email.notification.upload_permission_to_receiver.subject       | EMAIL__NOTIFICATION__UPLOAD_PERMISSION_TO_RECEIVER__SUBJECT        |
-| TRACIM_EMAIL__NOTIFICATION__UPLOAD_PERMISSION_TO_EMITTER__TEMPLATE__HTML  | email.notification.upload_permission_to_emitter.template.html  | EMAIL__NOTIFICATION__UPLOAD_PERMISSION_TO_EMITTER__TEMPLATE__HTML  |
-| TRACIM_EMAIL__NOTIFICATION__UPLOAD_PERMISSION_TO_EMITTER__SUBJECT         | email.notification.upload_permission_to_emitter.subject        | EMAIL__NOTIFICATION__UPLOAD_PERMISSION_TO_EMITTER__SUBJECT         |
-| TRACIM_EMAIL__NOTIFICATION__NEW_UPLOAD_EVENT__TEMPLATE__HTML              | email.notification.new_upload_event.template.html              | EMAIL__NOTIFICATION__NEW_UPLOAD_EVENT__TEMPLATE__HTML              |
-| TRACIM_EMAIL__NOTIFICATION__NEW_UPLOAD_EVENT__SUBJECT                     | email.notification.new_upload_event.subject                    | EMAIL__NOTIFICATION__NEW_UPLOAD_EVENT__SUBJECT                     |
-
-### Parameters Only Working in the Configuration File
-
-These parameters are currently only configurable through the configuration file:
-- all not global config (all config not setted in `[DEFAULT]` sections, sections not supported included: `[alembic]`, `[app:*]`, `[server:*]`, `[loggers]`)
-- Sqlalchemy parameters `sqalchemy.*` not listed as supported.
-- Beaker sessions parameters `sessions.*` not listed as supported.
-- Caldav radicale parameters  `caldav.radicale.*` not listed as supported.
-- easy config variable shortcut (`basic_setup.*`, `advanced_setup`).
-- Pyramid config (`pyramid.*`)
-
-## Tracim `.ini` config file #
-
-The default configuration file is `development.ini`. A documented template is available in the repo: [development.ini.sample](../development.ini.sample).
-
-## Configure URL for Tracim Access - Simple Case ##
-
-To have a working Tracim instance, you need to explicitly define where the backend and the frontend are.
-If the backend serves the frontend or if you do not need the frontend at all, you can just set:
-
-    website.base_url = http://mysuperdomainame.ndd
-
-or (non-default HTTP port):
-
-    website.base_url = http://mysuperdomainame.ndd:8080
-
-or (for HTTPS):
->>>>>>> 161b7f43
+In most of the cases you'll want to serve Tracim behind an HTTP reverse-proxy to add TLS/caching support.
+You can configure Tracim's external URL with the `website.base_url` parameter, for example:
 
     website.base_url = https://mysuperdomainame.ndd
 
