--- conflicted
+++ resolved
@@ -16,160 +16,8 @@
 
 <!--- Maintainer: use tracimcli dev parameters list --template "| {env_var_name: <74}| {config_file_name: <63}| {config_name: <67}|"  with all apps enabled to update this list properly --->
 
-<<<<<<< HEAD
 In most of the cases you'll want to serve Tracim behind an HTTP reverse-proxy to add TLS/caching support.
 You can configure Tracim's external URL with the `website.base_url` parameter, for example:
-=======
-| <env_var_name>                                                            | <config_file_name>                                             | <config_name>                                                      |
-| ------------------------------------------------------------------------- | -------------------------------------------------------------- | ------------------------------------------------------------------ |
-| TRACIM_APP__ENABLED                                                       | app.enabled                                                    | APP__ENABLED                                                       |
-| TRACIM_SQLALCHEMY__URL                                                    | sqlalchemy.url                                                 | SQLALCHEMY__URL                                                    |
-| TRACIM_DEFAULT_LANG                                                       | default_lang                                                   | DEFAULT_LANG                                                       |
-| TRACIM_COLOR__CONFIG_FILE_PATH                                            | color.config_file_path                                         | COLOR__CONFIG_FILE_PATH                                            |
-| TRACIM_DEPOT_STORAGE_DIR                                                  | depot_storage_dir                                              | DEPOT_STORAGE_DIR                                                  |
-| TRACIM_DEPOT_STORAGE_NAME                                                 | depot_storage_name                                             | DEPOT_STORAGE_NAME                                                 |
-| TRACIM_PREVIEW_CACHE_DIR                                                  | preview_cache_dir                                              | PREVIEW_CACHE_DIR                                                  |
-| TRACIM_AUTH_TYPES                                                         | auth_types                                                     | AUTH_TYPES                                                         |
-| TRACIM_REMOTE_USER_HEADER                                                 | remote_user_header                                             | REMOTE_USER_HEADER                                                 |
-| TRACIM_API__KEY                                                           | api.key                                                        | API__KEY                                                           |
-| TRACIM_SESSION__TYPE                                                      | session.type                                                   | SESSION__TYPE                                                      |
-| TRACIM_SESSION__URL                                                       | session.url                                                    | SESSION__URL                                                       |
-| TRACIM_SESSION__DATA_DIR                                                  | session.data_dir                                               | SESSION__DATA_DIR                                                  |
-| TRACIM_SESSION__LOCK_DIR                                                  | session.lock_dir                                               | SESSION__LOCK_DIR                                                  |
-| TRACIM_SESSION__HTTPONLY                                                  | session.httponly                                               | SESSION__HTTPONLY                                                  |
-| TRACIM_SESSION__SECURE                                                    | session.secure                                                 | SESSION__SECURE                                                    |
-| TRACIM_WEBSITE__TITLE                                                     | website.title                                                  | WEBSITE__TITLE                                                     |
-| TRACIM_WEB__NOTIFICATIONS__EXCLUDED                                       | web.notifications.excluded                                     | WEB__NOTIFICATIONS__EXCLUDED                                       |
-| TRACIM_WEBSITE__BASE_URL                                                  | website.base_url                                               | WEBSITE__BASE_URL                                                  |
-| TRACIM_API__BASE_URL                                                      | api.base_url                                                   | API__BASE_URL                                                      |
-| TRACIM_CORS__ACCESS_CONTROL_ALLOWED_ORIGIN                                | cors.access-control-allowed-origin                             | CORS__ACCESS_CONTROL_ALLOWED_ORIGIN                                |
-| TRACIM_DEFAULT_ANONYMIZED_USER_DISPLAY_NAME                               | default_anonymized_user_display_name                           | DEFAULT_ANONYMIZED_USER_DISPLAY_NAME                               |
-| TRACIM_USER__AUTH_TOKEN__VALIDITY                                         | user.auth_token.validity                                       | USER__AUTH_TOKEN__VALIDITY                                         |
-| TRACIM_USER__RESET_PASSWORD__TOKEN_LIFETIME                               | user.reset_password.token_lifetime                             | USER__RESET_PASSWORD__TOKEN_LIFETIME                               |
-| TRACIM_USER__DEFAULT_PROFILE                                              | user.default_profile                                           | USER__DEFAULT_PROFILE                                              |
-| TRACIM_WORKSPACE__ALLOWED_ACCESS_TYPES                                    | workspace.allowed_access_types                                 | WORKSPACE__ALLOWED_ACCESS_TYPES                                    |
-| TRACIM_KNOWN_MEMBERS__FILTER                                              | known_members.filter                                           | KNOWN_MEMBERS__FILTER                                              |
-| TRACIM_DEBUG                                                              | debug                                                          | DEBUG                                                              |
-| TRACIM_BUILD_VERSION                                                      | build_version                                                  | BUILD_VERSION                                                      |
-| TRACIM_PREVIEW__JPG__RESTRICTED_DIMS                                      | preview.jpg.restricted_dims                                    | PREVIEW__JPG__RESTRICTED_DIMS                                      |
-| TRACIM_PREVIEW__JPG__ALLOWED_DIMS                                         | preview.jpg.allowed_dims                                       | PREVIEW__JPG__ALLOWED_DIMS                                         |
-| TRACIM_FRONTEND__SERVE                                                    | frontend.serve                                                 | FRONTEND__SERVE                                                    |
-| TRACIM_FRONTEND__CACHE_TOKEN                                              | frontend.cache_token                                           | FRONTEND__CACHE_TOKEN                                              |
-| TRACIM_BACKEND__I18N_FOLDER_PATH                                          | backend.i18n_folder_path                                       | BACKEND__I18N_FOLDER_PATH                                          |
-| TRACIM_FRONTEND__DIST_FOLDER_PATH                                         | frontend.dist_folder_path                                      | FRONTEND__DIST_FOLDER_PATH                                         |
-| TRACIM_PLUGIN__FOLDER_PATH                                                | plugin.folder_path                                             | PLUGIN__FOLDER_PATH                                                |
-| TRACIM_FRONTEND__CUSTOM_TOOLBOX_FOLDER_PATH                               | frontend.custom_toolbox_folder_path                            | FRONTEND__CUSTOM_TOOLBOX_FOLDER_PATH                               |
-| TRACIM_LIMITATION__SHAREDSPACE_PER_USER                                   | limitation.sharedspace_per_user                                | LIMITATION__SHAREDSPACE_PER_USER                                   |
-| TRACIM_LIMITATION__CONTENT_LENGTH_FILE_SIZE                               | limitation.content_length_file_size                            | LIMITATION__CONTENT_LENGTH_FILE_SIZE                               |
-| TRACIM_LIMITATION__WORKSPACE_SIZE                                         | limitation.workspace_size                                      | LIMITATION__WORKSPACE_SIZE                                         |
-| TRACIM_LIMITATION__USER_DEFAULT_ALLOWED_SPACE                             | limitation.user_default_allowed_space                          | LIMITATION__USER_DEFAULT_ALLOWED_SPACE                             |
-| TRACIM_JOBS__PROCESSING_MODE                                              | jobs.processing_mode                                           | JOBS__PROCESSING_MODE                                              |
-| TRACIM_JOBS__ASYNC__REDIS__HOST                                           | jobs.async.redis.host                                          | JOBS__ASYNC__REDIS__HOST                                           |
-| TRACIM_JOBS__ASYNC__REDIS__PORT                                           | jobs.async.redis.port                                          | JOBS__ASYNC__REDIS__PORT                                           |
-| TRACIM_JOBS__ASYNC__REDIS__DB                                             | jobs.async.redis.db                                            | JOBS__ASYNC__REDIS__DB                                             |
-| TRACIM_LIVE_MESSAGES__CONTROL_ZMQ_URI                                     | live_messages.control_zmq_uri                                  | LIVE_MESSAGES__CONTROL_ZMQ_URI                                     |
-| TRACIM_LIVE_MESSAGES__BLOCKING_PUBLISH                                    | live_messages.blocking_publish                                 | LIVE_MESSAGES__BLOCKING_PUBLISH                                    |
-| TRACIM_EMAIL__NOTIFICATION__ENABLED_ON_INVITATION                         | email.notification.enabled_on_invitation                       | EMAIL__NOTIFICATION__ENABLED_ON_INVITATION                         |
-| TRACIM_EMAIL__NOTIFICATION__FROM__EMAIL                                   | email.notification.from.email                                  | EMAIL__NOTIFICATION__FROM__EMAIL                                   |
-| TRACIM_EMAIL__NOTIFICATION__FROM__DEFAULT_LABEL                           | email.notification.from.default_label                          | EMAIL__NOTIFICATION__FROM__DEFAULT_LABEL                           |
-| TRACIM_EMAIL__NOTIFICATION__REPLY_TO__EMAIL                               | email.notification.reply_to.email                              | EMAIL__NOTIFICATION__REPLY_TO__EMAIL                               |
-| TRACIM_EMAIL__NOTIFICATION__REFERENCES__EMAIL                             | email.notification.references.email                            | EMAIL__NOTIFICATION__REFERENCES__EMAIL                             |
-| TRACIM_EMAIL__NOTIFICATION__CONTENT_UPDATE__TEMPLATE__HTML                | email.notification.content_update.template.html                | EMAIL__NOTIFICATION__CONTENT_UPDATE__TEMPLATE__HTML                |
-| TRACIM_EMAIL__NOTIFICATION__CONTENT_UPDATE__SUBJECT                       | email.notification.content_update.subject                      | EMAIL__NOTIFICATION__CONTENT_UPDATE__SUBJECT                       |
-| TRACIM_EMAIL__NOTIFICATION__CREATED_ACCOUNT__TEMPLATE__HTML               | email.notification.created_account.template.html               | EMAIL__NOTIFICATION__CREATED_ACCOUNT__TEMPLATE__HTML               |
-| TRACIM_EMAIL__NOTIFICATION__CREATED_ACCOUNT__SUBJECT                      | email.notification.created_account.subject                     | EMAIL__NOTIFICATION__CREATED_ACCOUNT__SUBJECT                      |
-| TRACIM_EMAIL__NOTIFICATION__RESET_PASSWORD_REQUEST__TEMPLATE__HTML        | email.notification.reset_password_request.template.html        | EMAIL__NOTIFICATION__RESET_PASSWORD_REQUEST__TEMPLATE__HTML        |
-| TRACIM_EMAIL__NOTIFICATION__RESET_PASSWORD_REQUEST__SUBJECT               | email.notification.reset_password_request.subject              | EMAIL__NOTIFICATION__RESET_PASSWORD_REQUEST__SUBJECT               |
-| TRACIM_EMAIL__NOTIFICATION__ACTIVATED                                     | email.notification.activated                                   | EMAIL__NOTIFICATION__ACTIVATED                                     |
-| TRACIM_EMAIL__NOTIFICATION__SMTP__SERVER                                  | email.notification.smtp.server                                 | EMAIL__NOTIFICATION__SMTP__SERVER                                  |
-| TRACIM_EMAIL__NOTIFICATION__SMTP__PORT                                    | email.notification.smtp.port                                   | EMAIL__NOTIFICATION__SMTP__PORT                                    |
-| TRACIM_EMAIL__NOTIFICATION__SMTP__USER                                    | email.notification.smtp.user                                   | EMAIL__NOTIFICATION__SMTP__USER                                    |
-| TRACIM_EMAIL__NOTIFICATION__SMTP__PASSWORD                                | email.notification.smtp.password                               | EMAIL__NOTIFICATION__SMTP__PASSWORD                                |
-| TRACIM_EMAIL__NOTIFICATION__SMTP__USE_IMPLICIT_SSL                        | email.notification.smtp.use_implicit_ssl                       | EMAIL__NOTIFICATION__SMTP__USE_IMPLICIT_SSL                        |
-| TRACIM_EMAIL__REPLY__ACTIVATED                                            | email.reply.activated                                          | EMAIL__REPLY__ACTIVATED                                            |
-| TRACIM_EMAIL__REPLY__IMAP__SERVER                                         | email.reply.imap.server                                        | EMAIL__REPLY__IMAP__SERVER                                         |
-| TRACIM_EMAIL__REPLY__IMAP__PORT                                           | email.reply.imap.port                                          | EMAIL__REPLY__IMAP__PORT                                           |
-| TRACIM_EMAIL__REPLY__IMAP__USER                                           | email.reply.imap.user                                          | EMAIL__REPLY__IMAP__USER                                           |
-| TRACIM_EMAIL__REPLY__IMAP__PASSWORD                                       | email.reply.imap.password                                      | EMAIL__REPLY__IMAP__PASSWORD                                       |
-| TRACIM_EMAIL__REPLY__IMAP__FOLDER                                         | email.reply.imap.folder                                        | EMAIL__REPLY__IMAP__FOLDER                                         |
-| TRACIM_EMAIL__REPLY__CHECK__HEARTBEAT                                     | email.reply.check.heartbeat                                    | EMAIL__REPLY__CHECK__HEARTBEAT                                     |
-| TRACIM_EMAIL__REPLY__IMAP__USE_SSL                                        | email.reply.imap.use_ssl                                       | EMAIL__REPLY__IMAP__USE_SSL                                        |
-| TRACIM_EMAIL__REPLY__IMAP__USE_IDLE                                       | email.reply.imap.use_idle                                      | EMAIL__REPLY__IMAP__USE_IDLE                                       |
-| TRACIM_EMAIL__REPLY__CONNECTION__MAX_LIFETIME                             | email.reply.connection.max_lifetime                            | EMAIL__REPLY__CONNECTION__MAX_LIFETIME                             |
-| TRACIM_EMAIL__REPLY__USE_HTML_PARSING                                     | email.reply.use_html_parsing                                   | EMAIL__REPLY__USE_HTML_PARSING                                     |
-| TRACIM_EMAIL__REPLY__USE_TXT_PARSING                                      | email.reply.use_txt_parsing                                    | EMAIL__REPLY__USE_TXT_PARSING                                      |
-| TRACIM_EMAIL__REPLY__LOCKFILE_PATH                                        | email.reply.lockfile_path                                      | EMAIL__REPLY__LOCKFILE_PATH                                        |
-| TRACIM_NEW_USER__INVITATION__DO_NOTIFY                                    | new_user.invitation.do_notify                                  | NEW_USER__INVITATION__DO_NOTIFY                                    |
-| TRACIM_NEW_USER__INVITATION__MINIMAL_PROFILE                              | new_user.invitation.minimal_profile                            | NEW_USER__INVITATION__MINIMAL_PROFILE                              |
-| TRACIM_EMAIL__REQUIRED                                                    | email.required                                                 | EMAIL__REQUIRED                                                    |
-| TRACIM_LDAP_URL                                                           | ldap_url                                                       | LDAP_URL                                                           |
-| TRACIM_LDAP_BIND_DN                                                       | ldap_bind_dn                                                   | LDAP_BIND_DN                                                       |
-| TRACIM_LDAP_BIND_PASS                                                     | ldap_bind_pass                                                 | LDAP_BIND_PASS                                                     |
-| TRACIM_LDAP_TLS                                                           | ldap_tls                                                       | LDAP_TLS                                                           |
-| TRACIM_LDAP_USER_BASE_DN                                                  | ldap_user_base_dn                                              | LDAP_USER_BASE_DN                                                  |
-| TRACIM_LDAP_LOGIN_ATTRIBUTE                                               | ldap_login_attribute                                           | LDAP_LOGIN_ATTRIBUTE                                               |
-| TRACIM_LDAP_NAME_ATTRIBUTE                                                | ldap_name_attribute                                            | LDAP_NAME_ATTRIBUTE                                                |
-| TRACIM_WEBDAV__UI__ENABLED                                                | webdav.ui.enabled                                              | WEBDAV__UI__ENABLED                                                |
-| TRACIM_WEBDAV__BASE_URL                                                   | webdav.base_url                                                | WEBDAV__BASE_URL                                                   |
-| TRACIM_WEBDAV__VERBOSE__LEVEL                                             | webdav.verbose.level                                           | WEBDAV__VERBOSE__LEVEL                                             |
-| TRACIM_WEBDAV__ROOT_PATH                                                  | webdav.root_path                                               | WEBDAV__ROOT_PATH                                                  |
-| TRACIM_WEBDAV__BLOCK_SIZE                                                 | webdav.block_size                                              | WEBDAV__BLOCK_SIZE                                                 |
-| TRACIM_WEBDAV__DIR_BROWSER__ENABLED                                       | webdav.dir_browser.enabled                                     | WEBDAV__DIR_BROWSER__ENABLED                                       |
-| TRACIM_WEBDAV__DIR_BROWSER__FOOTER                                        | webdav.dir_browser.footer                                      | WEBDAV__DIR_BROWSER__FOOTER                                        |
-| TRACIM_SEARCH__ENGINE                                                     | search.engine                                                  | SEARCH__ENGINE                                                     |
-| TRACIM_SEARCH__ELASTICSEARCH__INDEX_ALIAS                                 | search.elasticsearch.index_alias                               | SEARCH__ELASTICSEARCH__INDEX_ALIAS                                 |
-| TRACIM_SEARCH__ELASTICSEARCH__INDEX_PATTERN_TEMPLATE                      | search.elasticsearch.index_pattern_template                    | SEARCH__ELASTICSEARCH__INDEX_PATTERN_TEMPLATE                      |
-| TRACIM_SEARCH__ELASTICSEARCH__USE_INGEST                                  | search.elasticsearch.use_ingest                                | SEARCH__ELASTICSEARCH__USE_INGEST                                  |
-| TRACIM_SEARCH__ELASTICSEARCH__INGEST__MIMETYPE_WHITELIST                  | search.elasticsearch.ingest.mimetype_whitelist                 | SEARCH__ELASTICSEARCH__INGEST__MIMETYPE_WHITELIST                  |
-| TRACIM_SEARCH__ELASTICSEARCH__INGEST__MIMETYPE_BLACKLIST                  | search.elasticsearch.ingest.mimetype_blacklist                 | SEARCH__ELASTICSEARCH__INGEST__MIMETYPE_BLACKLIST                  |
-| TRACIM_SEARCH__ELASTICSEARCH__INGEST__SIZE_LIMIT                          | search.elasticsearch.ingest.size_limit                         | SEARCH__ELASTICSEARCH__INGEST__SIZE_LIMIT                          |
-| TRACIM_SEARCH__ELASTICSEARCH__HOST                                        | search.elasticsearch.host                                      | SEARCH__ELASTICSEARCH__HOST                                        |
-| TRACIM_SEARCH__ELASTICSEARCH__PORT                                        | search.elasticsearch.port                                      | SEARCH__ELASTICSEARCH__PORT                                        |
-| TRACIM_SEARCH__ELASTICSEARCH__REQUEST_TIMEOUT                             | search.elasticsearch.request_timeout                           | SEARCH__ELASTICSEARCH__REQUEST_TIMEOUT                             |
-| TRACIM_CALDAV__RADICALE_PROXY__BASE_URL                                   | caldav.radicale_proxy.base_url                                 | CALDAV__RADICALE_PROXY__BASE_URL                                   |
-| TRACIM_CALDAV__RADICALE__STORAGE__FILESYSTEM_FOLDER                       | caldav.radicale.storage.filesystem_folder                      | CALDAV__RADICALE__STORAGE__FILESYSTEM_FOLDER                       |
-| TRACIM_COLLABORATIVE_DOCUMENT_EDITION__SOFTWARE                           | collaborative_document_edition.software                        | COLLABORATIVE_DOCUMENT_EDITION__SOFTWARE                           |
-| TRACIM_COLLABORATIVE_DOCUMENT_EDITION__COLLABORA__BASE_URL                | collaborative_document_edition.collabora.base_url              | COLLABORATIVE_DOCUMENT_EDITION__COLLABORA__BASE_URL                |
-| TRACIM_COLLABORATIVE_DOCUMENT_EDITION__FILE_TEMPLATE_DIR                  | collaborative_document_edition.file_template_dir               | COLLABORATIVE_DOCUMENT_EDITION__FILE_TEMPLATE_DIR                  |
-| TRACIM_EMAIL__NOTIFICATION__SHARE_CONTENT_TO_RECEIVER__TEMPLATE__HTML     | email.notification.share_content_to_receiver.template.html     | EMAIL__NOTIFICATION__SHARE_CONTENT_TO_RECEIVER__TEMPLATE__HTML     |
-| TRACIM_EMAIL__NOTIFICATION__SHARE_CONTENT_TO_RECEIVER__SUBJECT            | email.notification.share_content_to_receiver.subject           | EMAIL__NOTIFICATION__SHARE_CONTENT_TO_RECEIVER__SUBJECT            |
-| TRACIM_EMAIL__NOTIFICATION__SHARE_CONTENT_TO_EMITTER__TEMPLATE__HTML      | email.notification.share_content_to_emitter.template.html      | EMAIL__NOTIFICATION__SHARE_CONTENT_TO_EMITTER__TEMPLATE__HTML      |
-| TRACIM_EMAIL__NOTIFICATION__SHARE_CONTENT_TO_EMITTER__SUBJECT             | email.notification.share_content_to_emitter.subject            | EMAIL__NOTIFICATION__SHARE_CONTENT_TO_EMITTER__SUBJECT             |
-| TRACIM_EMAIL__NOTIFICATION__UPLOAD_PERMISSION_TO_RECEIVER__TEMPLATE__HTML | email.notification.upload_permission_to_receiver.template.html | EMAIL__NOTIFICATION__UPLOAD_PERMISSION_TO_RECEIVER__TEMPLATE__HTML |
-| TRACIM_EMAIL__NOTIFICATION__UPLOAD_PERMISSION_TO_RECEIVER__SUBJECT        | email.notification.upload_permission_to_receiver.subject       | EMAIL__NOTIFICATION__UPLOAD_PERMISSION_TO_RECEIVER__SUBJECT        |
-| TRACIM_EMAIL__NOTIFICATION__UPLOAD_PERMISSION_TO_EMITTER__TEMPLATE__HTML  | email.notification.upload_permission_to_emitter.template.html  | EMAIL__NOTIFICATION__UPLOAD_PERMISSION_TO_EMITTER__TEMPLATE__HTML  |
-| TRACIM_EMAIL__NOTIFICATION__UPLOAD_PERMISSION_TO_EMITTER__SUBJECT         | email.notification.upload_permission_to_emitter.subject        | EMAIL__NOTIFICATION__UPLOAD_PERMISSION_TO_EMITTER__SUBJECT         |
-| TRACIM_EMAIL__NOTIFICATION__NEW_UPLOAD_EVENT__TEMPLATE__HTML              | email.notification.new_upload_event.template.html              | EMAIL__NOTIFICATION__NEW_UPLOAD_EVENT__TEMPLATE__HTML              |
-| TRACIM_EMAIL__NOTIFICATION__NEW_UPLOAD_EVENT__SUBJECT                     | email.notification.new_upload_event.subject                    | EMAIL__NOTIFICATION__NEW_UPLOAD_EVENT__SUBJECT                     |
-
-
-### Parameters Only Working in the Configuration File
-
-These parameters are currently only configurable through the configuration file:
-- all not global config (all config not setted in `[DEFAULT]` sections, sections not supported included: `[alembic]`, `[app:*]`, `[server:*]`, `[loggers]`)
-- Sqlalchemy parameters `sqalchemy.*` not listed as supported.
-- Beaker sessions parameters `sessions.*` not listed as supported.
-- Caldav radicale parameters  `caldav.radicale.*` not listed as supported.
-- easy config variable shortcut (`basic_setup.*`, `advanced_setup`).
-- Pyramid config (`pyramid.*`)
-
-## Tracim `.ini` config file #
-
-The default configuration file is `development.ini`. A documented template is available in the repo: [development.ini.sample](../development.ini.sample).
-
-## Configure URL for Tracim Access - Simple Case ##
-
-To have a working Tracim instance, you need to explicitly define where the backend and the frontend are.
-If the backend serves the frontend or if you do not need the frontend at all, you can just set:
-
-    website.base_url = http://mysuperdomainame.ndd
-
-or (non-default HTTP port):
-
-    website.base_url = http://mysuperdomainame.ndd:8080
-
-or (for HTTPS):
->>>>>>> 74cb2693
 
     website.base_url = https://mysuperdomainame.ndd
 
@@ -210,108 +58,6 @@
 - set `email.required` to `False`, or
 - create the user with both an username and an email address and then authenticate using the LDAP/Remote Auth.
 
-<<<<<<< HEAD
-=======
-### Tracim session storage
-Tracim uses a session by user, which work with cookie
-This session store:
-
-- the id of the user
-- the session creation datetime
-- the last-access to session datetime.
-
-Sessions are implemented with [Beaker](https://beaker.readthedocs.io/en/latest/configuration.html) and can be stored in several back-ends: files (the default), redis, mongodb, memcached, sql databases…
-Tracim is actively used and tested with 2 session back-ends: files and redis.
-
-The recommended session back-end for production is redis as it avoids having to manage deletion of expired session files. If you choose to use the file back-end please read the "File back-end upkeep" section below.```
-
-#### Configuration
-
-A relevant configuration for file backend (default):
-
-```ini
-# note: basic_setup.sessions_data_root_dir parameter should exist and be a real path
-session.type = file
-session.data_dir = %(basic_setup.sessions_data_root_dir)s/sessions_data
-```
-
-
-A relevant configuration for redis backend:
-
-```ini
-session.type = ext:redis
-session.url = redis://localhost:6379/0
-```
-
-Generic configuration (needed for all backend):
-
-```ini
-# note: basic_setup.sessions_data_root_dir parameter should exist and be a real path
-session.lock_dir = %(basic_setup.sessions_data_root_dir)s/sessions_lock
-session.key = session_key
-session.secret = %(basic_setup.session_secret)s
-session.save_accessed_time = True
-session.cookie_expires = 604800
-session.timeout = 604800
-session.cookie_on_exception = True
-session.httponly = True
-# only if you are using HTTPS:
-# session.secure = True
-```
-
-
-for other beaker backends, read [beaker documentation](https://beaker.readthedocs.io/en/latest/configuration.html) for more information.
-
-#### File back-end upkeep
-
-When this back-end is used (please note that it is the default backend !), the session's file are [not deleted automatically](https://beaker.readthedocs.io/en/latest/sessions.html#removing-expired-old-sessions).
- To avoid keeping expired session files you should run :
-
-```shell
-find <session.data_dir> -type f -mtime +10 -print -exec rm {} \;
-```
-note: in default config session.data_dir value point to a directory named sessions_data in same directory as the
- config file.
-
-regularly (for example by using a cron job), which will delete file which have not been modified since 10 days.
-You should use this command in both session data and session lock dirs.
-
-#### Cleanup existing sessions
-
-If you decide to change the session configuration, it's safer to delete all existing session in order to avoid user
-from using cookie related to a not updated session.
-
-
-
-To do this with file backend (default backend):
-
-```ini
-session.type = file
-session.data_dir = <session.data_dir>
-```
-
-do:
-
-```shell
-rm -r <session.data_dir>/*
-```
-note: in default config session.data_dir value point to a directory named sessions_data in same directory as the
- config file.
-
-With redis backend :
-
-```ini
-session.type = ext:redis
-session.url = redis://localhost:6379/0
-```
-
-do:
-
-```shell
-redis-cli keys 'beaker_cache:*' | xargs redis-cli del
-```
-
->>>>>>> 74cb2693
 
 ### LDAP Authentication
 
@@ -461,6 +207,9 @@
     session.cookie_expires = 604800
     session.timeout = 604800
     session.cookie_on_exception = True
+    session.httponly = True
+    # only if you are using HTTPS:
+    # session.secure = True
 
 
 ## Enabling the Mail Notification Feature
@@ -737,7 +486,17 @@
 
 After all these changes in the configuration, you should restart all  process (web, webdav, etc...).
 
-<<<<<<< HEAD
+## Security settings
+
+### Content Security Policy
+
+By default Tracim setups a [Content-Security-Policy header](https://www.w3.org/TR/CSP2/) which will disable all external scripts and styles.
+The content of the header can be tuned with the `content_security_policy.*` settings:
+
+- `content_security_policy.enabled = False` will entirely disable the header. Use only if you have a good reason to do that
+- `content_security_policy.report_uri = https://areport.uri` can be used to setup an uri that browser will use to report violations as described in the [W3C documentation](https://www.w3.org/TR/CSP2/#directive-report-uri)
+- `content_security_policy.report_only = True` can be used to only report violations without enforcing them.
+- `content_security_policy.additional_directives` is added to the header and can be used to override/finely tune the default Tracim values.
 
 ## Uploaded files storage
 
@@ -755,17 +514,4 @@
 
 If you want to use your own S3 compatible back-end we recommend [minio](https://min.io) as we have tested its usage with Tracim.
 
-You can find an example docker compose file for storing files in minio [here](../../tools_docker/docker-compose-minio.yml)
-=======
-# Security settings
-
-## Content Security Policy
-
-By default Tracim setups a [Content-Security-Policy header](https://www.w3.org/TR/CSP2/) which will disable all external scripts and styles.
-The content of the header can be tuned with the `content_security_policy.*` settings:
-
-- `content_security_policy.enabled = False` will entirely disable the header. Use only if you have a good reason to do that
-- `content_security_policy.report_uri = https://areport.uri` can be used to setup an uri that browser will use to report violations as described in the [W3C documentation](https://www.w3.org/TR/CSP2/#directive-report-uri)
-- `content_security_policy.report_only = True` can be used to only report violations without enforcing them.
-- `content_security_policy.additional_directives` is added to the header and can be used to override/finely tune the default Tracim values.
->>>>>>> 74cb2693
+You can find an example docker compose file for storing files in minio [here](../../tools_docker/docker-compose-minio.yml)