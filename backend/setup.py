--- conflicted
+++ resolved
@@ -33,11 +33,7 @@
     "filedepot>=0.8.0",
     "babel",
     "python-slugify",
-<<<<<<< HEAD
-    "preview-generator>=0.27",
-=======
     "preview-generator>=0.28",
->>>>>>> 319b214e
     "colour",
     "python-dateutil",
     "gitpython",
