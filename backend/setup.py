--- conflicted
+++ resolved
@@ -24,17 +24,12 @@
     'zope.sqlalchemy',
     'alembic',
     # API
-<<<<<<< HEAD
-    'hapic[marshmallow]==0.64',
-    'apispec==1.0.0b5',
-=======
     'hapic[marshmallow]==0.73',
     # INFO - G.M - 2019-03-21 - this is needed as there is a requirement issue
     # in hapic, apispec-marshmallow-advanced==0.3
     # and hapic==0.73 aren't compatible
     'apispec-marshmallow-advanced>=0.4'
     'apispec==1.1.0',
->>>>>>> 61139048
     'marshmallow <3.0.0a1,>2.0.0',
     # CLI
     'cliff',
