--- conflicted
+++ resolved
@@ -156,18 +156,11 @@
             'webdav start = tracim_backend.command.webdav:WebdavRunnerCommand',
             'caldav start = tracim_backend.command.caldav:CaldavRunnerCommand',
             'caldav sync = tracim_backend.command.caldav:CaldavSyncCommand',
-<<<<<<< HEAD
-            'search init = tracim_backend.command.search:SearchIndexInitCommand',
-            'search index = tracim_backend.command.search:SearchIndexIndexCommand',
-            'search upgrade = tracim_backend.command.search:SearchIndexUpgradeCommand',
-            'search delete = tracim_backend.command.search:SearchIndexDeleteCommand',
-            'dev parameters list = tracim_backend.command.devtools:ParametersListCommand'
-=======
             'search index-create = tracim_backend.command.search:SearchIndexInitCommand',
             'search index-populate = tracim_backend.command.search:SearchIndexIndexCommand',
             'search index-upgrade-experimental = tracim_backend.command.search:SearchIndexUpgradeCommand',
             'search index-drop = tracim_backend.command.search:SearchIndexDeleteCommand',
->>>>>>> 7e1816dd
+            'dev parameters list = tracim_backend.command.devtools:ParametersListCommand'
         ]
     },
     message_extractors={'tracim_backend': [
