--- conflicted
+++ resolved
@@ -9,20 +9,12 @@
     "pyramid_retry",
     "waitress",
     # Database
-<<<<<<< HEAD
     'pyramid_tm',
     'SQLAlchemy',
     'transaction',
     'zope.sqlalchemy',
     'alembic',
     'sqlakeyset',
-=======
-    "pyramid_tm",
-    "SQLAlchemy",
-    "transaction",
-    "zope.sqlalchemy",
-    "alembic",
->>>>>>> 693e57d1
     # API
     "hapic[marshmallow]>=0.83",
     # INFO - G.M - 2019-03-21 - this is needed as there is a requirement issue
