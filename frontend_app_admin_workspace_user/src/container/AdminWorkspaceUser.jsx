--- conflicted
+++ resolved
@@ -346,21 +346,16 @@
     }
 
     const newMemberList = workspaceList[workspaceIndex].memberList.slice()
-<<<<<<< HEAD
-    newMemberList.push(message.fields.member)
-    const newWorkspace = { ...message.fields.workspace, memberList: newMemberList }
-=======
     newMemberList.push({
-      user_id: message.user.user_id,
-      user: message.user,
-      workspace_id: message.workspace.workspace_id,
-      workspace: message.workspace,
-      do_notify: message.member.do_notify,
-      is_active: message.user.is_active,
-      role: message.member.role
+      user_id: message.fields.user.user_id,
+      user: message.fields.user,
+      workspace_id: message.fields.workspace.workspace_id,
+      workspace: message.fields.workspace,
+      do_notify: message.fields.member.do_notify,
+      is_active: message.fields.user.is_active,
+      role: message.fields.member.role
     })
     const newWorkspace = { ...message.workspace, memberList: newMemberList }
->>>>>>> 1dc405f6
     const newWorkspaceList = [
       ...workspaceList.slice(0, workspaceIndex),
       newWorkspace,
@@ -386,13 +381,8 @@
       return
     }
 
-<<<<<<< HEAD
-    const newMemberList = workspaceList[workspaceIndex].memberList.filter(m => m.user_id !== message.fields.role.user_id)
+    const newMemberList = workspaceList[workspaceIndex].memberList.filter(m => m.user_id !== message.fields.user.user_id)
     const newWorkspace = { ...message.fields.workspace, memberList: newMemberList }
-=======
-    const newMemberList = workspaceList[workspaceIndex].memberList.filter(m => m.user_id !== message.user.user_id)
-    const newWorkspace = { ...message.workspace, memberList: newMemberList }
->>>>>>> 1dc405f6
     const newWorkspaceList = [
       ...workspaceList.slice(0, workspaceIndex),
       newWorkspace,
