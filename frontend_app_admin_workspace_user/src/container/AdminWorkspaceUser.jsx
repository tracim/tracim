--- conflicted
+++ resolved
@@ -11,12 +11,6 @@
   handleFetchResult,
   ROLE,
   CUSTOM_EVENT,
-<<<<<<< HEAD
-  hasNotAllowedCharacters,
-  hasSpaces,
-=======
-  buildHeadTitle,
->>>>>>> 99b17a4e
   TLM_CORE_EVENT_TYPE as TLM_CET,
   TLM_ENTITY_TYPE as TLM_ET,
   TracimComponent,
