import React, { useState } from 'react'
<<<<<<< HEAD
import PropTypes from 'prop-types'
=======
import { Link } from 'react-router-dom'
>>>>>>> 18693faa
import { translate } from 'react-i18next'
import {
  SORT_BY,
  SPACE_TYPE_LIST,
  Delimiter,
  EmptyListMessage,
  FilterBar,
  Icon,
  IconButton,
  Loading,
<<<<<<< HEAD
  PageContent,
  PageTitle,
  PageWrapper,
=======
  SPACE_TYPE_LIST,
  SORT_BY,
  PAGE,
>>>>>>> 18693faa
  TitleListHeader,
  htmlToText,
  stringIncludes
} from 'tracim_frontend_lib'

const AdminWorkspace = props => {
  const parser = new DOMParser()
  const [userFilter, setUserFilter] = useState('')

  const filterWorkspaceList = () => {
    if (userFilter === '') return props.workspaceList

    return props.workspaceList.filter(space => {
      const spaceType = SPACE_TYPE_LIST.find(type => type.slug === space.access_type) || { label: '' }

      const includesFilter = stringIncludes(userFilter)

      const hasFilterMatchOnLabel = includesFilter(space.label)
      const hasFilterMatchOnDescription = includesFilter(space.description)
      const hasFilterMatchOnType = spaceType && includesFilter(props.t(spaceType.label))
      const hasFilterMatchOnId = space.workspace_id && includesFilter(space.workspace_id.toString())

      return (
        hasFilterMatchOnLabel ||
        hasFilterMatchOnDescription ||
        hasFilterMatchOnType ||
        hasFilterMatchOnId
      )
    })
  }

  const filteredWorkspaceList = filterWorkspaceList()

  return (
    <PageWrapper customClass='adminWorkspace'>
      <PageTitle
        parentClass='adminWorkspace'
        title={props.t('Space management')}
        icon='fas fa-users-cog'
        breadcrumbsList={props.breadcrumbsList}
        isEmailNotifActivated={props.isEmailNotifActivated}
      />

      <PageContent parentClass='adminWorkspace'>
        <div className='adminWorkspace__description'>
          {props.t('List of every spaces')}
        </div>

        <div className='adminWorkspace__btnnewworkspace'>
          <IconButton
            customClass='adminWorkspace__btnnewworkspace__btn'
            intent='secondary'
            onClick={props.onClickNewWorkspace}
            text={props.t('Create a space')}
            icon='fas fa-plus'
          />
        </div>

        <Delimiter customClass='adminWorkspace__delimiter' />

        <FilterBar
          onChange={e => {
            const newFilter = e.target.value
            setUserFilter(newFilter)
          }}
          value={userFilter}
          placeholder={props.t('Filter spaces')}
        />

        <div className='adminWorkspace__workspaceTable'>
<<<<<<< HEAD
          {props.loaded ? (
            props.workspaceList.length > 0 ? (
              <table className='table'>
                <thead>
=======
          <table className='table'>
            <thead>
              <tr>
                <th className='table__id' scope='col'>
                  <TitleListHeader
                    title={props.t('Id')}
                    onClickTitle={() => props.onClickTitle(SORT_BY.ID)}
                    isOrderAscending={props.isOrderAscending}
                    isSelected={props.selectedSortCriterion === SORT_BY.ID}
                    tootltip={props.t('Sort by id')}
                  />
                </th>
                <th className='table__type' scope='col'>
                  <TitleListHeader
                    title={props.t('Type')}
                    onClickTitle={() => props.onClickTitle(SORT_BY.SPACE_TYPE)}
                    isOrderAscending={props.isOrderAscending}
                    isSelected={props.selectedSortCriterion === SORT_BY.SPACE_TYPE}
                    tootltip={props.t('Sort by type')}
                  />
                </th>
                <th className='table__sharedSpace' scope='col'>
                  <TitleListHeader
                    title={props.t('Space')}
                    onClickTitle={() => props.onClickTitle(SORT_BY.LABEL)}
                    isOrderAscending={props.isOrderAscending}
                    isSelected={props.selectedSortCriterion === SORT_BY.LABEL}
                    tootltip={props.t('Sort by title')}
                  />
                </th>
                <th className='table__description' scope='col'>
                  <TitleListHeader
                    title={props.t('Description')}
                    onClickTitle={() => props.onClickTitle(SORT_BY.DESCRIPTION)}
                    isOrderAscending={props.isOrderAscending}
                    isSelected={props.selectedSortCriterion === SORT_BY.DESCRIPTION}
                    tootltip={props.t('Sort by description')}
                  />
                </th>
                <th className='table__memberCount' scope='col'>
                  <TitleListHeader
                    title={props.t('Members')}
                    onClickTitle={() => props.onClickTitle(SORT_BY.NUMBER_OF_MEMBERS)}
                    isOrderAscending={props.isOrderAscending}
                    isSelected={props.selectedSortCriterion === SORT_BY.NUMBER_OF_MEMBERS}
                    tootltip={props.t('Sort by number of members')}
                  />
                </th>
                <th className='table__delete' scope='col'>{props.t('Delete')}</th>
              </tr>
            </thead>

            <tbody>
              {(props.workspaceList.length > 0 ? filteredWorkspaceList.map(ws => {
                const spaceType = SPACE_TYPE_LIST.find(type => type.slug === ws.access_type) || { hexcolor: '', label: '', faIcon: '' }
                const descriptionText = htmlToText(parser, ws.description)
                return (
                  <tr className='adminWorkspace__workspaceTable__tr' key={ws.workspace_id}>
                    <td className='table__id'>{ws.workspace_id}</td>
                    <td
                      className='table__type'
                    >
                      <span>
                        <Icon
                          icon={spaceType.faIcon}
                          title={props.t(spaceType.label)}
                          color={spaceType.hexcolor}
                        />
                      </span>
                      <div className='label'>{props.t(spaceType.label)}</div>
                    </td>
                    <td
                      className='table__sharedSpace adminWorkspace__workspaceTable__tr__td-link'
                    >
                      <Link
                        to={PAGE.WORKSPACE.ADVANCED_DASHBOARD(ws.workspace_id)}
                        className='adminWorkspace__workspaceTable__tr__td-link__link primaryColorFontHover'
                      >
                        {ws.label}
                      </Link>
                    </td>
                    <td className='table__description adminWorkspace__workspaceTable__tr__td-description'>{descriptionText}</td>
                    <td className='table__memberCount'>{ws.number_of_members}</td>
                    <td>
                      <div className='table__delete adminWorkspace__table__delete'>
                        <button
                          type='button'
                          className='adminWorkspace__table__delete__icon btn iconBtn primaryColorFont primaryColorFontDarkenHover'
                          onClick={() => props.onClickDeleteWorkspace(ws.workspace_id)}
                        >
                          <i className='far fa-fw fa-trash-alt' />
                        </button>
                      </div>
                    </td>
                  </tr>
                )
              })
                : (
>>>>>>> 18693faa
                  <tr>
                    <th className='table__id' scope='col'>
                      <TitleListHeader
                        title={props.t('Id')}
                        onClickTitle={() => props.onClickTitle(SORT_BY.ID)}
                        isOrderAscending={props.isOrderAscending}
                        isSelected={props.selectedSortCriterion === SORT_BY.ID}
                        tootltip={props.t('Sort by id')}
                      />
                    </th>
                    <th className='table__type' scope='col'>
                      <TitleListHeader
                        title={props.t('Type')}
                        onClickTitle={() => props.onClickTitle(SORT_BY.SPACE_TYPE)}
                        isOrderAscending={props.isOrderAscending}
                        isSelected={props.selectedSortCriterion === SORT_BY.SPACE_TYPE}
                        tootltip={props.t('Sort by type')}
                      />
                    </th>
                    <th className='table__sharedSpace' scope='col'>
                      <TitleListHeader
                        title={props.t('Space')}
                        onClickTitle={() => props.onClickTitle(SORT_BY.LABEL)}
                        isOrderAscending={props.isOrderAscending}
                        isSelected={props.selectedSortCriterion === SORT_BY.LABEL}
                        tootltip={props.t('Sort by title')}
                      />
                    </th>
                    <th className='table__description' scope='col'>
                      <TitleListHeader
                        title={props.t('Description')}
                        onClickTitle={() => props.onClickTitle(SORT_BY.DESCRIPTION)}
                        isOrderAscending={props.isOrderAscending}
                        isSelected={props.selectedSortCriterion === SORT_BY.DESCRIPTION}
                        tootltip={props.t('Sort by description')}
                      />
                    </th>
                    <th className='table__memberCount' scope='col'>
                      <TitleListHeader
                        title={props.t('Members')}
                        onClickTitle={() => props.onClickTitle(SORT_BY.NUMBER_OF_MEMBERS)}
                        isOrderAscending={props.isOrderAscending}
                        isSelected={props.selectedSortCriterion === SORT_BY.NUMBER_OF_MEMBERS}
                        tootltip={props.t('Sort by number of members')}
                      />
                    </th>
                    <th className='table__delete' scope='col'>{props.t('Delete')}</th>
                  </tr>
                </thead>

                <tbody>
                  {filteredWorkspaceList.map(ws => {
                    const spaceType = SPACE_TYPE_LIST.find(type => type.slug === ws.access_type) || { hexcolor: '', label: '', faIcon: '' }
                    const descriptionText = htmlToText(parser, ws.description)
                    return (
                      <tr className='adminWorkspace__workspaceTable__tr' key={ws.workspace_id}>
                        <td className='table__id'>{ws.workspace_id}</td>
                        <td
                          className='table__type'
                        >
                          <span>
                            <Icon
                              icon={spaceType.faIcon}
                              title={props.t(spaceType.label)}
                              color={spaceType.hexcolor}
                            />
                          </span>
                          <div className='label'>{props.t(spaceType.label)}</div>
                        </td>
                        <td
                          className='table__sharedSpace adminWorkspace__workspaceTable__tr__td-link primaryColorFontHover'
                          onClick={() => props.onClickWorkspace(ws.workspace_id)}
                        >
                          {ws.label}
                        </td>
                        <td className='table__description adminWorkspace__workspaceTable__tr__td-description'>{descriptionText}</td>
                        <td className='table__memberCount'>{ws.number_of_members}</td>
                        <td>
                          <div className='table__delete adminWorkspace__table__delete'>
                            <button
                              type='button'
                              className='adminWorkspace__table__delete__icon btn iconBtn primaryColorFont primaryColorFontDarkenHover'
                              onClick={() => props.onClickDeleteWorkspace(ws.workspace_id)}
                            >
                              <i className='far fa-fw fa-trash-alt' />
                            </button>
                          </div>
                        </td>
                      </tr>
                    )
                  })}
                </tbody>
              </table>
            ) : (
              <EmptyListMessage>
                {props.t('There is no space yet')}
              </EmptyListMessage>
            )
          ) : (
            <Loading
              height={100}
              width={100}
            />
          )}

          {filteredWorkspaceList.length <= 0 && (
            <EmptyListMessage>
              {props.t('There are no spaces that matches you filter')}
            </EmptyListMessage>
          )}
        </div>
      </PageContent>
    </PageWrapper>
  )
}

export default translate()(AdminWorkspace)

AdminWorkspace.propTypes = {
  loaded: PropTypes.bool.isRequired
}

AdminWorkspace.defaultProps = {
}<|MERGE_RESOLUTION|>--- conflicted
+++ resolved
@@ -1,9 +1,6 @@
 import React, { useState } from 'react'
-<<<<<<< HEAD
 import PropTypes from 'prop-types'
-=======
 import { Link } from 'react-router-dom'
->>>>>>> 18693faa
 import { translate } from 'react-i18next'
 import {
   SORT_BY,
@@ -14,15 +11,12 @@
   Icon,
   IconButton,
   Loading,
-<<<<<<< HEAD
   PageContent,
   PageTitle,
   PageWrapper,
-=======
   SPACE_TYPE_LIST,
   SORT_BY,
   PAGE,
->>>>>>> 18693faa
   TitleListHeader,
   htmlToText,
   stringIncludes
@@ -93,111 +87,10 @@
         />
 
         <div className='adminWorkspace__workspaceTable'>
-<<<<<<< HEAD
           {props.loaded ? (
             props.workspaceList.length > 0 ? (
               <table className='table'>
                 <thead>
-=======
-          <table className='table'>
-            <thead>
-              <tr>
-                <th className='table__id' scope='col'>
-                  <TitleListHeader
-                    title={props.t('Id')}
-                    onClickTitle={() => props.onClickTitle(SORT_BY.ID)}
-                    isOrderAscending={props.isOrderAscending}
-                    isSelected={props.selectedSortCriterion === SORT_BY.ID}
-                    tootltip={props.t('Sort by id')}
-                  />
-                </th>
-                <th className='table__type' scope='col'>
-                  <TitleListHeader
-                    title={props.t('Type')}
-                    onClickTitle={() => props.onClickTitle(SORT_BY.SPACE_TYPE)}
-                    isOrderAscending={props.isOrderAscending}
-                    isSelected={props.selectedSortCriterion === SORT_BY.SPACE_TYPE}
-                    tootltip={props.t('Sort by type')}
-                  />
-                </th>
-                <th className='table__sharedSpace' scope='col'>
-                  <TitleListHeader
-                    title={props.t('Space')}
-                    onClickTitle={() => props.onClickTitle(SORT_BY.LABEL)}
-                    isOrderAscending={props.isOrderAscending}
-                    isSelected={props.selectedSortCriterion === SORT_BY.LABEL}
-                    tootltip={props.t('Sort by title')}
-                  />
-                </th>
-                <th className='table__description' scope='col'>
-                  <TitleListHeader
-                    title={props.t('Description')}
-                    onClickTitle={() => props.onClickTitle(SORT_BY.DESCRIPTION)}
-                    isOrderAscending={props.isOrderAscending}
-                    isSelected={props.selectedSortCriterion === SORT_BY.DESCRIPTION}
-                    tootltip={props.t('Sort by description')}
-                  />
-                </th>
-                <th className='table__memberCount' scope='col'>
-                  <TitleListHeader
-                    title={props.t('Members')}
-                    onClickTitle={() => props.onClickTitle(SORT_BY.NUMBER_OF_MEMBERS)}
-                    isOrderAscending={props.isOrderAscending}
-                    isSelected={props.selectedSortCriterion === SORT_BY.NUMBER_OF_MEMBERS}
-                    tootltip={props.t('Sort by number of members')}
-                  />
-                </th>
-                <th className='table__delete' scope='col'>{props.t('Delete')}</th>
-              </tr>
-            </thead>
-
-            <tbody>
-              {(props.workspaceList.length > 0 ? filteredWorkspaceList.map(ws => {
-                const spaceType = SPACE_TYPE_LIST.find(type => type.slug === ws.access_type) || { hexcolor: '', label: '', faIcon: '' }
-                const descriptionText = htmlToText(parser, ws.description)
-                return (
-                  <tr className='adminWorkspace__workspaceTable__tr' key={ws.workspace_id}>
-                    <td className='table__id'>{ws.workspace_id}</td>
-                    <td
-                      className='table__type'
-                    >
-                      <span>
-                        <Icon
-                          icon={spaceType.faIcon}
-                          title={props.t(spaceType.label)}
-                          color={spaceType.hexcolor}
-                        />
-                      </span>
-                      <div className='label'>{props.t(spaceType.label)}</div>
-                    </td>
-                    <td
-                      className='table__sharedSpace adminWorkspace__workspaceTable__tr__td-link'
-                    >
-                      <Link
-                        to={PAGE.WORKSPACE.ADVANCED_DASHBOARD(ws.workspace_id)}
-                        className='adminWorkspace__workspaceTable__tr__td-link__link primaryColorFontHover'
-                      >
-                        {ws.label}
-                      </Link>
-                    </td>
-                    <td className='table__description adminWorkspace__workspaceTable__tr__td-description'>{descriptionText}</td>
-                    <td className='table__memberCount'>{ws.number_of_members}</td>
-                    <td>
-                      <div className='table__delete adminWorkspace__table__delete'>
-                        <button
-                          type='button'
-                          className='adminWorkspace__table__delete__icon btn iconBtn primaryColorFont primaryColorFontDarkenHover'
-                          onClick={() => props.onClickDeleteWorkspace(ws.workspace_id)}
-                        >
-                          <i className='far fa-fw fa-trash-alt' />
-                        </button>
-                      </div>
-                    </td>
-                  </tr>
-                )
-              })
-                : (
->>>>>>> 18693faa
                   <tr>
                     <th className='table__id' scope='col'>
                       <TitleListHeader
@@ -269,9 +162,13 @@
                         </td>
                         <td
                           className='table__sharedSpace adminWorkspace__workspaceTable__tr__td-link primaryColorFontHover'
-                          onClick={() => props.onClickWorkspace(ws.workspace_id)}
                         >
-                          {ws.label}
+                          <Link
+                            to={PAGE.WORKSPACE.ADVANCED_DASHBOARD(ws.workspace_id)}
+                            className='adminWorkspace__workspaceTable__tr__td-link__link primaryColorFontHover'
+                          >
+                            {ws.label}
+                          </Link>
                         </td>
                         <td className='table__description adminWorkspace__workspaceTable__tr__td-description'>{descriptionText}</td>
                         <td className='table__memberCount'>{ws.number_of_members}</td>
