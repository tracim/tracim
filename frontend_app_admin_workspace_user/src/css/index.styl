--- conflicted
+++ resolved
@@ -53,12 +53,10 @@
     & th
       vertical-align middle
       text-align start
-<<<<<<< HEAD
       font-weight normal
       padding standardSpacing 0
       &.adminUser__table__active
         padding standardSpacing
-=======
   &__searchBar
     border 1px solid lightGrey1
     background-color offWhite
@@ -71,7 +69,6 @@
   &__searchBar .textinput__box:focus-within
     border 0
 
->>>>>>> b0eacc99
   &__description
     margin-bottom standardSpacing
   &__adduser
