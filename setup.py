--- conflicted
+++ resolved
@@ -34,15 +34,12 @@
     # others
     'filedepot',
     'babel',
-<<<<<<< HEAD
     'python-slugify',
-=======
     # mail-notifier
     'mako',
     'lxml',
     'redis',
     'rq',
->>>>>>> 4e432ead
 ]
 
 tests_require = [
