import React from 'react'
import { translate } from 'react-i18next'
import Radium from 'radium'
import { Popover, PopoverBody } from 'reactstrap'
import { generateRandomPassword, ComposedIcon } from 'tracim_frontend_lib'
<<<<<<< HEAD
=======
import { isMobile } from 'react-device-detect'
>>>>>>> 909b453d
import PropTypes from 'prop-types'

const color = require('color')

class NewUpload extends React.Component {
  constructor (props) {
    super(props)
    this.state = {
      popoverMultipleEmailsOpen: false,
      hidePassword: true
    }
  }

  handleTogglePopoverMultipleEmails = () => {
    this.setState(prevState => ({
      popoverMultipleEmailsOpen: !prevState.popoverMultipleEmailsOpen
    }))
  }

  handleTogglePasswordVisibility = () => {
    this.setState(prevState => ({
      hidePassword: !prevState.hidePassword
    }))
  }

  handleRandomPassword = () => {
    this.props.onChangeUploadPassword({ target: { value: generateRandomPassword() } })

    if (this.state.hidePassword) {
      this.handleTogglePasswordVisibility()
    }
  }

  render () {
    const { props, state } = this
    const customColor = props.customColor
    const passwordType = 'password'
    const textType = 'text'

    return (
      <div className='newUpload'>
        <div className='newUpload__title share_folder_advanced__content__title'>
          {props.t('New authorization')}
        </div>

        <div className='newUpload__email'>
          <textarea
            type={textType}
            className='newUpload__email__input form-control'
            placeholder={props.t('Enter the email address of the recipient(s)')}
            rows='10'
            value={props.uploadEmails}
            onChange={props.onChangeUploadEmails}
            onKeyDown={props.onKeyDownEnter}
          />
          <button
            type='button'
            className='newUpload__email__icon'
            id='popoverMultipleEmails'
            key='uploadEmails'
            style={{ ':hover': { color: customColor } }}
          >
            <i className='fa fa-fw fa-question-circle' />
          </button>
          <Popover
            placement='bottom'
            isOpen={state.popoverMultipleEmailsOpen}
            target='popoverMultipleEmails'
            toggle={this.handleTogglePopoverMultipleEmails}
            trigger={isMobile ? 'focus' : 'hover'}
          >
            <PopoverBody>{props.t('To add multiple recipients, separate the email addresses with a comma or space.')}</PopoverBody>
          </Popover>
        </div>

        <div className='newUpload__password'>
          <div className='newUpload__password__wrapper'>
            <i className='fa fa-fw fa-lock' />
            <input
              type={state.hidePassword ? passwordType : textType}
              className='newUpload__password__input form-control'
              placeholder={props.t('Password to share link (optional)')}
              value={props.uploadPassword}
              onChange={props.onChangeUploadPassword}
            />
            <button
              type='button'
              className='newUpload__password__icon'
              key='seeuploadPassword'
              title={props.t('Show password')}
              style={{ ':hover': { color: customColor } }}
              data-cy='seePassword'
              onClick={this.handleTogglePasswordVisibility}
            >
              <i className={state.hidePassword ? 'fa fa-fw fa-eye' : 'fa fa-fw fa-eye-slash'} />
            </button>
          </div>
          <button
            type='button'
            className='newUpload__password__icon'
            key='randomuploadPassword'
            title={props.t('Generate random password')}
            style={{ ':hover': { color: customColor } }}
            onClick={this.handleRandomPassword}
          >
            <i className='fa fa-fw fa-repeat' />
          </button>
        </div>

        <div className='d-flex'>
          <button
            className='newUpload__btnCancel btn outlineTextBtn'
            key='deleteAllShares'
            style={{
              borderColor: customColor,
              ':hover': {
                backgroundColor: customColor
              }
            }}
            onClick={props.onClickCancelNewUpload}
          >
            {props.t('Cancel')}
            <i className='fa fa-fw fa-times' />
          </button>
          <button
            className='newUpload__newBtn btn highlightBtn'
            key='newShareFile'
            style={{
              backgroundColor: customColor,
              ':hover': {
                backgroundColor: color(customColor).darken(0.15).hex()
              }
            }}
            onClick={props.onClickNewUpload}
            disabled={props.uploadEmails === ''}
          >
            {props.t('New')}
            <i className='fa fa-fw fa-plus-circle' />
          </button>
        </div>

        {!props.emailNotifActivated && (
          <div className='newUpload__emailWarning'>
            <ComposedIcon
              mainIcon='envelope'
              smallIcon='warning'
              smallIconCustomClass='text-danger'
            />
            {props.t('Email notification are disabled, please manually notify the link')}
          </div>
        )}
      </div>
    )
  }
}

export default translate()(Radium(NewUpload))

NewUpload.propTypes = {
  uploadLinkList: PropTypes.array.isRequired,
  customColor: PropTypes.string,
  uploadEmails: PropTypes.string,
  onChangeUploadEmails: PropTypes.func,
  onKeyDownEnter: PropTypes.func,
  uploadPassword: PropTypes.string,
  onChangeUploadPassword: PropTypes.func,
  onClickCancelNewUpload: PropTypes.func,
  onClickNewUpload: PropTypes.func
}

NewUpload.defaultProps = {
  customColor: '',
  uploadEmails: '',
  onChangeUploadEmails: () => {},
  onKeyDownEnter: () => {},
  uploadPassword: '',
  onChangeUploadPassword: () => {},
  onClickCancelNewUpload: () => {},
  onClickNewUpload: () => {}
}<|MERGE_RESOLUTION|>--- conflicted
+++ resolved
@@ -3,10 +3,7 @@
 import Radium from 'radium'
 import { Popover, PopoverBody } from 'reactstrap'
 import { generateRandomPassword, ComposedIcon } from 'tracim_frontend_lib'
-<<<<<<< HEAD
-=======
 import { isMobile } from 'react-device-detect'
->>>>>>> 909b453d
 import PropTypes from 'prop-types'
 
 const color = require('color')
