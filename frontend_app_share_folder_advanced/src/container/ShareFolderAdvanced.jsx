import React from 'react'
import UploadFilesManagement from '../component/UploadFilesManagement.jsx'
import NewUpload from '../component/NewUpload.jsx'
import i18n from '../i18n'
import { translate } from 'react-i18next'
import {
  PopinFixed,
  PopinFixedHeader,
  PopinFixedContent,
  addAllResourceI18n,
  handleFetchResult,
  CUSTOM_EVENT,
  checkEmailValidity,
  parserStringToList,
  appFeatureCustomEventHandlerShowApp
} from 'tracim_frontend_lib'
import { debug } from '../debug'
import {
  getImportAuthorizationsList,
  deleteImportAuthorization,
  postImportAuthorizationsList,
  getContentTypeList
} from '../action.async.js'

class ShareFolderAdvanced extends React.Component {
  constructor (props) {
    super(props)

    this.UPLOAD_STATUS = {
      UPLOAD_MANAGEMENT: 'management',
      NEW_UPLOAD: 'newUpload'
    }

    this.state = {
      appName: 'share_folder',
      isVisible: true,
      config: props.data ? props.data.config : debug.config,
      loggedUser: props.data ? props.data.loggedUser : debug.loggedUser,
      content: props.data ? props.data.content : debug.content,
      externalTranslationList: [
        props.t('Received files')
      ],
      tracimContentTypeList: [],
      currentPageStatus: this.UPLOAD_STATUS.UPLOAD_MANAGEMENT,
      uploadLinkList: [],
      uploadEmails: '',
      uploadPassword: ''
    }

    // i18n has been init, add resources from frontend
    addAllResourceI18n(i18n, this.state.config.translation, this.state.loggedUser.lang)
    i18n.changeLanguage(this.state.loggedUser.lang)

    document.addEventListener(CUSTOM_EVENT.APP_CUSTOM_EVENT_LISTENER, this.customEventReducer)
  }

  customEventReducer = ({ detail: { type, data } }) => {
    const { state } = this
    switch (type) {
      case CUSTOM_EVENT.SHOW_APP(state.config.slug):
        console.log('%c<ShareFolderAdvanced> Custom event', 'color: #28a745', type, data)
        const isSameContentId = appFeatureCustomEventHandlerShowApp(data.content, state.content.content_id, state.content.content_type)
        if (isSameContentId) {
          this.setState(prev => ({ content: { ...prev.content, ...data.content }, isVisible: true }))
        }
        break
      case CUSTOM_EVENT.ALL_APP_CHANGE_LANGUAGE:
        console.log('%c<WorkspaceAdvanced> Custom event', 'color: #28a745', type, data)
        this.setState(prev => ({
          loggedUser: {
            ...prev.loggedUser,
            lang: data
          }
        }))
        i18n.changeLanguage(data)
        this.loadContentTypeList()
        break
    }
  }

  componentDidMount () {
    this.loadContentTypeList()
    this.loadImportAuthorizationsList()
  }

  componentWillUnmount () {
    console.log('%c<ShareFolderAdvanced> will Unmount', `color: ${this.state.config.hexcolor}`)
    document.removeEventListener(CUSTOM_EVENT.APP_CUSTOM_EVENT_LISTENER, this.customEventReducer)
  }

  sendGlobalFlashMessage = (msg, type = 'info') => GLOBAL_dispatchEvent({
    type: CUSTOM_EVENT.ADD_FLASH_MSG,
    data: {
      msg: msg,
      type: type,
      delay: undefined
    }
  })

  loadContentTypeList = async () => {
    const { props, state } = this

    const fetchContentTypeList = await handleFetchResult(await getContentTypeList(state.config.apiUrl))

    switch (fetchContentTypeList.apiResponse.status) {
      case 200: this.setState({ tracimContentTypeList: fetchContentTypeList.body.filter(ct => ct.slug !== 'comment') }); break
      default: this.sendGlobalFlashMessage(props.t("Error while loading tracim's content type list"), 'warning')
    }
  }

  loadImportAuthorizationsList = async () => {
    const { content, config } = this.state

    const fetchResultImportAuthorizationsList = await handleFetchResult(await getImportAuthorizationsList(config.apiUrl, content.workspace_id))

    switch (fetchResultImportAuthorizationsList.apiResponse.status) {
      case 200:
        this.setState({
          uploadLinkList: fetchResultImportAuthorizationsList.body
        })
        GLOBAL_dispatchEvent({ type: CUSTOM_EVENT.REFRESH_CONTENT_LIST, data: {} })
        break
      default:
        this.sendGlobalFlashMessage(this.props.t('Error while loading share links list'))
    }
  }

  handleChangeEmails = e => this.setState({ uploadEmails: e.target.value })
  handleChangePassword = e => this.setState({ uploadPassword: e.target.value })

  handleClickBtnCloseApp = () => {
    this.setState({ isVisible: false })
    GLOBAL_dispatchEvent({ type: CUSTOM_EVENT.APP_CLOSED, data: {} })
  }

  handleClickDeleteImportAuthorization = async importAuthorizationId => {
    const { config, content } = this.state
    const { props } = this

    const fetchResultDeleteImportAuthorization = await handleFetchResult(
      await deleteImportAuthorization(config.apiUrl, content.workspace_id, importAuthorizationId)
    )

    switch (fetchResultDeleteImportAuthorization.status) {
      case 204:
        this.loadImportAuthorizationsList()
        break
      case 400:
        this.sendGlobalFlashMessage(props.t('Error in the URL'))
        break
      default: this.sendGlobalFlashMessage(props.t('Error while deleting share link'))
    }
  }

  handleClickNewUploadComponent = () => {
    this.setState({ currentPageStatus: this.UPLOAD_STATUS.NEW_UPLOAD })
  }

  handleClickNewUpload = async () => {
    const { state, props } = this

    let uploadEmailList = parserStringToList(state.uploadEmails)
    let invalidEmails = []

    uploadEmailList.forEach(uploadEmail => {
      if (!checkEmailValidity(uploadEmail)) invalidEmails.push(uploadEmail)
    })

    uploadEmailList = uploadEmailList.filter(uploadEmail => !invalidEmails.includes(uploadEmail))

    if (invalidEmails.length > 0 || uploadEmailList === 0) {
      this.sendGlobalFlashMessage(props.t(`Error: ${invalidEmails} are not valid`))
    } else {
      const fetchResultPostImportAuthorizations = await handleFetchResult(await postImportAuthorizationsList(
        state.config.apiUrl,
        state.content.workspace_id,
        uploadEmailList,
        state.uploadPassword !== '' ? state.uploadPassword : null
      ))

      switch (fetchResultPostImportAuthorizations.apiResponse.status) {
        case 200:
          this.setState(prev => ({
            uploadLinkList: [...prev.uploadLinkList, ...fetchResultPostImportAuthorizations.body],
            uploadEmails: '',
            uploadPassword: ''
          }))
          this.setState({ currentPageStatus: this.UPLOAD_STATUS.UPLOAD_MANAGEMENT })
          break
        case 400:
          switch (fetchResultPostImportAuthorizations.body.code) {
            case 2001:
              this.sendGlobalFlashMessage(props.t('The password length must be between 6 and 512 characters and the email(s) must be valid'))
              break
            default: this.sendGlobalFlashMessage(props.t('Error while creating new share link'))
          }
          break
        default: this.sendGlobalFlashMessage(props.t('Error while creating new share link'))
      }
    }
  }

  handleClickCancelNewUpload = () => {
    this.setState({
      uploadEmails: '',
      uploadPassword: '',
      currentPageStatus: this.UPLOAD_STATUS.UPLOAD_MANAGEMENT
    })
  }

  handleKeyDownEnter = e => {
    if (e.key === 'Enter') {
      let emailList = parserStringToList(this.state.uploadEmails)
      let invalidEmails = []

      emailList.forEach(email => {
        if (!checkEmailValidity(email)) invalidEmails.push(email)
      })

      if (invalidEmails.length > 0) {
        this.sendGlobalFlashMessage(this.props.t(`Error: ${invalidEmails} are not valid`))
      } else {
        this.setState({ uploadEmails: emailList.join('\n') })
      }
    }
  }

  render () {
    const { state } = this
    const customColor = (state.tracimContentTypeList.find(type => type.slug === 'file') || { hexcolor: state.config.hexcolor }).hexcolor
<<<<<<< HEAD
=======
    const title = this.props.t('Received files')
>>>>>>> ada28d26

    if (!state.isVisible) return null

    return (
      <PopinFixed customClass='share_folder_advanced'>
        <PopinFixedHeader
          customClass={'folderAdvanced'}
          customColor={state.config.hexcolor}
          faIcon={state.config.faIcon}
          componentTitle={<div>{this.props.t('Inbox')}</div>}
          userRoleIdInWorkspace={state.loggedUser.userRoleIdInWorkspace}
          onClickCloseBtn={this.handleClickBtnCloseApp}
          showChangeTitleButton={false}
        />

        <PopinFixedContent customClass={`${state.config.slug}__contentpage`}>
          {state.currentPageStatus === this.UPLOAD_STATUS.UPLOAD_MANAGEMENT
            ? <UploadFilesManagement
              customColor={customColor}
              uploadLinkList={state.uploadLinkList}
              onClickDeleteImportAuthorization={this.handleClickDeleteImportAuthorization}
              onClickNewUploadComponent={this.handleClickNewUploadComponent}
              userRoleIdInWorkspace={state.loggedUser.userRoleIdInWorkspace}
            />
            : <NewUpload
              customColor={customColor}
              onClickNewUpload={this.handleClickNewUpload}
              onClickCancelNewUpload={this.handleClickCancelNewUpload}
              uploadEmails={state.uploadEmails}
              onChangeUploadEmails={this.handleChangeEmails}
              uploadPassword={state.uploadPassword}
              onChangeUploadPassword={this.handleChangePassword}
              onKeyDownEnter={this.handleKeyDownEnter}
              emailNotifActivated={state.config.system.config.email_notification_activated}
            />
          }
        </PopinFixedContent>
      </PopinFixed>
    )
  }
}

export default translate()(ShareFolderAdvanced)<|MERGE_RESOLUTION|>--- conflicted
+++ resolved
@@ -228,10 +228,7 @@
   render () {
     const { state } = this
     const customColor = (state.tracimContentTypeList.find(type => type.slug === 'file') || { hexcolor: state.config.hexcolor }).hexcolor
-<<<<<<< HEAD
-=======
     const title = this.props.t('Received files')
->>>>>>> ada28d26
 
     if (!state.isVisible) return null
 
