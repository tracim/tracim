--- conflicted
+++ resolved
@@ -237,11 +237,7 @@
           customClass={'folderAdvanced'}
           customColor={state.config.hexcolor}
           faIcon={state.config.faIcon}
-<<<<<<< HEAD
-          componentTitle={<div>{this.props.t('Received files')}</div>}
-=======
           componentTitle={<div>{props.t('Received files')}</div>}
->>>>>>> 6f54ede5
           userRoleIdInWorkspace={state.loggedUser.userRoleIdInWorkspace}
           onClickCloseBtn={this.handleClickBtnCloseApp}
           showChangeTitleButton={false}
