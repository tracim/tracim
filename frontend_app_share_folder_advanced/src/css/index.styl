@import "~tracim_frontend_lib/src/css/Variable.styl"

.share_folder_advanced
  height "calc(100% - %s)" % headerHeight
  &__content
    width 100%
    padding standardSpacing 0
    overflow auto
    &__title
      display flex
      justify-content space-between
      align-items center
      margin standardSpacing 20px
      padding-bottom standardSpacing
      border-bottom borderStyle
      font-size titleFontSize
    &__btnupload
      margin auto 0
    &__empty
      margin 50px 20px

.share_folder
  &__contentpage
    &__content
      width 100%
      height calc(100% - 63px) // 63px = app header height
      overflow-y auto
      overflow-x hidden

.newUpload
  padding standardSpacing
  width 100%
  &__title
    padding-bottom 22px
  &__email
    margin 0 15px
    padding standardSpacing
    display flex
    &__input
      border-radius standardBorderRadius
    &__icon
      background-color transparent
      border none
      cursor pointer
      margin auto
      color mediumDarkGrey
      &:focus
        box-shadow 0 0 0 0
        border 0 none
        outline 0
  &__password
    margin 0 15px
    padding standardSpacing
    display flex
    flex-direction column
    &__active
      display flex
    &__wrapper
      display flex
      flex-grow 2
      border-width 1px
      border-style solid
      border-radius standardBorderRadius
      border-color lightgray
      background-color white
<<<<<<< HEAD
      padding-inline-start 5px
=======
      padding-inline-start textSpacing
>>>>>>> b565d5a5
      color grey
      & > i
        margin auto
    &__input
      border none
    &__icon
      background-color transparent
      border none
      cursor pointer
      &:focus
        box-shadow 0 0 0 0
        border 0 none
        outline 0
    &__link
      color grey
      text-decoration underline
      margin-inline-start auto
      padding-inline-end 36px
      cursor pointer
      &:hover
        color fontColor
  &__newBtn
    margin-top 15px
    margin-right 55px
  &__btnCancel
    margin 15px 15px 0 auto
  &__emailWarning
    margin 25px<|MERGE_RESOLUTION|>--- conflicted
+++ resolved
@@ -63,11 +63,7 @@
       border-radius standardBorderRadius
       border-color lightgray
       background-color white
-<<<<<<< HEAD
-      padding-inline-start 5px
-=======
       padding-inline-start textSpacing
->>>>>>> b565d5a5
       color grey
       & > i
         margin auto
