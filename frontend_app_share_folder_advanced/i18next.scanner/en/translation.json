{
  "To add multiple recipients, separate the email addresses with a comma or space.": "To add multiple recipients, separate the email addresses with a comma or space.",
  "Cancel": "Cancel",
  "New": "New",
  "New authorization": "New authorization",
  "Import authorizations": "Import authorizations",
  "No upload link has been created yet": "No upload link has been created yet",
  "The password length must be between 6 and 512 characters and the email(s) must be valid": "The password length must be between 6 and 512 characters and the email(s) must be valid",
<<<<<<< HEAD
=======
  "Email notification are disabled, please manually notify the link": "Email notification are disabled, please manually notify the link",
>>>>>>> fc083cc0
  "Error while creating new share link": "Error while creating new share link",
  "Enter the email address of the recipient(s)": "Enter the email address of the recipient(s)",
  "Password to share link (optional)": "Password to share link (optional)",
  "Show password": "Show password",
  "Generate random password": "Generate random password",
  "Inbox": "Inbox",
  "Error while loading tracim's content type list": "Error while loading tracim's content type list",
  "Error while loading share links list": "Error while loading share links list",
  "Error in the URL": "Error in the URL",
  "Error while deleting share link": "Error while deleting share link"
}<|MERGE_RESOLUTION|>--- conflicted
+++ resolved
@@ -6,10 +6,7 @@
   "Import authorizations": "Import authorizations",
   "No upload link has been created yet": "No upload link has been created yet",
   "The password length must be between 6 and 512 characters and the email(s) must be valid": "The password length must be between 6 and 512 characters and the email(s) must be valid",
-<<<<<<< HEAD
-=======
   "Email notification are disabled, please manually notify the link": "Email notification are disabled, please manually notify the link",
->>>>>>> fc083cc0
   "Error while creating new share link": "Error while creating new share link",
   "Enter the email address of the recipient(s)": "Enter the email address of the recipient(s)",
   "Password to share link (optional)": "Password to share link (optional)",
