--- conflicted
+++ resolved
@@ -110,19 +110,7 @@
     return loNewNode
 
 
-<<<<<<< HEAD
-  def getNode(self, liNodeId):
-    liOwnerIdList = self._getUserIdListForFiltering()
-    if liNodeId!=0:
-      return DBSession.query(pbmd.PBNode).options(joinedload_all("_lAllChildren")).\
-              join(pbma.Group.users).\
-              filter(pbmd.PBNode.node_id==liNodeId).\
-              filter((pbmd.PBNode.owner_id.in_(liOwnerIdList)) | (pbma.user_group_table.c.user_id.in_(liOwnerIdList))).\
-              first()
-    return None
-=======
   def getNode(self, liNodeId: int) -> pbmd.PBNode:
->>>>>>> 3fd8697f
 
     lsSqlSelectQuery = """pod_nodes.node_id IN
         (SELECT
