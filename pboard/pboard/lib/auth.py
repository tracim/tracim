--- conflicted
+++ resolved
@@ -11,7 +11,6 @@
         pass
 
     def evaluate(self, environ, credentials):
-<<<<<<< HEAD
         if 'node' in environ['webob.adhoc_attrs']['validation']['values']:
             node_id = environ['webob.adhoc_attrs']['validation']['values']['node']
             if node_id!=0:
@@ -25,18 +24,6 @@
                         and node_id = :node""", {"mail":credentials["repoze.who.userid"], "node":node_id})
                 if has_right.rowcount == 0 :
                     self.unmet()
-=======
-        node_id = environ['webob.adhoc_attrs']['validation']['values']['node']
-        has_right = session.execute("""
-                select *
-                from pod_group_node pgn
-                join pod_user_group pug on pug.group_id = pgn.group_id
-                join pod_user pu on pug.user_id = pu.user_id
-                where rights > 0
-                and email_address = :mail
-                and node_id = :node""", {"mail":credentials["repoze.who.userid"], "node":node_id})
-        if has_right.rowcount == 0 :
-            self.unmet()
 
 class can_write(Predicate):
     message = ""
@@ -56,4 +43,3 @@
                 and node_id = :node""", {"mail":credentials["repoze.who.userid"], "node":node_id})
         if has_right.rowcount == 0 :
             self.unmet()
->>>>>>> 8075c439
