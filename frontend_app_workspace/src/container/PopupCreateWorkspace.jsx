import React from 'react'
import { translate } from 'react-i18next'
import {
  CardPopupCreateContent,
  handleFetchResult,
  addAllResourceI18n,
  CUSTOM_EVENT
} from 'tracim_frontend_lib'
import { postWorkspace } from '../action.async.js'
import i18n from '../i18n.js'

const debug = { // outdated
  config: {
    slug: 'workspace',
    faIcon: 'bank',
    hexcolor: '#7d4e24',
    creationLabel: 'Create a shared space',
    domContainer: 'appFeatureContainer',
    apiUrl: 'http://localhost:6543',
    apiHeader: {
      'Accept': 'application/json',
      'Content-Type': 'application/json'
    },
    translation: {
      en: {},
      fr: {}
    }
  },
  loggedUser: {
    id: 5,
    username: 'Smoi',
    firstname: 'Côme',
    lastname: 'Stoilenom',
    email: 'osef@algoo.fr',
    avatar: ''
  },
  workspaceId: 1,
  folderId: null
}

class PopupCreateWorkspace extends React.Component {
  constructor (props) {
    super(props)
    this.state = {
      appName: 'workspace',
      config: props.data ? props.data.config : debug.config,
      loggedUser: props.data ? props.data.loggedUser : debug.loggedUser,
      newWorkspaceName: ''
    }

    // i18n has been init, add resources from frontend
    addAllResourceI18n(i18n, this.state.config.translation, this.state.loggedUser.lang)
    i18n.changeLanguage(this.state.loggedUser.lang)

    document.addEventListener(CUSTOM_EVENT.APP_CUSTOM_EVENT_LISTENER, this.customEventReducer)
  }

  componentWillUnmount () {
    document.removeEventListener(CUSTOM_EVENT.APP_CUSTOM_EVENT_LISTENER, this.customEventReducer)
  }

  customEventReducer = ({ detail: { type, data } }) => { // action: { type: '', data: {} }
    switch (type) {
      case CUSTOM_EVENT.ALL_APP_CHANGE_LANGUAGE:
        console.log('%c<PopupCreateWorkspace> Custom event', 'color: #28a745', type, data)
        this.setState(prev => ({
          loggedUser: {
            ...prev.loggedUser,
            lang: data
          }
        }))
        i18n.changeLanguage(data)
        break
    }
  }

  sendGlobalFlashMessage = msg => GLOBAL_dispatchEvent({
    type: CUSTOM_EVENT.ADD_FLASH_MSG,
    data: {
      msg: msg,
      type: 'warning',
      delay: undefined
    }
  })

  handleChangeNewWorkspaceName = e => this.setState({newWorkspaceName: e.target.value})

  handleClose = () => GLOBAL_dispatchEvent({
    type: CUSTOM_EVENT.HIDE_POPUP_CREATE_WORKSPACE, // handled by tracim_front:dist/index.html
    data: {
      name: this.state.appName
    }
  })

  handleValidate = async () => {
    const { props, state } = this

    const fetchSaveNewWorkspace = await handleFetchResult(await postWorkspace(state.config.apiUrl, state.newWorkspaceName))

    switch (fetchSaveNewWorkspace.apiResponse.status) {
      case 200:
        this.handleClose()
<<<<<<< HEAD
        GLOBAL_dispatchEvent({ type: CUSTOM_EVENT.REFRESH_WORKSPACE_LIST, data: {idOpenInSidebar: fetchSaveNewWorkspace.body.workspace_id} })
        GLOBAL_dispatchEvent({type: CUSTOM_EVENT.REDIRECT, data: {url: `/ui/workspaces/${fetchSaveNewWorkspace.body.workspace_id}/dashboard`}})
=======
        GLOBAL_dispatchEvent({ type: 'refreshWorkspaceList', data: {openIdInSidebar: fetchSaveNewWorkspace.body.workspace_id} })
        GLOBAL_dispatchEvent({type: 'redirect', data: {url: `/ui/workspaces/${fetchSaveNewWorkspace.body.workspace_id}/dashboard`}})
>>>>>>> 93fc3b51
        break
      case 400:
        switch (fetchSaveNewWorkspace.body.code) {
          case 3007: this.sendGlobalFlashMessage(props.t('A shared space with that name already exists')); break
          default: this.sendGlobalFlashMessage(props.t('Error while saving new shared space')); break
        }
        break
      default: this.sendGlobalFlashMessage(props.t('Error while saving new shared space')); break
    }
  }

  render () {
    const { props, state } = this
    return (
      <CardPopupCreateContent
        customColor={state.config.hexcolor}
        onClose={this.handleClose}
        onValidate={this.handleValidate}
        label={props.t('New shared space')}
        faIcon={state.config.faIcon}
        contentName={state.newWorkspaceName}
        onChangeContentName={this.handleChangeNewWorkspaceName}
        btnValidateLabel={props.t('Validate and create')}
        inputPlaceholder={props.t("Shared space's name")}
      />
    )
  }
}

export default translate()(PopupCreateWorkspace)<|MERGE_RESOLUTION|>--- conflicted
+++ resolved
@@ -100,13 +100,8 @@
     switch (fetchSaveNewWorkspace.apiResponse.status) {
       case 200:
         this.handleClose()
-<<<<<<< HEAD
-        GLOBAL_dispatchEvent({ type: CUSTOM_EVENT.REFRESH_WORKSPACE_LIST, data: {idOpenInSidebar: fetchSaveNewWorkspace.body.workspace_id} })
+        GLOBAL_dispatchEvent({ type: CUSTOM_EVENT.REFRESH_WORKSPACE_LIST, data: {openIdInSidebar: fetchSaveNewWorkspace.body.workspace_id} })
         GLOBAL_dispatchEvent({type: CUSTOM_EVENT.REDIRECT, data: {url: `/ui/workspaces/${fetchSaveNewWorkspace.body.workspace_id}/dashboard`}})
-=======
-        GLOBAL_dispatchEvent({ type: 'refreshWorkspaceList', data: {openIdInSidebar: fetchSaveNewWorkspace.body.workspace_id} })
-        GLOBAL_dispatchEvent({type: 'redirect', data: {url: `/ui/workspaces/${fetchSaveNewWorkspace.body.workspace_id}/dashboard`}})
->>>>>>> 93fc3b51
         break
       case 400:
         switch (fetchSaveNewWorkspace.body.code) {
