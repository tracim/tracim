# Changelog

<<<<<<< HEAD
## 4.10.0 / TBD

### ✨ New Features

- App Custom Action: Add customizable links to apps [#6250](https://github.com/tracim/tracim/issues/6250)
- Support for python version 3.9, 3.10 an 3.11
=======
## 4.9.2 / 2024-05-30

### 🐛 Fixed Issue

- Kanban and Logbook
  - Fixed invisible horizontal scrollbar [#6502](https://github.com/tracim/tracim/issues/6502)
>>>>>>> 5970e4fa

## 4.9.1 / 2024-05-06

### 🐛 Fixed Issues

- Workspace
  - Fixed position of the loader on workspace content list [#6480](https://github.com/tracim/tracim/issues/6480)
- Kanban
  - Added dynamic font color for timestamps [#6469](https://github.com/tracim/tracim/issues/6469)
- Logbook
  - Added confirm pop-in when deleting an entry [#6467](https://github.com/tracim/tracim/issues/6467)
  - Fixed error in the date format for date field in the entries [#6477](https://github.com/tracim/tracim/issues/6477)
- App contents
  - Fixed button position when in fullscreen [#6471](https://github.com/tracim/tracim/issues/6471)
  - Added specific icon for restore content button [#6475](https://github.com/tracim/tracim/issues/6475)

## 4.9.0 / 2024-04-25

### ✨ New Features

- Tracim can now connect to a Redis cluster
- New content type: Logbook. A logbook is a type of content that features logbook entries. These entries are displayed as a timeline, with an emphasis on the time and the order, most recent at the top
- Allow to permanently delete contents and comments
- Allow to transform news into thread
- Mail notification: Summary mail can now be set once every hour, day or week
- The states of the navigation sidebar is saved in the browser
- Kanban UI: Kanban card color is now the background of the card instead of the border
- Kanban UX: The text color will adapt to the background color in order to stay legible
- Tracimcli can now be used in docker container without specifying config file path
- New plugins available: `tracim_backend_video_alert` alerts the users when a possibly unsupported video is uploaded

### 🐛 Fixed Issues

- General
  - Fixed performance issues with popup for news title [#6408](https://github.com/tracim/tracim/issues/6408)
  - Improved code quality [#6252](https://github.com/tracim/tracim/issues/6252)
  - Fixed summary mail for spanish users [#6439](https://github.com/tracim/tracim/issues/6439)
- UI/UX
  - Improved responsiveness for workspace creation pop-in on small screen [#6358](https://github.com/tracim/tracim/issues/6358)
  - Improved design and responsiveness when editing the title of a content [#6364](https://github.com/tracim/tracim/issues/6364)
  - Spaces in sidebar are now sorted without considering emoji [#6357](https://github.com/tracim/tracim/issues/6357)
  - Fixed filter input in notification wall overflow since last version of Firefox [#6375](https://github.com/tracim/tracim/issues/6375)
  - Emoji reaction are now more responsive [#6432](https://github.com/tracim/tracim/issues/6432)
- Kanban
  - Fixed kanban title with special characters [#5220](https://github.com/tracim/tracim/issues/5220)
  - Renamed label "value" to "open field" in Kanban [#6354](https://github.com/tracim/tracim/issues/6354)
  - Fixed real time issues with kanban [#6363](https://github.com/tracim/tracim/issues/6363)
- Authentication
  - Fixed LDAP auth issues related to auth chaining [#6355](https://github.com/tracim/tracim/issues/6355)
  - Fixed SAML dependencies for installation [#6365](https://github.com/tracim/tracim/issues/6365)
- Tracimcli
  - Removed git error messages

## 4.8.0 / 2024-01-24

### ✨ New Features

- News now opens a popup on submit to define a title for the news
- Notifications in the notification wall can now be filtered

## 4.7.1 / 2023-12-18

### 🐛 Fixed Issues

- Backend:
  - Prevent account creation from SAML auth if profile doesn't match [#6248](https://github.com/tracim/tracim/issues/6248)

### 📝 Documentation

- Improve documentation for authentication through SAML protocol

## 4.7.0 / 2023-12-01

### ✨ New Features

- SAML authentication is now supported
- User properties, previously always editable, can now be set as read-only
- Support of distributed deployment (redis, pushpin, elastic search) has been improved

### ⚡️ Performance

- Loading of spaces and members in frontend has been improved

### 🐛 Fixed Issues

- Frontend:
  - Fix loader not appearing on some cases [#5676](https://github.com/tracim/tracim/issues/5676)
  - In space admin page, space link is now a html link [#3953](https://github.com/tracim/tracim/issues/3953)
- Backend:
  - In notification email, display user's username instead of public name [#6169](https://github.com/tracim/tracim/issues/6169)
  - Update security policies [#6233](https://github.com/tracim/tracim/issues/6233)
- Backend/Frontend:
  - Improve performance by reducing the amount of data downloaded on first load [#6122](https://github.com/tracim/tracim/issues/6122)

## 4.6.2 / 2023-10-27

### 🐛 Fixed Issues

- Frontend: [#6192](https://github.com/tracim/tracim/issues/6192)
- Backend: [#6219](https://github.com/tracim/tracim/issues/6219)

## 4.6.1 / 2023-07-31

### 🐛 Fixed Issues

- Frontend: [#6224](https://github.com/tracim/tracim/issues/6224)

### Known Issues

- Chrome performance issue for images in advanced edition, see [#5622](https://github.com/tracim/tracim/issues/5622)

## 4.6.0 / 2023-07-28

### ✨ New Features

- Add command to really delete data with tracimcli command
- Increase size of emojis in TinyMCE

### 🐛 Fixed Issues

- Frontend: [#4591](https://github.com/tracim/tracim/issues/4591)
- Backend: [#6190](https://github.com/tracim/tracim/issues/6190),
  [#6201](https://github.com/tracim/tracim/issues/6201)

## 4.5.1 / 2023-05-25

💥 This release contains breaking changes related to LDAP integration. Please read it carefully.

### 💼 Functional Changes

#### 🧑 Username

The character dot "." is now allowed in the username

### 🐛 Fixes

#### 📝 Text Editor

- The syntax coloration feature now properly list all available languages in app note and in public profile

### 💥 Breaking/Important changes

We had to do some breaking changes in this release. You will find a documentation about how to
upgrade your Tracim instance in the [upgrade documentation](https://github.com/tracim/tracim/issues/6182).

The breaking changes only concern LDAP configuration.

## 4.5.0 / 2023-04-28

💥 This release contains breaking changes, please read it carefully.

### 💼 Functional Changes

#### ✉️ Email Notifications

Allow to have daily notifications emails.

#### 🧑 Avatar

Avatars are now real images.

#### 💄 Interface

We did some work on the interface to make it more consistent and easier to use.  
Here is some changes that are worth your attention:

- Space settings improvements
  - Display scrollbar
- Dashboard buttons improvements
  - If the user can not edit the space, the button display "Space information" instead of "Space settings"
  - The description now have an edition and a view mode
  - The buttons are normalized
    - The space settings button is now with other buttons on the right menu
  - The default text is removed (no more `0` displayed)
- Previews improved
  - Clicking on a preview will display the file instead of downloading it
  - The previews size takes the whole available space
- Listing
  - ``Last modification`` column added in content listing
  - Sort content by available criteria

#### @ Mentions

Mentions have been completely reworked from the ground up. They are now more flexible and reliable.
You can now mention users, before and after a punctuation mark. We also updated the mention display,
mentions to someone else are now in blue. The new mention system is also easy to extend and we plan
to add much more functionalities to mentions in the future. Like clicking on a mention to see the
user profile, update the mention color according to the user role, etc.

`[at]all` is now translated to your display language and mentions are dynamically updated. This means
that if you mention a user, and then they change the username, the mention will be updated.

#### 📝 Text Editor

TinyMCE is now used as the default editor for all text areas with a better autocomplete system.

Emoji support has been added for simple and advanced edition.

### ✨ New Features

#### 💄 Interface

- ✨ Feat: change labels in the Account Settings ([#5629](https://github.com/tracim/tracim/issues/5629))
- ✨ Feat: Improve space settings page and dashboard buttons ([#5967](https://github.com/tracim/tracim/issues/5967))
- ✨ Feat: Improve preview size on screen ([#5996](https://github.com/tracim/tracim/issues/5996))
- ✨ Feat: Preview files instead of downloading it when clicking on it in threads / comments ([#5997](https://github.com/tracim/tracim/issues/5997))
- ✨ Feat: Add a "Last modification" column in content listings ([#6027](https://github.com/tracim/tracim/issues/6027))
- ✨ Feat: Add filters on content listings ([#6029](https://github.com/tracim/tracim/issues/6029))
- ✨ Feat: Sort content by available criteria on content listings ([#6030](https://github.com/tracim/tracim/issues/6030))
- ✨ Feat: Refactor listings ([#6034](https://github.com/tracim/tracim/issues/6034))
  - Tables are now using the same component. The complete change will take some times, but the first

#### @ Mentions

- ✨ Feat: allow mentioning or linking after some punctuation marks ([#4795](https://github.com/tracim/tracim/issues/4795))
  - `@FooBar!` is now valid
  - `!@FooBar` is now valid
- ✨ Feat: Better mention support ([#6007](https://github.com/tracim/tracim/issues/6007))

#### 📝 Text Editor

- ✨ Feat: Allow sending a message in the timeline using a keyboard shortcut ([#2817](https://github.com/tracim/tracim/issues/2817))
  - `ctrl + enter` to submit a comment, a HTML document or a news.
- ✨ Feat: Add emojis to comments and notes ([#4436](https://github.com/tracim/tracim/issues/4436))
  - ✨ Feat: Add emoji button in TinyMCE editor ([#6006](https://github.com/tracim/tracim/issues/6006))
- ✨ Feat: highlight the text that matches with proposals in autocompletion ([#4727](https://github.com/tracim/tracim/issues/4727))
- ✨ Feat: allow TinyMCE to be resized ([#5394](https://github.com/tracim/tracim/issues/5394))
  - The area is now automatically resized to fit the content until a maximum height
- ✨ Feat: scroll in the autocompletion list ([#5831](https://github.com/tracim/tracim/issues/5831))

#### General

- ✨ Feat: "Unknown error" flash must be more descriptive ([#6018](https://github.com/tracim/tracim/issues/6018))
- ✨ Feat: write missing tests from build_096 ([#6062](https://github.com/tracim/tracim/issues/6062))
- ✨ Feat: Reduce mail notification by grouping them in one daily email ([#6106](https://github.com/tracim/tracim/issues/6106))

### 🐛 Fixes

#### 💄 Interface

- 🐛 Bug: Fix the ``customColor`` to match the current application
- 🐛 Bug: breadcrumbs are incoherent when you delete content in the favorites space ([#5336](https://github.com/tracim/tracim/issues/5336))
- 🐛 Bug: Elements are not aligned well on sidebar ([#5966](https://github.com/tracim/tracim/issues/5966))
- 🐛 Bug: The popups are hidden by the sidebar on mobile ([#5989](https://github.com/tracim/tracim/issues/5989))
- 🐛 Bug: Large button to join spaces ([#5994](https://github.com/tracim/tracim/issues/5994))
- 🐛 Bug: Cannot scroll on advanced dashboard ([#6065](https://github.com/tracim/tracim/issues/6065)) - Thank to @gbonaspetti
- 🐛 Bug: Wrong tag button color ([#6088](https://github.com/tracim/tracim/issues/6088)) - Thank to @gbonaspetti
- 🐛 Bug: The number of mentions which is displayed in the sidebar can be wrong ([#6134](https://github.com/tracim/tracim/issues/6134))
  - No more incorrect mention number

#### @ Mentions

- 🐛 Bug: typing a mention scrolls to the comments on small screens ([#3519](https://github.com/tracim/tracim/issues/3519))
- 🐛 Bug: Loss of highlight at mentions when changing username ([#3590](https://github.com/tracim/tracim/issues/3590))
- 🐛 Bug: Editing out a mention does not remove its associated metadata ([#3640](https://github.com/tracim/tracim/issues/3640))
  - Mentions are now calculated differently, you can now move the mention without breaking it
- 🐛 Bug: mentions are sometimes not highlighted after saving an HTML document ([#3671](https://github.com/tracim/tracim/issues/3671))
- Misc: Handle user id instead of username in mention event internally ([#4136](https://github.com/tracim/tracim/issues/4136))
- 🐛 Bug:  mention translation (to @tous in French) does not work without to change language
  ([#4463](https://github.com/tracim/tracim/issues/4463))
- 🐛 Bug: its not possible to edit publication and remove mention ([#4972](https://github.com/tracim/tracim/issues/4972))
- 🐛 Bug: editing after a mention in a note includes the new text in the mention HTML tag ([#5080](https://github.com/tracim/tracim/issues/5080))
- 🐛 Bug: I can't save a comment edit if I add a mention to an invalid user. ([#5132](https://github.com/tracim/tracim/issues/5132))

#### ⚡️ Performances

- 🐛 Bug: Creating a member take too long time when there is already a big history ([#4652](https://github.com/tracim/tracim/issues/4652))
  - Old: created 458 messages by seconds
  - New: created 3906 messages by seconds

#### 📝 Text Editor

- 🐛 Bug: Focus loss when clicking on an autocompletion suggestion ([#3520](https://github.com/tracim/tracim/issues/3520))
- Misc: Have a TinyMCE component ([#4396](https://github.com/tracim/tracim/issues/4396))
  - This means that you can now use TinyMCE in your own components
- 🐛 Bug: New line added automatically when using advanced edition ([#4437](https://github.com/tracim/tracim/issues/4437))
- 🐛 Bug: the advanced edition is displayed too small ([#4583](https://github.com/tracim/tracim/issues/4583))
- 🐛 Bug: [at]all is on the wrong place in the mention autocompletion ([#4705](https://github.com/tracim/tracim/issues/4705))
- 🐛 Bug: autocomplete menu is unreadable at note's beginning ([#4714](https://github.com/tracim/tracim/issues/4714))
- 🐛 Bug: Sidebar menu does not collapse when editing html notes in full screen ([#5407](https://github.com/tracim/tracim/issues/5407))
- 🐛 Bug: the autocompletion popup is put on top of the field to write a new news, instead of above,
  moving the field ([#5429](https://github.com/tracim/tracim/issues/5429))
- Misc: Make TinyMCE's height adapt to its container's height ([#5442](https://github.com/tracim/tracim/issues/5442))
- 🐛 Bug: external links does NOT open in new tab ([#5546](https://github.com/tracim/tracim/issues/5546))
- 🐛 Bug: The autocompletion popup is hidden behind the sidebar menu ([#6035](https://github.com/tracim/tracim/issues/6035))

#### 📝 Documentation

We worked on the documentation to make it more consistent and detailed.

#### General

- Misc: Duplicated code for activityDisplayFilter ([#4677](https://github.com/tracim/tracim/issues/4677))
- 🐛 Bug: Deactivated user can use forgot password feature ([#4976](https://github.com/tracim/tracim/issues/4976))
- 🐛 Bug: Document state is not translated in comments ([#5869](https://github.com/tracim/tracim/issues/5869))
- Misc: missing tests for "sort by" feature ([#6041](https://github.com/tracim/tracim/issues/6041))
- 🐛 Bug: Can't start a docker image that just being built ([#6100](https://github.com/tracim/tracim/issues/6100))

### 💥 Breaking/Important changes

We had to do some breaking changes in this release. You will find a documentation about how to
upgrade your Tracim instance in the [upgrade documentation](https://github.com/tracim/tracim/issues/6161).

⚠️ The parameter `basic_setup.website_base_url` is now required for Tracim to work properly if you
are using the Docker image or if your Tracim is designed to be accessible from a different URL than
the localhost.

### 🔄 Dependencies updates

#### ➕ Added

- `tinymce-react ^4.2.0`

#### ⬆️ Updated

- `Bootstrap` from `4.0.0-beta2` to `4.6.2`
- `JQuery` from `3.3.1` to `3.5.1`
- `Popper` from `1.12.3` to `1.16.1`

#### ➖ Removed

- `git`

## 4.4.3 / 2022-11-29

### Fixed Issues

- Frontend: [#6048](https://github.com/tracim/tracim/issues/6048)

## 4.4.2 / 2022-11-04

### Fixed Issues

- Frontend: [#4926](https://github.com/tracim/tracim/issues/4926)

## 4.4.1 / 2022-10-28

### Fixed Issues

- Backend: [#5917](https://github.com/tracim/tracim/issues/5917)

## 4.4.0 / 2022-10-27

### New Features

- Featuring a new font and borderless design
- Modified comments are now easily identifiable
- Code preview available (through advanced edition)
- The user interface is now available in Norwegian
- Video player for video previews
- Improved pertinence of notifications about tasks
- UX / UI improvements (sidebar, header, activities, news, mobile)

### Fixed Issues

- Frontend: [#3497](https://github.com/tracim/tracim/issues/3497),
  [#4600](https://github.com/tracim/tracim/issues/4600),
  [#5510](https://github.com/tracim/tracim/issues/5510),
  [#5526](https://github.com/tracim/tracim/issues/5526),
  [#5625](https://github.com/tracim/tracim/issues/5625),
  [#5747](https://github.com/tracim/tracim/issues/5747),
  [#5748](https://github.com/tracim/tracim/issues/5748),
  [#5760](https://github.com/tracim/tracim/issues/5760),
  [#5792](https://github.com/tracim/tracim/issues/5792),
  [#5802](https://github.com/tracim/tracim/issues/5802),
  [#5858](https://github.com/tracim/tracim/issues/5858),
  [#5940](https://github.com/tracim/tracim/issues/5940),
  [#5957](https://github.com/tracim/tracim/issues/5957)
- Backend: [#5526](https://github.com/tracim/tracim/issues/5526),
  [#5844](https://github.com/tracim/tracim/issues/5844),
  [#5878](https://github.com/tracim/tracim/issues/5878),
  [#5917](https://github.com/tracim/tracim/issues/5917)

### Breaking/Important change

- ⚠️ Two new colors (`sidebar/font` and `sidebar/logo`) were added in `branding/color.json`: this requires all existing instances to update their `frontend/dist/assets/branding/color.json` files to add these new colors. Otherwise the backend won't start at all. For more details see: [#5860](https://github.com/tracim/tracim/issues/5860).
- Norwegian has been added as a possible interface language. If you have Custom Properties specific to your instance, you will need to make specific translations as well. See the documentation at `backend/doc/user_custom_properties.md`
- A new variable was added `ui.notes.code_sample_languages` (`TRACIM_UI__NOTES__CODE_SAMPLE_LANGUAGES`) that defines the list of languages available to create code samples in the notes.
- Some API URLs are deprecated. See [#5860](https://github.com/tracim/tracim/issues/5860) for more details.

### Known Issues

- The popups are hidden by the sidebar on mobile (issue [#5989](https://github.com/tracim/tracim/issues/5989))
- The positioning of the notification wall is to be improved (issue [#5965](https://github.com/tracim/tracim/issues/5965))
- The file app menu shows in two lines on mobile (issue [#5976](https://github.com/tracim/tracim/issues/5976))
- The "My profile" button does not change its name when using admin rights to check the profile of another user. (issue [#5975](https://github.com/tracim/tracim/issues/5975))

## 4.3.2 / 2022-08-09

### Fixed Issue

- Backend: [#5813](https://github.com/tracim/tracim/issues/5813)

## 4.3.1 / 2022-07-27

### Fixed Issues

- Frontend: [#5803](https://github.com/tracim/tracim/issues/5803)
- Docker: [#5801](https://github.com/tracim/tracim/pull/5801)

### Breaking/Important change

- We have updated our documentation and our scripts in order to follow [the changes in docker compose v2](https://docs.docker.com/compose/#compose-v2-and-the-new-docker-compose-command).

## 4.3.0 / 2022-07-21

### New Features

- To do feature
- Notes can be download as PDF
- Notes, office documents and kanban can be marked and use as templates
- Notification wall improvements (bug fix, infinite scroll)
- UX/UI improvements (interface coherence, performance, loaders)
- The user interface is now available in Spanish
- Opensearch compatibility for advanced search
- The branding folder is now automatically updated when a new file is added to the sample folder

### Fixed Issues

- Frontend: [#4931](https://github.com/tracim/tracim/issues/4931),
[#4935](https://github.com/tracim/tracim/issues/4935),
[#4946](https://github.com/tracim/tracim/issues/4946),
[#5395](https://github.com/tracim/tracim/issues/5395),
[#5404](https://github.com/tracim/tracim/issues/5404),
[#5631](https://github.com/tracim/tracim/issues/5631),
[#5685](https://github.com/tracim/tracim/issues/5685)
- Backend: [#1582](https://github.com/tracim/tracim/issues/1582),
[#3072](https://github.com/tracim/tracim/issues/3072),
[#3171](https://github.com/tracim/tracim/issues/3171),
[#5604](https://github.com/tracim/tracim/issues/5604),
[#5731](https://github.com/tracim/tracim/issues/5731)

### Breaking/Important change

- ⚠️ With the to do feature, you will need to rebuild the index of Advanced Search (if you use it). For more information see: [#5711](https://github.com/tracim/tracim/issues/5711)
- The to do feature is enabled on apps by default. If you have customized the parameter `app.enabled`, you can update it and add `contents/todo`.

### Known Issues

- Blank page when clicking on a favorite that no longer exists (issue [#5704](https://github.com/tracim/tracim/issues/5704))
- Popup to set username appears for a second whereas it should not (issue [#5751](https://github.com/tracim/tracim/issues/5751))
- Automatic scroll when click on News See more button (issue [#5792](https://github.com/tracim/tracim/issues/5792))
- Mention to everyone is not always translated on Spanish (issue [#4463](https://github.com/tracim/tracim/issues/4463))
- Task notification do not read all notification from the content (issue [#5797](https://github.com/tracim/tracim/issues/5797))
- Notification "Someone called you" appears when the callee rejected/accepted the call (issue [#5044](https://github.com/tracim/tracim/issues/5044))

## 4.2.2 / 2022-05-05

### Fixed Issues

- Frontend: [#5642](https://github.com/tracim/tracim/issues/5642)

## 4.2.1 / 2022-05-03

### Fixed Issues

- Frontend: [#5622](https://github.com/tracim/tracim/issues/5622),
[#5637](https://github.com/tracim/tracim/issues/5637)

## 4.2.0 / 2022-04-28

### New Features

- The user interface is now available in Arabic
- Handle right-to-left languages on interface
- Feature improvements: Notifications, Kanban, Agenda
- UI/UX improvements (responsive, buttons, redirections)
- External links to pictures now have a preview in comments

For technical users:

- Tracimcli command lines have been added to validate custom properties schema and mail config validation
- Add support for anonymous LDAP and anonymous SMTP authentication has been added

### Fixed Issues

- Backend: [#3929](https://github.com/tracim/tracim/issues/3929),
[#4536](https://github.com/tracim/tracim/issues/4536),
[#4706](https://github.com/tracim/tracim/issues/4706),
[#5334](https://github.com/tracim/tracim/issues/5334),
[#5378](https://github.com/tracim/tracim/issues/5378),
[#5495](https://github.com/tracim/tracim/issues/5495),
[#5539](https://github.com/tracim/tracim/issues/5539),
[#5558](https://github.com/tracim/tracim/issues/5558),
[#5559](https://github.com/tracim/tracim/issues/5559)
- Frontend: [#4813](https://github.com/tracim/tracim/issues/4813),
[#5313](https://github.com/tracim/tracim/issues/5313),
[#5333](https://github.com/tracim/tracim/issues/5333),
[#5471](https://github.com/tracim/tracim/issues/5471),
[#5494](https://github.com/tracim/tracim/issues/5494),
[#5506](https://github.com/tracim/tracim/issues/5506),
[#5507](https://github.com/tracim/tracim/issues/5507),
[#5513](https://github.com/tracim/tracim/issues/5513),
[#5535](https://github.com/tracim/tracim/issues/5535),
[#5558](https://github.com/tracim/tracim/issues/5558),
[#5575](https://github.com/tracim/tracim/issues/5575),
[#5593](https://github.com/tracim/tracim/issues/5593)
- Documentation: [#4578](https://github.com/tracim/tracim/issues/4578),
[#4862](https://github.com/tracim/tracim/issues/4862),
[#5360](https://github.com/tracim/tracim/issues/5360),
[#5573](https://github.com/tracim/tracim/issues/5573)

### Breaking/Important change

- ⚠️ Radicale has been updated from version 2 to version 3.1. Tracim can't start if you do not adjust some settings before running this version. For more information see: [#5479](https://github.com/tracim/tracim/issues/5479)
- ⚠️ Advanced Search (Elasticsearch) has been improved. If you use it, you will need to rebuild the index. For more information see: [#5479](https://github.com/tracim/tracim/issues/5479)
- Translations are now handled via Weblate. If you want to contribute, check out this [link](https://github.com/tracim/tracim#translation)
- Language switch button moved in the account settings
- Caldav and Webdav links are displayed in the account settings
- New interface for advanced text edition (TinyMCE has been updated from version 4 to version 5.10)
- Kanban is activated by default in docker, see [#5607](https://github.com/tracim/tracim/issues/5607)
- To avoid right issues with `tracimcli` command used in the docker image, the process to properly run `tracimcli` inside official docker image has been clarified, [see here](https://github.com/tracim/tracim/blob/develop/tools_docker/README.md#tracimcli-inside-docker)
- Pyramid has been updated from 1.10.8 to 2.*, see [#5047](https://github.com/tracim/tracim/issues/5047)

### Known Issues

- Chrome performance issue for images in advanced edition, see [#5622](https://github.com/tracim/tracim/issues/5622)
- Sometimes, the header disappears on mobile devices, see [#5117](https://github.com/tracim/tracim/issues/5117)
- Creation popups are not centered on mobile devices, see [#5625](https://github.com/tracim/tracim/issues/5625)

## 4.1.3 / 2022-03-02

### Fixed Issues

- Frontend: [#5430](https://github.com/tracim/tracim/issues/5430),
[#5453](https://github.com/tracim/tracim/issues/5453),
[#5455](https://github.com/tracim/tracim/issues/5455)

## 4.1.2 / 2022-02-15

This maintenance release fixes a few things:

- the experimental Docker image for arm64, broken after a setuptools update, once again works
- on mobile devices, a workaround prevents the send button to be covered by the browser's native UI
- a dependency has been updated, hoping this prevents the connection error popup from showing up when everything actually works correctly

### Fixed Issues

- Backend: [#5183](https://github.com/tracim/tracim/issues/5183)
- Frontend: [#5370](https://github.com/tracim/tracim/issues/5370),
[#5175](https://github.com/tracim/tracim/issues/5175)

## 4.1.1 / 2022-02-03

### Fixed Issues

- Backend: [#5263](https://github.com/tracim/tracim/issues/5263)
- Frontend: [#5286](https://github.com/tracim/tracim/issues/5286),
[#5285](https://github.com/tracim/tracim/issues/5285),
[#5315](https://github.com/tracim/tracim/issues/5315)

## 4.1.0 / 2022-01-21

### New Features

- Kanban boards
- Reactivation of the draw functionality in the collaborative document
- News feed now displays newest news first
- Crop feature for the cover and avatar profile photos
- Improvement of user's space management for the admin
- Improvement of the call feature (bugfix and polish)
- UI/UX improvement (responsive, buttons, redirections)
- Performance improvements:
  - better image and PDF preview generation
  - loading speed of spaces and users lists

### Fixed Issues

- Frontend: [#4907](https://github.com/tracim/tracim/issues/4907),
[#5136](https://github.com/tracim/tracim/issues/5136)
- Backend: [#4483](https://github.com/tracim/tracim/issues/4483),
[#4494](https://github.com/tracim/tracim/issues/4494),
[#4648](https://github.com/tracim/tracim/issues/4648),
[#4718](https://github.com/tracim/tracim/issues/4718),
[#4955](https://github.com/tracim/tracim/issues/4955),
[#4985](https://github.com/tracim/tracim/issues/4985),
[#5008](https://github.com/tracim/tracim/issues/5008)

### Breaking/Important change

- ⚠️ You need to adjust some settings before running this version. For more information see: [#5118](https://github.com/tracim/tracim/issues/5118)
- Poppler-utils and webp now need to be present (and qpdf can be gotten rid off) on Tracim installations that don't use Docker (PR [#5121](https://github.com/tracim/tracim/pull/5121)),
- By default, EPS previews are now disabled for security reasons, unless you manually enable them. ([see preview generator documentation](https://github.com/algoo/preview-generator#eps-support))
- Docker image support for ARM64 ([#3985](https://github.com/tracim/tracim/issues/3985))
- Allow changing the parent of a space with `tracimcli` ([#3636](https://github.com/tracim/tracim/issues/3636))
- Improve agenda discovery with caldav ([#2099](https://github.com/tracim/tracim/issues/2099))
- Address book support with carddav ([#1469](https://github.com/tracim/tracim/issues/1469))

### Known Issues

- Activation/Deactivation of agenda is not properly handled. In some cases you will not be able to remove users from spaces because of this. See the workaround in issue:([#5263](https://github.com/tracim/tracim/issues/5263#issuecomment-1016454036))
- Having a double quote (`"`) or a slash (`\`) in a kanban's title causes the kanban to not load. See: ([#5220](https://github.com/tracim/tracim/issues/5220))

## 4.0.6 / 2022-01-18

### Fixed Issues

- Backend: [#5253](https://github.com/tracim/tracim/issues/5253)

## 4.0.5 / 2021-12-29

### Fixed Issues

- CI/tests: [#5212](https://github.com/tracim/tracim/issues/5212)

## 4.0.4 / 2021-12-21

### Fixed Issues

- Docker: [#5183](https://github.com/tracim/tracim/issues/5183)

## 4.0.3 / 2021-11-22

### Fixed Issues

- Frontend: [#4995](https://github.com/tracim/tracim/issues/4995)

- Backend: [#5046](https://github.com/tracim/tracim/issues/5046),
[#5055](https://github.com/tracim/tracim/issues/5055),
[#5090](https://github.com/tracim/tracim/issues/5090),
[#5096](https://github.com/tracim/tracim/issues/5096)

## 4.0.2 / 2021-11-05

### Fixed Issues

- Frontend: [#5049](https://github.com/tracim/tracim/issues/5049)

## 4.0.1 / 2021-11-04

### Fixed Issues

- Backend: [#5048](https://github.com/tracim/tracim/issues/5048)
- Frontend: [#4895](https://github.com/tracim/tracim/issues/4895),
[#5049](https://github.com/tracim/tracim/issues/5049)

## 4.0.0 / 2021-10-29

### New Features

- 1-to-1 video calls based on Jitsi Meet
- Notification wall improvements: notification grouping, design improvement, mention highlight, etc
- Performance improvements: loading of contents, timelines...
- News feature improvements: opening News in a dedicated application, thread design, responsiveness...
- Timeline and news pagination
- UI normalization work: margins, font size, etc

### Fixed Issues

- UX: [#3649](https://github.com/tracim/tracim/issues/3649),
[#4802](https://github.com/tracim/tracim/issues/4802),
[#4872](https://github.com/tracim/tracim/issues/4872),
[#4916](https://github.com/tracim/tracim/issues/4916),
[#4918](https://github.com/tracim/tracim/issues/4918),
[#4919](https://github.com/tracim/tracim/issues/4919),
[#4951](https://github.com/tracim/tracim/issues/4951)
- App-agenda: [#4558](https://github.com/tracim/tracim/issues/4558)
- App-file: [#4056](https://github.com/tracim/tracim/issues/4056)
- App-admin: [#3689](https://github.com/tracim/tracim/issues/3689)
- Frontend: [#3978](https://github.com/tracim/tracim/issues/3978),
[#4170](https://github.com/tracim/tracim/issues/4170),
[#4440](https://github.com/tracim/tracim/issues/4440),
[#4463](https://github.com/tracim/tracim/issues/4463),
[#4666](https://github.com/tracim/tracim/issues/4666),
[#4815](https://github.com/tracim/tracim/issues/4815),
[#4826](https://github.com/tracim/tracim/issues/4826),
[#4882](https://github.com/tracim/tracim/issues/4882),
[#4929](https://github.com/tracim/tracim/issues/4929),
[#4950](https://github.com/tracim/tracim/issues/4950),
[#4969](https://github.com/tracim/tracim/issues/4969)
- Search: [#4825](https://github.com/tracim/tracim/issues/4825)
- Email: [#4912](https://github.com/tracim/tracim/issues/4912),
[#4966](https://github.com/tracim/tracim/issues/4966)
- Backend: [#4296](https://github.com/tracim/tracim/issues/4296),
[#4352](https://github.com/tracim/tracim/issues/4352),
[#4784](https://github.com/tracim/tracim/issues/4784)
- Performance: [#3628](https://github.com/tracim/tracim/issues/3628),
[#3925](https://github.com/tracim/tracim/issues/3925),
[#4837](https://github.com/tracim/tracim/issues/4837),
[#5009](https://github.com/tracim/tracim/issues/5009)
- Installation: [#3680](https://github.com/tracim/tracim/issues/3680),
[#4874](https://github.com/tracim/tracim/issues/4874)
- Docker: [#4991](https://github.com/tracim/tracim/issues/4991)

### Breaking/Important change

- ⚠️ Apache default configuration change. See [Migrate to 4.0.0](https://github.com/tracim/tracim/issues/5039)
- Video calls: requires a modification on existing installations. See [Migrate to 4.0.0](https://github.com/tracim/tracim/issues/5039)
- Configuration file `development.ini`: default configuration change. See [Migrate to 4.0.0](https://github.com/tracim/tracim/issues/5039)
- ⚠️ Python 3.5 support dropped (issue [#4874](https://github.com/tracim/tracim/issues/4874))
- Python 3.8 and 3.9 support (issue [#4874](https://github.com/tracim/tracim/issues/4874))
- Docker images now rely on Debian Bullseye (11) (issue [#4874](https://github.com/tracim/tracim/issues/4874))
- Supported OS: see [README](README.md)
- MySQL and MariaDB are not officially supported anymore (issue [#5043](https://github.com/tracim/tracim/issues/5043))
- `Publications` are now named `News` (issue [#4950](https://github.com/tracim/tracim/issues/4950))

### Known Issues

- RAW image previews are broken (issue [#5008](https://github.com/tracim/tracim/issues/5008))
- Notification call issue (issue [#5044](https://github.com/tracim/tracim/issues/5044))

## 3.9.2 / 2021-07-30

Fix installation process (broken due to the last version of Yarn).

### Fixed Issues

- Backend/Docker: [#4830](https://github.com/tracim/tracim/issues/4830)

## 3.9.1 / 2021-07-19

This stabilisation release fixes a frontend crash that happens when anchor elements with an empty or inexistent href
attribute end up in publications, notes or comments. Any user of Tracim 3.9 is strongly encouraged to update. Releases
prior to Tracim 3.9 are not affected by this crash.

### Fixed Issues

- Frontend: [#4805](https://github.com/tracim/tracim/issues/4805)

## 3.9.0 / 2021-07-09

### New Features

For end users:

- Links to Tracim contents. A user can now create a link to other Tracim contents in comments and notes. An
   autocompletion popup will help the user create the link as soon as they type `#` and then a word in the title
   of the content, or its id. The created link will display the title of the document, and will have a specific color
   showing it is an internal link in notes.
- Tags on contents (notes and files). Tagging is done in the new tab between the area that shows the
   content and the timeline. Tags can be added and removed there. They are per space (spaces have different sets of
   tags). Tags of a space can be listed and managed in the space settings that a user can find in the dashboard.
   Readers cannot add or remove tags to contents or to space. Contributor can add/remove tags to/from contents, but
   cannot manage tags of a space. Space and content managers can manage tags of a space. Contents can be searched
   by tags when the advanced search feature is enabled.
- Revamped app appearance (size and headers). Formerly, apps showing notes, topics and files didn't take the whole
   space vertically and horizontally. They also had both a header and a toolbar.
   The space and screen estate is now better used. Apps now take as much space as possible, both vertically and
   horizontally, and the header and the toolbar have been merged to put the focus on the content.
- The validity time of the password reset link is given in the reset password email sent when users forget their passwords
- The autocompletion popup for mentions (and now, for links) is now correctly positioned even when the text being
   edited is scrolled.

For administrators:

- More robust previews. Some office documents take a lot of time and resources to preview. There is now a timeout for
   previews of documents generated using LibreOffice to limit issues that can arise from this problem. For this reason,
   previews of spreadsheets are now disabled by default.
- Easier database creation: when creating a database with `tracimcli db init`,
   the command now automatically stamps `head`, which, until now, required to run a dedicated command. It is now
   a bit easier to install a new database when installing Tracim.
- Migration to MinIO. Instances using standard storage can now be easily be migrated
   to MinIO using the new command `tracimcli db migrate-storage`.
- Limitation of simultaneous online users: administrators can now limit how many simultaneous users are using a Tracim
   instance. If the limit is reached, user loading tracim will be shown an error message telling them to contact
   the administrator. A custom message can be configured. This feature is disabled by default.
- Restriction of support to specific kinds of document in Collabora Online. The support can be restricted to a
   limited set of extensions. This feature is disabled by default.

### Fixed Issues

- Frontend: [#4692](https://github.com/tracim/tracim/issues/4692),
[#4746](https://github.com/tracim/tracim/issues/4746),
[#4766](https://github.com/tracim/tracim/issues/4766),
[#4702](https://github.com/tracim/tracim/issues/4702),
[#4701](https://github.com/tracim/tracim/issues/4701),
[#4711](https://github.com/tracim/tracim/issues/4711),
[#2594](https://github.com/tracim/tracim/issues/2594),
[#4694](https://github.com/tracim/tracim/issues/4694),
[#4709](https://github.com/tracim/tracim/issues/4709),
[#4686](https://github.com/tracim/tracim/issues/4686),
[#4692](https://github.com/tracim/tracim/issues/4692),
[#4708](https://github.com/tracim/tracim/issues/4708),
[#4707](https://github.com/tracim/tracim/issues/4707),
[#4730](https://github.com/tracim/tracim/issues/4730)

- Backend: [#4751](https://github.com/tracim/tracim/issues/4751),
[#3559](https://github.com/tracim/tracim/issues/3559),
[#4552](https://github.com/tracim/tracim/issues/4552),
[#4713](https://github.com/tracim/tracim/issues/4713),
[#4087](https://github.com/tracim/tracim/issues/4087),
[#4685](https://github.com/tracim/tracim/issues/4685),
[#4404](https://github.com/tracim/tracim/issues/4404)

- Backend and frontend: [#4732](https://github.com/tracim/tracim/issues/4732),
[#4680](https://github.com/tracim/tracim/issues/4680),
[#4703](https://github.com/tracim/tracim/issues/4703),
[#4700](https://github.com/tracim/tracim/issues/4700),
[#4768](https://github.com/tracim/tracim/issues/4768),
[#4712](https://github.com/tracim/tracim/issues/4712)

### Breaking/Important change

- The new tags feature adds new live message types which are excluded from web notifications by default.
  If you have customized parameter `web.notifications.excluded`, you should update it and add `tag.*,content_tag.*`.
- The template at backend/tracim_backend/templates/mail/reset_password_body_html.mak related to the password reset
  email has been updated to show the validity duration of the reset password link.
  If you have customized this template, you may want to update it.
- The limitation of simultaneous online users requires running an additional
  daemon (`daemons/user_connection_state_monitor.py`). This is done automatically in our Docker container but you
  need to run it manually if you run Tracim without using the Docker container.
  If you are running Pushpin using the our docker compose configuration, be sure to set the configuration parameter
  `live_messages.stats_zmq_uri` accordingly in `develop.ini`.
- Support for tags has been added to the advanced search feature. If you use it, you will need to rebuild the
  Elastic search index by running the following commands in the backend folder:

  ```sh
  tracimcli search index-drop
  tracimcli search index-create
  tracimcli search index-populate
  ```

## 3.8.3 / 2021-09-23

### Fixed Issues

- UX: [#4950](https://github.com/tracim/tracim/issues/4950)

## 3.8.2 / 2021-05-27

### New Features

- Add links to the public profile in the favorites page
- Configuration parameter (in server config) allows disabling the space parent input when creating a space

### Fixed Issues

- UX: [#4551](https://github.com/tracim/tracim/issues/4551)
- Frontend: [#3796](https://github.com/tracim/tracim/issues/3796),
[#4190](https://github.com/tracim/tracim/issues/4190),
[#4430](https://github.com/tracim/tracim/issues/4430),
[#4573](https://github.com/tracim/tracim/issues/4573),
[#4637](https://github.com/tracim/tracim/issues/4637),
[#4646](https://github.com/tracim/tracim/issues/4646),
[#4654](https://github.com/tracim/tracim/issues/4654)
- Misc: [#4649](https://github.com/tracim/tracim/issues/4649),
[#4656](https://github.com/tracim/tracim/issues/4656)

### Breaking/Important change

- Apache: default configuration change. You need to delete your config file `/{docker-volume}/etc/apache2.conf` (backup your file first) before starting/restarting the docker image
⚠️ if you not apply this, Tracim can't show the `favicon.ico`.
- All necessary files to customize Tracim instance (logo, color) must be placed in the `branding/` folder (issue [#4606](https://github.com/tracim/tracim/issues/4606)). A `branding.sample`folder is given as an example. Some manual changes are required to run this version (same process for local installation or docker installation):
  - for Tracim >= 3.8.0
  ⚠️ if you not apply that, Tracim won't start and use your customization
    - First, it's necessary to backup the existing branding folder if you have added some customization (if not, it's necessary to delete the branding folder: `rm -r /{docker-volume}/etc/branding`). To do that, you need to:
      - `mv /{docker-volume}/etc/branding/ /{docker-volume}/etc/branding-back/`
      - The `branding/` folder is created automatically by Tracim if it does not exist
    - Second, start Tracim 3.8.2 and after that you need to:
      - if you have customized your `logo.png`:
        - `mv /{docker-volume}/etc/logo.png /{docker-volume}/etc/branding/images/tracim-logo.png`
      - if you have customized your `color.json`:
        - it's better to change the new `color.json` file available in `/{docker-volume}/etc/branding/` (the new key `"sidebar":` is mandatory and available by default since Tracim 3.8.1)
      - if you have customized some files in the old `branding/` folder, you need to copy your file from `/{docker-volume}/etc/branding-back/` folder
    - Finally, restart Tracim
  - for Tracim < 3.8.0, if you have customized `logo.png` and/or `color.json`
  ⚠️ if you not apply that, Tracim can't use your customization
    - After first start of the version 3.8.2, you need to:
      - if you have customized your `logo.png`:
        - `mv /{docker-volume}/etc/logo.png /{docker-volume}/etc/branding/images/tracim-logo.png`
      - if you have customized your `color.json`:
        - it's better to change the new `color.json` file available in `/{docker-volume}/etc/branding/` (the new key `"sidebar":` is mandatory and available by default since Tracim 3.8.1)

## 3.8.1 / 2021-05-12

### New Features

- The color of the sidebar can be configured in color.json
- Terms and conditions are displayed when a user signs in for the first time
- env_settings.md and branding.md have been documented
- A user can now create a public account
- The user interface is now available in German
- The user account interface uses explicit placeholders and labels for guidance

### Fixed Issues

- Frontend: [#3786](https://github.com/tracim/tracim/issues/3786),
[#3899](https://github.com/tracim/tracim/issues/3899),
[#4495](https://github.com/tracim/tracim/issues/4495),
[#4521](https://github.com/tracim/tracim/issues/4521),
[#4591](https://github.com/tracim/tracim/issues/4591)
- Frontend/Backend: [#4539](https://github.com/tracim/tracim/issues/4539),
[#4557](https://github.com/tracim/tracim/issues/4557),
[#4586](https://github.com/tracim/tracim/issues/4586),
[#4590](https://github.com/tracim/tracim/issues/4590)
- Backend: [#3911](https://github.com/tracim/tracim/issues/3911),
[#4587](https://github.com/tracim/tracim/issues/4587),
[#4631](https://github.com/tracim/tracim/issues/4631),
[#4632](https://github.com/tracim/tracim/issues/4632)
- Docker: [#4603](https://github.com/tracim/tracim/issues/4603)
- Documentation: [#4619](https://github.com/tracim/tracim/issues/4619)

### Breaking/Important change

- An alternative target language can be chosen for content and comment translation
- Update pushpin's version
- Update preview-generator version
- Change of the graphic charter (tracim logo, standard image for login page)

## 3.8.0 / 2021-04-27

### New Features

- Contents can be added to personal favourites
- The Home/login page can be customized
- Links in comments and publications are now previewed when possible
- Subspaces can be folded in the sidebar
- The dashboard has been improved
- Comments can be edited and removed
- User profile can now be reached from places where the user has commented something and from the member's list of a space
- There is a new button on the content page to open the gallery
- Files uploaded in a comment can now be opened as a content
- The space description is now editable using a rich text editor

### Fixed Issues

- Frontend: [#3787](https://github.com/tracim/tracim/issues/3787),
[#3811](https://github.com/tracim/tracim/issues/3811),
[#4464](https://github.com/tracim/tracim/issues/4464),
[#4532](https://github.com/tracim/tracim/issues/4532),
[#4567](https://github.com/tracim/tracim/issues/4567)
- Backend: [#4552](https://github.com/tracim/tracim/issues/4552)

### Breaking/Important change

- Some rewording (issue [#4348](https://github.com/tracim/tracim/issues/4348)):
  - `Open advanced Dashboard` is changed to `Space settings`
  - `Recent activity` and `Activity feed` is changed to `Recent activities`
  - `Click here to unsubscribe/subscribe` is changed to `Email notifications`

## 3.7.1 / 2021-04-14

### Fixed Issues

- Frontend: fix for a problem where the dashboard blinks in some cases

## 3.7.0 / 2021-04-02

### New Features

- You can create your own publications to share information with other members without creating a specific content (like a blog page).
- You can add reactions to contents using emojis like you can find on social networking platforms or instant messaging tools.
- The activity feed of a space is now visible in the dashboard and replaces the recent activity view.

### Fixed Issues

- Frontend: [#4341](https://github.com/tracim/tracim/issues/4341)

### Breaking Changes

- Database: databases that were created using Tracim v1 need to be updated manually, [more information here](https://github.com/tracim/tracim/issues/4282#issuecomment-801944438) (issue [#4266](https://github.com/tracim/tracim/issues/4266)).

### Other Changes

- This new version requires a special migration for mysql/mariadb (due to the reaction feature): [tracimcli command line](https://github.com/tracim/tracim/blob/2a6aae281046e7a10bf4c5b24dfc60f81214c709/backend/doc/cli.md#migrate-mysqlmariadb-database-to-utf8mb4-added-for-tracim-37) (issue [#4272](https://github.com/tracim/tracim/issues/4272)).
- API: this API`/api/workspaces/<workspace_id>/contents` now returns an object containing the contents in "items" instead of a direct list and also contains pagination information when the count/page_token parameters are used (issue [#4264](https://github.com/tracim/tracim/issues/4264)).
- Modification of a default value in `development.ini`: the default value for `web.notifications.excluded` has changed to a simpler syntax for `user` and adds filtering for the new notification type `reaction` (issue [#4272](https://github.com/tracim/tracim/issues/4272)).
  - On existing Tracim installations, including the official docker image: you may want to update your `development.ini` configuration file (use this file [development.ini.sample](backend/development.ini.sample) to compare).

## 3.6.1 / 2021-03-26

### Fixed Issues

- Documentation: [#4355](https://github.com/tracim/tracim/issues/4355)

## 3.6.0 / 2021-03-24

### New Features

- Advanced search available with Elasticsearch
- Translation of Note and Comment directly in Tracim using the Systran service (requires a Systran account)

### Fixed Issues

- Frontend: [#3543](https://github.com/tracim/tracim/issues/3543),
[#3575](https://github.com/tracim/tracim/issues/3575),
[#4177](https://github.com/tracim/tracim/issues/4177),
[#4218](https://github.com/tracim/tracim/issues/4218)
- UX: [#3553](https://github.com/tracim/tracim/issues/3553),
[#3557](https://github.com/tracim/tracim/issues/3557),
[#3791](https://github.com/tracim/tracim/issues/3791)
- ElasticSearch: [#4146](https://github.com/tracim/tracim/issues/4146),
[#4147](https://github.com/tracim/tracim/issues/4147),
[#4149](https://github.com/tracim/tracim/issues/4149)
- Agenda: [#3553](https://github.com/tracim/tracim/issues/3553)
- Backend: [#2114](https://github.com/tracim/tracim/issues/2114)

### Breaking Changes

- ⚠️ You need to migrate your database before running this version. See the _Upgrading the Database to the Last Revision_ section of the [migration documentation](backend/doc/migration.md) for more information (issue [#4133](https://github.com/tracim/tracim/issues/4133)). We advise you to run this step after each upgrade of Tracim.
If you use docker image, the migration is done automatically when new image is started.
- ElasticSearch: refactor of the indexing logic.
- The `search.elasticsearch.index_alias` parameter has been renamed to `search.elasticsearch.index_alias_prefix` (issue [#4147](https://github.com/tracim/tracim/issues/4147)).
  - It is necessary to drop the existing index, create it again and populate it to use ElasticSearch, use the CLI command for that. See _Configure indexing and search to use Elasticsearch_ section of the [setting documentation](backend/doc/setting.md) or see _Updating index of ElasticSearch_ section of the [docker documentation](tools_docker/README.md) for more information.

#### Backend configuration file (development.ini)

- On existing Tracim installations, also if using the docker image: it is necessary to update your development.ini (use this file [development.ini.sample](backend/development.ini.sample) to compare).

### Other Changes

- Security: email addresses of users are no longer returned by API when it is not strictly necessary.
- Translation service: new parameters available in the development.ini file to activate this feature. See the _Translation feature_ section of the [setting documentation](backend/doc/setting.md) for more information (issue [#4093](https://github.com/tracim/tracim/issues/4093)).

## 3.5.0 / 2021-02-11

### New Features

- All users have a parameterizable public profile
- The user interface now uses icons from Font Awesome 5

### Fixed Issues

- Frontend: [#3578](https://github.com/tracim/tracim/issues/3578),
[#3785](https://github.com/tracim/tracim/issues/3785),
[#3790](https://github.com/tracim/tracim/issues/3790),
[#3989](https://github.com/tracim/tracim/issues/3989),
[#3999](https://github.com/tracim/tracim/issues/3999),
[#4109](https://github.com/tracim/tracim/issues/4109)
- Backend: [#4130](https://github.com/tracim/tracim/issues/4130),
[#4137](https://github.com/tracim/tracim/issues/4137),
[#4142](https://github.com/tracim/tracim/issues/4142)
- Other: [#4062](https://github.com/tracim/tracim/issues/4062)

### Known Issues

- SQLite: After deleting a content/user/space directly in the database its id can be re-used (see details [here](https://sqlite.org/autoinc.html)). This can lead Tracim to display information referring to the wrong content/user/space in the notification wall and activity feed. (issue [#4016](https://github.com/tracim/tracim/issues/4016))

### Breaking Changes

- Some wordings in the user interface are changed (issue [#3901](https://github.com/tracim/tracim/issues/3901), [#4113](https://github.com/tracim/tracim/issues/4113), [#4114](https://github.com/tracim/tracim/issues/4114))
- On existing Tracim installations using the docker image: it is necessary to update your development.ini (use this file [development.ini.sample](backend/development.ini.sample) to compare). These three new parameters need to be added with this default path on your development.ini:
  - `user.custom_properties.json_schema_file_path = /tracim/backend/tracim_backend/templates/user_custom_properties/default/schema.json`
  - `user.custom_properties.ui_schema_file_path = /tracim/backend/tracim_backend/templates/user_custom_properties/default/ui.json`
  - `user.custom_properties.translations_dir_path = /tracim/backend/tracim_backend/templates/user_custom_properties/default/locale`

### Others

- Implemented an API to allow users to follow each other (issue [#3916](https://github.com/tracim/tracim/issues/3916))
- Simplified way to run tests (backend/frontend) in development environments (issue [#4020](https://github.com/tracim/tracim/issues/4020))

## 3.4.3 / 2021-01-11

### Fixed Issues

- Backend: [#4033](https://github.com/tracim/tracim/issues/4033)

## 3.4.2 / 2021-01-08

### New Features

- The personal activity feed is now the home page when you log in Tracim when you are a member of a space

### Fixed Issues

- Backend: [#3997](https://github.com/tracim/tracim/issues/3997),
[#4000](https://github.com/tracim/tracim/issues/4000)
- Doc: [#3988](https://github.com/tracim/tracim/issues/3988)

## 3.4.1 / 2020-12-23

### Fixed Issues

- Backend: [#3979](https://github.com/tracim/tracim/issues/3979)

### Breaking/Important Changes

#### Backend configuration file (development.ini)

- The `basic_setup.depot_storage_dir` parameter has been renamed to `basic_setup.uploaded_files_storage_path`
- The `depot_storage_dir` parameter has been renamed to `uploaded_files.storage.local.storage_path`
- The `depot_storage_name` parameter has been renamed to `uploaded_files.storage.storage_name`

The old parameter names are still functional but their usage is deprecated and they will be removed in a future release.

## 3.4.0 / 2020-12-21

### New Features

- Files uploaded to Tracim can now be stored on a Amazon S3 compatible server, see [backend documentation](backend/doc/setting.md#uploaded-files-storage) for details on how to configure it. This storage type will be improved to optimize preview generation from S3 stored files.
- Security improvements: restrict cookie access and enable [Content Security Policy](https://www.w3.org/TR/CSP2/) header, see [backend documentation](backend/doc/setting.md#content-security-policy) for details.

### Fixed Issues

- Frontend: [#3903](https://github.com/tracim/tracim/issues/3903)

## 3.3.1 / 2020-12-18

### Fixed Issues

- Mention: [#3722](https://github.com/tracim/tracim/issues/3722),
[#3927](https://github.com/tracim/tracim/issues/3927)
- Frontend: [#3542](https://github.com/tracim/tracim/issues/3542),
[#3809](https://github.com/tracim/tracim/issues/3809)

## 3.3.0 / 2020-12-02

### New Features

- Personal and per-space activity feeds help you keep up with what is going on in Tracim: you will be able to notice new contents, new members and other updates in real time at a glance.
- Tabs to access the dashboard, activity feed and all contents

### Fixed Issues

- Frontend: [#3772](https://github.com/tracim/tracim/issues/3772),
[#3805](https://github.com/tracim/tracim/issues/3805),
[#3813](https://github.com/tracim/tracim/issues/3813),
[#3820](https://github.com/tracim/tracim/issues/3820),
[#3847](https://github.com/tracim/tracim/issues/3847),
[#3870](https://github.com/tracim/tracim/issues/3870),
[#3877](https://github.com/tracim/tracim/issues/3877)
- Backend: [#3830](https://github.com/tracim/tracim/issues/3830)

## 3.2.2 / 2020-11-17

### Fixed Issues

- Backend: [#3836](https://github.com/tracim/tracim/issues/3836)

## 3.2.1 / 2020-11-04

### New Features

- Full implementation of spaces access types: confidential, on request and open (the type of spaces created on Tracim < 3.2.1 is confidential and retain their current access behavior)
- Allow users to discover, join and leave spaces
- New plugins available:
  - Adds every new user to all open spaces and to every newly created open space. You need to activate this plugin `tracim_backend_autoinvite` (documentation available [here](backend/official_plugins/README.md))
  - Recursively adds new members of a space to its parents with the default user role of each space. You need to activate this plugin `tracim_backend_parent_access` (documentation available [here](backend/official_plugins/README.md))
  - When a user is removed from a space, this plugin recursively removes this user from the children of this space. You need to activate this plugin `tracim_backend_child_removal` (documentation available [here](backend/official_plugins/README.md))
- Frontend dependencies are grouped, making Tracim faster to load on small connections and on older devices, and more lightweight on memory consumption. For developers and sysadmins, this also makes Tracim build faster.

### Fixed Issues

- Frontend: [#3684](https://github.com/tracim/tracim/issues/3684),
[#3693](https://github.com/tracim/tracim/issues/3693),
[#3696](https://github.com/tracim/tracim/issues/3696),
[#3706](https://github.com/tracim/tracim/issues/3706),
[#3768](https://github.com/tracim/tracim/issues/3768)
- Backend: [#3604](https://github.com/tracim/tracim/issues/3604)

## 3.2.0 / 2020-10-16

### New Features

- Spaces now can have sub-spaces  (a space can be child of another)
- The sidebar has been simplified and shows the new space hierarchy
- New access types for spaces (on request, open)
- Automatic tests can be done for the Tracim docker image (feature for developers)

### Fixed Issues

- Frontend: [#3596](https://github.com/tracim/tracim/issues/3596)
- Backend: [#3545](https://github.com/tracim/tracim/issues/3545),
[#3660](https://github.com/tracim/tracim/issues/3660)

## Known Issues

- It's not possible to close the sidebar by clicking around the icon (issue [#3693](https://github.com/tracim/tracim/issues/3693))
- Scroll bar on sidebar is not correctly integrated (issue [#3694](https://github.com/tracim/tracim/issues/3694))

### Breaking/Important change

- Renaming `Text document` app to `Note` (issue [#3621](https://github.com/tracim/tracim/issues/3621))
- Renaming `Shared space` to `Space` (issue [#3582](https://github.com/tracim/tracim/issues/3582))
- Webdav (issue [#3625](https://github.com/tracim/tracim/issues/3625)):
  - It is no longer possible to show two spaces with the same name in WebDAV. If two spaces at the same place have the same name, only the oldest space will be shown.
  - It is no longer possible to create/modify a space from WebDAV

## 3.1.5 / 2020-10-16

### Fixed Issues

- Backend: [#3685](https://github.com/tracim/tracim/issues/3685)

## 3.1.4 / 2020-10-07

### Fixed Issues

- TLM: [#3547](https://github.com/tracim/tracim/issues/3547)

## 3.1.3 / 2020-09-28

### Fixed Issues

- Notifications: [#3643](https://github.com/tracim/tracim/issues/3643)

## 3.1.2 / 2020-09-25

### New Features

- Start showing members in the mention suggestions right away
- Disable some notification types by default to unclutter the notification wall

### Fixed Issues

- Mention: [#3631](https://github.com/tracim/tracim/issues/3631)

## Known Issues

- Editing out a mention does not remove its associated metadata, which leads to an error when saving the document being edited in app text documents (issue [#3640](https://github.com/tracim/tracim/issues/3640)
- Clicking on a notification sometimes does not correctly open the associated content (issue [#3578](https://github.com/tracim/tracim/issues/3578))

### Other Changes

- New parameter `web.notifications.excluded` added in `development.ini.sample` to define what you want to exclude in notifications panel. There is no need to update your configuration file on existing installations if you want to keep the default set of excluded notifications.

## 3.1.1 / 2020-09-21

### Fixed Issues

- Mention: [#3507](https://github.com/tracim/tracim/issues/3507),
[#3548](https://github.com/tracim/tracim/issues/3548),
[#3580](https://github.com/tracim/tracim/issues/3580)
- TLM: [#3485](https://github.com/tracim/tracim/issues/3485),
[#3524](https://github.com/tracim/tracim/issues/3524),
[~~#3547~~](https://github.com/tracim/tracim/issues/3547) (Issue number added here by mistake. Issue available in 3.1.4)
- Frontend: [#3518](https://github.com/tracim/tracim/issues/3518),
[#3526](https://github.com/tracim/tracim/issues/3526),
[#3562](https://github.com/tracim/tracim/issues/3562),
[#3567](https://github.com/tracim/tracim/issues/3567)

## 3.1.0 / 2020-09-14

### New Features

- A notification wall now displays the users' notifications, who can see what's happening in Tracim at a glance. It can be opened using a button in the header bar.
- It is now possible to mention users directly using their Tracim username like this: `@username`. This matches the behavior of many widespread application chats. Mentions are visible in the notification wall.

### Fixed Issues

- UX: [#2801](https://github.com/tracim/tracim/issues/2801),
[#3314](https://github.com/tracim/tracim/issues/3314),
[#3316](https://github.com/tracim/tracim/issues/3316),
[#3331](https://github.com/tracim/tracim/issues/3331),
[#3335](https://github.com/tracim/tracim/issues/3335),
[#3342](https://github.com/tracim/tracim/issues/3342),
[#3363](https://github.com/tracim/tracim/issues/3363),
[#3481](https://github.com/tracim/tracim/issues/3481),
[#3513](https://github.com/tracim/tracim/issues/3513)
- Gallery: [#3337](https://github.com/tracim/tracim/issues/3337)
- Agenda: [#3336](https://github.com/tracim/tracim/issues/3336)
- Frontend: [#3185](https://github.com/tracim/tracim/issues/3185),
[#3374](https://github.com/tracim/tracim/issues/3374),
[#3473](https://github.com/tracim/tracim/issues/3473)
- Backend: [#3380](https://github.com/tracim/tracim/issues/3380),
[#3451](https://github.com/tracim/tracim/issues/3451),
[#3528](https://github.com/tracim/tracim/issues/3528),
[#3529](https://github.com/tracim/tracim/issues/3529)

### Breaking/Important change

- These deprecated configuration parameters (in development.ini) have been removed: user.reset_password.validity, caldav.enabled, collaborative_document_edition.activated, email.notification.from. They were already ignored in previous versions. (issue [#1483](https://github.com/tracim/tracim/issues/1483))
- The minimal PostgreSQL is now 9.6 (instead of 9.3 in previous versions of Tracim). A JSON-related bug in version 9.3 affected Tracim 3.1 and was likely fixed in version 9.4. Versions 9.4, 9.5, 9.6 also brought many related fixes, including a potential buffer overflow in its JSON parser. (issue [#3523](https://github.com/tracim/tracim/issues/3523))

## 3.0.4 / 2020-08-27

### Fixed Issues

- Frontend: [#3461](https://github.com/tracim/tracim/issues/3461)
- Backend: [#3401](https://github.com/tracim/tracim/issues/3401)

## 3.0.3 / 2020-08-25

### Fixed Issues

- Frontend: [#3409](https://github.com/tracim/tracim/issues/3409)
- Backend: [#3049](https://github.com/tracim/tracim/issues/3049),
[#3409](https://github.com/tracim/tracim/issues/3409)

## 3.0.2 / 2020-08-17

### Fixed Issues

- Frontend: [#3250](https://github.com/tracim/tracim/issues/3250)
- Gallery: [#3425](https://github.com/tracim/tracim/issues/3425)
- Backend: [#3431](https://github.com/tracim/tracim/issues/3431),
[#3436](https://github.com/tracim/tracim/issues/3436)

## 3.0.1 / 2020-08-10

### Fixed Issues

- Docker: [#3418](https://github.com/tracim/tracim/issues/3418)

## 3.0.0 / 2020-08-07

### New Features

- Tracim now automatically and instantly refreshes its interface when documents and comments are created, modified or deleted. It is not necessary to reload Tracim's web page anymore to see what changed.
- It is now possible to log in using a username instead of one's email address. Usernames will be used for mentions, a feature that will be available in the next release.
- Tracim can now be configured to allow user account creation without an email address

### Fixed Issues

- Frontend: [#2615](https://github.com/tracim/tracim/issues/2615),
[#2747](https://github.com/tracim/tracim/issues/2747),
[#2783](https://github.com/tracim/tracim/issues/2783),
[#2986](https://github.com/tracim/tracim/issues/2986),
[#2999](https://github.com/tracim/tracim/issues/2999),
[#3096](https://github.com/tracim/tracim/issues/3096),
[#3135](https://github.com/tracim/tracim/issues/3135),
[#3225](https://github.com/tracim/tracim/issues/3225),
[#3236](https://github.com/tracim/tracim/issues/3236),
[#3239](https://github.com/tracim/tracim/issues/3239),
[#3242](https://github.com/tracim/tracim/issues/3242),
[#3255](https://github.com/tracim/tracim/issues/3255),
[#3257](https://github.com/tracim/tracim/issues/3257),
[#3274](https://github.com/tracim/tracim/issues/3274),
[#3289](https://github.com/tracim/tracim/issues/3289),
[#3295](https://github.com/tracim/tracim/issues/3295),
[#3303](https://github.com/tracim/tracim/issues/3303),
[#3312](https://github.com/tracim/tracim/issues/3312),
[#3393](https://github.com/tracim/tracim/issues/3393)
- Backend: [#2939](https://github.com/tracim/tracim/issues/2939),
[#2970](https://github.com/tracim/tracim/issues/2970),
[#2979](https://github.com/tracim/tracim/issues/2979),
[#3025](https://github.com/tracim/tracim/issues/3025),
[#3050](https://github.com/tracim/tracim/issues/3050),
[#3064](https://github.com/tracim/tracim/issues/3064),
[#3091](https://github.com/tracim/tracim/issues/3091),
[#3119](https://github.com/tracim/tracim/issues/3119),
[#3231](https://github.com/tracim/tracim/issues/3231),
[#3370](https://github.com/tracim/tracim/issues/3370),
[#3373](https://github.com/tracim/tracim/issues/3373)
- Docker: [#3222](https://github.com/tracim/tracim/issues/3222),
[#3383](https://github.com/tracim/tracim/issues/3383)
- Documentation: [#3154](https://github.com/tracim/tracim/issues/3154)

### Other Changes

- Tracim frontend is now built with Yarn instead of NPM. See how to migrate your working copy of Tracim [here](https://github.com/tracim/tracim/issues/2916)

### Breaking/Important change

- API: api path `/v2/` no more exists in Tracim. Scripts using this old API path need to be changed and a configuration is needed to make some direct links visible in old emails work (issue [#1478](https://github.com/tracim/tracim/issues/1478), [#3052](https://github.com/tracim/tracim/issues/3052), [#3395](https://github.com/tracim/tracim/issues/3395))
- uWSGI: default configuration change. You need to delete your config file `/{docker-volume}/etc/tracim_*.ini` (backup your files first) before starting/restarting the docker image
- Apache: default configuration change. You need to delete your config file `/{docker-volume}/etc/apache.conf` (backup your file first) before starting/restarting the docker image
- Database: databases that were created from Tracim v1 need to be updated manually, more information here: <https://github.com/tracim/tracim/issues/2785#issuecomment-660879104> (issue [#3343](https://github.com/tracim/tracim/issues/3343))
- Pushpin is now mandatory to run Tracim (pushpin is integrated by default in Tracim docker images)
- Some parameters in development.ini have been renamed, more information here <https://github.com/tracim/tracim/issues/2785#issuecomment-637544988> (issue [#3100](https://github.com/tracim/tracim/issues/3100))
- The default log of the Tracim docker image is now also visible with the `docker logs` command

## 2.7.6 / 2020-07-01

### Fixed Issues

- Backend: [#3261](https://github.com/tracim/tracim/issues/3261)

## 2.7.5 / 2020-06-16

### New Features

- Allow playing video files inside Tracim (experimental)

## 2.7.4 / 2020-05-13

### Fixed Issues

- UX: [#3026](https://github.com/tracim/tracim/issues/3026)
- Backend: [#3025](https://github.com/tracim/tracim/issues/3025),
[#3043](https://github.com/tracim/tracim/issues/3043)

## 2.7.3 / 2020-05-07

### Fixed Issues

- UX: [#2993](https://github.com/tracim/tracim/issues/2993)

## 2.7.2 / 2020-05-04

### Fixed Issues

- Backend: [#2962](https://github.com/tracim/tracim/issues/2962)

### Breaking/Important change

- If you launched Tracim 2.7.0 or 2.7.1 on an existing database (≤ 2.6.3), an incorrect migration was performed. As a consequence, you need to downgrade your database to revision `ce074202abb2` before running Tracim 2.7.2. Please see the [documentation about downgrading](https://github.com/tracim/tracim/blob/master/backend/doc/migration.md#downgrading-the-database).

## 2.7.1 / 2020-04-30

### Fixed Issues

- Backend: [#2920](https://github.com/tracim/tracim/issues/2920)

## 2.7.0 / 2020-04-24

### New Features

- Support Português language

### Improvement

- Better responsiveness by improving SQL requests (issue [#697](https://github.com/tracim/tracim/issues/697))

### Fixed Issues

- General UX: [#1409](https://github.com/tracim/tracim/issues/1409),
[#1444](https://github.com/tracim/tracim/issues/1444),
[#1515](https://github.com/tracim/tracim/issues/1515),
[#1855](https://github.com/tracim/tracim/issues/1855),
[#2406](https://github.com/tracim/tracim/issues/2406),
[#2444](https://github.com/tracim/tracim/issues/2444),
[#2454](https://github.com/tracim/tracim/issues/2454),
[#2537](https://github.com/tracim/tracim/issues/2537),
[#2595](https://github.com/tracim/tracim/issues/2595),
[#2661](https://github.com/tracim/tracim/issues/2661),
[#2673](https://github.com/tracim/tracim/issues/2673),
[#2679](https://github.com/tracim/tracim/issues/2679),
[#2681](https://github.com/tracim/tracim/issues/2681),
[#2693](https://github.com/tracim/tracim/issues/2693),
[#2701](https://github.com/tracim/tracim/issues/2701),
[#2764](https://github.com/tracim/tracim/issues/2764),
[#2791](https://github.com/tracim/tracim/issues/2791)
- Frontend: [#1613](https://github.com/tracim/tracim/issues/1613),
[#2569](https://github.com/tracim/tracim/issues/2569)
- Backend: [#941](https://github.com/tracim/tracim/issues/941),
[#2631](https://github.com/tracim/tracim/issues/2631),
[#2737](https://github.com/tracim/tracim/issues/2737)
- Documentation: [#2776](https://github.com/tracim/tracim/issues/2776)
- Docker: [#2753](https://github.com/tracim/tracim/issues/2753)

### Other Changes

- The configuration file (development.ini.sample) now contains the default values used by Tracim and explanations on the settings (issue [#2204](https://github.com/tracim/tracim/issues/2204)). We advise you to be careful on existing installations when merging your configuration file with the new one.

### Breaking/Important change

- Supported databases: PostgreSQL(9.3+), MySQL(8.0.1+), MariaDB(10.3+) or SQLite(bundle with python). Older versions are no longer supported.

## 2.6.3 / 2020-04-09

### Improvement

- Better Tracim reactivity by improving Database indexing (#2787)[](https://github.com/tracim/tracim/issues/),

### Fixed Issues

- Frontend: [#2688](https://github.com/tracim/tracim/issues/2688)
- Backend: [#2687](https://github.com/tracim/tracim/issues/2687),
[#2793](https://github.com/tracim/tracim/issues/2793),
[#2811](https://github.com/tracim/tracim/issues/2811),
[#2812](https://github.com/tracim/tracim/issues/2812)

### Other Changes

- ElasticSearch: ElasticSearch: Refactor of the indexing logic. It is necessary to drop the existing index and to create it again to use ElasticSearch, use the CLI command for this (issue [#2660](https://github.com/tracim/tracim/issues/2660))

### Known Issues

- SMTP servers using implicit SSL may cause issues with Tracim. If you not activate `email.notification.smtp.use_implicit_ssl` and you use `email.processing_mode = sync`, when Tracim tries to send email, 500 errors appear after a 5 minute timeout and its also not possible to create a new account.
In next release we will add information [here](https://github.com/tracim/tracim/blob/master/backend/doc/setting.md#enabling-the-mail-notification-feature) to test your SMTP configuration with the Tracim configuration file (issue [#2827](https://github.com/tracim/tracim/issues/2827))

## 2.6.2 / 2020-03-20

### Fixed Issues

- General UX: [#1503](https://github.com/tracim/tracim/issues/1503),
[#1513](https://github.com/tracim/tracim/issues/1513),
[#2437](https://github.com/tracim/tracim/issues/2437),
[#2447](https://github.com/tracim/tracim/issues/2447),
[#2646](https://github.com/tracim/tracim/issues/2646),
[#2648](https://github.com/tracim/tracim/issues/2648)
- Frontend: [#1294](https://github.com/tracim/tracim/issues/1294),
[#2692](https://github.com/tracim/tracim/issues/2692),
[#2749](https://github.com/tracim/tracim/issues/2749)
- Documentation: [#2739](https://github.com/tracim/tracim/issues/2739)

## 2.6.1 / 2020-02-21

### Fixed Issues

- Frontend: [#2665](https://github.com/tracim/tracim/issues/2665),
[#2676](https://github.com/tracim/tracim/issues/2676),
[#2680](https://github.com/tracim/tracim/issues/2680),
[#2683](https://github.com/tracim/tracim/issues/2683)
- General UX: [#1891](https://github.com/tracim/tracim/issues/1891)
- File app: [#2669](https://github.com/tracim/tracim/issues/2669),
[#2674](https://github.com/tracim/tracim/issues/2674),
[#2676](https://github.com/tracim/tracim/issues/2676)
- Contents: [#1342](https://github.com/tracim/tracim/issues/1342)
- Sidebar: [#2665](https://github.com/tracim/tracim/issues/2665)
- Backend: [#2592](https://github.com/tracim/tracim/issues/2592)

## 2.6.0 / 2020-02-06

### New Features

- Multi-upload file available in Tracim frontend (not only in public upload)
- The titles of the pages show where you are in Tracim
- It is now possible to delete users and anonymise their data with the tracimcli command
- The preview generator now supports raw and 3D files (works with Xvfb in a Docker container)
- With Apache as a proxy, it is now possible to use the browser cache policy. If you used Tracim with Docker you need to backup and delete existing Apache configuration files in `~/tracim/etc/` (default path with Tracim Docker image). On the next startup, a new file will be created with the new parameters.
- All apps are now directly enabled/disabled with one parameter and it is now easier to develop new apps.

### Fixed Issues

- Gallery: [#2540](https://github.com/tracim/tracim/issues/2540),
[#2541](https://github.com/tracim/tracim/issues/2541),
[#2551](https://github.com/tracim/tracim/issues/2551),
[#2574](https://github.com/tracim/tracim/issues/2574),
[#2583](https://github.com/tracim/tracim/issues/2583)
- Frontend: [#1396](https://github.com/tracim/tracim/issues/1396),
[#1560](https://github.com/tracim/tracim/issues/1560),
[#1656](https://github.com/tracim/tracim/issues/1656),
[#2607](https://github.com/tracim/tracim/issues/2607),
[#2608](https://github.com/tracim/tracim/issues/2608),
[#2611](https://github.com/tracim/tracim/issues/2611),
[#2641](https://github.com/tracim/tracim/issues/2641)
- Backend: [#2588](https://github.com/tracim/tracim/issues/2588),
[#2570](https://github.com/tracim/tracim/issues/2570),
[#2610](https://github.com/tracim/tracim/issues/2610),
[#2129](https://github.com/tracim/tracim/issues/2129),
[#1484](https://github.com/tracim/tracim/issues/1484),
[#2010](https://github.com/tracim/tracim/issues/2010)

### Breaking/Important change

- `agenda`, `share_content`, `upload_permission` and `collaborative_document_edition` are now Tracim's applications (stand alone and optional), you can add/remove them from `app.enabled` list
  - `caldav.enabled` is now deprecated and agenda is enabled by default. To disable it, uncomment `app.enabled` parameter and put each enabled apps but agenda.
  - `upload_permission` and  `share_content` are enabled by default. Before 2.6.0 theses apps couldn't be disabled. To disable them, uncomment `app.enabled` parameter and put each enabled apps but `upload_permission` and/or  `share_content`.
  - `collaborative_document_edition.activated` is now deprecated and is disabled by default. To enable it, uncomment `app.enabled` parameter and put each enabled apps, including `collaborative_document_edition`
- If you use `collaborative_document_edition` with Tracim on Docker, you need to add `-e collaborative_document_edition=1` when you start docker with `docker run` command. You can also add `collaborative_document_edition=1` in your docker-compose.yml file

### Other Changes

- 2 deprecated ldap parameters: `ldap_base_url` and `ldap_base_dn` (they where not implemented in Tracim's backend code so using them had no impact)
- 2 deprecated app parameters: `caldav.enabled` and `collaborative_document_edition.activated`

## 2.5.1 / 2019-12-06

### New Features

- Custom_toolbox feature is now available - beta

### Fixed Issues

- Email: [#2565](https://github.com/tracim/tracim/issues/2565)
- Frontend: [#2345](https://github.com/tracim/tracim/issues/2345)
- Backend: [#2558](https://github.com/tracim/tracim/issues/2558)

## 2.5.0 / 2019-11-29

### New Features

- Application gallery

### Fixed Issues

- Preview-generator: [#2532](https://github.com/tracim/tracim/issues/2532)
- Backend: [#2518](https://github.com/tracim/tracim/issues/2518),
[#2526](https://github.com/tracim/tracim/issues/2526)

### Breaking change api

- remove "size" parameter from create/update/get/get all workspaces endpoint

## 2.4.5 / 2019-11-21

### New Features

- Creation of multiple shared spaces with same name
- Configure default profile of new users
- Space Limitations (experimental) - allow some controls on users allowed space, etc

### Fixed Issues

- General UX: [#2494](https://github.com/tracim/tracim/issues/2494)
- Timeline: [#2455](https://github.com/tracim/tracim/issues/2455)
- File App: [#2501](https://github.com/tracim/tracim/issues/2501)
- Backend & system: [#2392](https://github.com/tracim/tracim/issues/2392),
[#2474](https://github.com/tracim/tracim/issues/2474),
[#2475](https://github.com/tracim/tracim/issues/2475),
[#2476](https://github.com/tracim/tracim/issues/2476),
[#2477](https://github.com/tracim/tracim/issues/2477),
[#2489](https://github.com/tracim/tracim/issues/2489),
[#2500](https://github.com/tracim/tracim/issues/2500),
[#2511](https://github.com/tracim/tracim/issues/2511)

## 2.4.4 / 2019-11-13

### New Features

- Preview of 3D files (*.stl), videos (10 image per each video) are now available

### Fixed Issues

- Preview-generator: [#2503](https://github.com/tracim/tracim/issues/2503),
[#2492](https://github.com/tracim/tracim/issues/2492)

### Known Issues

- Manual modification to install Tracim on Ubuntu Trusty (14.04) is necessary (issue [#2514](https://github.com/tracim/tracim/issues/2514))

## 2.4.3 / 2019-09-26

### Fixed Issues

- Docker: [#2445](https://github.com/tracim/tracim/issues/2445)
- Content Listing: extended action button not working correctly

## 2.4.2 / 2019-09-24

### Fixed Issues

- Timeline: Missing css rule about word-break for comment

## 2.4.1 / 2019-09-20

### Fixed Issues

- Migration issue introduced with 2.4.0

## 2.4.0 / 2019-09-19

### New Features

- Online document edition through CollaboraOnline/LibreofficeOnline integration
- Public file share in download (allow remote users to access to a file stored in Tracim, eventually through a password protected access)
- Public file upload (allow remote users to upload to Tracim their files, eventually through a password protected access)
- Content meta-information panel (timeline, info) UI rework
- Space Limitations (experimental) - allow some controls on file/workspace sizes, number of workspace per user, etc

### Fixed Issues

- Content Listing: [#1986](https://github.com/tracim/tracim/issues/1986),
[#2046](https://github.com/tracim/tracim/issues/2046),
[#2232](https://github.com/tracim/tracim/issues/2232),
[#2262](https://github.com/tracim/tracim/issues/2262),
[#2360](https://github.com/tracim/tracim/issues/2360)
- File App: [#2062](https://github.com/tracim/tracim/issues/2062),
[#2174](https://github.com/tracim/tracim/issues/2174),
[#2203](https://github.com/tracim/tracim/issues/2203),
[#2265](https://github.com/tracim/tracim/issues/2265),
[#2273](https://github.com/tracim/tracim/issues/2273),
[#2294](https://github.com/tracim/tracim/issues/2294)
- Folder App: [#1918](https://github.com/tracim/tracim/issues/1918),
[#2087](https://github.com/tracim/tracim/issues/2087),
[#2191](https://github.com/tracim/tracim/issues/2191),
[#2244](https://github.com/tracim/tracim/issues/2244)
- Timeline: [#2275](https://github.com/tracim/tracim/issues/2275),
[#2276](https://github.com/tracim/tracim/issues/2276),
[#2282](https://github.com/tracim/tracim/issues/2282),
[#2300](https://github.com/tracim/tracim/issues/2300),
[#2316](https://github.com/tracim/tracim/issues/2316)
- Dashboard: [#1774](https://github.com/tracim/tracim/issues/1774),
[#2038](https://github.com/tracim/tracim/issues/2038),
[#2242](https://github.com/tracim/tracim/issues/2242)
- Search: [#1928](https://github.com/tracim/tracim/issues/1928),
[#1973](https://github.com/tracim/tracim/issues/1973)
- Backend & system: [#619](https://github.com/tracim/tracim/issues/619),
[#2105](https://github.com/tracim/tracim/issues/2105),
[#2132](https://github.com/tracim/tracim/issues/2132),
[#2154](https://github.com/tracim/tracim/issues/2154),
[#2177](https://github.com/tracim/tracim/issues/2177),
[#2224](https://github.com/tracim/tracim/issues/2224),
[#2314](https://github.com/tracim/tracim/issues/2314),
[#2354](https://github.com/tracim/tracim/issues/2354)
- Documentation: [#2117](https://github.com/tracim/tracim/issues/2117),
[#2155](https://github.com/tracim/tracim/issues/2155)
- General: [#1887](https://github.com/tracim/tracim/issues/1887),
[#1910](https://github.com/tracim/tracim/issues/1910),
[#1956](https://github.com/tracim/tracim/issues/1956),
[#1992](https://github.com/tracim/tracim/issues/1992),
[#2011](https://github.com/tracim/tracim/issues/2011),
[#2064](https://github.com/tracim/tracim/issues/2064),
[#2091](https://github.com/tracim/tracim/issues/2091),
[#2141](https://github.com/tracim/tracim/issues/2141),
[#2149](https://github.com/tracim/tracim/issues/2149)
- General UX: [#573](https://github.com/tracim/tracim/issues/573),
[#1198](https://github.com/tracim/tracim/issues/1198),
[#2076](https://github.com/tracim/tracim/issues/2076),
[#2092](https://github.com/tracim/tracim/issues/2092),
[#2096](https://github.com/tracim/tracim/issues/2096),
[#2121](https://github.com/tracim/tracim/issues/2121),
[#2159](https://github.com/tracim/tracim/issues/2159),
[#2237](https://github.com/tracim/tracim/issues/2237),
[#2299](https://github.com/tracim/tracim/issues/2299),
[#2395](https://github.com/tracim/tracim/issues/2395)

### Known Issues

- Debian 9 is released with Firefox ESR v60.8.0. In this version, long title are not limited in upload file popup (issue [#2062](https://github.com/tracim/tracim/issues/2062))
- Opening file with special characters in label on CollaboraOnline/LibreofficeOnline is not possible (issue [#2219](https://github.com/tracim/tracim/issues/2219))
- Tracim not support lock mechanism in collaborative edition (issue [#2073](https://github.com/tracim/tracim/issues/2073))

### Other Changes

Archive button not more used in Tracim. All archive buttons is hide (issue [#2347](https://github.com/tracim/tracim/issues/2347))

## 2.3.2 / 2019-08-01

### Fixed Issues

- Email notifications: [#2134](https://github.com/tracim/tracim/issues/2134)

## 2.3.1 / 2019-07-05

### Fixed Issues

- Search: [#2001](https://github.com/tracim/tracim/issues/2001),
[#2016](https://github.com/tracim/tracim/issues/2016),
[#2025](https://github.com/tracim/tracim/issues/2025)
- Docker: [#2005](https://github.com/tracim/tracim/issues/2005),
[#2054](https://github.com/tracim/tracim/issues/2054)
- Timeline: [#2032](https://github.com/tracim/tracim/issues/2032)
- Shared spaces: [#2058](https://github.com/tracim/tracim/issues/2058)
- User management: [#1470](https://github.com/tracim/tracim/issues/1470),
[#2034](https://github.com/tracim/tracim/issues/2034)
- Email: [#2036](https://github.com/tracim/tracim/issues/2036)
- Content preview: [#2022](https://github.com/tracim/tracim/issues/2022)
- Security: [#2060](https://github.com/tracim/tracim/issues/2060)

## 2.3.0 / 2019-06-21

### New Features

- Search:
  - lite search similar to Tracim v1
  - smart search base on ElasticSearch (full text) ([Documentation here](https://github.com/tracim/tracim/blob/develop/backend/doc/setting.md#search-method-using-elastic_search-tracim-23))
- Easy content move using Drag & Drop
- Lots of UX improvement

### New Features (technical)

- It's now possible to configure Tracim using environment variables ([Documentation here](https://github.com/tracim/tracim/blob/develop/backend/doc/setting.md#tracim-22-fully-supported-var))
- New licence: combination of MIT, LGPLv3 and AGPLv3
- Since 2.3 version, following services are automatically launched when Tracim start with docker:
  - Radicale (agenda)
  - WebDAV

### Migration from <= 2.2.0 to 2.3.0

- Only if you are using Docker: before starting Tracim, you need to delete files `tracim_web.ini`, `tracim_webdav.ini` and `tracim_caldav.ini` available in the default folder `~/tracim/etc` (all files are created on startup)

### Known Issues

- Debian 9 is released with Firefox ESR v60.x.x. In this version, there is a known bug with the drag & drop feature: when hovering a content over a workspace in the sidebar, only the first one gets to have its icon updated (issue [#1997](https://github.com/tracim/tracim/issues/1997))

### Fixed Issues

- Search: [#1667](https://github.com/tracim/tracim/issues/1667),
[#1668](https://github.com/tracim/tracim/issues/1668),
[#1671](https://github.com/tracim/tracim/issues/1671),
[#1904](https://github.com/tracim/tracim/issues/1904),
[#1914](https://github.com/tracim/tracim/issues/1914),
[#1923](https://github.com/tracim/tracim/issues/1923),
[#1955](https://github.com/tracim/tracim/issues/1955)
- Drag & Drop: [#789](https://github.com/tracim/tracim/issues/789),
[#1669](https://github.com/tracim/tracim/issues/1669),
[#1958](https://github.com/tracim/tracim/issues/1958),
[#1974](https://github.com/tracim/tracim/issues/1974)
- UX: [#1512](https://github.com/tracim/tracim/issues/1512),
[#1521](https://github.com/tracim/tracim/issues/1521),
[#1743](https://github.com/tracim/tracim/issues/1743),
[#1757](https://github.com/tracim/tracim/issues/1757),
[#1758](https://github.com/tracim/tracim/issues/1758),
[#1776](https://github.com/tracim/tracim/issues/1776),
[#1781](https://github.com/tracim/tracim/issues/1781),
[#1802](https://github.com/tracim/tracim/issues/1802),
[#1843](https://github.com/tracim/tracim/issues/1843),
[#1844](https://github.com/tracim/tracim/issues/1844),
[#1845](https://github.com/tracim/tracim/issues/1845),
[#1926](https://github.com/tracim/tracim/issues/1926),
[#1939](https://github.com/tracim/tracim/issues/1939),
[#1943](https://github.com/tracim/tracim/issues/1943),
[#1962](https://github.com/tracim/tracim/issues/1962),
[#1964](https://github.com/tracim/tracim/issues/1964),
[#1970](https://github.com/tracim/tracim/issues/1970),
[#1972](https://github.com/tracim/tracim/issues/1972),
[#1981](https://github.com/tracim/tracim/issues/1981),
[#1983](https://github.com/tracim/tracim/issues/1983),
[#1990](https://github.com/tracim/tracim/issues/1990)
- Agenda: [#1663](https://github.com/tracim/tracim/issues/1663),
[#1811](https://github.com/tracim/tracim/issues/1811),
[#1819](https://github.com/tracim/tracim/issues/1819),
[#1847](https://github.com/tracim/tracim/issues/1847),
[#1852](https://github.com/tracim/tracim/issues/1852),
[#1929](https://github.com/tracim/tracim/issues/1929)
- Shared space: [#1770](https://github.com/tracim/tracim/issues/1770),
[#1977](https://github.com/tracim/tracim/issues/1977)
- Content: [#1154](https://github.com/tracim/tracim/issues/1154),
[#1553](https://github.com/tracim/tracim/issues/1553),
[#1815](https://github.com/tracim/tracim/issues/1815),
[#1818](https://github.com/tracim/tracim/issues/1818)
- Backend config: [#1525](https://github.com/tracim/tracim/issues/1525),
[#1835](https://github.com/tracim/tracim/issues/1835),
[#1888](https://github.com/tracim/tracim/issues/1888),
[#1896](https://github.com/tracim/tracim/issues/1896),
[#1902](https://github.com/tracim/tracim/issues/1902),
[#1930](https://github.com/tracim/tracim/issues/1930)
- Backend: [#1109](https://github.com/tracim/tracim/issues/1109),
[#1524](https://github.com/tracim/tracim/issues/1524),
[#1661](https://github.com/tracim/tracim/issues/1661),
[#1676](https://github.com/tracim/tracim/issues/1676),
[#1812](https://github.com/tracim/tracim/issues/1812),
[#1880](https://github.com/tracim/tracim/issues/1880),
[#1866](https://github.com/tracim/tracim/issues/1866),
[#1937](https://github.com/tracim/tracim/issues/1937)
- WebDAV: [#1734](https://github.com/tracim/tracim/issues/1734),
- Docker: [#1311](https://github.com/tracim/tracim/issues/1311),
[#1441](https://github.com/tracim/tracim/issues/1441),
[#1670](https://github.com/tracim/tracim/issues/1670),
[#1860](https://github.com/tracim/tracim/issues/1860),
[#1874](https://github.com/tracim/tracim/issues/1874),
[#1933](https://github.com/tracim/tracim/issues/1933),
[#1965](https://github.com/tracim/tracim/issues/1965)
- Performance: [#696](https://github.com/tracim/tracim/issues/696),
[#1900](https://github.com/tracim/tracim/issues/1900)
- Other: , [#1045](https://github.com/tracim/tracim/issues/1045),
[#1908](https://github.com/tracim/tracim/issues/1908)

### Other Changes

website.server_name parameter is now deleted in config file and code. Not more used in Tracim.

## 2.2.0 / 2019-05-27

### New Features

- Agenda is available
- Migration of agenda from Tracim v1 to Tracim v2 is now available
- Breadcrumbs to know exactly where you are
- Links for webdav and agenda are visible in dashboard
- Link for personal agenda is visible in My account
- Timeline's revisions now shows its author

### Known Issues

- Search & filters not yet migrated from Tracim v1
- Creating a content may appear duplicated on slow network (issue [#1361](https://github.com/tracim/tracim/issues/1361))
- It's possible to rename a content or workspace with an already in use label in some special cases (issue [#1770](https://github.com/tracim/tracim/issues/1770))
- If you create shared spaces while radicale server is not running (tracimcli caldav start), the agendas are not available (issue [#1537](https://github.com/tracim/tracim/issues/1537))
- Changing parameter caldav.radicale.server.host in development.ini with specific IP address show wrong url after starting caldav (issue [#1535](https://github.com/tracim/tracim/issues/1535))
- File extension is not visible in recent activity after click on See More (issue [#1774](https://github.com/tracim/tracim/issues/1774))

### Fixed Issues

- Documentation: [#1493](https://github.com/tracim/tracim/issues/1493),
[#1612](https://github.com/tracim/tracim/issues/1612),
[#1672](https://github.com/tracim/tracim/issues/1672),
[#1751](https://github.com/tracim/tracim/issues/1751)
- Agenda: [#1181](https://github.com/tracim/tracim/issues/1181),
[#1250](https://github.com/tracim/tracim/issues/1250),
[#1486](https://github.com/tracim/tracim/issues/1486),
[#1498](https://github.com/tracim/tracim/issues/1498),
[#1527](https://github.com/tracim/tracim/issues/1527),
[#1532](https://github.com/tracim/tracim/issues/1532),
[#1533](https://github.com/tracim/tracim/issues/1533),
[#1536](https://github.com/tracim/tracim/issues/1536),
[#1539](https://github.com/tracim/tracim/issues/1539),
[#1540](https://github.com/tracim/tracim/issues/1540),
[#1545](https://github.com/tracim/tracim/issues/1545),
[#1556](https://github.com/tracim/tracim/issues/1556),
[#1573](https://github.com/tracim/tracim/issues/1573),
[#1575](https://github.com/tracim/tracim/issues/1575),
[#1577](https://github.com/tracim/tracim/issues/1577),
[#1584](https://github.com/tracim/tracim/issues/1584),
[#1600](https://github.com/tracim/tracim/issues/1600),
[#1605](https://github.com/tracim/tracim/issues/1605),
[#1608](https://github.com/tracim/tracim/issues/1608),
[#1631](https://github.com/tracim/tracim/issues/1631),
[#1644](https://github.com/tracim/tracim/issues/1644),
[#1700](https://github.com/tracim/tracim/issues/1700),
[#1723](https://github.com/tracim/tracim/issues/1723),
[#1730](https://github.com/tracim/tracim/issues/1730)
- UX: [#1374](https://github.com/tracim/tracim/issues/1374),
[#1414](https://github.com/tracim/tracim/issues/1414),
[#1516](https://github.com/tracim/tracim/issues/1516),
[#1602](https://github.com/tracim/tracim/issues/1602),
[#1718](https://github.com/tracim/tracim/issues/1718),
[#1726](https://github.com/tracim/tracim/issues/1726),
[#1731](https://github.com/tracim/tracim/issues/1731),
[#1736](https://github.com/tracim/tracim/issues/1736),
[#1746](https://github.com/tracim/tracim/issues/1746)
- Timeline: [#727](https://github.com/tracim/tracim/issues/727),
[#869](https://github.com/tracim/tracim/issues/869),
[#901](https://github.com/tracim/tracim/issues/901),
[#1371](https://github.com/tracim/tracim/issues/1371),
[#1686](https://github.com/tracim/tracim/issues/1686),
[#1786](https://github.com/tracim/tracim/issues/1786)
- Dashboard: [#871](https://github.com/tracim/tracim/issues/871),
[#1064](https://github.com/tracim/tracim/issues/1064),
[#1084](https://github.com/tracim/tracim/issues/1084),
[#1488](https://github.com/tracim/tracim/issues/1488),
[#1641](https://github.com/tracim/tracim/issues/1641),
[#1769](https://github.com/tracim/tracim/issues/1769)
- Header: [#681](https://github.com/tracim/tracim/issues/681),
[#669](https://github.com/tracim/tracim/issues/669),
[#860](https://github.com/tracim/tracim/issues/860),
[#1074](https://github.com/tracim/tracim/issues/1074),
[#1309](https://github.com/tracim/tracim/issues/1309),
[#1621](https://github.com/tracim/tracim/issues/1621),
[#1688](https://github.com/tracim/tracim/issues/1688)
- Contents: [#818](https://github.com/tracim/tracim/issues/818),
[#827](https://github.com/tracim/tracim/issues/827),
[#943](https://github.com/tracim/tracim/issues/943),
[#1067](https://github.com/tracim/tracim/issues/1067),
[#1097](https://github.com/tracim/tracim/issues/1097),
[#1105](https://github.com/tracim/tracim/issues/1105),
[#1507](https://github.com/tracim/tracim/issues/1507),
[#1509](https://github.com/tracim/tracim/issues/1509),
[#1563](https://github.com/tracim/tracim/issues/1563),
[#1624](https://github.com/tracim/tracim/issues/1624),
[#1648](https://github.com/tracim/tracim/issues/1648),
[#1693](https://github.com/tracim/tracim/issues/1693),
[#1712](https://github.com/tracim/tracim/issues/1712),
[#1745](https://github.com/tracim/tracim/issues/1745),
[#1788](https://github.com/tracim/tracim/issues/1788),
[#1804](https://github.com/tracim/tracim/issues/1804)
- Sidebar: [#1177](https://github.com/tracim/tracim/issues/1177),
[#1571](https://github.com/tracim/tracim/issues/1571)
- Backend config file: [#987](https://github.com/tracim/tracim/issues/987),
[#1475](https://github.com/tracim/tracim/issues/1475),
[#1495](https://github.com/tracim/tracim/issues/1495),
[#1550](https://github.com/tracim/tracim/issues/1550),
[#1626](https://github.com/tracim/tracim/issues/1626),
[#1665](https://github.com/tracim/tracim/issues/1665),
[#1689](https://github.com/tracim/tracim/issues/1689),
[#1690](https://github.com/tracim/tracim/issues/1690),
[#1696](https://github.com/tracim/tracim/issues/1696),
[#1752](https://github.com/tracim/tracim/issues/1752)
- Email: [#1489](https://github.com/tracim/tracim/issues/1489),
[#1491](https://github.com/tracim/tracim/issues/1491),
[#1649](https://github.com/tracim/tracim/issues/1649)
- Security related: [#1617](https://github.com/tracim/tracim/issues/1617)
- Preview-generator: [#1126](https://github.com/tracim/tracim/issues/1126),
[#1472](https://github.com/tracim/tracim/issues/1472)
- Webdav: [#1335](https://github.com/tracim/tracim/issues/1335),
[#1499](https://github.com/tracim/tracim/issues/1499),
[#1652](https://github.com/tracim/tracim/issues/1652)
- Docker image: [#1387](https://github.com/tracim/tracim/issues/1387),
[#1565](https://github.com/tracim/tracim/issues/1565),
[#1567](https://github.com/tracim/tracim/issues/1567),
[#1681](https://github.com/tracim/tracim/issues/1681),
[#1763](https://github.com/tracim/tracim/issues/1763)
- Other: [#660](https://github.com/tracim/tracim/issues/660),
[#819](https://github.com/tracim/tracim/issues/819),
[#872](https://github.com/tracim/tracim/issues/872),
[#1006](https://github.com/tracim/tracim/issues/1006),
[#1012](https://github.com/tracim/tracim/issues/1012),
[#1030](https://github.com/tracim/tracim/issues/1030),
[#1514](https://github.com/tracim/tracim/issues/1514),
[#1610](https://github.com/tracim/tracim/issues/1610),
[#1627](https://github.com/tracim/tracim/issues/1627),
[#1630](https://github.com/tracim/tracim/issues/1630),
[#1658](https://github.com/tracim/tracim/issues/1658),
[#1679](https://github.com/tracim/tracim/issues/1679),
[#1698](https://github.com/tracim/tracim/issues/1698),
[#1705](https://github.com/tracim/tracim/issues/1705),
[#1742](https://github.com/tracim/tracim/issues/1742),
[#1755](https://github.com/tracim/tracim/issues/1755)

### Other Changes

- Rename 'user.reset_password.validity' to 'user.reset_password.token_lifetime' in config, old parameter is now deprecated. (issue [#970](https://github.com/tracim/tracim/issues/970))

### REST API Changes

- Removing 'caldav_url' unused param from user returned by api(commit 3861a373e7b0039545ac65cfb7e51ca2c308f23c)

## 2.1.0 / 2019-02-15

### New Features

- Folders
- Progressive web app support (possibility to "install" Tracim on smartphone)
- Webdav + create/move operations
- Full database migration from Tracim v1
- Authentication:
  - LDAP authentication
  - Web SSO Authentication - beta (based on HTTP Headers)
  - Authentication chaining - beta (internal, ldap, apache)

### Known Issues

- Calendar support still missing (migration from Tracim v1 will be available in Tracim 2.2 - see issue [#1181](https://github.com/tracim/tracim/issues/1181))
- Search & filtering not yet migrated from Tracim v1
- Duplicated creation of content may appear on slow network (issue [#1361](https://github.com/tracim/tracim/issues/1361))

### Fixed Issues

- Documentation: [#993](https://github.com/tracim/tracim/issues/993),
[#1005](https://github.com/tracim/tracim/issues/1005),
[#1211](https://github.com/tracim/tracim/issues/1211),
[#1310](https://github.com/tracim/tracim/issues/1310),
[#1337](https://github.com/tracim/tracim/issues/1337)
- Folders: [#650](https://github.com/tracim/tracim/issues/650),
[#1119](https://github.com/tracim/tracim/issues/1119),
[#1173](https://github.com/tracim/tracim/issues/1173),
[#1191](https://github.com/tracim/tracim/issues/1191),
[#1210](https://github.com/tracim/tracim/issues/1210),
[#1256](https://github.com/tracim/tracim/issues/1256),
[#1325](https://github.com/tracim/tracim/issues/1325),
[#1353](https://github.com/tracim/tracim/issues/1353)
- Shared space management: [#1069](https://github.com/tracim/tracim/issues/1069),
[#1072](https://github.com/tracim/tracim/issues/1072),
[#1100](https://github.com/tracim/tracim/issues/1100),
[#1113](https://github.com/tracim/tracim/issues/1113),
[#1174](https://github.com/tracim/tracim/issues/1174),
[#1175](https://github.com/tracim/tracim/issues/1175),
[#1194](https://github.com/tracim/tracim/issues/1194),
[#1195](https://github.com/tracim/tracim/issues/1195),
[#1197](https://github.com/tracim/tracim/issues/1197),
[#1216](https://github.com/tracim/tracim/issues/1216),
[#1243](https://github.com/tracim/tracim/issues/1243),
[#1248](https://github.com/tracim/tracim/issues/1248),
[#1252](https://github.com/tracim/tracim/issues/1252),
[#1257](https://github.com/tracim/tracim/issues/1257),
[#1358](https://github.com/tracim/tracim/issues/1358)
- Webdav: [#1166](https://github.com/tracim/tracim/issues/1166),
[#1187](https://github.com/tracim/tracim/issues/1187),
[#1312](https://github.com/tracim/tracim/issues/1312),
[#1362](https://github.com/tracim/tracim/issues/1362),
[#1376](https://github.com/tracim/tracim/issues/1376),
[#1399](https://github.com/tracim/tracim/issues/1399),
[#1419](https://github.com/tracim/tracim/issues/1419),
[#1427](https://github.com/tracim/tracim/issues/1427)
- Users management: [#1050](https://github.com/tracim/tracim/issues/1050),
[#1063](https://github.com/tracim/tracim/issues/1063),
[#1065](https://github.com/tracim/tracim/issues/1065),
[#1077](https://github.com/tracim/tracim/issues/1077),
[#1085](https://github.com/tracim/tracim/issues/1085),
[#1138](https://github.com/tracim/tracim/issues/1138),
[#1246](https://github.com/tracim/tracim/issues/1246),
[#1268](https://github.com/tracim/tracim/issues/1268),
[#1270](https://github.com/tracim/tracim/issues/1270),
[#1287](https://github.com/tracim/tracim/issues/1287),
[#1293](https://github.com/tracim/tracim/issues/1293),
[#1295](https://github.com/tracim/tracim/issues/1295),
[#1234](https://github.com/tracim/tracim/issues/1234),
[#1359](https://github.com/tracim/tracim/issues/1359),
[#1394](https://github.com/tracim/tracim/issues/1394)
- Contents: [#758](https://github.com/tracim/tracim/issues/758),
[#1058](https://github.com/tracim/tracim/issues/1058),
[#1076](https://github.com/tracim/tracim/issues/1076),
[#1107](https://github.com/tracim/tracim/issues/1107),
[#1147](https://github.com/tracim/tracim/issues/1147),
[#1148](https://github.com/tracim/tracim/issues/1148),
[#1149](https://github.com/tracim/tracim/issues/1149),
[#1150](https://github.com/tracim/tracim/issues/1150),
[#1153](https://github.com/tracim/tracim/issues/1153),
[#1190](https://github.com/tracim/tracim/issues/1190),
[#1192](https://github.com/tracim/tracim/issues/1192),
[#1196](https://github.com/tracim/tracim/issues/1196),
[#1199](https://github.com/tracim/tracim/issues/1199),
[#1206](https://github.com/tracim/tracim/issues/1206),
[#1233](https://github.com/tracim/tracim/issues/1233),
[#1236](https://github.com/tracim/tracim/issues/1236),
[#1260](https://github.com/tracim/tracim/issues/1260),
[#1360](https://github.com/tracim/tracim/issues/1360),
[#1370](https://github.com/tracim/tracim/issues/1370),
[#1373](https://github.com/tracim/tracim/issues/1373)
- Email notifications and answers: [#1167](https://github.com/tracim/tracim/issues/1167),
[#1183](https://github.com/tracim/tracim/issues/1183),
[#1184](https://github.com/tracim/tracim/issues/1184),
[#1317](https://github.com/tracim/tracim/issues/1317),
[#1319](https://github.com/tracim/tracim/issues/1319)
- Security related: [#911](https://github.com/tracim/tracim/issues/911),
[#1065](https://github.com/tracim/tracim/issues/1065),
[#1108](https://github.com/tracim/tracim/issues/1108),
[#1156](https://github.com/tracim/tracim/issues/1156)
- Server side: [#1140](https://github.com/tracim/tracim/issues/1140),
[#1142](https://github.com/tracim/tracim/issues/1142),
[#1217](https://github.com/tracim/tracim/issues/1217),
[#1249](https://github.com/tracim/tracim/issues/1249),
[#1299](https://github.com/tracim/tracim/issues/1299)
- User interface: [#765](https://github.com/tracim/tracim/issues/765),
[#913](https://github.com/tracim/tracim/issues/913),
[#1155](https://github.com/tracim/tracim/issues/1155),
[#1157](https://github.com/tracim/tracim/issues/1157),
[#1158](https://github.com/tracim/tracim/issues/1158),
[#1168](https://github.com/tracim/tracim/issues/1168),
[#1176](https://github.com/tracim/tracim/issues/1176),
[#1244](https://github.com/tracim/tracim/issues/1244),
[#1272](https://github.com/tracim/tracim/issues/1272),
[#1356](https://github.com/tracim/tracim/issues/1356),
[#1423](https://github.com/tracim/tracim/issues/1423)
- Docker image: [#1143](https://github.com/tracim/tracim/issues/1143),
[#1160](https://github.com/tracim/tracim/issues/1160),
[#1300](https://github.com/tracim/tracim/issues/1300),
[#1308](https://github.com/tracim/tracim/issues/1308),
[#1318](https://github.com/tracim/tracim/issues/1318),
[#1438](https://github.com/tracim/tracim/issues/1438)
- Other: [#1137](https://github.com/tracim/tracim/issues/1137),
[#1144](https://github.com/tracim/tracim/issues/1144),
[#1204](https://github.com/tracim/tracim/issues/1204),
[#1222](https://github.com/tracim/tracim/issues/1222)<|MERGE_RESOLUTION|>--- conflicted
+++ resolved
@@ -1,20 +1,18 @@
 # Changelog
 
-<<<<<<< HEAD
 ## 4.10.0 / TBD
 
 ### ✨ New Features
 
 - App Custom Action: Add customizable links to apps [#6250](https://github.com/tracim/tracim/issues/6250)
 - Support for python version 3.9, 3.10 an 3.11
-=======
+
 ## 4.9.2 / 2024-05-30
 
 ### 🐛 Fixed Issue
 
 - Kanban and Logbook
   - Fixed invisible horizontal scrollbar [#6502](https://github.com/tracim/tracim/issues/6502)
->>>>>>> 5970e4fa
 
 ## 4.9.1 / 2024-05-06
 
