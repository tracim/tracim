--- conflicted
+++ resolved
@@ -12,15 +12,12 @@
   },
   "packageManager": "yarn@3.2.0",
   "dependencies": {
-<<<<<<< HEAD
+    "@tinymce/tinymce-react": "^4.2.0",
     "commitlint": "^17.4.2"
   },
   "commitlint": {
     "extends": [
       "@commitlint/config-conventional"
     ]
-=======
-    "@tinymce/tinymce-react": "^4.2.0"
->>>>>>> ac4e6936
   }
 }