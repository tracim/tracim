#!/usr/bin/env bash
docker_script_dir=$(realpath $(dirname "$0"))

# Default values
export PYTHON_EGG_CACHE=/tmp
set -e

YELLOW='\033[1;33m'
BROWN='\033[0;33m'
GREEN='\033[1;32m'
RED='\033[1;31m'
NC='\033[0m' # No Color

TRACIM_USER='www-data'

function log {
    if [ "$DEBUG" = "1" ]; then
        echo -e "\n${YELLOW}[$(date +'%H:%M:%S')]${BROWN} $ $1${NC}"
    fi
}

function loggood {
    if [ "$DEBUG" = "1" ]; then
        echo -e "\n${YELLOW}[$(date +'%H:%M:%S')]${GREEN} $ $1${NC}"
    fi
}

function logerror {
    echo -e "\n${RED}[$(date +'%H:%M:%S')]${RED} $ $1${NC}"
    exit 1
}

function as_user {
    su $TRACIM_USER -s "/bin/bash" -c "$1"
}
function tracimcli_as_user {
    if [ "$DEBUG" = "1" ]; then
      debug_string='-d'
    else
      debug_string=''
    fi
    as_user "tracimcli $1 $debug_string -c /etc/tracim/development.ini"
}
function alembic_as_user {
    as_user "alembic -c /etc/tracim/development.ini $1"
}



# Check database environment variables
log "Checking of database environment variables"
/bin/bash "$docker_script_dir/check_env_vars.sh"
if [ ! "$?" = 0 ]; then
    logerror "invalid env var"
    exit 1
fi
loggood "check of database environment variables: success"

# Execute common tasks
/bin/bash "$docker_script_dir/common.sh"
if [ ! "$?" = 0 ]; then
    exit 1
fi

# Create file with all docker variable about TRACIM parameter
# This is needed as uWSGI doesn't get the environment defined here (it is started by service).
printenv |grep TRACIM > /var/tracim/data/tracim_env_variables || true
# Add variable for using xvfb with uwsgi
echo "DISPLAY=:99.0" >> /var/tracim/data/tracim_env_variables

log "Ensuring www-data is the owner of /var/tracim files"
find /var/tracim/ \( ! -user www-data -o ! -group www-data \) -exec chown www-data:www-data {} \;
loggood "Ensuring www-data is the owner of /var/tracim files: success"

log "[HACK - MP - 06-03-2023] Storing HEAD information in a file while finding a fix. See https://github.com/gitpython-developers/GitPython/issues/1016"
cd /tracim && git rev-parse HEAD > revision.txt
cd /

log "Checking database"
case "$DATABASE_TYPE" in
  mysql)
    # Ensure DATABASE_PORT is set
    if ! [ -n "$DATABASE_PORT" ]; then
        DATABASE_PORT=3306
    fi
    # Check if database must be init
    TEST_TABLE=$(mysql --host="$DATABASE_HOST" --user="$DATABASE_USER" --password="$DATABASE_PASSWORD" --database="$DATABASE_NAME" -s -N --execute="SELECT COUNT(*) FROM information_schema.tables WHERE table_schema = '$DATABASE_NAME' AND table_name = 'content';")
    if [ ${TEST_TABLE} = 0 ] ; then
        INIT_DATABASE=true
    fi
    ;;
  postgresql)
    DATABASE_SUFFIX="?client_encoding=utf8"
    # Ensure DATABASE_PORT is set
    if ! [ -n "$DATABASE_PORT" ]; then
        DATABASE_PORT=5432
    fi
    # Check if database must be init
    TEST_TABLE=$(PGPASSWORD="$DATABASE_PASSWORD" psql -U ${DATABASE_USER} -h ${DATABASE_HOST} -d ${DATABASE_NAME} -t -c "SELECT EXISTS (SELECT 1 FROM information_schema.tables WHERE table_schema = 'public' AND table_name = 'content' );")
    if [ $TEST_TABLE = f ] ; then
        INIT_DATABASE=true
    fi
    ;;
  sqlite)
    # Check if database must be init
    if [ ! -f /var/tracim/data/tracim.sqlite ]; then
        INIT_DATABASE=true
    fi
    ;;
esac
loggood "Checking of database success"

log "Starting redis server..."
# Start the redis server before initializing the database to store avatars
service redis-server start  # async jobs (for mails and TLMs)
loggood "Redis server started"

# Initialize database if needed
if [ "$INIT_DATABASE" = true ] ; then
    log "Initialise Database"
    cd /tracim/backend/
    tracimcli_as_user "db init"
    loggood "Database initialisation success"
else
    log "Update database"
    cd /tracim/backend/
    alembic_as_user "upgrade head"
fi
loggood "database ready"

# activate apache modules
a2enmod proxy proxy_http proxy_ajp rewrite deflate headers proxy_html dav_fs dav expires proxy_uwsgi

# Activate or deactivate webdav
if [ "$START_WEBDAV" = "1" ]; then
    log "Creating configuration and enabling webdav"
    if [ ! -L /etc/uwsgi/apps-enabled/tracim_webdav.ini ]; then
        ln -s /etc/uwsgi/apps-available/tracim_webdav.ini /etc/uwsgi/apps-enabled/tracim_webdav.ini
    fi
    sed -i "s|^webdav.ui.enabled = .*|webdav.ui.enabled = True|g" /etc/tracim/development.ini
    sed -i "s|^\s*# Define START_WEBDAV|    Define START_WEBDAV|g" /etc/tracim/apache2.conf
else
    rm -f /etc/uwsgi/apps-enabled/tracim_webdav.ini
    sed -i "s|^webdav.ui.enabled = .*|webdav.ui.enabled = False|g" /etc/tracim/development.ini
    sed -i "s|^\s*Define START_WEBDAV|    # Define START_WEBDAV|g" /etc/tracim/apache2.conf
fi
# Activate or deactivate caldav
if [ "$START_CALDAV" = "1" ]; then
    log "Creating configuration enabling caldav"
    if [ ! -L /etc/uwsgi/apps-enabled/tracim_caldav.ini ]; then
        ln -s /etc/uwsgi/apps-available/tracim_caldav.ini /etc/uwsgi/apps-enabled/tracim_caldav.ini
    fi
    DEFAULT_APP_LIST="$DEFAULT_APP_LIST,agenda"
    sed -i "s|^\s*# Define START_CALDAV|    Define START_CALDAV|g" /etc/tracim/apache2.conf
else
    rm -f /etc/uwsgi/apps-enabled/tracim_caldav.ini
    sed -i "s|^\s*Define START_CALDAV|    # Define START_CALDAV|g" /etc/tracim/apache2.conf
fi
# INFO - G.M - 2020-01-28 - enable collaborative_document_edition app as default app
# to work properly other config parameter should be setted correctly and external server for document
# edition like collabora should be started.
if [ "$ENABLE_COLLABORATIVE_DOCUMENT_EDITION" = "1" ]; then
    log "Activation of collaborative_document_edition"
    DEFAULT_APP_LIST="$DEFAULT_APP_LIST,collaborative_document_edition"
fi
# INFO - G.M - 2020-01-28 - replace app.enabled in config file
sed -i "s|^app.enabled = .*|app.enabled = $DEFAULT_APP_LIST|g" /etc/tracim/development.ini
sed -i "s|^;\s*app.enabled = .*|app.enabled = $DEFAULT_APP_LIST|g" /etc/tracim/development.ini
# TODO PA 2019-06-19 Rework the index-create part according to https://github.com/tracim/tracim/issues/1961
# Make sure index is created in case of Elastic Search based search. (the command does nothing in case of simple search)
cd /tracim/backend/
tracimcli_as_user "search index-create"

# Starting remaining services
log "Starting Puspin service..."
service pushpin start # tracim live messages (TLMs) sending
loggood "Pushpin started"
log "Starting Zurl service..."
service zurl start # tracim live messages (TLMs) sending
loggood "Zurl started"
log "Restarting Apache2 service..."
service apache2 restart
<<<<<<< HEAD
service cron start
=======
loggood "Apache2 restarted"
>>>>>>> ac4e6936

log "Run supervisord"
supervisord -c "$docker_script_dir/supervisord_tracim.conf"
# Activate daemon for reply by email
if [ "$REPLY_BY_EMAIL" = "1" ];then
    log "Starting mail fetcher"
    supervisorctl start tracim_mail_fetcher
fi
# Start tracim
log "start uwsgi"
set +e
service uwsgi restart
set -e
if [ "$START_CALDAV" = "1" ]; then
    log "Synchronizing caldav accounts"
    cd /tracim/backend/
    tracimcli_as_user "caldav sync"
fi
log "Tracim ready to use"
tail -f /var/tracim/logs/tracim_web.log<|MERGE_RESOLUTION|>--- conflicted
+++ resolved
@@ -180,11 +180,9 @@
 loggood "Zurl started"
 log "Restarting Apache2 service..."
 service apache2 restart
-<<<<<<< HEAD
+loggood "Apache2 restarted"
+
 service cron start
-=======
-loggood "Apache2 restarted"
->>>>>>> ac4e6936
 
 log "Run supervisord"
 supervisord -c "$docker_script_dir/supervisord_tracim.conf"
