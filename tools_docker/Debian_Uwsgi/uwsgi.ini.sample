[uwsgi]
plugins = python3
chdir = /tracim/backend/
module = wsgi.web:application
env = TRACIM_CONF_PATH=/etc/tracim/development.ini
http-socket = :8080
socket-timeout = 360
#workers = 1
#threads = 8
logto = /var/tracim/logs/tracim_web.log
<<<<<<< HEAD
for-readline = /var/tracim/data/tracim_env_variable
=======
for-readline = /var/tracim/data/tracim_env_variables
>>>>>>> 1a2925e7
  env = %(_)
endfor =<|MERGE_RESOLUTION|>--- conflicted
+++ resolved
@@ -8,10 +8,6 @@
 #workers = 1
 #threads = 8
 logto = /var/tracim/logs/tracim_web.log
-<<<<<<< HEAD
-for-readline = /var/tracim/data/tracim_env_variable
-=======
 for-readline = /var/tracim/data/tracim_env_variables
->>>>>>> 1a2925e7
   env = %(_)
 endfor =