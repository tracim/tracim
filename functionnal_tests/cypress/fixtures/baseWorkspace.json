{
<<<<<<< HEAD
  "description": "A super description of my space.",
  "label": "My space",
=======
  "description": "A super description of my workspace.",
  "access_type": "confidential",
  "label": "My Workspace",
>>>>>>> 271e4bea
  "workspace_id": 1
}<|MERGE_RESOLUTION|>--- conflicted
+++ resolved
@@ -1,11 +1,6 @@
 {
-<<<<<<< HEAD
   "description": "A super description of my space.",
   "label": "My space",
-=======
-  "description": "A super description of my workspace.",
   "access_type": "confidential",
-  "label": "My Workspace",
->>>>>>> 271e4bea
   "workspace_id": 1
 }