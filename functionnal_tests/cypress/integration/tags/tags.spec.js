import { PAGES } from '../../support/urls_commands'


describe('Create tags', () => {
  let htmlContentId
  let workspaceId

  const fileTitle = 'FileForSwitch'
  const fullFilename = 'Linux-Free-PNG.png'
  const contentType = 'image/png'

<<<<<<< HEAD
  before(() => {
    cy.resetDB()
    cy.setupBaseDB()
  })

  describe('Tags', () => {
    for (const testedContent of ['file', 'note']) {
=======
  describe('Tag list', () => {
    for (const testedContent of ['note', 'file']) {
>>>>>>> 9efb5840
      describe(`in a ${testedContent}`, () => {
        before(() => {
          cy.resetDB()
          cy.setupBaseDB()
          cy.loginAs('administrators')
          cy.fixture('baseWorkspace').as('workspace').then(({ workspace_id: workspaceId }) => {
            if (testedContent === 'file') {
              cy.createFile(fullFilename, contentType, fileTitle, workspaceId).then(({ content_id: contentId }) => {
                cy.visitPage({
                  pageName: PAGES.CONTENT_OPEN,
                  params: { workspaceId, contentType: 'file', contentId }
                })
              })
            } else {
              cy.createHtmlDocument('A note', workspaceId).then(({ content_id: contentId }) => {
                cy.visitPage({
                  pageName: PAGES.CONTENT_OPEN,
                  params: { workspaceId, contentType: 'html-document', contentId }
                })
                cy.waitForTinyMCELoaded()
                cy.typeInTinyMCE('Bar')
                cy.get('[data-cy=editionmode__button__submit]').click()
              })
            }
          })
        })

        after(cy.cancelXHR)

        it('should create two tags', () => {
          cy.loginAs('administrators')
          cy.get('[data-cy=popin_right_part_tag]').click()
          cy.get('[data-cy=tag_list__btn_add]').click()
          cy.get('[data-cy=add_tag]').type('TagOne')
          cy.get('[data-cy=validate_tag]').click()
          cy.get('[data-cy=tag_list] li').should('have.length', 1)
          cy.get('[data-cy=add_tag]').type('TagTwo')
          cy.get('[data-cy=validate_tag]').click()
          cy.get('[data-cy=tag_list] li').should('have.length', 2)
        })

        it('should list the tags', () => {
          cy.loginAs('administrators')
          // switch tab and come back
          cy.get('[data-cy=popin_right_part_timeline]').click()
          cy.get('[data-cy=popin_right_part_tag]').click()
          cy.get('[data-cy=tag_list] li').should('have.length', 2)
          cy.get('[data-cy=tag_list]').first().should('contain', 'TagTwo')
        })

        it('clicking on a tag should uncheck it', () => {
          cy.loginAs('administrators')
          cy.get('[data-cy=tag_list] .checkboxCustom__checked').should('have.length', 2)
          cy.get('[data-cy=tag_list] .checkboxCustom__checked').first().click()
          cy.get('[data-cy=tag_list] .checkboxCustom__checked').should('have.length', 1)
        })

        it('clicking on an unchecked tag should check it', () => {
          cy.loginAs('administrators')
          cy.get('[data-cy=tag_list] li').should('have.length', 2)
          cy.get('[data-cy=tag_list] li label').first().click()
          cy.get('[data-cy=tag_list] li').should('have.length', 2)
        })
      })
    }
  })
})<|MERGE_RESOLUTION|>--- conflicted
+++ resolved
@@ -9,7 +9,6 @@
   const fullFilename = 'Linux-Free-PNG.png'
   const contentType = 'image/png'
 
-<<<<<<< HEAD
   before(() => {
     cy.resetDB()
     cy.setupBaseDB()
@@ -17,10 +16,6 @@
 
   describe('Tags', () => {
     for (const testedContent of ['file', 'note']) {
-=======
-  describe('Tag list', () => {
-    for (const testedContent of ['note', 'file']) {
->>>>>>> 9efb5840
       describe(`in a ${testedContent}`, () => {
         before(() => {
           cy.resetDB()
