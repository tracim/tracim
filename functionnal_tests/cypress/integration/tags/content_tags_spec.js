--- conflicted
+++ resolved
@@ -1,9 +1,7 @@
 import { PAGES } from '../../support/urls_commands'
 import { SELECTORS } from '../../support/generic_selector_commands'
 
-// FIIXME - GB - 2021-10-27 - Unstabel test, async problem
-// See https://github.com/tracim/tracim/issues/4995
-describe.skip('Create tags', () => {
+describe('Create tags', () => {
   const fileTitle = 'FileForTags'
   const fullFilename = 'Linux-Free-PNG.png'
   const contentType = 'image/png'
@@ -55,31 +53,20 @@
                   pageName: PAGES.CONTENT_OPEN,
                   params: { workspaceId, contentType: 'file', contentId }
                 })
-<<<<<<< HEAD
                 cy.get('[data-cy=popin_right_part_tag]').should('be.visible').click()
-=======
                 cy.contains('.file__contentpage__header__title', fileTitle)
->>>>>>> 3e159f35
               })
             } else {
               cy.createHtmlDocument('A note', workspaceId).then(({ content_id: contentId }) => {
-<<<<<<< HEAD
-
-=======
                 cy.visitPage({ pageName: PAGES.DASHBOARD, params: { workspaceId } })
                 cy.contains('.userstatus__role__text', 'Space manager')
->>>>>>> 3e159f35
                 cy.visitPage({
                   pageName: PAGES.CONTENT_OPEN,
                   params: { workspaceId, contentType: 'html-document', contentId }
                 })
                 cy.contains('.html-document__contentpage__edition__header__title', 'A note')
                 cy.waitForTinyMCELoaded()
-<<<<<<< HEAD
-                cy.typeInTinyMCE('Bar')
-=======
                   .then(() => cy.typeInTinyMCE('Bar'))
->>>>>>> 3e159f35
                 cy.get('[data-cy=editionmode__button__submit]').should('be.visible').click()
                 cy.get('[data-cy=popin_right_part_tag]').should('be.visible').click()
               })
