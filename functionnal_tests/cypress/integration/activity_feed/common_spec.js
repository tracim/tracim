import { PAGES, URLS } from '../../support/urls_commands.js'

const activityPages = [
  { name: 'Personal', page: PAGES.RECENT_ACTIVITIES, initialItemCount: 3 },
  { name: 'Space', page: PAGES.WORKSPACE_RECENT_ACTIVITIES, initialItemCount: 1 }
]

const fileName2 = 'png_exemple2.png'
const fileName2WithoutExtention = 'png_exemple2'

const fileName3 = 'png_exemple3.png'
const fileName3WithoutExtention = 'png_exemple3'

const fileImage = 'artikodin.png'
const fileType = 'image/png'

for (const pageTestCase of activityPages) {
  const { name, page, initialItemCount } = pageTestCase
  describe(`The ${name} recent activities page`, () => {
    let workspaceId = null
    beforeEach(() => {
      cy.resetDB()
      cy.setupBaseDB()
      cy.loginAs('administrators')
      cy.createWorkspace().then(workspace => { workspaceId = workspace.workspace_id })
    })

    afterEach(function () {
      cy.cancelXHR()
    })

    describe('Pagination', () => {
      beforeEach(() => {
        for (let i = 0; i < 20; ++i) {
          cy.createFile(fileImage, fileType, `png_exemple${i}.png`, workspaceId)
        }
        cy.visitPage({ pageName: page, params: { workspaceId }, waitForTlm: true })
      })
      it('should display a "See more" button when more than 15 activities exist', () => {
        cy.get('[data-cy=activityList__item]').should('have.length.gte', 15)
        cy.get('[data-cy=activityList__more]').click()
        cy.get('[data-cy=activityList__item]').should('have.length.gte', 20)
      })
    })

    describe('List', () => {
      beforeEach(() => {
        cy.visitPage({ pageName: page, params: { workspaceId }, waitForTlm: true })
      })

      it('should have items', () => {
        cy.get('[data-cy=activityList__item]').should('have.length', initialItemCount)
      })

      it('should add an item in first position when a file is created', () => {
        cy.createFile(fileImage, fileType, fileName2, workspaceId)
        cy.contains('[data-cy=activityList__item]', fileName2WithoutExtention)
        cy.get('[data-cy=activityList__item]')
          .first()
          .should('contain.text', fileName2WithoutExtention)
      })

      it('should update an already existing item when a comment for its content is posted', () => {
        cy.createFile(fileImage, fileType, fileName2, workspaceId)
        cy.contains('[data-cy=activityList__item]', fileName2WithoutExtention)
        cy.get('[data-cy=activityList__item]')
          .first()
          .should('contain.text', 'modified')
        cy.postComment(workspaceId, 1, 'A comment')
        cy.contains('[data-cy=activityList__item]', fileName2WithoutExtention)
          .should('contain.text', 'commented')
      })

      // FIXME - GB - 2020-12-29 - this test is unstable and it will be fixed at https://github.com/tracim/tracim/issues/3392
      it.skip('should be reordered only when the "Refresh" button is pressed', () => {
        let firstContentId = null
        cy.createFile(fileImage, fileType, fileName2, workspaceId)
          .then(content => {
            firstContentId = content.content_id
            cy.createFile(fileImage, fileType, fileName3, workspaceId).then(() => {
              cy.get('[data-cy=activityList__item]')
                .should('have.length', initialItemCount + 2)
                .first()
                .contains(fileName3WithoutExtention)

              cy.get('[data-cy=activityList__refresh]').should('not.exist')

              cy.postComment(workspaceId, firstContentId, 'A comment').then(() => {
                cy.get('[data-cy=activityList__item]')
                  .first()
                  .should('contain.text', fileName3WithoutExtention)

                cy.get('[data-cy=activityList__refresh]')
                  .click()

                cy.get('[data-cy=activityList__item]')
                  .first()
                  .should('contain.text', fileName2WithoutExtention)
              })
            })
          })
      })
    })

    describe('File Content item', () => {
      let fileId = null
      beforeEach(() => {
        cy.createFile(fileImage, fileType, fileName2, workspaceId).then(content => { fileId = content.content_id })
        cy.visitPage({ pageName: page, params: { workspaceId }, waitForTlm: true })
      })

      it('should have a "Comment" button, clicking on it opens the content', () => {
        cy.get('[data-cy=feedItemFooter__comment]').click()
        cy.location('pathname').should('be.equal', URLS[PAGES.CONTENT_OPEN]({ workspaceId, contentType: 'file', contentId: fileId }))
      })

      it('should have a title link, clicking on it opens the content', () => {
        cy.get('[data-cy=feedItemHeader__label]').click()
        cy.location('pathname').should('be.equal', URLS[PAGES.CONTENT_OPEN]({ workspaceId, contentType: 'file', contentId: fileId }))
      })

      it('should have a preview, clicking on it opens the content', () => {
<<<<<<< HEAD
        cy.get('.feedItem__preview__image > img').click()
=======
        cy.get('.recentActivities__preview__image > img').click()
>>>>>>> 7577efb9
        cy.location('pathname').should('be.equal', URLS[PAGES.CONTENT_OPEN]({ workspaceId, contentType: 'file', contentId: fileId }))
      })

      it('should have a button on last activity, clicking on it opens a short history', () => {
        cy.get('[data-cy=feedItemTimedEvent] > .dropdown').click()
        cy.get('[data-cy=feedItemTimedEvent] .dropdownMenu').should('exist')
      })
    })

    describe('Note content item', () => {
      let contentId = -1
      const contentName = 'Note 1'
      const smallContent = 'a small text'

      beforeEach(() => {
        cy.createHtmlDocument(contentName, workspaceId).then(doc => {
          contentId = doc.content_id
        })
      })

      it('should render a small note without the visual overflow', () => {
        cy.updateHtmlDocument(
          contentId,
          workspaceId,
          smallContent,
          contentName
        )

        cy.visitPage({ pageName: PAGES.RECENT_ACTIVITIES, params: { workspaceId }, waitForTlm: true })

<<<<<<< HEAD
        cy.get('.feedItem__preview__overflow').should('not.exist')

        cy.get('.feedItem__preview__html')
=======
        cy.get('.recentActivities__preview__overflow').should('not.exist')

        cy.get('.recentActivities__preview__html')
>>>>>>> 7577efb9
          .should('contain.text', smallContent)
      })

      it('should render a long note with the visual overflow', () => {
        cy.updateHtmlDocument(
          contentId,
          workspaceId,
          `<pre>
            A long text.
            This morning, I was writing Cypress tests.
            They would fail randomly, you know?
            Business as usual.
            Not only my tests were failing, but tests others wrote too.
            I was beginning to feel desesperate.
            this.skip() was looking at me, amused.
            ‘I am strong though’, I said to myself.
            And then, I saw a Light.
            A Voice, out of nowhere, began to speak!
            It was starting to save me. To tell me how to fix the Holy Tests.
            ‘It is easy’, It was saying. ‘The trick is that’
            And the Voice stopped speaking. The Light went away.
            I went back to the Holy Randomly Failing Tests.
          </pre>`,
          'The Holy Tests'
        )

        cy.visitPage({ pageName: PAGES.RECENT_ACTIVITIES, params: { workspaceId }, waitForTlm: true })

<<<<<<< HEAD
        cy.get('.feedItem__preview__overflow').should('be.visible')

        cy.get('.feedItem__preview__html')
=======
        cy.get('.recentActivities__preview__overflow').should('be.visible')

        cy.get('.recentActivities__preview__html')
>>>>>>> 7577efb9
          .click()
        cy.location('pathname').should('be.equal', URLS[PAGES.CONTENT_OPEN]({ workspaceId, contentType: 'html-document', contentId: contentId }))
      })
    })
  })
}<|MERGE_RESOLUTION|>--- conflicted
+++ resolved
@@ -120,11 +120,7 @@
       })
 
       it('should have a preview, clicking on it opens the content', () => {
-<<<<<<< HEAD
         cy.get('.feedItem__preview__image > img').click()
-=======
-        cy.get('.recentActivities__preview__image > img').click()
->>>>>>> 7577efb9
         cy.location('pathname').should('be.equal', URLS[PAGES.CONTENT_OPEN]({ workspaceId, contentType: 'file', contentId: fileId }))
       })
 
@@ -155,15 +151,9 @@
 
         cy.visitPage({ pageName: PAGES.RECENT_ACTIVITIES, params: { workspaceId }, waitForTlm: true })
 
-<<<<<<< HEAD
         cy.get('.feedItem__preview__overflow').should('not.exist')
 
         cy.get('.feedItem__preview__html')
-=======
-        cy.get('.recentActivities__preview__overflow').should('not.exist')
-
-        cy.get('.recentActivities__preview__html')
->>>>>>> 7577efb9
           .should('contain.text', smallContent)
       })
 
@@ -192,15 +182,9 @@
 
         cy.visitPage({ pageName: PAGES.RECENT_ACTIVITIES, params: { workspaceId }, waitForTlm: true })
 
-<<<<<<< HEAD
         cy.get('.feedItem__preview__overflow').should('be.visible')
 
         cy.get('.feedItem__preview__html')
-=======
-        cy.get('.recentActivities__preview__overflow').should('be.visible')
-
-        cy.get('.recentActivities__preview__html')
->>>>>>> 7577efb9
           .click()
         cy.location('pathname').should('be.equal', URLS[PAGES.CONTENT_OPEN]({ workspaceId, contentType: 'html-document', contentId: contentId }))
       })
