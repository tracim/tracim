import { PAGES } from '../../support/urls_commands'
<<<<<<< HEAD
=======
import { SELECTORS as s } from '../../support/generic_selector_commands'
import defaultAdmin from '../../fixtures/defaultAdmin.json'
import baseUser from '../../fixtures/baseUser.json'
>>>>>>> 9ef425fd

describe("An admin seeing a user's profile", () => {
  beforeEach(() => {
    cy.resetDB()
    cy.setupBaseDB()
    cy.loginAs('administrators')
<<<<<<< HEAD
    cy.createRandomUser()
    cy.visitPage({ pageName: PAGES.HOME })
=======
    cy.visitPage({ pageName: PAGES.ADMIN_USER, params: { userId: baseUser.user_id } })
>>>>>>> 9ef425fd
  })

  afterEach(function () {
    cy.cancelXHR()
  })

  describe('Account header', () => {
    it('Title and userpreference should be visible', () => {
      cy.getTag({ selectorName: s.TRACIM_CONTENT })
        .find('.account__title')
        .should('be.visible')
      cy.getTag({ selectorName: s.TRACIM_CONTENT })
        .find('.account__userpreference')
        .should('be.visible')
    })

    it('User info should be visible', () => {
      cy.getTag({ selectorName: s.TRACIM_CONTENT })
        .find('[data-cy=userinfo]')
        .should('be.visible')
      cy.getTag({ selectorName: s.TRACIM_CONTENT })
        .find('[data-cy=userinfo__name]')
        .should('be.visible')
        .contains(baseUser.public_name)
      cy.getTag({ selectorName: s.TRACIM_CONTENT })
        .find('[data-cy=userinfo__email]')
        .should('be.visible')
        .contains(baseUser.email)
      cy.getTag({ selectorName: s.TRACIM_CONTENT })
        .find('[data-cy=avatar]')
        .should('be.visible')
    })
  })

  describe('Changing his account preferences', () => {
    describe('Change full name', () => {
      it('should update the header with the new full name', () => {
        const newFullName = 'newRandomFullName'
        cy.getTag({ selectorName: s.TRACIM_CONTENT })
          .find('[data-cy=menusubcomponent__list__personalData] > .menusubcomponent__list__item__link')
          .click()
        cy.getTag({ selectorName: s.TRACIM_CONTENT })
          .find('[data-cy=personaldata__form__txtinput__fullname]')
          .type(newFullName)
        cy.getTag({ selectorName: s.TRACIM_CONTENT })
          .find('.personaldata__form__button')
          .click()
        cy.getTag({ selectorName: s.TRACIM_CONTENT })
          .find('[data-cy=userinfo__name]')
          .contains(newFullName)
      })
    })

    describe('Change email', () => {
      it('should update the header with the new email', () => {
        const newRandomEmail = 'newrandomemail@random.fr'
        cy.getTag({ selectorName: s.TRACIM_CONTENT })
          .find('[data-cy=menusubcomponent__list__personalData] > .menusubcomponent__list__item__link')
          .click()
        cy.getTag({ selectorName: s.TRACIM_CONTENT })
          .find('[data-cy=personaldata__form__txtinput__email]')
          .type(newRandomEmail)
        cy.getTag({ selectorName: s.TRACIM_CONTENT })
          .find('.personaldata__form__txtinput.checkPassword')
          .type(defaultAdmin.password)
        cy.getTag({ selectorName: s.TRACIM_CONTENT })
          .find('.personaldata__form__button')
          .click()
        cy.getTag({ selectorName: s.TRACIM_CONTENT })
          .find('[data-cy=userinfo__email]')
          .should('have.attr', 'href').and('include', newRandomEmail)
        cy.getTag({ selectorName: s.TRACIM_CONTENT })
          .find('[data-cy=userinfo__email]')
          .contains(newRandomEmail)
      })
    })

    describe('Change username', () => {
      const newUserName = 'newRandomUserName'

      it('should update the header with the new username', () => {
        cy.getTag({ selectorName: s.TRACIM_CONTENT })
          .find('[data-cy=menusubcomponent__list__personalData] > .menusubcomponent__list__item__link')
          .click()
        cy.getTag({ selectorName: s.TRACIM_CONTENT })
          .find('[data-cy=personaldata__form__txtinput__username]')
          .type(newUserName)
        cy.getTag({ selectorName: s.TRACIM_CONTENT })
          .find('.personaldata__form__txtinput.checkPassword')
          .type(defaultAdmin.password)
        cy.getTag({ selectorName: s.TRACIM_CONTENT })
          .find('.fa-exclamation-triangle.personaldata__form__txtinput__info__icon')
          .should('be.visible')
        cy.getTag({ selectorName: s.TRACIM_CONTENT })
          .find('.personaldata__form__button')
          .click()
        cy.getTag({ selectorName: s.TRACIM_CONTENT })
          .find('[data-cy=userinfo__username]')
          .contains(newUserName)
      })

      it('should show the allowed characters list', () => {
        cy.getTag({ selectorName: s.TRACIM_CONTENT })
          .find('[data-cy=menusubcomponent__list__personalData] > .menusubcomponent__list__item__link')
          .click()
        cy.getTag({ selectorName: s.TRACIM_CONTENT })
          .find('[data-cy=personaldata__form__txtinput__username]')
          .type(newUserName)
        cy.get('.personaldata__form__txtinput__msginfo')
          .should('be.visible')
      })
    })
  })
})<|MERGE_RESOLUTION|>--- conflicted
+++ resolved
@@ -1,22 +1,14 @@
 import { PAGES } from '../../support/urls_commands'
-<<<<<<< HEAD
-=======
 import { SELECTORS as s } from '../../support/generic_selector_commands'
 import defaultAdmin from '../../fixtures/defaultAdmin.json'
 import baseUser from '../../fixtures/baseUser.json'
->>>>>>> 9ef425fd
 
 describe("An admin seeing a user's profile", () => {
   beforeEach(() => {
     cy.resetDB()
     cy.setupBaseDB()
     cy.loginAs('administrators')
-<<<<<<< HEAD
-    cy.createRandomUser()
-    cy.visitPage({ pageName: PAGES.HOME })
-=======
     cy.visitPage({ pageName: PAGES.ADMIN_USER, params: { userId: baseUser.user_id } })
->>>>>>> 9ef425fd
   })
 
   afterEach(function () {
