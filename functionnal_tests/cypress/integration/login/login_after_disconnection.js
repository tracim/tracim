import { SELECTORS as s } from '../../support/generic_selector_commands'
import { PAGES as p } from '../../support/urls_commands'

describe('Login after a disconnection ', function () {
<<<<<<< HEAD
    const login = 'admin@admin.admin'
    const public_name = 'test'
    const username = 'test'
    const email = 'test@test.test'
    const pwd = 'testPwd'

    before(() => {
        cy.resetDB()
        cy.setupBaseDB()
        cy.visitPage({pageName: p.LOGIN, params: {loginParam: '?dc=1'}})

        cy.getTag({selectorName: s.LOGIN_PAGE_CARD})
            .find('input[type=email]')
            .type(login)

        cy.getTag({selectorName: s.LOGIN_PAGE_CARD})
            .find('input[type=password]')
            .type(login)

        cy.getTag({selectorName: s.LOGIN_PAGE_CARD})
            .find('.loginpage__card__form__btnsubmit')
            .click()
    })

    it('should able to add user', function () {
        cy.getTag({selectorName: s.HEADER})
            .get('[data-cy=adminlink__dropdown__btn]')
            .should('be.visible')
            .click()

        cy.getTag({selectorName: s.HEADER})
            .find('[data-cy=adminlink__user__link]')
            .click()


        cy.getTag({selectorName: s.ADMIN_USER_PAGE})
            .find('.adminUser__adduser__button')
            .click()

        cy.getTag({selectorName: s.ADMIN_USER_PAGE})
            .find('[data-cy=adduser_name]')
            .type(public_name)

        cy.getTag({selectorName: s.ADMIN_USER_PAGE})
            .find('[data-cy=adduser_username]')
            .type(username)

        cy.getTag({selectorName: s.ADMIN_USER_PAGE})
            .find('[data-cy=adduser_email]')
            .type(email)

        cy.getTag({selectorName: s.ADMIN_USER_PAGE})
            .find('[data-cy=adduser_password]')
            .type(pwd)

        cy.getTag({selectorName: s.ADMIN_USER_PAGE})
            .find('[data-cy=profile__list__item__administrators]')
            .click()

        cy.getTag({selectorName: s.ADMIN_USER_PAGE})
            .find('[data-cy="adminUser__adduser__form__submit"]')
            .click()

        cy.get('[data-cy=flashmessage]')
            .contains('User created')

        cy.get('[data-cy=adminUser__adduser__form]')
            .should('not.exist')

        cy.contains(username)
        cy.contains(email)
    })
=======
  const login = 'admin@admin.admin'
  const username = 'test'
  const email = 'test@test.test'
  const pwd = 'testPwd'

  afterEach(function () {
    cy.cancelXHR()
  })

  before(() => {
    cy.resetDB()
    cy.setupBaseDB()
    cy.visitPage({ pageName: p.LOGIN, params: { loginParam: '?dc=1' } })

    cy.getTag({ selectorName: s.LOGIN_PAGE_CARD })
      .find('input[type=email]')
      .type(login)

    cy.getTag({ selectorName: s.LOGIN_PAGE_CARD })
      .find('input[type=password]')
      .type(login)

    cy.getTag({ selectorName: s.LOGIN_PAGE_CARD })
      .find('.loginpage__card__form__btnsubmit')
      .click()
  })

  it('should able to add user', function () {
    cy.getTag({ selectorName: s.HEADER })
      .get('[data-cy=adminlink__dropdown__btn]')
      .should('be.visible')
      .click()

    cy.getTag({ selectorName: s.HEADER })
      .find('[data-cy=adminlink__user__link]')
      .click()

    cy.getTag({ selectorName: s.ADMIN_USER_PAGE })
      .find('.adminUser__adduser__button')
      .click()

    cy.getTag({ selectorName: s.ADMIN_USER_PAGE })
      .find('[data-cy=adduser_name]')
      .type(username)

    cy.getTag({ selectorName: s.ADMIN_USER_PAGE })
      .find('[data-cy=adduser_email]')
      .type(email)

    cy.getTag({ selectorName: s.ADMIN_USER_PAGE })
      .find('[data-cy=adduser_password]')
      .type(pwd)

    cy.getTag({ selectorName: s.ADMIN_USER_PAGE })
      .find('[data-cy=profile__list__item__administrators]')
      .click()

    cy.getTag({ selectorName: s.ADMIN_USER_PAGE })
      .find('[data-cy="adminUser__adduser__form__submit"]')
      .click()

    cy.get('[data-cy=flashmessage]')
      .contains('User created')

    cy.get('[data-cy=adminUser__adduser__form]')
      .should('not.exist')

    cy.contains(username)
    cy.contains(email)
  })
>>>>>>> e13214a6
})<|MERGE_RESOLUTION|>--- conflicted
+++ resolved
@@ -2,7 +2,6 @@
 import { PAGES as p } from '../../support/urls_commands'
 
 describe('Login after a disconnection ', function () {
-<<<<<<< HEAD
     const login = 'admin@admin.admin'
     const public_name = 'test'
     const username = 'test'
@@ -72,79 +71,8 @@
         cy.get('[data-cy=adminUser__adduser__form]')
             .should('not.exist')
 
+        cy.contains(public_name)
         cy.contains(username)
         cy.contains(email)
     })
-=======
-  const login = 'admin@admin.admin'
-  const username = 'test'
-  const email = 'test@test.test'
-  const pwd = 'testPwd'
-
-  afterEach(function () {
-    cy.cancelXHR()
-  })
-
-  before(() => {
-    cy.resetDB()
-    cy.setupBaseDB()
-    cy.visitPage({ pageName: p.LOGIN, params: { loginParam: '?dc=1' } })
-
-    cy.getTag({ selectorName: s.LOGIN_PAGE_CARD })
-      .find('input[type=email]')
-      .type(login)
-
-    cy.getTag({ selectorName: s.LOGIN_PAGE_CARD })
-      .find('input[type=password]')
-      .type(login)
-
-    cy.getTag({ selectorName: s.LOGIN_PAGE_CARD })
-      .find('.loginpage__card__form__btnsubmit')
-      .click()
-  })
-
-  it('should able to add user', function () {
-    cy.getTag({ selectorName: s.HEADER })
-      .get('[data-cy=adminlink__dropdown__btn]')
-      .should('be.visible')
-      .click()
-
-    cy.getTag({ selectorName: s.HEADER })
-      .find('[data-cy=adminlink__user__link]')
-      .click()
-
-    cy.getTag({ selectorName: s.ADMIN_USER_PAGE })
-      .find('.adminUser__adduser__button')
-      .click()
-
-    cy.getTag({ selectorName: s.ADMIN_USER_PAGE })
-      .find('[data-cy=adduser_name]')
-      .type(username)
-
-    cy.getTag({ selectorName: s.ADMIN_USER_PAGE })
-      .find('[data-cy=adduser_email]')
-      .type(email)
-
-    cy.getTag({ selectorName: s.ADMIN_USER_PAGE })
-      .find('[data-cy=adduser_password]')
-      .type(pwd)
-
-    cy.getTag({ selectorName: s.ADMIN_USER_PAGE })
-      .find('[data-cy=profile__list__item__administrators]')
-      .click()
-
-    cy.getTag({ selectorName: s.ADMIN_USER_PAGE })
-      .find('[data-cy="adminUser__adduser__form__submit"]')
-      .click()
-
-    cy.get('[data-cy=flashmessage]')
-      .contains('User created')
-
-    cy.get('[data-cy=adminUser__adduser__form]')
-      .should('not.exist')
-
-    cy.contains(username)
-    cy.contains(email)
-  })
->>>>>>> e13214a6
 })