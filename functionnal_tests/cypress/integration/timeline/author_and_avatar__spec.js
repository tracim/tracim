--- conflicted
+++ resolved
@@ -15,15 +15,12 @@
       })
   })
 
-<<<<<<< HEAD
-  it('Author is shown in timeline after creation', function () {
-=======
+
   afterEach(() => {
     cy.cancelXHR()
   })
 
-  it('Avatar is shown in timeline after creation (author)', function () {
->>>>>>> b6ecbcfa
+  it('Author is shown in timeline after creation', function () {
     cy.loginAs('users')
     cy.visit(this.documentUrl)
     cy.get('[data-cy=revision_data_1]').within(() => {
