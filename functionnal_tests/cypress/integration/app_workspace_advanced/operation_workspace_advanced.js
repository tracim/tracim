--- conflicted
+++ resolved
@@ -65,14 +65,8 @@
     })
   })
 
-<<<<<<< HEAD
-  describe.skip('Member list of the workspace', () => {
-    // NOTE - MP - 05-11-2021 - 2 users: GlobalManager and Jhon Doe
-    // FIXME - MB - Unstable test https://github.com/tracim/tracim/issues/5091
-=======
   describe('Member list of the workspace', () => {
     // NOTE - MP - 2021-11-05 - 2 users: GlobalManager and Jhon Doe
->>>>>>> 319b214e
     let numberOfUserInWorkSpace = 2
     let userId = 0
     let userPublicName = ''
