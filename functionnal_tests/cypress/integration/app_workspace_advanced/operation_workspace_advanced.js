import { SELECTORS as s } from '../../support/generic_selector_commands'
import { PAGES as p } from '../../support/urls_commands'

describe('App Workspace Advanced', function () {
  const newDescription = 'description'
  let workspaceId = 1

  before(() => {
    cy.resetDB()
    cy.setupBaseDB()
    cy.fixture('baseWorkspace').as('workspace').then(workspace => {
      workspaceId = workspace.workspace_id
    })
  })

  beforeEach(function () {
    cy.loginAs('administrators')
    cy.visitPage({ pageName: p.DASHBOARD, params: { workspaceId } })

    cy.get('.userstatus__role__text')
      .contains('Space manager')

    cy.getTag({ selectorName: s.WORKSPACE_DASHBOARD })
      .find('.dashboard__workspace__detail__buttons .iconbutton')
      .click()
  })

  afterEach(function () {
    cy.cancelXHR()
  })

  describe("Changing the workspace's description", () => {
    it('Should update the description in the dashboard', function () {
      cy.waitForTinyMCELoaded().then(() => {
        cy.clearTinyMCE().then(() => {
          cy.typeInTinyMCE(newDescription).then(() => {
            cy.get('.workspace_advanced__description__bottom__btn')
              .click()

            cy.get('.workspace_advanced__contentpage__header__close').click()

            cy.getTag({ selectorName: s.WORKSPACE_DASHBOARD })
              .find('.dashboard__workspace__detail__description')
              .contains(newDescription)
          })
        })
      })
    })
  })

  describe("Changing the space's default role", () => {
    it('Should show a flash message', function () {
      cy.getTag({ selectorName: s.CONTENT_FRAME })
        .find('.workspace_advanced__defaultRole')
        .should('be.visible')

      cy.getTag({ selectorName: s.CONTENT_FRAME })
        .find('.workspace_advanced__defaultRole__list .singleChoiceList__item')
        .first()
        .click()

      cy.getTag({ selectorName: s.CONTENT_FRAME })
        .find('.workspace_advanced__defaultRole__bottom__btn')
        .click()

      cy.contains('.flashmessage__container__content__text__paragraph', 'Save successful')
    })
  })

<<<<<<< HEAD
  describe('Member list of the workspace', () => {
    // NOTE - MP - 2021-11-05 - 2 users: GlobalManager and Jhon Doe
=======
  describe.skip('Member list of the workspace', () => {
    // NOTE - MP - 05-11-2021 - 2 users: GlobalManager and Jhon Doe
    // FIXME - MB - Unstable test https://github.com/tracim/tracim/issues/5091
>>>>>>> 0e1aa5eb
    let numberOfUserInWorkSpace = 2
    let userId = 0
    let userPublicName = ''
    let userEmail = ''
    let userUsername = ''

    // NOTE - MP - 2021-11-05 - We add an user everytime before a test
    beforeEach(() => {
      // FIXME - MP - 2021-11-05 - We need this assert to wait for the
      // workspace to be successfully updated. We can remove this assert
      // when we upgrade cypress to > 6 and wait for a response
      cy.getTag({ selectorName: s.CONTENT_FRAME })
        .get(`.workspace_advanced__userlist__list__item`)
        .should('be.visible')
        .and('have.length', numberOfUserInWorkSpace)

      cy.getTag({ selectorName: s.CONTENT_FRAME })
        .get('div.workspace_advanced__userlist__adduser__button')
        .click()

      cy.createRandomUser().then(user => {
        userId = user.user_id
        userPublicName = user.public_name
        userEmail = user.email
        userUsername = user.username
      })
    })

    describe('Modify user list of a workspace', () => {
      // NOTE - MP - 05-11-2021 - Finish the process to add an user
      const finishAddUser = () => {
        cy.getTag({ selectorName: s.CONTENT_FRAME })
          .get('div.autocomplete__item')
          .click()

        cy.getTag({ selectorName: s.CONTENT_FRAME })
          .get('.memberlist__form__role .singleChoiceList__item__radioButton > input')
          .first()
          .click()

        cy.getTag({ selectorName: s.CONTENT_FRAME })
          .get('.memberlist__form__submitbtn > button')
          .click()
      }

      // NOTE - MP - 05-11-2021 - Validate the test; not in aftereach since it is
      // not a cleaning method
      const successfullyAdded = (userId) => {
        cy.getTag({ selectorName: s.FLASH_MESSAGE })
          .should('be.visible')

        // NOTE: MP - 04-11-2021 - We got a success flash message the
        // user is successfully added to the database
        cy.getTag({ selectorName: s.FLASH_TYPE })
          .should('have.class', 'bg-info')

        numberOfUserInWorkSpace += 1

        cy.getTag({ selectorName: s.CONTENT_FRAME })
          .get(`.workspace_advanced__userlist__list__item`)
          .should('be.visible')
          .and('have.length', numberOfUserInWorkSpace)

        cy.getTag({ selectorName: s.CONTENT_FRAME })
          .get(`[data-cy=workspace_advanced__member-${userId}]`)
          .should('be.visible')
      }

      it('Should be able to add an user with their public name', () => {
        cy.getTag({ selectorName: s.CONTENT_FRAME })
          .get('#addmember')
          .clear()
          .type(userPublicName)

        finishAddUser()

        successfullyAdded(userId)
      })

      it('Should be able to add an user with his email', () => {
        cy.getTag({ selectorName: s.CONTENT_FRAME })
          .get('#addmember')
          .clear()
          .type(userEmail)

          finishAddUser()
          successfullyAdded(userId)
      })

      it('Should be able to add an user with his username', () => {
        cy.getTag({ selectorName: s.CONTENT_FRAME })
          .get('#addmember')
          .clear()
          .type(userUsername)

          finishAddUser()
          successfullyAdded(userId)
      })

      it('Should be able to remove an user of a workspace', () => {
        // NOTE - MP - 05-11-2021 - Before this test: add an user to
        // remove
        cy.getTag({ selectorName: s.CONTENT_FRAME })
          .get('#addmember')
          .clear()
          .type(userPublicName)

        finishAddUser()

        numberOfUserInWorkSpace += 1

        // Note - MP - 05-11-2021 - Start the current test
        cy.getTag({ selectorName: s.WORKSPACE_ADVANCED_USER_DELETE })
          .last()
          .click()

        cy.getTag({ selectorName: s.FLASH_MESSAGE })
          .should('be.visible')

        // NOTE: MP - 04-11-2021 - We got a success flash message the
        // user is successfully added to the database
        cy.getTag({ selectorName: s.FLASH_TYPE })
          .should('have.class', 'bg-info')

        numberOfUserInWorkSpace -= 1

        cy.getTag({ selectorName: s.CONTENT_FRAME })
          .get(`.workspace_advanced__userlist__list__item`)
          .should('be.visible')
          .and('have.length', numberOfUserInWorkSpace)

        cy.getTag({ selectorName: s.CONTENT_FRAME })
          .get(`[data-cy=workspace_advanced__member-${userId}]`)
          .should('be.not.visible')
      })
    })

    describe('Disabled user', () => {
      beforeEach(() => {
          cy.getTag({ selectorName: s.CONTENT_FRAME })
            .get('#addmember')
            .clear()
            .type(userPublicName)

          cy.getTag({ selectorName: s.CONTENT_FRAME })
            .get('div.autocomplete__item')
            .click()

          cy.getTag({ selectorName: s.CONTENT_FRAME })
            .get('.memberlist__form__role .singleChoiceList__item__radioButton > input')
            .first()
            .click()

          cy.getTag({ selectorName: s.CONTENT_FRAME })
            .get('.memberlist__form__submitbtn > button')
            .click()

          cy.getTag({ selectorName: s.FLASH_MESSAGE })

          numberOfUserInWorkSpace += 1

          cy.getTag({ selectorName: s.CONTENT_FRAME })
            .get(`.workspace_advanced__userlist__list__item`)
            .should('be.visible')
            .and('have.length', numberOfUserInWorkSpace)
      })

      it('Should not display disabled user of the workspace', () => {
        cy.disableUser(userId)

        cy.getTag({ selectorName: s.CONTENT_FRAME })
          .find(`.workspace_advanced__userlist__list__item[data-cy=workspace_advanced__member-${userId}]`)
          .should('be.visible')


        cy.loginAs('administrators')
        cy.visitPage({ pageName: p.DASHBOARD, params: { workspaceId } })

        // NOTE - MP - 05-11-2021 - If the page isn't loaded after 30s
        // there is a problem somewhere
        cy.get('.userstatus__role__text', { timeout: 30000 })
          .contains('Space manager')

        cy.getTag({ selectorName: s.WORKSPACE_DASHBOARD })
          .get('.dashboard__workspace__detail__buttons .iconbutton')
          .click()

        // NOTE - MP - 05-11-2021 - Waiting for the app to be fully loaded
        // ie: member list displayed
        cy.getTag({ selectorName: s.CONTENT_FRAME })
          .find(`.workspace_advanced__userlist__list__item[data-cy=workspace_advanced__member-1]`)
          .should('be.not.visible')

        cy.getTag({ selectorName: s.CONTENT_FRAME })
          .find(`.workspace_advanced__userlist__list__item[data-cy=workspace_advanced__member-${userId}]`)
          .should('be.not.visible')

        cy.enableUser(userId)
      })
    })
  })

  describe('Optional features', () => {
    const testCases = [
      {
        feature: 'news',
        buttonSelector: '[data-cy=publication_enabled]',
        deactivatedMessage: 'News deactivated',
        activatedMessage: 'News activated'
      },
      {
        feature: 'agenda',
        buttonSelector: '[data-cy=agenda_enabled]',
        deactivatedMessage: 'Agenda deactivated',
        activatedMessage: 'Agenda activated'
      },
      {
        feature: 'download',
        buttonSelector: '[data-cy=download_enabled]',
        deactivatedMessage: 'Download deactivated',
        activatedMessage: 'Download activated'
      },
      {
        feature: 'upload',
        buttonSelector: '[data-cy=upload_enabled]',
        deactivatedMessage: 'Upload deactivated',
        activatedMessage: 'Upload activated'
      }
    ]
    for (const testCase of testCases) {
      it(`should allow to toggle ${testCase.feature}`, () => {
        cy.get('[data-cy=popin_right_part_optional_functionalities]').click()
        cy.get('.wsContentGeneric__content__right__content__title').should('be.visible')
        cy.contains(`${testCase.buttonSelector}`, testCase.activatedMessage)
        cy.get(`${testCase.buttonSelector} > .btnswitch > .switch > .slider`).click()
        cy.contains(`${testCase.buttonSelector}`, testCase.deactivatedMessage)
        cy.contains('.flashmessage__container__content__text__paragraph', testCase.deactivatedMessage)
          .should('be.visible')
          .get('.flashmessage__container__close__icon')
          .click()
        cy.get(`${testCase.buttonSelector} > .btnswitch > .switch > .slider`).click()
        cy.contains(`${testCase.buttonSelector}`, testCase.activatedMessage)
        cy.contains('.flashmessage__container__content__text__paragraph', testCase.activatedMessage)
      })
    }
  })
})<|MERGE_RESOLUTION|>--- conflicted
+++ resolved
@@ -67,14 +67,9 @@
     })
   })
 
-<<<<<<< HEAD
-  describe('Member list of the workspace', () => {
-    // NOTE - MP - 2021-11-05 - 2 users: GlobalManager and Jhon Doe
-=======
   describe.skip('Member list of the workspace', () => {
     // NOTE - MP - 05-11-2021 - 2 users: GlobalManager and Jhon Doe
     // FIXME - MB - Unstable test https://github.com/tracim/tracim/issues/5091
->>>>>>> 0e1aa5eb
     let numberOfUserInWorkSpace = 2
     let userId = 0
     let userPublicName = ''
