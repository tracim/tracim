import { SELECTORS as s } from '../../support/generic_selector_commands'
import { PAGES as p } from '../../support/urls_commands'

describe('App Workspace Advanced', function () {
  const newDescription = 'description'
  let workspaceId = 1
  let workspaceDescription = ''

  before(() => {
    cy.resetDB()
    cy.setupBaseDB()
    cy.fixture('baseWorkspace').as('workspace').then(workspace => {
      workspaceId = workspace.workspace_id
      workspaceDescription = workspace.description
    })
  })

  beforeEach(function () {
    cy.loginAs('administrators')
    cy.visitPage({ pageName: p.DASHBOARD, params: { workspaceId } })
  })

  afterEach(function () {
    cy.cancelXHR()
  })

  describe("Changing the workspace's description", () => {
    it('Should update the description in the dashboard', function () {
      cy.getTag({ selectorName: s.WORKSPACE_DASHBOARD })
        .find('.dashboard__header__advancedmode__button.btn')
        .click()

      cy.getTag({ selectorName: s.CONTENT_FRAME })
        .find('.workspace_advanced__description__text__textarea')
        .clear()
        .type(newDescription)

      cy.getTag({ selectorName: s.CONTENT_FRAME })
        .find('.workspace_advanced__description__bottom__btn')
        .click()

      cy.getTag({ selectorName: s.WORKSPACE_DASHBOARD })
        .find('.dashboard__workspace__detail__description')
        .contains(newDescription)
    })
  })

  describe('Member list', () => {
    let userId = 0
    let userPublicName = ''
    let userEmail = ''
    let userUsername = ''

    beforeEach(() => {
      cy.loginAs('administrators')
      cy.createRandomUser().then(user => {
<<<<<<< HEAD
        userId = user.user_id
        userPublicName = user.public_name
      })
    })

    it('Should be able to add a user with this dashboard', () => {
      cy.visitPage({ pageName: p.DASHBOARD, params: { workspaceId } })
=======
          userId = user.user_id
          userPublicName = user.public_name
          userEmail = user.email
          userUsername = user.username
      })
    })

    it('Should be able to add a user with his public name', () => {
      cy.visitPage({pageName: p.DASHBOARD, params: { workspaceId }})
>>>>>>> 9ef425fd

      cy.getTag({ selectorName: s.WORKSPACE_DASHBOARD })
        .find('.dashboard__header__advancedmode__button.btn')
        .click()

      cy.getTag({ selectorName: s.CONTENT_FRAME })
        .find('div.workspace_advanced__userlist__adduser__button')
        .click()

      cy.getTag({ selectorName: s.CONTENT_FRAME })
        .find('#addmember')
        .clear()
        .type(userPublicName)

      cy.getTag({ selectorName: s.CONTENT_FRAME })
        .find('div.autocomplete__item')
        .click()

      cy.getTag({ selectorName: s.CONTENT_FRAME })
        .find('.item__radiobtn > input')
        .first()
        .click()

      cy.getTag({ selectorName: s.CONTENT_FRAME })
        .find('.memberlist__form__submitbtn > button')
        .click()

      cy.getTag({ selectorName: s.CONTENT_FRAME })
        .find(`.workspace_advanced__userlist__list__item[data-cy=workspace_advanced__member-${userId}]`)
        .should('be.visible')
    })

    it('Should be able to add a user with his email', () => {
      cy.visitPage({pageName: p.DASHBOARD, params: { workspaceId }})

      cy.getTag({selectorName: s.WORKSPACE_DASHBOARD})
        .find('.dashboard__header__advancedmode__button.btn')
        .click()

      cy.getTag({selectorName: s.CONTENT_FRAME})
        .find('div.workspace_advanced__userlist__adduser__button')
        .click()

      cy.getTag({selectorName: s.CONTENT_FRAME})
        .find('#addmember')
        .clear()
        .type(userEmail)

      cy.getTag({selectorName: s.CONTENT_FRAME})
        .find('div.autocomplete__item')
        .click()

      cy.getTag({selectorName: s.CONTENT_FRAME})
        .find('.item__radiobtn > input')
        .first()
        .click()

      cy.getTag({selectorName: s.CONTENT_FRAME})
        .find('.memberlist__form__submitbtn > button')
        .click()

      cy.getTag({selectorName: s.CONTENT_FRAME})
        .find(`.workspace_advanced__userlist__list__item[data-cy=workspace_advanced__member-${userId}]`)
        .should('be.visible')
    })

    it('Should be able to add a user with his username', () => {
      cy.visitPage({pageName: p.DASHBOARD, params: { workspaceId }})

      cy.getTag({selectorName: s.WORKSPACE_DASHBOARD})
        .find('.dashboard__header__advancedmode__button.btn')
        .click()

      cy.getTag({selectorName: s.CONTENT_FRAME})
        .find('div.workspace_advanced__userlist__adduser__button')
        .click()

      cy.getTag({selectorName: s.CONTENT_FRAME})
        .find('#addmember')
        .clear()
        .type(userUsername)

      cy.getTag({selectorName: s.CONTENT_FRAME})
        .find('div.autocomplete__item')
        .click()

      cy.getTag({selectorName: s.CONTENT_FRAME})
        .find('.item__radiobtn > input')
        .first()
        .click()

      cy.getTag({selectorName: s.CONTENT_FRAME})
        .find('.memberlist__form__submitbtn > button')
        .click()

      cy.getTag({selectorName: s.CONTENT_FRAME})
        .find(`.workspace_advanced__userlist__list__item[data-cy=workspace_advanced__member-${userId}]`)
        .should('be.visible')
    })

    it('Should not display disabled user(s)', () => {
      cy.disableUser(userId)
      cy.visitPage({ pageName: p.DASHBOARD, params: { workspaceId } })

      cy.getTag({ selectorName: s.WORKSPACE_DASHBOARD })
        .find('.dashboard__header__advancedmode__button.btn')
        .click()

      cy.getTag({ selectorName: s.CONTENT_FRAME })
        .find(`.workspace_advanced__userlist__list__item[data-cy=workspace_advanced__member-${userId}]`)
        .should('be.not.visible')

      cy.enableUser(userId)
    })
  })
})<|MERGE_RESOLUTION|>--- conflicted
+++ resolved
@@ -54,25 +54,15 @@
     beforeEach(() => {
       cy.loginAs('administrators')
       cy.createRandomUser().then(user => {
-<<<<<<< HEAD
         userId = user.user_id
         userPublicName = user.public_name
+        userEmail = user.email
+        userUsername = user.username
       })
     })
 
-    it('Should be able to add a user with this dashboard', () => {
-      cy.visitPage({ pageName: p.DASHBOARD, params: { workspaceId } })
-=======
-          userId = user.user_id
-          userPublicName = user.public_name
-          userEmail = user.email
-          userUsername = user.username
-      })
-    })
-
-    it('Should be able to add a user with his public name', () => {
+    it('Should be able to add a user with their public name', () => {
       cy.visitPage({pageName: p.DASHBOARD, params: { workspaceId }})
->>>>>>> 9ef425fd
 
       cy.getTag({ selectorName: s.WORKSPACE_DASHBOARD })
         .find('.dashboard__header__advancedmode__button.btn')
