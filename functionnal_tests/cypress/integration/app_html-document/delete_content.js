--- conflicted
+++ resolved
@@ -13,13 +13,8 @@
   })
 
   it('should show the content as deleted and remove it from the content list', function () {
-<<<<<<< HEAD
-    // TODO - GM - 2020/06/03 - Add this test when Html document app support TLM
-    // https://github.com/tracim/tracim/issues/3066
-=======
     // TODO - GB - 2020-06-02 - This test fails because of a refactor that has not yet been done, but which is scheduled in ticket
     // https://github.com/tracim/tracim/issues/3110
->>>>>>> 3461cbff
     this.skip()
     cy.visit('/ui/workspaces/1/dashboard')
     cy.get('.dashboard__workspace__detail').should('be.visible')
