--- conflicted
+++ resolved
@@ -14,96 +14,75 @@
     cy.log('TODO find better way to deal with tinyMCE than using wait')
   })
 
-<<<<<<< HEAD
+
+  it('Check TinyMCE is active if document is empty when opening', function () {
+    cy.get('[data-cy=dropdownCreateBtn]').first().click()
+    cy.contains('Write a document').click()
+    cy.get('[data-cy=createcontent__form__input]').type(DOCUMENT_TITLE)
+    cy.get('[data-cy=popup__createcontent__form__button]').click()
+    cy.get('.wsContentGeneric__header__close').click()
+    cy.contains(DOCUMENT_TITLE).click()
+    cy.get('#mceu_39').trigger('click')
+    cy.assertTinyMCEIsActive()
+    cy.get('.wsContentGeneric__header__close > .fa').click()
+  })
+
   it.only('Type into tiny mce and save from dashboard', function () {
-=======
-  it('Type into tiny mce and save from dashboard', function () {
-    return true // @FIXME - CH - 2018-02-07 - this test randomly fails
-    // I disable it until fixed
-    // see: https://github.com/tracim/tracim/issues/1327
 
->>>>>>> 072b664c
     cy.visit(`/ui/workspaces/${this.workspace.workspace_id}/dashboard`)
     cy.contains('Shared space manager')
     cy.get('[data-cy="contentTypeBtn_contents/html-document"]').click()
     cy.get('[data-cy=createcontent__form__input]').type(DOCUMENT_TITLE)
     cy.get('[data-cy=popup__createcontent__form__button]').click()
 
-    cy.window().then(win => {
-      Cypress.$(win.document).on('tinymceLoaded', () => {
-        console.log('cypress detected tinyMce Loaded !')
-        console.log('ACTIVE EDITOR : ', win.tinyMCE)
-
-        cy.typeInTinyMCE(DOCUMENT_HTML_CONTENT)
-        console.log('setContent')
-        win.tinyMCE.activeEditor.setContent(DOCUMENT_HTML_CONTENT)
-        console.log('save()')
-        win.tinyMCE.activeEditor.save()
-        console.log('click submit')
-        cy.get('[data-cy=editionmode__button__submit]').click()
-        console.log('submit clicked or tried to at least')
+    cy.get('#mceu_39').trigger('click')
+    cy.typeInTinyMCE(DOCUMENT_HTML_CONTENT).then(content => {
+        cy.get('#mceu_39').trigger('click')
+        cy.get('[data-cy=editionmode__button__submit]').should('not.be.disabled').click()
         cy.contains(DOCUMENT_RAW_CONTENT).should('exist')
-        cy.wait(2000)
-      })
+        cy.get('.wsContentGeneric__header__close > .fa').click()
     })
   })
 
   it('Type into tiny mce and save', function () {
-    return true // @FIXME - CH - 2019-04-05 - this test randomly fails
-    // I disable it until fixed
-    // see: https://github.com/tracim/tracim/issues/1327
-
     cy.get('[data-cy=dropdownCreateBtn]').first().click()
     cy.contains('Write a document').click()
     cy.get('[data-cy=createcontent__form__input]').type(DOCUMENT_TITLE)
     cy.get('[data-cy=popup__createcontent__form__button]').click()
-    cy.wait(2000)
+    cy.get('#mceu_39').trigger('click')
     cy.typeInTinyMCE(DOCUMENT_HTML_CONTENT)
-    cy.get('[data-cy=editionmode__button__submit]').click()
+    cy.get('#mceu_39').trigger('click')
+    cy.get('[data-cy=editionmode__button__submit]').should('not.be.disabled').click()
     cy.contains(DOCUMENT_RAW_CONTENT).should('exist')
-    cy.wait(2000)
+    cy.get('.wsContentGeneric__header__close > .fa').click()
   })
 
   it('Check if TinyMCE open content of the document', function () {
-    return true // @FIXME - CH - 2018-02-07 - this test randomly fails
-    // I disable it until fixed
-    // see: https://github.com/tracim/tracim/issues/1327
-
     cy.get('[data-cy=dropdownCreateBtn]').first().click()
     cy.contains('Write a document').click()
     cy.get('[data-cy=createcontent__form__input]').type(DOCUMENT_TITLE)
     cy.get('[data-cy=popup__createcontent__form__button]').click()
-    cy.wait(2000)
+    cy.get('#mceu_39').trigger('click')
     cy.typeInTinyMCE(DOCUMENT_HTML_CONTENT)
-    cy.get('[data-cy=editionmode__button__submit]').click()
+    cy.get('#mceu_39').trigger('click')
+    cy.get('[data-cy=editionmode__button__submit]').should('not.be.disabled').click()
     cy.get('[data-cy=wsContentGeneric__option__menu__addversion]').should('not.be.disabled').click()
     cy.assertTinyMCEContent(DOCUMENT_HTML_CONTENT)
+    cy.get('.wsContentGeneric__header__close > .fa').click()
   })
 
-  it('Check TinyMCE is active if document is empty when opening', function () {
-    cy.get('[data-cy=dropdownCreateBtn]').first().click()
-    cy.contains('Write a document').click()
-    cy.get('[data-cy=createcontent__form__input]').type(DOCUMENT_TITLE)
-    cy.get('[data-cy=popup__createcontent__form__button]').click()
-    cy.wait(2000)
-    cy.get('.wsContentGeneric__header__close').click()
-    cy.contains(DOCUMENT_TITLE).click()
-    cy.wait(2000)
-    cy.assertTinyMCEIsActive()
-  })
 
   it('Check TinyMCE is not active when opening if document has been modified', function () {
     cy.get('[data-cy=dropdownCreateBtn]').first().click()
     cy.contains('Write a document').click()
     cy.get('[data-cy=createcontent__form__input]').type(DOCUMENT_TITLE)
     cy.get('[data-cy=popup__createcontent__form__button]').click()
-    cy.wait(2000)
+    cy.get('#mceu_39').trigger('click')
     cy.typeInTinyMCE(DOCUMENT_HTML_CONTENT)
+    cy.get('#mceu_39').trigger('click')
     cy.get('[data-cy=editionmode__button__submit]').should('not.be.disabled').click()
-    cy.wait(2000)
     cy.get('.wsContentGeneric__header__close').click()
     cy.contains(DOCUMENT_TITLE).click()
-    cy.wait(2000)
     cy.assertTinyMCEIsActive(false)
   })
 })