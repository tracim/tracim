<<<<<<< HEAD
const WORKSPACE_URL = '/ui/workspaces/1/contents'

describe('navigate :: workspace > create_new > html-document', function () {
  before(() => {
    cy.resetDB()
    cy.setupBaseDB()
  })

  beforeEach(function () {
    cy.loginAs('users')
    cy.visit(WORKSPACE_URL)
  })
  it('dashboard > button', function () {
    cy.get('.pageTitleGeneric__title__icon').should('be.visible')
    cy.get('.workspace__content__button.dropdownCreateBtn .__label').should('be.visible').click()
    cy.get('.show .subdropdown__link__html-document__icon').should('be.visible').click()
    const title = 'document1'
    cy.get('.cardPopup__container').should('be.visible')
    cy.get('.cardPopup__container .cardPopup__header').should('be.visible')
    cy.get('.cardPopup__container .cardPopup__close').should('be.visible')
    cy.get('.cardPopup__container .cardPopup__body').should('be.visible')
    cy.get('.cardPopup__container .createcontent .createcontent__contentname').should('be.visible')
    cy
      .get('.cardPopup__container .createcontent .createcontent__form__input')
      .type(title)
    cy
      .get('.cardPopup__container .createcontent .createcontent__form__input')
      .should('have.attr', 'value', title)
      .should('have.attr', 'placeholder')
    cy.get('.cardPopup__container .cardPopup__close').click()
    cy.get('.cardPopup__container .createcontent .createcontent__contentname').should('not.be.visible')
  })
})
=======
// @philippe 05/12/2018 this button is just visible if content list have more than 10 content
// const WORKSPACE_URL = '/ui/workspaces/1/contents'
//
// describe('navigate :: workspace > create_new > html-document', function () {
//   before(() => {
//     cy.resetDB()
//     cy.setupBaseDB()
//   })
//
//   beforeEach(function () {
//     cy.login('users')
//     cy.visit(WORKSPACE_URL)
//   })
//   it('dashboard > button', function () {
//     cy.get('.pageTitleGeneric__title__icon').should('be.visible')
//     cy.get('.workspace__content__button.dropdownCreateBtn .__label').should('be.visible').click()
//     cy.get('.show .subdropdown__link__html-document__icon').should('be.visible').click()
//     const title = 'document1'
//     cy.get('.cardPopup__container').should('be.visible')
//     cy.get('.cardPopup__container .cardPopup__header').should('be.visible')
//     cy.get('.cardPopup__container .cardPopup__close').should('be.visible')
//     cy.get('.cardPopup__container .cardPopup__body').should('be.visible')
//     cy.get('.cardPopup__container .createcontent .createcontent__contentname').should('be.visible')
//     cy
//       .get('.cardPopup__container .createcontent .createcontent__form__input')
//       .type(title)
//     cy
//       .get('.cardPopup__container .createcontent .createcontent__form__input')
//       .should('have.attr', 'value', title)
//       .should('have.attr', 'placeholder')
//     cy.get('.cardPopup__container .cardPopup__close').click()
//     cy.get('.cardPopup__container .createcontent .createcontent__contentname').should('not.be.visible')
//   })
// })
>>>>>>> b3743bdf
<|MERGE_RESOLUTION|>--- conflicted
+++ resolved
@@ -1,4 +1,3 @@
-<<<<<<< HEAD
 const WORKSPACE_URL = '/ui/workspaces/1/contents'
 
 describe('navigate :: workspace > create_new > html-document', function () {
@@ -13,7 +12,7 @@
   })
   it('dashboard > button', function () {
     cy.get('.pageTitleGeneric__title__icon').should('be.visible')
-    cy.get('.workspace__content__button.dropdownCreateBtn .__label').should('be.visible').click()
+    cy.get('[data-cy=dropdownCreateBtn]').should('be.visible').click()
     cy.get('.show .subdropdown__link__html-document__icon').should('be.visible').click()
     const title = 'document1'
     cy.get('.cardPopup__container').should('be.visible')
@@ -31,40 +30,4 @@
     cy.get('.cardPopup__container .cardPopup__close').click()
     cy.get('.cardPopup__container .createcontent .createcontent__contentname').should('not.be.visible')
   })
-})
-=======
-// @philippe 05/12/2018 this button is just visible if content list have more than 10 content
-// const WORKSPACE_URL = '/ui/workspaces/1/contents'
-//
-// describe('navigate :: workspace > create_new > html-document', function () {
-//   before(() => {
-//     cy.resetDB()
-//     cy.setupBaseDB()
-//   })
-//
-//   beforeEach(function () {
-//     cy.login('users')
-//     cy.visit(WORKSPACE_URL)
-//   })
-//   it('dashboard > button', function () {
-//     cy.get('.pageTitleGeneric__title__icon').should('be.visible')
-//     cy.get('.workspace__content__button.dropdownCreateBtn .__label').should('be.visible').click()
-//     cy.get('.show .subdropdown__link__html-document__icon').should('be.visible').click()
-//     const title = 'document1'
-//     cy.get('.cardPopup__container').should('be.visible')
-//     cy.get('.cardPopup__container .cardPopup__header').should('be.visible')
-//     cy.get('.cardPopup__container .cardPopup__close').should('be.visible')
-//     cy.get('.cardPopup__container .cardPopup__body').should('be.visible')
-//     cy.get('.cardPopup__container .createcontent .createcontent__contentname').should('be.visible')
-//     cy
-//       .get('.cardPopup__container .createcontent .createcontent__form__input')
-//       .type(title)
-//     cy
-//       .get('.cardPopup__container .createcontent .createcontent__form__input')
-//       .should('have.attr', 'value', title)
-//       .should('have.attr', 'placeholder')
-//     cy.get('.cardPopup__container .cardPopup__close').click()
-//     cy.get('.cardPopup__container .createcontent .createcontent__contentname').should('not.be.visible')
-//   })
-// })
->>>>>>> b3743bdf
+})