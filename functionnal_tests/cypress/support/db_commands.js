--- conflicted
+++ resolved
@@ -89,11 +89,7 @@
 
 Cypress.Commands.add('createRandomWorkspace', () => {
   const workspaceName = makeRandomString()
-<<<<<<< HEAD
-  const url = '/api/v2/workspaces'
-=======
   let url = '/api/workspaces'
->>>>>>> 1f21295b
   const data = {
     description: `A super description of ${workspaceName}.`,
     label: workspaceName
@@ -114,11 +110,7 @@
 })
 
 Cypress.Commands.add('createWorkspace', (fixturePath = 'baseWorkspace') => {
-<<<<<<< HEAD
-  const url = '/api/v2/workspaces'
-=======
   let url = '/api/workspaces'
->>>>>>> 1f21295b
   return cy
     .fixture(fixturePath)
     .then(workspaceJSON => cy.request('POST', url, workspaceJSON))
@@ -169,13 +161,8 @@
 })
 
 Cypress.Commands.add('createHtmlDocument', (title, workspaceId, parentId = null) => {
-<<<<<<< HEAD
-  const url = `/api/v2/workspaces/${workspaceId}/contents`
-  const data = {
-=======
   let url = `/api/workspaces/${workspaceId}/contents`
   let data = {
->>>>>>> 1f21295b
     content_type: 'html-document',
     label: title,
     parent_id: parentId
@@ -196,13 +183,8 @@
 })
 
 Cypress.Commands.add('updateHtmlDocument', (contentId, workspaceId, text, title) => {
-<<<<<<< HEAD
-  const url = `/api/v2/workspaces/${workspaceId}/html-documents/${contentId}`
-  const data = {
-=======
   let url = `/api/workspaces/${workspaceId}/html-documents/${contentId}`
   let data = {
->>>>>>> 1f21295b
     raw_content: text,
     label: title
   }
@@ -212,26 +194,16 @@
 })
 
 Cypress.Commands.add('changeHtmlDocumentStatus', (contentId, workspaceId, status) => {
-<<<<<<< HEAD
-  const url = `/api/v2/workspaces/${workspaceId}/html-documents/${contentId}/status`
-  const data = { status: status }
-=======
   let url = `/api/workspaces/${workspaceId}/html-documents/${contentId}/status`
   let data = { status: status }
->>>>>>> 1f21295b
   cy
     .request('PUT', url, data)
     .then(response => response.body)
 })
 
 Cypress.Commands.add('createThread', (title, workspaceId, parentId = null) => {
-<<<<<<< HEAD
-  const url = `/api/v2/workspaces/${workspaceId}/contents`
-  const data = {
-=======
   let url = `/api/workspaces/${workspaceId}/contents`
   let data = {
->>>>>>> 1f21295b
     content_type: 'thread',
     label: title,
     parent_id: parentId
@@ -252,13 +224,8 @@
 })
 
 Cypress.Commands.add('createFolder', (title, workspaceId, parentId = null) => {
-<<<<<<< HEAD
-  const url = `/api/v2/workspaces/${workspaceId}/contents`
-  const data = {
-=======
   let url = `/api/workspaces/${workspaceId}/contents`
   let data = {
->>>>>>> 1f21295b
     content_type: 'folder',
     label: title,
     parent_id: parentId
@@ -279,11 +246,7 @@
 })
 
 Cypress.Commands.add('createFile', (fixturePath, fixtureMime, fileTitle, workspaceId, parentId = null) => {
-<<<<<<< HEAD
-  const url = `/api/v2/workspaces/${workspaceId}/files`
-=======
   let url = `/api/workspaces/${workspaceId}/files`
->>>>>>> 1f21295b
 
   return cy.fixture(fixturePath, 'base64')
     .then(fixture => Cypress.Blob.base64StringToBlob(fixture, fixtureMime))
@@ -298,11 +261,7 @@
 })
 
 Cypress.Commands.add('updateFile', (fixturePath, fixtureMime, workspaceId, contentId, fileTitle) => {
-<<<<<<< HEAD
-  const url = `/api/v2/workspaces/${workspaceId}/files/${contentId}/raw/${fileTitle}`
-=======
   let url = `/api/workspaces/${workspaceId}/files/${contentId}/raw/${fileTitle}`
->>>>>>> 1f21295b
 
   return cy.fixture(fixturePath, 'base64')
     .then(fixture => Cypress.Blob.base64StringToBlob(fixture, fixtureMime))
