const PAGES = {
  HOME: 'home',
  LOGIN: 'login',
  CONTENTS: 'contents',
  DASHBOARD: 'dashboard',
  AGENDA: 'agenda',
  EDIT_FOLDER: 'editFolder',
  SEARCH: 'search',
<<<<<<< HEAD
=======
  ADMIN_WORKSPACE: 'adminWorkspace'
>>>>>>> a51966be
}

const URLS = {
  [PAGES.HOME]: () => '/ui',
  [PAGES.LOGIN]: ({ loginParam }) => `/ui/login${loginParam}`,
  [PAGES.CONTENTS]: ({ workspaceId }) => `/ui/workspaces/${workspaceId}/contents/`,
  [PAGES.DASHBOARD]: ({ workspaceId }) => `/ui/workspaces/${workspaceId}/dashboard/`,
  [PAGES.AGENDA]: ({ workspaceId }) => `/ui/workspaces/${workspaceId}/agenda/`,
  [PAGES.EDIT_FOLDER]: ({ workspaceId, folderId }) => `/ui/workspaces/${workspaceId}/contents/folder/${folderId}`,
  [PAGES.SEARCH]: ({searchedKeywords, pageNumber, numberByPage, actived, deleted, archived, contentTypes}) => `/ui/search-result?act=${actived}&arc=${archived}&del=${deleted}&nr=${numberByPage}&p=${pageNumber}&q=${searchedKeywords}&t=${contentTypes}`,
  [PAGES.ADMIN_WORKSPACE]: () => '/ui/admin/workspace'
}

/**
  * Generate a lazy url.
  * @param {string} pageName: key of the url mapped in URLS.
 */
const reverseUrl = (pageName) => {
  if (!(pageName in URLS)) {
    throw `No page found for page name ${pageName}`
  }
  return URLS[pageName]
}

/**
  * Format a url for a given pageName mapped in URLS and applies getters at the end.
  * @param {string} pageName: key of the url mapped in URLS.
  * @param {Object} param: object containing the key/value to use on the lazy url.
  * @param {Object} getters: object containing the key/value to format the GET paramaters.
 */
const formatUrl = ({ pageName, params = {}, getters = null }) => {
  let url = reverseUrl(pageName)(params)
  if (getters) {
    url += '?'
    Object.keys(getters).forEach((key, index, array) => {
      url += `${key}=${getters[key]}`
      if (index !== array.length - 1) {
        url += '&'
      }
    })
  }
  return url
}

Cypress.Commands.add('visitPage', ({ pageName, params = {}, getters = null }) => {
  let url = formatUrl({ pageName: pageName, params: params, getters: getters })
  return cy.visit(url)
})
export { PAGES, reverseUrl, formatUrl }

/*
EXAMPLES

To replace basic Cypress `visit`` use `visitPage` instead:

```
import { PAGES as p } from '../../support/urls_commands'

cy.visit('/ui')
=>
cy.visitPage({pageName: p.HOME})

cy.visit('/ui/worspaces/1/dashboard')
=>
cy.visitPage({pageName: p.DASHBOARD, params: {workspaceId: 1}})

cy.visit('/ui/workspaces/1/contents?type=file')
=>
cy.vistPage({pageName: p.CONTENTS, getters: {type: 'file'}, params: {workspaceId: 1}})

```

-----

If you want only the url string:

formatUrl({pageName: PAGES.CONTENTS, getters: {type: 'file'}, param: {workspaceId: 1}})
> '/ui/workspaces/1/contents?type=file'

----

If you need a lazy url to be formatted later

const lazyContentUrl = reverseUrl(PAGES.CONTENTS)
const workspace1Url = lazyContentUrl({workspaceId: 1})
> '/ui/workspaces/1/contents'
const workspace2Url = lazyContentUrl({workspaceId: 2})
> '/ui/workspaces/2/contents'
*/<|MERGE_RESOLUTION|>--- conflicted
+++ resolved
@@ -6,10 +6,7 @@
   AGENDA: 'agenda',
   EDIT_FOLDER: 'editFolder',
   SEARCH: 'search',
-<<<<<<< HEAD
-=======
   ADMIN_WORKSPACE: 'adminWorkspace'
->>>>>>> a51966be
 }
 
 const URLS = {
