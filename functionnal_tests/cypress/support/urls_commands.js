const PAGES = {
  HOME: 'home',
  CONTENTS: 'contents',
  DASHBOARD: 'dashboard',
<<<<<<< HEAD
  EDIT_FOLDER: 'editFolder'
=======
  AGENDA: 'agenda'
>>>>>>> 5210c31c
}

const URLS = {
  [PAGES.HOME]: () => '/ui',
  [PAGES.CONTENTS]: ({ workspaceId }) => `/ui/workspaces/${workspaceId}/contents/`,
  [PAGES.DASHBOARD]: ({ workspaceId }) => `/ui/workspaces/${workspaceId}/dashboard/`,
<<<<<<< HEAD
  [PAGES.EDIT_FOLDER]: ({ workspaceId, folderId }) => `/ui/workspaces/${workspaceId}/contents/folder/${folderId}`
=======
  [PAGES.AGENDA]: ({ workspaceId }) => `/ui/workspaces/${workspaceId}/agenda/`
>>>>>>> 5210c31c
}

/**
  * Generate a lazy url.
  * @param {string} pageName: key of the url mapped in URLS.
 */
const reverseUrl = (pageName) => {
  if (!(pageName in URLS)) {
    throw `No page found for page name ${pageName}`
  }
  return URLS[pageName]
}

/**
  * Format a url for a given pageName mapped in URLS and applies getters at the end.
  * @param {string} pageName: key of the url mapped in URLS.
  * @param {Object} param: object containing the key/value to use on the lazy url.
  * @param {Object} getters: object containing the key/value to format the GET paramaters.
 */
const formatUrl = ({ pageName, params = {}, getters = null }) => {
  let url = reverseUrl(pageName)(params)
  if (getters) {
    url += '?'
    Object.keys(getters).forEach((key, index, array) => {
      url += `${key}=${getters[key]}`
      if (index !== array.length - 1) {
        url += '&'
      }
    })
  }
  return url
}

Cypress.Commands.add('visitPage', ({ pageName, params = {}, getters = null }) => {
  let url = formatUrl({ pageName: pageName, params: params, getters: getters })
  return cy.visit(url)
})
export { PAGES, reverseUrl, formatUrl }

/*
EXAMPLES

To replace basic Cypress `visit`` use `visitPage` instead:

```
import { PAGES as p } from '../../support/urls_commands'

cy.visit('/ui')
=>
cy.visitPage({pageName: p.HOME})

cy.visit('/ui/worspaces/1/dashboard')
=>
cy.visitPage({pageName: p.DASHBOARD, params: {workspaceId: 1}})

cy.visit('/ui/workspaces/1/contents?type=file')
=>
cy.vistPage({pageName: p.CONTENTS, getters: {type: 'file'}, params: {workspaceId: 1}})

```

-----

If you want only the url string:

formatUrl({pageName: PAGES.CONTENTS, getters: {type: 'file'}, param: {workspaceId: 1}})
> '/ui/workspaces/1/contents?type=file'

----

If you need a lazy url to be formatted later

const lazyContentUrl = reverseUrl(PAGES.CONTENTS)
const workspace1Url = lazyContentUrl({workspaceId: 1})
> '/ui/workspaces/1/contents'
const workspace2Url = lazyContentUrl({workspaceId: 2})
> '/ui/workspaces/2/contents'
*/<|MERGE_RESOLUTION|>--- conflicted
+++ resolved
@@ -2,22 +2,16 @@
   HOME: 'home',
   CONTENTS: 'contents',
   DASHBOARD: 'dashboard',
-<<<<<<< HEAD
+  AGENDA: 'agenda',
   EDIT_FOLDER: 'editFolder'
-=======
-  AGENDA: 'agenda'
->>>>>>> 5210c31c
 }
 
 const URLS = {
   [PAGES.HOME]: () => '/ui',
   [PAGES.CONTENTS]: ({ workspaceId }) => `/ui/workspaces/${workspaceId}/contents/`,
   [PAGES.DASHBOARD]: ({ workspaceId }) => `/ui/workspaces/${workspaceId}/dashboard/`,
-<<<<<<< HEAD
+  [PAGES.AGENDA]: ({ workspaceId }) => `/ui/workspaces/${workspaceId}/agenda/`,
   [PAGES.EDIT_FOLDER]: ({ workspaceId, folderId }) => `/ui/workspaces/${workspaceId}/contents/folder/${folderId}`
-=======
-  [PAGES.AGENDA]: ({ workspaceId }) => `/ui/workspaces/${workspaceId}/agenda/`
->>>>>>> 5210c31c
 }
 
 /**
