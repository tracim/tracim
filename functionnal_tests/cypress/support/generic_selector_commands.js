const SELECTORS = {
  CONTENT_FRAME: 'contentFrame',
  CONTENT_IN_LIST: 'contentInList',
  FOLDER_IN_LIST: 'folderInList',
  WORKSPACE_MENU: 'workspaceMenu',
  CONTENT_IN_SEARCH: 'contentInSearch',
<<<<<<< HEAD
  LOGIN_PAGE_CARD: 'loginPageCard',
  HEADER: 'header',
  ADMIN_USER_PAGE: 'adminUserPage'
=======
  TRACIM_CONTENT: 'tracimContent'
>>>>>>> a51966be
}

const TAGS = {
  [SELECTORS.CONTENT_FRAME]: () => '[data-cy="popinFixed"]',
  [SELECTORS.CONTENT_IN_LIST]: () => `.workspace__content__fileandfolder > .content`,
  [SELECTORS.CONTENT_IN_SEARCH]: () => `.content__name`,
  [SELECTORS.FOLDER_IN_LIST]: ({ folderId }) => `[data-cy=folder_${folderId}]`,
  [SELECTORS.WORKSPACE_MENU]: ({ workspaceId }) => `[data-cy=sidebar__content__navigation__workspace__item_${workspaceId}]`,
<<<<<<< HEAD
  [SELECTORS.LOGIN_PAGE_CARD]: () => '.loginpage__card.card',
  [SELECTORS.HEADER]: () => '.header',
  [SELECTORS.ADMIN_USER_PAGE]: () => '.adminUser.pageContentGeneric'
=======
  [SELECTORS.TRACIM_CONTENT]: () => `.tracim__content-scrollview`
>>>>>>> a51966be
}

/**
  * Generate a lazy html tag.
  * @param {selectorName} selectorName: key of the tag mapped in TAGS.
 */
const reverseTag = (selectorName) => {
  if (!(selectorName in TAGS)) {
    throw `No selector found for selector name ${selectorName}`
  }
  return TAGS[selectorName]
}

/**
  * Format a url for a given pageName mapped in URLS and applies getters at the end.
  * @param {string} selectorName: key of the tag mapped in TAGS.
  * @param {Object} param: object containing the key/value to use on the lazy tag.
  * @param {Object} attrs: object containing the key/value to format html attrs selector.
 */
const formatTag = ({ selectorName, params = {}, attrs = null }) => {
  let tag = reverseTag(selectorName)(params)
  if (attrs) {
    Object.entries(attrs).forEach(([key, value]) => tag += `[${key}="${value}"]`)
  }
  return tag
}

Cypress.Commands.add('getTag', ({ selectorName, params = {}, attrs = null }) => {
  return cy.get(formatTag({ selectorName: selectorName, params: params, attrs: attrs }))
})

export { SELECTORS, formatTag, reverseTag }<|MERGE_RESOLUTION|>--- conflicted
+++ resolved
@@ -4,13 +4,10 @@
   FOLDER_IN_LIST: 'folderInList',
   WORKSPACE_MENU: 'workspaceMenu',
   CONTENT_IN_SEARCH: 'contentInSearch',
-<<<<<<< HEAD
   LOGIN_PAGE_CARD: 'loginPageCard',
   HEADER: 'header',
-  ADMIN_USER_PAGE: 'adminUserPage'
-=======
+  ADMIN_USER_PAGE: 'adminUserPage',
   TRACIM_CONTENT: 'tracimContent'
->>>>>>> a51966be
 }
 
 const TAGS = {
@@ -19,13 +16,10 @@
   [SELECTORS.CONTENT_IN_SEARCH]: () => `.content__name`,
   [SELECTORS.FOLDER_IN_LIST]: ({ folderId }) => `[data-cy=folder_${folderId}]`,
   [SELECTORS.WORKSPACE_MENU]: ({ workspaceId }) => `[data-cy=sidebar__content__navigation__workspace__item_${workspaceId}]`,
-<<<<<<< HEAD
   [SELECTORS.LOGIN_PAGE_CARD]: () => '.loginpage__card.card',
   [SELECTORS.HEADER]: () => '.header',
-  [SELECTORS.ADMIN_USER_PAGE]: () => '.adminUser.pageContentGeneric'
-=======
+  [SELECTORS.ADMIN_USER_PAGE]: () => '.adminUser.pageContentGeneric',
   [SELECTORS.TRACIM_CONTENT]: () => `.tracim__content-scrollview`
->>>>>>> a51966be
 }
 
 /**
