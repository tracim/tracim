--- conflicted
+++ resolved
@@ -1,24 +1,16 @@
 const SELECTORS = {
   CONTENT_FRAME: 'contentFrame',
   CONTENT_IN_LIST: 'contentInList',
-<<<<<<< HEAD
   FOLDER_IN_LIST: 'folderInList',
-  WORKSPACE_MENU: 'workspaceMenu'
-=======
   WORKSPACE_MENU: 'workspaceMenu',
   CONTENT_IN_RESEARCH: 'contentInResearch'
->>>>>>> 8e8761e2
 }
 
 const TAGS = {
   [SELECTORS.CONTENT_FRAME]: () => '[data-cy="popinFixed"]',
-<<<<<<< HEAD
   [SELECTORS.CONTENT_IN_LIST]: () => `.workspace__content__fileandfolder > .content`,
+  [SELECTORS.CONTENT_IN_RESEARCH]: () => `.content__name`,
   [SELECTORS.FOLDER_IN_LIST]: ({ folderId }) => `[data-cy=folder_${folderId}]`,
-=======
-  [SELECTORS.CONTENT_IN_LIST]: () => `.content__item`,
-  [SELECTORS.CONTENT_IN_RESEARCH]: () => `.content__name`,
->>>>>>> 8e8761e2
   [SELECTORS.WORKSPACE_MENU]: ({ workspaceId }) => `[data-cy=sidebar__content__navigation__workspace__item_${workspaceId}]`
 }
 
