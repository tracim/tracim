const SELECTORS = {
  CONTENT_FRAME: 'contentFrame',
  CONTENT_IN_LIST: 'contentInList',
  FOLDER_IN_LIST: 'folderInList',
  WORKSPACE_MENU: 'workspaceMenu',
  CONTENT_IN_SEARCH: 'contentInSearch',
<<<<<<< HEAD
  WORKSPACE_DASHBOARD: 'workspaceDashboard',
=======
  LOGIN_PAGE_CARD: 'loginPageCard',
  HEADER: 'header',
  ADMIN_USER_PAGE: 'adminUserPage',
>>>>>>> ce2b05cd
  TRACIM_CONTENT: 'tracimContent'
}

const TAGS = {
  [SELECTORS.CONTENT_FRAME]: () => '[data-cy="popinFixed"]',
  [SELECTORS.CONTENT_IN_LIST]: () => `.workspace__content__fileandfolder > .content`,
  [SELECTORS.CONTENT_IN_SEARCH]: () => `.content__name`,
  [SELECTORS.FOLDER_IN_LIST]: ({ folderId }) => `[data-cy=folder_${folderId}]`,
  [SELECTORS.WORKSPACE_MENU]: ({ workspaceId }) => `[data-cy=sidebar__content__navigation__workspace__item_${workspaceId}]`,
<<<<<<< HEAD
  [SELECTORS.WORKSPACE_DASHBOARD]: () => '.dashboard.pageWrapperGeneric',
=======
  [SELECTORS.LOGIN_PAGE_CARD]: () => '.loginpage__card.card',
  [SELECTORS.HEADER]: () => '.header',
  [SELECTORS.ADMIN_USER_PAGE]: () => '.adminUser.pageContentGeneric',
>>>>>>> ce2b05cd
  [SELECTORS.TRACIM_CONTENT]: () => `.tracim__content-scrollview`
}

/**
  * Generate a lazy html tag.
  * @param {selectorName} selectorName: key of the tag mapped in TAGS.
 */
const reverseTag = (selectorName) => {
  if (!(selectorName in TAGS)) {
    throw `No selector found for selector name ${selectorName}`
  }
  return TAGS[selectorName]
}

/**
  * Format a url for a given pageName mapped in URLS and applies getters at the end.
  * @param {string} selectorName: key of the tag mapped in TAGS.
  * @param {Object} param: object containing the key/value to use on the lazy tag.
  * @param {Object} attrs: object containing the key/value to format html attrs selector.
 */
const formatTag = ({ selectorName, params = {}, attrs = null }) => {
  let tag = reverseTag(selectorName)(params)
  if (attrs) {
    Object.entries(attrs).forEach(([key, value]) => tag += `[${key}="${value}"]`)
  }
  return tag
}

Cypress.Commands.add('getTag', ({ selectorName, params = {}, attrs = null }) => {
  return cy.get(formatTag({ selectorName: selectorName, params: params, attrs: attrs }))
})

export { SELECTORS, formatTag, reverseTag }<|MERGE_RESOLUTION|>--- conflicted
+++ resolved
@@ -4,13 +4,10 @@
   FOLDER_IN_LIST: 'folderInList',
   WORKSPACE_MENU: 'workspaceMenu',
   CONTENT_IN_SEARCH: 'contentInSearch',
-<<<<<<< HEAD
   WORKSPACE_DASHBOARD: 'workspaceDashboard',
-=======
   LOGIN_PAGE_CARD: 'loginPageCard',
   HEADER: 'header',
   ADMIN_USER_PAGE: 'adminUserPage',
->>>>>>> ce2b05cd
   TRACIM_CONTENT: 'tracimContent'
 }
 
@@ -20,13 +17,10 @@
   [SELECTORS.CONTENT_IN_SEARCH]: () => `.content__name`,
   [SELECTORS.FOLDER_IN_LIST]: ({ folderId }) => `[data-cy=folder_${folderId}]`,
   [SELECTORS.WORKSPACE_MENU]: ({ workspaceId }) => `[data-cy=sidebar__content__navigation__workspace__item_${workspaceId}]`,
-<<<<<<< HEAD
   [SELECTORS.WORKSPACE_DASHBOARD]: () => '.dashboard.pageWrapperGeneric',
-=======
   [SELECTORS.LOGIN_PAGE_CARD]: () => '.loginpage__card.card',
   [SELECTORS.HEADER]: () => '.header',
   [SELECTORS.ADMIN_USER_PAGE]: () => '.adminUser.pageContentGeneric',
->>>>>>> ce2b05cd
   [SELECTORS.TRACIM_CONTENT]: () => `.tracim__content-scrollview`
 }
 
