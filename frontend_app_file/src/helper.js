--- conflicted
+++ resolved
@@ -111,8 +111,7 @@
     page_nb: 1
   },
   timeline: timelineDebugData,
-<<<<<<< HEAD
-  idWorkspace: 1
+  workspaceId: 1
 }
 
 export const PAGE = {
@@ -120,7 +119,4 @@
     CONTENT: (idws = ':idws', type = ':type', idcts = ':idcts') => `/ui/workspaces/${idws}/contents/${type}/${idcts}`,
     CONTENT_EDITION: (idws = ':idws', type = ':type', idcts = ':idcts') => `/ui/workspaces/${idws}/contents/${type}/${idcts}/online_edition`
   }
-=======
-  workspaceId: 1
->>>>>>> cc440199
 }