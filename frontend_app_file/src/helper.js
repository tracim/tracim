export const removeExtensionOfFilename = filename => filename.split('.').splice(0, (filename.split('.').length - 1)).join('.')

export const PAGE = {
  WORKSPACE: {
    CONTENT: (idws = ':idws', type = ':type', idcts = ':idcts') => `/ui/workspaces/${idws}/contents/${type}/${idcts}`,
    CONTENT_EDITION: (idws = ':idws', type = ':type', idcts = ':idcts') => `/ui/workspaces/${idws}/contents/${type}/${idcts}/online_edition`
  },
<<<<<<< HEAD
  ONLINE_EDITION: (contentId) => `/api/collaborative-document-edition/wopi/files/${contentId}`
=======
  ONLINE_EDITION: (contentId) => `/api/v2/collaborative-document-edition/wopi/files/${contentId}`
>>>>>>> dcf67010
}

export const DISALLOWED_VIDEO_MIME_TYPE_LIST = [
  // INFO - CH - 2020-06-11 - put mime types that you don't handle here
  // example 'video/webm',
]

export const isVideoMimeTypeAndIsAllowed = (mimeType, disallowedMimeTypeList) => {
  if (!mimeType || !mimeType.startsWith('video/')) return false
  return !disallowedMimeTypeList.includes(mimeType)
}<|MERGE_RESOLUTION|>--- conflicted
+++ resolved
@@ -5,11 +5,17 @@
     CONTENT: (idws = ':idws', type = ':type', idcts = ':idcts') => `/ui/workspaces/${idws}/contents/${type}/${idcts}`,
     CONTENT_EDITION: (idws = ':idws', type = ':type', idcts = ':idcts') => `/ui/workspaces/${idws}/contents/${type}/${idcts}/online_edition`
   },
-<<<<<<< HEAD
   ONLINE_EDITION: (contentId) => `/api/collaborative-document-edition/wopi/files/${contentId}`
-=======
-  ONLINE_EDITION: (contentId) => `/api/v2/collaborative-document-edition/wopi/files/${contentId}`
->>>>>>> dcf67010
+}
+
+export const DISALLOWED_VIDEO_MIME_TYPE_LIST = [
+  // INFO - CH - 2020-06-11 - put mime types that you don't handle here
+  // example 'video/webm',
+]
+
+export const isVideoMimeTypeAndIsAllowed = (mimeType, disallowedMimeTypeList) => {
+  if (!mimeType || !mimeType.startsWith('video/')) return false
+  return !disallowedMimeTypeList.includes(mimeType)
 }
 
 export const DISALLOWED_VIDEO_MIME_TYPE_LIST = [
