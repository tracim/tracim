import React from 'react'
import 'core-js/stable'
import 'regenerator-runtime/runtime'
import ReactDOM from 'react-dom'
import File from './container/File.jsx'
import CollaboraFrame from './component/CollaboraFrame.jsx'
import PopupCreateFile from './container/PopupCreateFile.jsx'
<<<<<<< HEAD
import { Router, Switch, Route } from 'react-router'

// @TODO make a file that contains all events implemented by this App.
// @todo add this file to appInterface
// @todo app shall make it's customReducer from the events of this app
// so it will be testable by tracim_frontend
=======
>>>>>>> 3b7e269f

require('./css/index.styl')

const appInterface = {
  name: 'file',
  isRendered: false,
  renderAppFeature: data => {
    return ReactDOM.render(
      <Router history={data.config.history}>
        <Switch>
          <Route path='/ui/workspaces/:workspaceId/contents/file/:contentId/online_edition' render={
            ({ match }) => {
              data.content.workspace_id = match.params.workspaceId
              data.content.content_id = match.params.contentId
              return (
                <CollaboraFrame
                  content={data.content}
                  config={data.config}
                  history={data.config.history}
                />
              )
            }
          } />
          <Route path='/ui/workspaces/:workspaceId/contents/file/:contentId' render={
            ({ match }) => {
              data.content.workspace_id = match.params.workspaceId
              data.content.content_id = match.params.contentId
              return (
                <File data={data} />
              )
            }
          } />
        </Switch>
      </Router>
      , document.getElementById(data.config.domContainer)
    )
  },
  unmountApp: domId => {
    return ReactDOM.unmountComponentAtNode(document.getElementById(domId)) // returns bool
  },
  renderAppPopupCreation: data => {
    return ReactDOM.render(
      <PopupCreateFile data={data} />
      , document.getElementById(data.config.domContainer)
    )
  }
}

export default appInterface<|MERGE_RESOLUTION|>--- conflicted
+++ resolved
@@ -5,15 +5,12 @@
 import File from './container/File.jsx'
 import CollaboraFrame from './component/CollaboraFrame.jsx'
 import PopupCreateFile from './container/PopupCreateFile.jsx'
-<<<<<<< HEAD
 import { Router, Switch, Route } from 'react-router'
 
 // @TODO make a file that contains all events implemented by this App.
 // @todo add this file to appInterface
 // @todo app shall make it's customReducer from the events of this app
 // so it will be testable by tracim_frontend
-=======
->>>>>>> 3b7e269f
 
 require('./css/index.styl')
 
