--- conflicted
+++ resolved
@@ -31,10 +31,7 @@
     &__statewrapper
       overflow-y auto
       position relative
-<<<<<<< HEAD
-=======
       height 100%
->>>>>>> f68cff77
       &.promptMessageWrapper > .previewcomponent // render .file__contentpage__statewrapper.promptMessageWrapper .file__contentpage__preview
         height calc(100% - 68px) // 100% - file__contentpage__preview__state height
     &__wrapper
