import React from 'react'
import { translate } from 'react-i18next'
import i18n from '../i18n.js'
import FileComponent from '../component/FileComponent.jsx'
import {
  TracimComponent,
  TLM_ENTITY_TYPE as TLM_ET,
  TLM_CORE_EVENT_TYPE as TLM_CET,
  TLM_SUB_TYPE as TLM_ST,
  appContentFactory,
  addAllResourceI18n,
  handleFetchResult,
  PopinFixed,
  PopinFixedHeader,
  PopinFixedOption,
  PopinFixedContent,
  PopinFixedRightPart,
  Timeline,
  NewVersionBtn,
  GenericButton,
  ArchiveDeleteContent,
  SelectStatus,
  displayDistanceDate,
  generateLocalStorageContentId,
  Badge,
  BREADCRUMBS_TYPE,
  CUSTOM_EVENT,
  ShareDownload,
  displayFileSize,
  checkEmailValidity,
  parserStringToList,
  removeExtensionOfFilename,
  buildFilePreviewUrl,
  buildHeadTitle,
  ROLE,
  APP_FEATURE_MODE,
  computeProgressionPercentage,
  FILE_PREVIEW_STATE,
  sortTimelineByDate,
  addRevisionFromTLM,
  RefreshWarningMessage,
  setupCommonRequestHeaders,
  getOrCreateSessionClientToken,
  getCurrentContentVersionNumber
} from 'tracim_frontend_lib'
import { PAGE, isVideoMimeTypeAndIsAllowed, DISALLOWED_VIDEO_MIME_TYPE_LIST } from '../helper.js'
import { debug } from '../debug.js'
import {
  deleteShareLink,
  getFileContent,
  getFileComment,
  getFileRevision,
  getShareLinksList,
  postShareLinksList,
  putFileContent,
  putMyselfFileRead
} from '../action.async.js'
import FileProperties from '../component/FileProperties.jsx'

export class File extends React.Component {
  constructor(props) {
    super(props)

    const param = props.data || debug
    props.setApiUrl(param.config.apiUrl)

    this.state = {
      appName: 'file',
      isVisible: true,
      config: param.config,
      loggedUser: param.loggedUser,
      content: param.content,
      timeline: [],
      externalTranslationList: [
        props.t('File'),
        props.t('Files'),
        props.t('file'),
        props.t('files'),
        props.t('Upload files')
      ],
      newComment: '',
      newContent: {},
      newFile: '',
      newFilePreview: FILE_PREVIEW_STATE.NO_FILE,
      fileCurrentPage: 1,
      timelineWysiwyg: false,
      mode: APP_FEATURE_MODE.VIEW,
      progressUpload: {
        display: false,
        percent: 0
      },
      shareEmails: '',
      sharePassword: '',
      shareLinkList: [],
      previewVideo: false,
      showRefreshWarning: false,
      editionAuthor: '',
      isLastTimelineItemCurrentToken: false
    }
    this.refContentLeftTop = React.createRef()
    this.sessionClientToken = getOrCreateSessionClientToken()

    // i18n has been init, add resources from frontend
    addAllResourceI18n(i18n, this.state.config.translation, this.state.loggedUser.lang)
    i18n.changeLanguage(this.state.loggedUser.lang)

    props.registerCustomEventHandlerList([
      { name: CUSTOM_EVENT.SHOW_APP(this.state.config.slug), handler: this.handleShowApp },
      { name: CUSTOM_EVENT.HIDE_APP(this.state.config.slug), handler: this.handleHideApp },
      { name: CUSTOM_EVENT.RELOAD_CONTENT(this.state.config.slug), handler: this.handleReloadContent },
      { name: CUSTOM_EVENT.ALL_APP_CHANGE_LANGUAGE, handler: this.handleAllAppChangeLanguage }
    ])

    props.registerLiveMessageHandlerList([
      { entityType: TLM_ET.CONTENT, coreEntityType: TLM_CET.MODIFIED, optionalSubType: TLM_ST.FILE, handler: this.handleContentModified },
      { entityType: TLM_ET.CONTENT, coreEntityType: TLM_CET.DELETED, optionalSubType: TLM_ST.FILE, handler: this.handleContentDeletedOrRestored },
      { entityType: TLM_ET.CONTENT, coreEntityType: TLM_CET.UNDELETED, optionalSubType: TLM_ST.FILE, handler: this.handleContentDeletedOrRestored },
      { entityType: TLM_ET.CONTENT, coreEntityType: TLM_CET.CREATED, optionalSubType: TLM_ST.COMMENT, handler: this.handleContentCommentCreated },
      { entityType: TLM_ET.USER, coreEntityType: TLM_CET.MODIFIED, handler: this.handleUserModified }
    ])
  }

  // Custom Event Handlers
  handleShowApp = data => {
    const { props, state } = this
    console.log('%c<File> Custom event', 'color: #28a745', CUSTOM_EVENT.SHOW_APP(state.config.slug), data)

    props.appContentCustomEventHandlerShowApp(data.content, state.content, this.setState.bind(this), this.buildBreadcrumbs)
    if (data.content.content_id === state.content.content_id) this.setHeadTitle(state.content.label)
  }

  handleHideApp = data => {
    const { props, state } = this
    console.log('%c<File> Custom event', 'color: #28a745', CUSTOM_EVENT.HIDE_APP(state.config.slug), data)

    props.appContentCustomEventHandlerHideApp(this.setState.bind(this))
  }

  handleReloadContent = data => {
    const { props, state } = this
    console.log('%c<File> Custom event', 'color: #28a745', CUSTOM_EVENT.RELOAD_CONTENT(state.config.slug), data)

    props.appContentCustomEventHandlerReloadContent(data, this.setState.bind(this), state.appName)
  }

  handleAllAppChangeLanguage = data => {
    const { state, props } = this
    console.log('%c<File> Custom event', 'color: #28a745', CUSTOM_EVENT.ALL_APP_CHANGE_LANGUAGE, data)

    props.appContentCustomEventHandlerAllAppChangeLanguage(
      data, this.setState.bind(this), i18n, state.timelineWysiwyg, this.handleChangeNewComment
    )
    this.loadTimeline()
  }

  handleContentModified = (data) => {
    const { state } = this
    if (data.fields.content.content_id !== state.content.content_id) return

    const clientToken = state.config.apiHeader['X-Tracim-ClientToken']
    const filenameNoExtension = removeExtensionOfFilename(data.fields.content.filename)
    const newContentObject = {
      ...state.content,
      ...data.fields.content,
      previewUrl: buildFilePreviewUrl(state.config.apiUrl, state.content.workspace_id, data.fields.content.content_id, data.fields.content.current_revision_id, filenameNoExtension, 1, 500, 500),
      lightboxUrlList: (new Array(data.fields.content.page_nb)).fill(null).map((n, i) => i + 1).map(pageNb => // create an array [1..revision.page_nb]
        buildFilePreviewUrl(state.config.apiUrl, state.content.workspace_id, data.fields.content.content_id, data.fields.content.current_revision_id, filenameNoExtension, pageNb, 1920, 1080)
      )
    }

    this.setState(prev => ({
      content: clientToken === data.fields.client_token
        ? newContentObject
        : { ...prev.content, number: getCurrentContentVersionNumber(prev.mode, prev.content, prev.timeline) },
      newContent: newContentObject,
      editionAuthor: data.fields.author.public_name,
      showRefreshWarning: clientToken !== data.fields.client_token,
      timeline: addRevisionFromTLM(data.fields, prev.timeline, prev.loggedUser.lang, clientToken === data.fields.client_token),
      isLastTimelineItemCurrentToken: data.fields.client_token === this.sessionClientToken
    }))
    if (clientToken === data.fields.client_token) {
      this.setHeadTitle(filenameNoExtension)
      this.buildBreadcrumbs(newContentObject)
    }
  }

  handleContentCommentCreated = (data) => {
    if (data.fields.content.parent_id === this.state.content.content_id) {
      const sortedNewTimeLine = sortTimelineByDate([
        ...this.state.timeline,
        {
          ...data.fields.content,
          created_raw: data.fields.content.created,
          created: displayDistanceDate(data.fields.content.created, this.state.loggedUser.lang),
          timelineType: data.fields.content.content_type,
          hasBeenRead: data.fields.client_token === this.sessionClientToken
        }
      ])
      this.setState({
        timeline: sortedNewTimeLine,
        isLastTimelineItemCurrentToken: data.fields.client_token === this.sessionClientToken
      })
    }
  }

  handleContentDeletedOrRestored = data => {
    const { state } = this
    if (data.fields.content.content_id !== state.content.content_id) return

    const clientToken = state.config.apiHeader['X-Tracim-ClientToken']
    this.setState(prev =>
      ({
        content: clientToken === data.fields.client_token
          ? { ...prev.content, ...data.fields.content }
          : { ...prev.content, number: getCurrentContentVersionNumber(prev.mode, prev.content, prev.timeline) },
        newContent: {
          ...prev.content,
          ...data.fields.content
        },
        editionAuthor: data.fields.author.public_name,
        showRefreshWarning: clientToken !== data.fields.client_token,
        mode: clientToken === data.fields.client_token ? APP_FEATURE_MODE.VIEW : prev.mode,
        timeline: addRevisionFromTLM(data.fields, prev.timeline, prev.loggedUser.lang, clientToken === data.fields.client_token),
        isLastTimelineItemCurrentToken: data.fields.client_token === this.sessionClientToken
      })
    )
  }

  handleUserModified = data => {
    const newTimeline = this.state.timeline.map(timelineItem => timelineItem.author.user_id === data.fields.user.user_id
      ? { ...timelineItem, author: data.fields.user }
      : timelineItem
    )

    this.setState({ timeline: newTimeline })
  }

  async componentDidMount() {
    console.log('%c<File> did mount', `color: ${this.state.config.hexcolor}`)
    const { state } = this

    const previouslyUnsavedComment = localStorage.getItem(
      generateLocalStorageContentId(state.content.workspace_id, state.content.content_id, state.appName, 'comment')
    )
    if (previouslyUnsavedComment) this.setState({ newComment: previouslyUnsavedComment })

    await this.loadContent()
    this.loadTimeline()
    if (state.config.workspace.downloadEnabled) this.loadShareLinkList()
  }

  async componentDidUpdate(prevProps, prevState) {
    const { state } = this

    console.log('%c<File> did update', `color: ${this.state.config.hexcolor}`, prevState, state)
    if (!prevState.content || !state.content) return

    if (prevState.content.content_id !== state.content.content_id) {
      this.setState({ fileCurrentPage: 1 })
      await this.loadContent(1)
      this.loadTimeline()
      if (state.config.workspace.downloadEnabled) {
        this.setState({})
        this.loadShareLinkList()
      }
    }

    if (prevState.timelineWysiwyg && !state.timelineWysiwyg) globalThis.tinymce.remove('#wysiwygTimelineComment')
  }

  componentWillUnmount() {
    console.log('%c<File> will Unmount', `color: ${this.state.config.hexcolor}`)
    globalThis.tinymce.remove('#wysiwygTimelineComment')
  }

  sendGlobalFlashMessage = (msg, type) => GLOBAL_dispatchEvent({
    type: CUSTOM_EVENT.ADD_FLASH_MSG,
    data: {
      msg: msg,
      type: type || 'warning',
      delay: undefined
    }
  })

  setHeadTitle = (contentName) => {
    const { state } = this

    if (state.config && state.config.system && state.config.system.config && state.config.workspace && state.isVisible) {
      GLOBAL_dispatchEvent({
        type: CUSTOM_EVENT.SET_HEAD_TITLE,
        data: { title: buildHeadTitle([contentName, state.config.workspace.label, state.config.system.config.instance_name]) }
      })
    }
  }

  loadContent = async (pageToLoad = null) => {
    const { state, props } = this

    const response = await handleFetchResult(await getFileContent(state.config.apiUrl, state.content.workspace_id, state.content.content_id))

    switch (response.apiResponse.status) {
      case 200: {
        const filenameNoExtension = removeExtensionOfFilename(response.body.filename)
        const pageForPreview = pageToLoad || state.fileCurrentPage
        this.setState({
          content: {
            ...response.body,
            filenameNoExtension: filenameNoExtension,
            // FIXME - b.l - refactor urls
            previewUrl: `${state.config.apiUrl}/workspaces/${state.content.workspace_id}/files/${state.content.content_id}/revisions/${response.body.current_revision_id}/preview/jpg/500x500/${filenameNoExtension + '.jpg'}?page=${pageForPreview}&revision_id=${response.body.current_revision_id}`,
            lightboxUrlList: (new Array(response.body.page_nb)).fill('').map((n, i) =>
              // FIXME - b.l - refactor urls
              `${state.config.apiUrl}/workspaces/${state.content.workspace_id}/files/${state.content.content_id}/revisions/${response.body.current_revision_id}/preview/jpg/1920x1080/${filenameNoExtension + '.jpg'}?page=${i + 1}`
            )
          },
          mode: APP_FEATURE_MODE.VIEW,
          isLastTimelineItemCurrentToken: false
        })
        this.setHeadTitle(filenameNoExtension)
        this.buildBreadcrumbs(response.body)
        break
      }
      default:
        this.sendGlobalFlashMessage(props.t('Error while loading file'))
        return
    }

    await putMyselfFileRead(state.config.apiUrl, state.content.workspace_id, state.content.content_id)
    GLOBAL_dispatchEvent({ type: CUSTOM_EVENT.REFRESH_CONTENT_LIST, data: {} })
  }

  loadTimeline = async () => {
    const { props, state } = this

    const [resComment, resRevision] = await Promise.all([
      handleFetchResult(await getFileComment(state.config.apiUrl, state.content.workspace_id, state.content.content_id)),
      handleFetchResult(await getFileRevision(state.config.apiUrl, state.content.workspace_id, state.content.content_id))
    ])

    if (resComment.apiResponse.status !== 200 && resRevision.apiResponse.status !== 200) {
      this.sendGlobalFlashMessage(props.t('Error while loading timeline'))
      console.log('Error loading timeline', 'comments', resComment, 'revisions', resRevision)
      return
    }

    const revisionWithComment = props.buildTimelineFromCommentAndRevision(resComment.body, resRevision.body, state.loggedUser.lang)

    this.setState({ timeline: revisionWithComment })
  }

  loadShareLinkList = async () => {
    const { props, state } = this

    if (state.loggedUser.userRoleIdInWorkspace < ROLE.contributor.id) return

    const response = await handleFetchResult(await getShareLinksList(state.config.apiUrl, state.content.workspace_id, state.content.content_id))

    switch (response.apiResponse.status) {
      case 200:
        this.setState({
          shareEmails: '',
          sharePassword: '',
          shareLinkList: response.body
        })
        break
      default: this.sendGlobalFlashMessage(props.t('Error while loading share links list')); break
    }
  }

  buildBreadcrumbs = (content) => {
    const { state } = this

    GLOBAL_dispatchEvent({
      type: CUSTOM_EVENT.APPEND_BREADCRUMBS,
      data: {
        breadcrumbs: [{
          // FIXME - b.l - refactor urls
          url: `/ui/workspaces/${content.workspace_id}/contents/${state.config.slug}/${content.content_id}`,
          label: `${content.filename}`,
          link: null,
          type: BREADCRUMBS_TYPE.APP_FEATURE
        }]
      }
    })
  }

  handleClickBtnCloseApp = () => {
    const { state, props } = this

    if (state.progressUpload.display) {
      this.sendGlobalFlashMessage(props.t('Please wait until the upload ends'))
      return
    }

    this.setState({ isVisible: false })
    GLOBAL_dispatchEvent({ type: CUSTOM_EVENT.APP_CLOSED, data: {} })
  }

  handleClickNewVersion = () => {
    this.refContentLeftTop.current.scrollIntoView({ behavior: 'instant' })
    this.setState({ mode: APP_FEATURE_MODE.EDIT })
  }

  handleClickValidateNewDescription = async newDescription => {
    const { props, state } = this

    const fetchResultSaveFile = await handleFetchResult(
      await putFileContent(state.config.apiUrl, state.content.workspace_id, state.content.content_id, state.content.label, newDescription)
    )
    switch (fetchResultSaveFile.apiResponse.status) {
      case 200: break
      case 400:
        switch (fetchResultSaveFile.body.code) {
          case 2041: break // same description sent, no need for error msg
          default: this.sendGlobalFlashMessage(props.t('Error while saving new description'))
        }
        break
      default: this.sendGlobalFlashMessage(props.t('Error while saving new description'))
    }
  }

  handleChangeNewComment = e => {
    const { props, state } = this
    props.appContentChangeComment(e, state.content, this.setState.bind(this), state.appName)
  }

  handleSaveEditTitle = async newTitle => {
    const { props, state } = this
    const response = await props.appContentChangeTitle(state.content, newTitle, state.config.slug)

    if (response.apiResponse.status === 200) {
      if (state.config.workspace.downloadEnabled) this.loadShareLinkList()
    }
  }

  handleClickValidateNewCommentBtn = () => {
    const { props, state } = this
    props.appContentSaveNewComment(state.content, state.timelineWysiwyg, state.newComment, this.setState.bind(this), state.config.slug)
  }

  handleToggleWysiwyg = () => this.setState(prev => ({ timelineWysiwyg: !prev.timelineWysiwyg }))

  handleChangeStatus = async newStatus => {
    const { props, state } = this
    props.appContentChangeStatus(state.content, newStatus, state.config.slug)
  }

  handleClickArchive = async () => {
    const { props, state } = this
    props.appContentArchive(state.content, this.setState.bind(this), state.config.slug)
  }

  handleClickDelete = async () => {
    const { props, state } = this
    props.appContentDelete(state.content, this.setState.bind(this), state.config.slug)
  }

  handleClickRestoreArchive = async () => {
    const { props, state } = this
    props.appContentRestoreArchive(state.content, this.setState.bind(this), state.config.slug)
  }

  handleClickRestoreDelete = async () => {
    const { props, state } = this
    props.appContentRestoreDelete(state.content, this.setState.bind(this), state.config.slug)
  }

  handleClickShowRevision = async revision => {
    const { state } = this

    const revisionArray = state.timeline.filter(t => t.timelineType === 'revision')
    const isLastRevision = revision.revision_id === revisionArray[revisionArray.length - 1].revision_id

    if (state.mode === APP_FEATURE_MODE.REVISION && isLastRevision) {
      this.handleClickLastVersion()
      return
    }

    if (state.mode === APP_FEATURE_MODE.VIEW && isLastRevision) return

    const filenameNoExtension = removeExtensionOfFilename(revision.filename)

    this.setState(prev => ({
      content: {
        ...prev.content,
        ...revision,
        workspace_id: state.content.workspace_id, // don't overrides workspace_id because if file has been moved to a different workspace, workspace_id will change and break image urls
        filenameNoExtension: filenameNoExtension,
        current_revision_id: revision.revision_id,
        contentFull: null,
        is_archived: prev.is_archived, // archived and delete should always be taken from last version
        is_deleted: prev.is_deleted,
        // use state.content.workspace_id instead of revision.workspace_id because if file has been moved to a different workspace, workspace_id will change and break image urls
        previewUrl: buildFilePreviewUrl(state.config.apiUrl, state.content.workspace_id, revision.content_id, revision.revision_id, filenameNoExtension, 1, 500, 500),
        lightboxUrlList: (new Array(revision.page_nb)).fill(null).map((n, i) => i + 1).map(pageNb => // create an array [1..revision.page_nb]
          buildFilePreviewUrl(state.config.apiUrl, state.content.workspace_id, revision.content_id, revision.revision_id, filenameNoExtension, pageNb, 1920, 1080)
        )
      },
      fileCurrentPage: 1, // always set to first page on revision switch
      mode: APP_FEATURE_MODE.REVISION
    }))
  }

  handleClickLastVersion = () => {
    this.setState({
      fileCurrentPage: 1,
      mode: APP_FEATURE_MODE.VIEW
    })
    this.loadContent(1)
  }

  handleChangeFile = newFile => {
    if (!newFile || !newFile[0]) return

    const fileToSave = newFile[0]

    if (fileToSave.type.includes('image') && fileToSave.size <= 2000000) {
      this.setState({ newFile: fileToSave })

      var reader = new FileReader()
      reader.onload = e => {
        this.setState({ newFilePreview: e.total > 0 ? e.target.result : FILE_PREVIEW_STATE.NO_PREVIEW })
        const img = new Image()
        img.src = e.target.result
        img.onerror = () => this.setState({ newFilePreview: FILE_PREVIEW_STATE.NO_PREVIEW })
      }
      reader.readAsDataURL(fileToSave)
    } else {
      this.setState({
        newFile: fileToSave,
        newFilePreview: FILE_PREVIEW_STATE.NO_PREVIEW
      })
    }
  }

  handleClickDropzoneCancel = () => this.setState({ mode: APP_FEATURE_MODE.VIEW, newFile: '', newFilePreview: FILE_PREVIEW_STATE.NO_FILE })

  handleClickDropzoneValidate = async () => {
    const { props, state } = this

    const formData = new FormData()
    formData.append('files', state.newFile)

    // fetch still doesn't handle event progress. So we need to use old school xhr object :scream:
    const xhr = new XMLHttpRequest()
    xhr.upload.addEventListener('loadstart', () => this.setState({ progressUpload: { display: false, percent: 0 } }), false)
    const uploadInProgress = e => e.lengthComputable && this.setState({ progressUpload: { display: true, percent: Math.round(computeProgressionPercentage(e.loaded, e.total)) } })
    xhr.upload.addEventListener('progress', uploadInProgress, false)
    xhr.upload.addEventListener('load', () => this.setState({ progressUpload: { display: false, percent: 0 } }), false)

    // FIXME - b.l - refactor urls
    xhr.open('PUT', `${state.config.apiUrl}/workspaces/${state.content.workspace_id}/files/${state.content.content_id}/raw/${state.content.filename}`, true)
    setupCommonRequestHeaders(xhr)
    xhr.withCredentials = true

    xhr.onreadystatechange = () => {
      if (xhr.readyState === 4) {
        switch (xhr.status) {
          case 204:
            this.setState({
              newFile: '',
              newFilePreview: FILE_PREVIEW_STATE.NO_FILE,
              fileCurrentPage: 1,
              mode: APP_FEATURE_MODE.VIEW
            })
            break
          case 400: {
            const jsonResult400 = JSON.parse(xhr.responseText)
            switch (jsonResult400.code) {
              case 3002: this.sendGlobalFlashMessage(props.t('A content with the same name already exists')); break
              case 6002: this.sendGlobalFlashMessage(props.t('The file is larger than the maximum file size allowed')); break
              case 6003: this.sendGlobalFlashMessage(props.t('Error, the shared space exceed its maximum size')); break
              case 6004: this.sendGlobalFlashMessage(props.t('You have reach your storage limit, you cannot add new files')); break
              default: this.sendGlobalFlashMessage(props.t('Error while uploading file')); break
            }
            break
          }
          default: this.sendGlobalFlashMessage(props.t('Error while uploading file'))
        }
      }
    }

    xhr.send(formData)
  }

  handleClickPreviousNextPage = async previousNext => {
    const { state } = this

    if (!['previous', 'next'].includes(previousNext)) return
    if (previousNext === 'previous' && state.fileCurrentPage === 0) return
    if (previousNext === 'next' && state.fileCurrentPage > state.content.page_nb) return

    const nextPageNumber = previousNext === 'previous' ? state.fileCurrentPage - 1 : state.fileCurrentPage + 1

    this.setState(prev => ({
      fileCurrentPage: nextPageNumber,
      content: {
        ...prev.content,
        previewUrl: buildFilePreviewUrl(state.config.apiUrl, state.content.workspace_id, state.content.content_id, state.content.current_revision_id, state.content.filenameNoExtension, nextPageNumber, 500, 500)
      }
    }))
  }

  handleClickNewShare = async isPasswordActive => {
    const { state, props } = this

    let shareEmailList = parserStringToList(state.shareEmails)
    const invalidEmails = []

    shareEmailList.forEach(shareEmail => {
      if (!checkEmailValidity(shareEmail)) invalidEmails.push(shareEmail)
    })

    shareEmailList = shareEmailList.filter(shareEmail => !invalidEmails.includes(shareEmail))

    if (invalidEmails.length > 0 || shareEmailList === 0) {
      GLOBAL_dispatchEvent({
        type: CUSTOM_EVENT.ADD_FLASH_MSG,
        data: {
          msg: <div>{props.t('The following emails are not valid:')}<br />{invalidEmails.join(', ')}</div>,
          type: 'warning',
          delay: undefined
        }
      })
      return false
    }

    if (isPasswordActive && state.sharePassword.length < 6) {
      this.sendGlobalFlashMessage(props.t('The password is too short (minimum 6 characters)'))
      return false
    }

    if (isPasswordActive && state.sharePassword.length > 512) {
      this.sendGlobalFlashMessage(props.t('The password is too long (maximum 512 characters)'))
      return false
    }

    const response = await handleFetchResult(await postShareLinksList(
      state.config.apiUrl,
      state.content.workspace_id,
      state.content.content_id,
      shareEmailList,
      isPasswordActive ? state.sharePassword : null
    ))

    switch (response.apiResponse.status) {
      case 200:
        this.setState(prev => ({
          shareLinkList: [...prev.shareLinkList, ...response.body],
          shareEmails: '',
          sharePassword: ''
        }))
        return true
      case 400:
        switch (response.body.code) {
          case 2001:
            this.sendGlobalFlashMessage(props.t('The password length must be between 6 and 512 characters and the email(s) must be valid'))
            break
          default: this.sendGlobalFlashMessage(props.t('Error while creating new share link'))
        }
        break
      default: this.sendGlobalFlashMessage(props.t('Error while creating new share link'))
    }
    return false
  }

  handleChangeEmails = e => this.setState({ shareEmails: e.target.value })
  handleChangePassword = e => this.setState({ sharePassword: e.target.value })
  handleKeyDownEnter = e => {
    if (e.key === 'Enter') {
      const emailList = parserStringToList(this.state.shareEmails)
      const invalidEmails = []

      emailList.forEach(email => {
        if (!checkEmailValidity(email)) invalidEmails.push(email)
      })

      if (invalidEmails.length > 0) {
        this.sendGlobalFlashMessage(this.props.t(`Error: ${invalidEmails} are not valid`))
      } else {
        this.setState({ shareEmails: emailList.join('\n') })
      }
    }
  }

  handleClickDeleteShareLink = async shareLinkId => {
    const { props, state } = this

    const response = await handleFetchResult(
      await deleteShareLink(state.config.apiUrl, state.content.workspace_id, state.content.content_id, shareLinkId)
    )

    switch (response.status) {
      case 204:
        this.loadShareLinkList()
        break
      case 400:
        this.sendGlobalFlashMessage(props.t('Error in the URL'))
        props.history.push(PAGE.LOGIN)
        break
      default: this.sendGlobalFlashMessage(props.t('Error while deleting share link'))
    }
  }

  handleClickRefresh = () => {
    const { state } = this

    const newObjectContent = {
      ...state.content,
      ...state.newContent
    }

    this.setState(prev => ({
      content: newObjectContent,
      timeline: prev.timeline.map(timelineItem => ({ ...timelineItem, hasBeenRead: true })),
      mode: APP_FEATURE_MODE.VIEW,
      showRefreshWarning: false
    }))
    const filenameNoExtension = removeExtensionOfFilename(this.state.newContent.filename)
    this.setHeadTitle(filenameNoExtension)
    this.buildBreadcrumbs(newObjectContent)
  }

  getDownloadBaseUrl = (apiUrl, content, mode) => {
    const urlRevisionPart = mode === APP_FEATURE_MODE.REVISION ? `revisions/${content.current_revision_id}/` : ''
    // FIXME - b.l - refactor urls
    return `${apiUrl}/workspaces/${content.workspace_id}/files/${content.content_id}/${urlRevisionPart}`
  }

  // INFO - CH - 2019-05-24 - last path param revision_id is to force browser to not use cache when we upload new revision
  // see https://github.com/tracim/tracim/issues/1804
  getDownloadRawUrl = ({ config: { apiUrl }, content, mode }) =>
    // FIXME - b.l - refactor urls
    `${this.getDownloadBaseUrl(apiUrl, content, mode)}raw/${content.filenameNoExtension}${content.file_extension}?force_download=1&revision_id=${content.current_revision_id}`

  getDownloadPdfPageUrl = ({ config: { apiUrl }, content, mode, fileCurrentPage }) =>
    // FIXME - b.l - refactor urls
    `${this.getDownloadBaseUrl(apiUrl, content, mode)}preview/pdf/${content.filenameNoExtension + '.pdf'}?page=${fileCurrentPage}&force_download=1&revision_id=${content.current_revision_id}`

  getDownloadPdfFullUrl = ({ config: { apiUrl }, content, mode }) =>
    // FIXME - b.l - refactor urls
    `${this.getDownloadBaseUrl(apiUrl, content, mode)}preview/pdf/full/${content.filenameNoExtension + '.pdf'}?force_download=1&revision_id=${content.current_revision_id}`

  getOnlineEditionAction = () => {
    const { state } = this
    try {
      if (!appCollaborativeDocumentEdition) {
        return null
      }
      return appCollaborativeDocumentEdition.default.getOnlineEditionAction(
        state.content,
        state.config.system.config.collaborative_document_edition,
        state.loggedUser.userRoleIdInWorkspace
      )
    } catch (error) {
      // INFO - B.L - 2019/08/05 - if appCollaborativeDocumentEdition is not activated in the backend
      // the global variable will not exists and cause a ReferenceError
      if (error instanceof ReferenceError) {
        console.log('appCollaborativeDocumentEdition is not activated disabling online edition')
        return null
      }
      throw error
    }
  }

  searchMentionList = async (query) => {
    return await this.props.searchForMentionInQuery(query, this.state.content.workspace_id)
  }

  getMenuItemList = () => {
    const { props, state } = this
    const timelineObject = {
      id: 'timeline',
      label: props.t('Timeline'),
      icon: 'fa-history',
      children: (
        <Timeline
          customClass={`${state.config.slug}__contentpage`}
          customColor={state.config.hexcolor}
          loggedUser={state.loggedUser}
          timelineData={state.timeline}
          newComment={state.newComment}
          disableComment={state.mode === APP_FEATURE_MODE.REVISION || state.mode === APP_FEATURE_MODE.EDIT || !state.content.is_editable}
          availableStatusList={state.config.availableStatuses}
          wysiwyg={state.timelineWysiwyg}
          onChangeNewComment={this.handleChangeNewComment}
          onClickValidateNewCommentBtn={this.handleClickValidateNewCommentBtn}
          onClickWysiwygBtn={this.handleToggleWysiwyg}
          onClickRevisionBtn={this.handleClickShowRevision}
          shouldScrollToBottom={state.mode !== APP_FEATURE_MODE.REVISION}
          isLastTimelineItemCurrentToken={state.isLastTimelineItemCurrentToken}
          key='Timeline'
          onInitWysiwyg={this.handleInitTimelineCommentWysiwyg}
          searchMentionList={this.searchMentionList}
        />
      )
    }
    const propertiesObject = {
      id: 'properties',
      label: props.t('Properties'),
      icon: 'fa-info-circle',
      children: (
        <FileProperties
          color={state.config.hexcolor}
          fileType={state.content.mimetype}
          fileSize={displayFileSize(state.content.size)}
          filePageNb={state.content.page_nb}
          activesShares={state.content.actives_shares}
          creationDateFormattedWithTime={(new Date(state.content.created)).toLocaleString(props.i18n.language, { day: '2-digit', month: '2-digit', year: 'numeric' })}
          creationDateFormatted={(new Date(state.content.created)).toLocaleString(props.i18n.language)}
          lastModification={displayDistanceDate(state.content.modified, state.loggedUser.lang)}
          lastModificationFormatted={(new Date(state.content.modified)).toLocaleString(props.i18n.language)}
          description={state.content.raw_content}
          displayChangeDescriptionBtn={state.loggedUser.userRoleIdInWorkspace >= ROLE.contributor.id}
          disableChangeDescription={!state.content.is_editable}
          onClickValidateNewDescription={this.handleClickValidateNewDescription}
          key='FileProperties'
        />
      )
    }

    if (state.config.workspace.downloadEnabled && state.loggedUser.userRoleIdInWorkspace >= ROLE.contentManager.id) {
      return [
        timelineObject,
        {
          id: 'share',
          label: props.t('Share'),
          icon: 'fa-share-alt',
          children: (
            <ShareDownload
              label={props.t(state.config.label)}
              hexcolor={state.config.hexcolor}
              shareEmails={state.shareEmails}
              onChangeEmails={this.handleChangeEmails}
              onKeyDownEnter={this.handleKeyDownEnter}
              sharePassword={state.sharePassword}
              onChangePassword={this.handleChangePassword}
              shareLinkList={state.shareLinkList}
              onClickDeleteShareLink={this.handleClickDeleteShareLink}
              onClickNewShare={this.handleClickNewShare}
              userRoleIdInWorkspace={state.loggedUser.userRoleIdInWorkspace}
              emailNotifActivated={state.config.system.config.email_notification_activated}
              key='ShareDownload'
            />
          )
        },
        propertiesObject
      ]
    } else {
      return [timelineObject, propertiesObject]
    }
  }

<<<<<<< HEAD
  handleInitTimelineCommentWysiwyg = (handleTinyMceInput, handleTinyMceKeyDown) => {
    globalThis.wysiwyg('#wysiwygTimelineComment', this.state.loggedUser.lang, this.handleChangeNewComment, handleTinyMceInput, handleTinyMceKeyDown)
  }

  render () {
=======
  render() {
>>>>>>> cb40f07f
    const { props, state } = this
    const onlineEditionAction = this.getOnlineEditionAction()

    if (!state.isVisible) return null

    return (
      <PopinFixed
        customClass={`${state.config.slug}`}
        customColor={state.config.hexcolor}
      >
        <PopinFixedHeader
          customClass={`${state.config.slug}`}
          customColor={state.config.hexcolor}
          faIcon={state.config.faIcon}
          rawTitle={state.content.label}
          componentTitle={<span>{state.content.label} <Badge text={state.content.file_extension} /></span>}
          userRoleIdInWorkspace={state.loggedUser.userRoleIdInWorkspace}
          onClickCloseBtn={this.handleClickBtnCloseApp}
          onValidateChangeTitle={this.handleSaveEditTitle}
          disableChangeTitle={!state.content.is_editable}
        />

        <PopinFixedOption
          customColor={state.config.hexcolor}
          customClass={`${state.config.slug}`}
          i18n={i18n}
        >
          <div> {/* this div in display flex, justify-content space-between */}
            <div className='d-flex'>
              {state.loggedUser.userRoleIdInWorkspace >= ROLE.contributor.id && (
                <NewVersionBtn
                  customColor={state.config.hexcolor}
                  onClickNewVersionBtn={this.handleClickNewVersion}
                  disabled={state.mode !== APP_FEATURE_MODE.VIEW || !state.content.is_editable}
                  label={props.t('Upload a new version')}
                  icon='upload'
                />
              )}

              {onlineEditionAction && (
                <GenericButton
                  customClass={`${state.config.slug}__option__menu__editBtn btn outlineTextBtn`}
                  dataCy='wsContentGeneric__option__menu__addversion'
                  customColor={state.config.hexcolor}
                  onClick={onlineEditionAction.handleClick}
                  disabled={state.mode !== APP_FEATURE_MODE.VIEW || !state.content.is_editable}
                  label={props.t(onlineEditionAction.label)}
                  style={{
                    marginLeft: '5px'
                  }}
                  faIcon='edit'
                />
              )}

              {state.mode === APP_FEATURE_MODE.REVISION && (
                <button
                  className='wsContentGeneric__option__menu__lastversion file__lastversionbtn btn'
                  onClick={this.handleClickLastVersion}
                  style={{ backgroundColor: state.config.hexcolor, color: '#fdfdfd' }}
                  data-cy='appFileLastVersionBtn'
                >
                  <i className='fa fa-history' />
                  {props.t('Last version')}
                </button>
              )}

              {isVideoMimeTypeAndIsAllowed(state.content.mimetype, DISALLOWED_VIDEO_MIME_TYPE_LIST) && (
                <GenericButton
                  customClass={`${state.config.slug}__option__menu__editBtn btn outlineTextBtn`}
                  customColor={state.config.hexcolor}
                  label={props.t('Play video')}
                  onClick={() => this.setState({ previewVideo: true })}
                  faIcon='play'
                  style={{ marginLeft: '5px' }}
                />
              )}

              {state.showRefreshWarning && (
                <RefreshWarningMessage
                  tooltip={props.t('The content has been modified by {{author}}', { author: state.editionAuthor, interpolation: { escapeValue: false } })}
                  onClickRefresh={this.handleClickRefresh}
                />
              )}
            </div>

            <div className='d-flex'>
              {state.loggedUser.userRoleIdInWorkspace >= ROLE.contributor.id && (
                <SelectStatus
                  selectedStatus={state.config.availableStatuses.find(s => s.slug === state.content.status)}
                  availableStatus={state.config.availableStatuses}
                  onChangeStatus={this.handleChangeStatus}
                  disabled={state.mode === APP_FEATURE_MODE.REVISION || state.content.is_archived || state.content.is_deleted}
                  mobileVersion={onlineEditionAction}
                />
              )}

              {state.loggedUser.userRoleIdInWorkspace >= ROLE.contentManager.id && (
                <ArchiveDeleteContent
                  customColor={state.config.hexcolor}
                  onClickArchiveBtn={this.handleClickArchive}
                  onClickDeleteBtn={this.handleClickDelete}
                  disabled={state.mode === APP_FEATURE_MODE.REVISION || state.content.is_archived || state.content.is_deleted}
                />
              )}
            </div>
          </div>
        </PopinFixedOption>

        <PopinFixedContent
          customClass={`${state.config.slug}__contentpage`}
        >
          {/* FIXME - GB - 2019-06-05 - we need to have a better way to check the state.config than using state.config.availableStatuses[3].slug
            https://github.com/tracim/tracim/issues/1840 */}
          <FileComponent
            mode={state.mode}
            customColor={state.config.hexcolor}
            loggedUser={state.loggedUser}
            previewUrl={state.content.previewUrl ? state.content.previewUrl : ''}
            isJpegAvailable={state.content.has_jpeg_preview}
            filePageNb={state.content.page_nb}
            fileCurrentPage={state.fileCurrentPage}
            version={state.content.number}
            mimeType={state.content.mimetype}
            lastVersion={state.timeline.filter(t => t.timelineType === 'revision').length}
            isArchived={state.content.is_archived}
            isDeleted={state.content.is_deleted}
            isDeprecated={state.content.status === state.config.availableStatuses[3].slug}
            deprecatedStatus={state.config.availableStatuses[3]}
            onClickRestoreArchived={this.handleClickRestoreArchive}
            onClickRestoreDeleted={this.handleClickRestoreDelete}
            downloadRawUrl={this.getDownloadRawUrl(state)}
            isPdfAvailable={state.content.has_pdf_preview}
            downloadPdfPageUrl={this.getDownloadPdfPageUrl(state)}
            downloadPdfFullUrl={this.getDownloadPdfFullUrl(state)}
            lightboxUrlList={state.content.lightboxUrlList}
            onChangeFile={this.handleChangeFile}
            onClickDropzoneCancel={this.handleClickDropzoneCancel}
            onClickDropzoneValidate={this.handleClickDropzoneValidate}
            onClickPreviousPage={() => this.handleClickPreviousNextPage('previous')}
            onClickNextPage={() => this.handleClickPreviousNextPage('next')}
            newFile={state.newFile}
            newFilePreview={state.newFilePreview}
            progressUpload={state.progressUpload}
            previewVideo={state.previewVideo}
            onClickClosePreviewVideo={() => this.setState({ previewVideo: false })}
            ref={this.refContentLeftTop}
          />

          <PopinFixedRightPart
            customClass={`${state.config.slug}__contentpage`}
            customColor={state.config.hexcolor}
            menuItemList={this.getMenuItemList()}
          />
        </PopinFixedContent>
      </PopinFixed>
    )
  }
}

export default translate()(appContentFactory(TracimComponent(File)))<|MERGE_RESOLUTION|>--- conflicted
+++ resolved
@@ -851,15 +851,11 @@
     }
   }
 
-<<<<<<< HEAD
   handleInitTimelineCommentWysiwyg = (handleTinyMceInput, handleTinyMceKeyDown) => {
     globalThis.wysiwyg('#wysiwygTimelineComment', this.state.loggedUser.lang, this.handleChangeNewComment, handleTinyMceInput, handleTinyMceKeyDown)
   }
 
-  render () {
-=======
   render() {
->>>>>>> cb40f07f
     const { props, state } = this
     const onlineEditionAction = this.getOnlineEditionAction()
 
