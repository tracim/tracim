import React from 'react'
import { translate } from 'react-i18next'
import i18n from '../i18n.js'
import FileComponent from '../component/FileComponent.jsx'
import {
  addAllResourceI18n,
  handleFetchResult,
  PopinFixed,
  PopinFixedHeader,
  PopinFixedOption,
  PopinFixedContent,
  PopinFixedRightPart,
  Timeline,
  NewVersionBtn,
  GenericButton,
  ArchiveDeleteContent,
  SelectStatus,
  displayDistanceDate,
  convertBackslashNToBr,
  generateLocalStorageContentId,
  Badge,
  BREADCRUMBS_TYPE,
  appFeatureCustomEventHandlerShowApp,
  CUSTOM_EVENT,
  ShareDownload,
  displayFileSize,
  checkEmailValidity,
  parserStringToList
} from 'tracim_frontend_lib'
import {
  MODE,
  removeExtensionOfFilename,
  PAGE
} from '../helper.js'
import { debug } from '../debug.js'
import {
  deleteShareLink,
  getFileContent,
  getFileComment,
  getFileRevision,
  getShareLinksList,
  postShareLinksList,
  postFileNewComment,
  putFileContent,
  putFileStatus,
  putFileIsArchived,
  putFileIsDeleted,
  putFileRestoreArchived,
  putFileRestoreDeleted,
  putMyselfFileRead
} from '../action.async.js'
import FileProperties from '../component/FileProperties.jsx'

const CONTENT_TYPE_FILE = 'file'

class File extends React.Component {
  constructor (props) {
    super(props)
    this.state = {
      appName: 'file',
      isVisible: true,
      config: props.data ? props.data.config : debug.config,
      loggedUser: props.data ? props.data.loggedUser : debug.loggedUser,
      content: props.data ? props.data.content : debug.content,
      timeline: props.data ? [] : [], // debug.timeline,
      externalTranslationList: [
        props.t('File'),
        props.t('Files'),
        props.t('file'),
        props.t('files'),
        props.t('Upload a file')
      ],
      newComment: '',
      newFile: '',
      newFilePreview: null,
      fileCurrentPage: 1,
      timelineWysiwyg: false,
      mode: MODE.VIEW,
      progressUpload: {
        display: false,
        percent: 0
      },
      shareEmails: '',
      sharePassword: '',
      shareLinkList: []
    }

    // i18n has been init, add resources from frontend
    addAllResourceI18n(i18n, this.state.config.translation, this.state.loggedUser.lang)
    i18n.changeLanguage(this.state.loggedUser.lang)

    document.addEventListener(CUSTOM_EVENT.APP_CUSTOM_EVENT_LISTENER, this.customEventReducer)
  }

  customEventReducer = ({ detail: { type, data } }) => { // action: { type: '', data: {} }
    const { state } = this
    switch (type) {
      case CUSTOM_EVENT.SHOW_APP(state.config.slug):
        console.log('%c<File> Custom event', 'color: #28a745', type, data)
        const isSameContentId = appFeatureCustomEventHandlerShowApp(data.content, state.content.content_id, state.content.content_type)
        if (isSameContentId) {
          this.setState({ isVisible: true })
          this.buildBreadcrumbs()
        }
        break

      case CUSTOM_EVENT.HIDE_APP(state.config.slug):
        console.log('%c<File> Custom event', 'color: #28a745', type, data)
        tinymce.remove('#wysiwygTimelineComment')
        this.setState({
          isVisible: false,
          timelineWysiwyg: false
        })
        break

      case CUSTOM_EVENT.RELOAD_CONTENT(state.config.slug):
        console.log('%c<File> Custom event', 'color: #28a745', type, data)
        tinymce.remove('#wysiwygTimelineComment')
        const previouslyUnsavedComment = localStorage.getItem(
          generateLocalStorageContentId(data.workspace_id, data.content_id, state.appName, 'comment')
        )
        this.setState(prev => ({
          content: { ...prev.content, ...data },
          isVisible: true,
          timelineWysiwyg: false,
          newComment: prev.content.content_id === data.content_id ? prev.newComment : previouslyUnsavedComment || ''
        }))
        break

      case CUSTOM_EVENT.ALL_APP_CHANGE_LANGUAGE:
        console.log('%c<File> Custom event', 'color: #28a745', type, data)

        if (state.timelineWysiwyg) {
          tinymce.remove('#wysiwygTimelineComment')
          wysiwyg('#wysiwygTimelineComment', data, this.handleChangeNewComment)
        }

        this.setState(prev => ({
          loggedUser: {
            ...prev.loggedUser,
            lang: data
          }
        }))
        i18n.changeLanguage(data)
        this.loadTimeline()
        break
    }
  }

  async componentDidMount () {
    console.log('%c<File> did mount', `color: ${this.state.config.hexcolor}`)

    const { appName, content, config } = this.state
    const previouslyUnsavedComment = localStorage.getItem(
      generateLocalStorageContentId(content.workspace_id, content.content_id, appName, 'comment')
    )
    if (previouslyUnsavedComment) this.setState({ newComment: previouslyUnsavedComment })

    await this.loadContent()
    this.loadTimeline()
    this.buildBreadcrumbs()
    if (config.workspace.downloadEnabled) this.loadShareLinkList()
  }

  async componentDidUpdate (prevProps, prevState) {
    const { state } = this

    console.log('%c<File> did update', `color: ${this.state.config.hexcolor}`, prevState, state)
    if (!prevState.content || !state.content) return

    if (prevState.content.content_id !== state.content.content_id) {
      await this.loadContent()
      this.loadTimeline()
      this.buildBreadcrumbs()
      if (state.config.workspace.downloadEnabled) this.loadShareLinkList()
    }

    if (!prevState.timelineWysiwyg && state.timelineWysiwyg) wysiwyg('#wysiwygTimelineComment', state.loggedUser.lang, this.handleChangeNewComment)
    else if (prevState.timelineWysiwyg && !state.timelineWysiwyg) tinymce.remove('#wysiwygTimelineComment')
  }

  componentWillUnmount () {
    console.log('%c<File> will Unmount', `color: ${this.state.config.hexcolor}`)
    tinymce.remove('#wysiwygTimelineComment')
    document.removeEventListener(CUSTOM_EVENT.APP_CUSTOM_EVENT_LISTENER, this.customEventReducer)
  }

  sendGlobalFlashMessage = msg => GLOBAL_dispatchEvent({
    type: CUSTOM_EVENT.ADD_FLASH_MSG,
    data: {
      msg: msg,
      type: 'warning',
      delay: undefined
    }
  })

  loadContent = async (pageToLoad = null) => {
    const { content, config, fileCurrentPage } = this.state

    const fetchResultFile = await handleFetchResult(await getFileContent(config.apiUrl, content.workspace_id, content.content_id))

    switch (fetchResultFile.apiResponse.status) {
      case 200:
        const filenameNoExtension = removeExtensionOfFilename(fetchResultFile.body.filename)
        const pageForPreview = pageToLoad || fileCurrentPage
        this.setState({
          content: {
            ...fetchResultFile.body,
            filenameNoExtension: filenameNoExtension,
            // FIXME - b.l - refactor urls
            previewUrl: `${config.apiUrl}/workspaces/${content.workspace_id}/files/${content.content_id}/revisions/${fetchResultFile.body.current_revision_id}/preview/jpg/500x500/${filenameNoExtension + '.jpg'}?page=${pageForPreview}&revision_id=${fetchResultFile.body.current_revision_id}`,
            lightboxUrlList: (new Array(fetchResultFile.body.page_nb)).fill('').map((n, i) =>
              // FIXME - b.l - refactor urls
              `${config.apiUrl}/workspaces/${content.workspace_id}/files/${content.content_id}/revisions/${fetchResultFile.body.current_revision_id}/preview/jpg/1920x1080/${filenameNoExtension + '.jpg'}?page=${i + 1}`
            )
          },
          mode: MODE.VIEW
        })
        break
      default:
        this.sendGlobalFlashMessage(this.props.t('Error while loading file'))
        return
    }

    await putMyselfFileRead(config.apiUrl, content.workspace_id, content.content_id)
    GLOBAL_dispatchEvent({ type: CUSTOM_EVENT.REFRESH_CONTENT_LIST, data: {} })
  }

  loadTimeline = async () => {
    const { loggedUser, content, config, t } = this.state

    const [resComment, resRevision] = await Promise.all([
      handleFetchResult(await getFileComment(config.apiUrl, content.workspace_id, content.content_id)),
      handleFetchResult(await getFileRevision(config.apiUrl, content.workspace_id, content.content_id))
    ])

    if (resComment.apiResponse.status !== 200 && resRevision.apiResponse.status !== 200) {
      this.sendGlobalFlashMessage(t('Error while loading timeline'))
      console.log('Error loading timeline', 'comments', resComment, 'revisions', resRevision)
      return
    }

    const resCommentWithProperDate = resComment.body.map(c => ({
      ...c,
      created_raw: c.created,
      created: displayDistanceDate(c.created, loggedUser.lang)
    }))

    const revisionWithComment = resRevision.body
      .map((r, i) => ({
        ...r,
        created_raw: r.created,
        created: displayDistanceDate(r.created, loggedUser.lang),
        timelineType: 'revision',
        commentList: r.comment_ids.map(ci => ({
          timelineType: 'comment',
          ...resCommentWithProperDate.find(c => c.content_id === ci)
        })),
        number: i + 1
      }))
      .reduce((acc, rev) => [
        ...acc,
        rev,
        ...rev.commentList.map(comment => ({
          ...comment,
          customClass: '',
          loggedUser: config.loggedUser
        }))
      ], [])

    this.setState({
      timeline: revisionWithComment
    })
  }

  loadShareLinkList = async () => {
    const { content, config } = this.state

    if (this.state.loggedUser.userRoleIdInWorkspace < 2) return

    const fetchResultShareLinkList = await handleFetchResult(await getShareLinksList(config.apiUrl, content.workspace_id, content.content_id))

    switch (fetchResultShareLinkList.apiResponse.status) {
      case 200:
        this.setState({
          shareLinkList: fetchResultShareLinkList.body
        })
        GLOBAL_dispatchEvent({ type: CUSTOM_EVENT.REFRESH_CONTENT_LIST, data: {} })
        break
      default:
        this.sendGlobalFlashMessage(this.props.t('Error while loading share links list'))
    }
  }

  buildBreadcrumbs = () => {
    const { state } = this

    GLOBAL_dispatchEvent({
      type: CUSTOM_EVENT.APPEND_BREADCRUMBS,
      data: {
        breadcrumbs: [{
          // FIXME - b.l - refactor urls
          url: `/ui/workspaces/${state.content.workspace_id}/contents/${state.config.slug}/${state.content.content_id}`,
          label: `${state.content.filename}`,
          link: null,
          type: BREADCRUMBS_TYPE.APP_FEATURE
        }]
      }
    })
  }

  handleClickBtnCloseApp = () => {
    const { state, props } = this

    if (state.progressUpload.display) {
      this.sendGlobalFlashMessage(props.t('Please wait until the upload ends'))
      return
    }

    this.setState({ isVisible: false })
    GLOBAL_dispatchEvent({ type: CUSTOM_EVENT.APP_CLOSED, data: {} })
  }

  handleSaveEditTitle = async newTitle => {
    const { props, state } = this

    const fetchResultSaveFile = await handleFetchResult(
      await putFileContent(state.config.apiUrl, state.content.workspace_id, state.content.content_id, newTitle, state.content.raw_content)
    )

    switch (fetchResultSaveFile.apiResponse.status) {
      case 200:
        this.loadContent()
        this.loadTimeline()
        if (state.config.workspace.downloadEnabled) this.loadShareLinkList()
        GLOBAL_dispatchEvent({ type: CUSTOM_EVENT.REFRESH_CONTENT_LIST, data: {} })
        break
      case 400:
        switch (fetchResultSaveFile.body.code) {
          case 2041: break // INFO - CH - 2019-04-04 - this means the same title has been sent. Therefore, no modification
          case 3002: this.sendGlobalFlashMessage(props.t('A content with the same name already exists')); break
          default: this.sendGlobalFlashMessage(props.t('Error while saving new title')); break
        }
        break
      default: this.sendGlobalFlashMessage(props.t('Error while saving new title')); break
    }
  }

  handleClickNewVersion = () => this.setState({ mode: MODE.EDIT })

  handleClickEdit = () => {
    const { state } = this
    state.config.history.push(
      PAGE.WORKSPACE.CONTENT_EDITION(state.content.workspace_id, CONTENT_TYPE_FILE, state.content.content_id)
    )
  }

  handleClickValidateNewDescription = async newDescription => {
    const { props, state } = this

    const fetchResultSaveFile = await handleFetchResult(
      await putFileContent(state.config.apiUrl, state.content.workspace_id, state.content.content_id, state.content.label, newDescription)
    )
    switch (fetchResultSaveFile.apiResponse.status) {
      case 200: this.setState(prev => ({ content: { ...prev.content, raw_content: newDescription } })); break
      case 400:
        switch (fetchResultSaveFile.body.code) {
          case 2041: break // same description sent, no need for error msg
          default: this.sendGlobalFlashMessage(props.t('Error while saving new description'))
        }
        break
      default: this.sendGlobalFlashMessage(props.t('Error while saving new description'))
    }
  }

  handleChangeNewComment = e => {
    const newComment = e.target.value
    this.setState({ newComment })

    const { appName, content } = this.state
    localStorage.setItem(
      generateLocalStorageContentId(content.workspace_id, content.content_id, appName, 'comment'),
      newComment
    )
  }

  handleClickValidateNewCommentBtn = async () => {
    const { props, state } = this

    // @FIXME - Côme - 2018/10/31 - line bellow is a hack to force send html to api
    // see https://github.com/tracim/tracim/issues/1101
    const newCommentForApi = state.timelineWysiwyg
      ? state.newComment
      : `<p>${convertBackslashNToBr(state.newComment)}</p>`

    const fetchResultSaveNewComment = await handleFetchResult(await postFileNewComment(state.config.apiUrl, state.content.workspace_id, state.content.content_id, newCommentForApi))

    switch (fetchResultSaveNewComment.apiResponse.status) {
      case 200:
        this.setState({ newComment: '' })
        localStorage.removeItem(
          generateLocalStorageContentId(state.content.workspace_id, state.content.content_id, state.appName, 'comment')
        )
        if (state.timelineWysiwyg) tinymce.get('wysiwygTimelineComment').setContent('')
        this.loadContent()
        this.loadTimeline()
        break
      case 400:
        switch (fetchResultSaveNewComment.body.code) {
          case 2003:
            this.sendGlobalFlashMessage(props.t("You can't send an empty comment"))
            break
          default:
            this.sendGlobalFlashMessage(props.t('Error while saving new comment'))
            break
        }
        break
      default: this.sendGlobalFlashMessage(props.t('Error while saving new comment')); break
    }
  }

  handleToggleWysiwyg = () => this.setState(prev => ({ timelineWysiwyg: !prev.timelineWysiwyg }))

  handleChangeStatus = async newStatus => {
    const { state, props } = this

    if (newStatus === state.content.status) return

    const fetchResultSaveEditStatus = await handleFetchResult(
      await putFileStatus(state.config.apiUrl, state.content.workspace_id, state.content.content_id, newStatus)
    )

    switch (fetchResultSaveEditStatus.status) {
      case 204:
        this.loadContent()
        this.loadTimeline()
        break
      default: this.sendGlobalFlashMessage(props.t('Error while changing status'))
    }
  }

  handleClickArchive = async () => {
    const { config, content } = this.state

    const fetchResultArchive = await putFileIsArchived(config.apiUrl, content.workspace_id, content.content_id)
    switch (fetchResultArchive.status) {
      case 204:
        this.setState(prev => ({ content: { ...prev.content, is_archived: true } }))
        this.loadContent()
        this.loadTimeline()
        break
      default: this.sendGlobalFlashMessage(this.props.t('Error while archiving document'))
    }
  }

  handleClickDelete = async () => {
    const { config, content } = this.state

    const fetchResultArchive = await putFileIsDeleted(config.apiUrl, content.workspace_id, content.content_id)
    switch (fetchResultArchive.status) {
      case 204:
        this.setState(prev => ({ content: { ...prev.content, is_deleted: true } }))
        this.loadContent()
        this.loadTimeline()
        break
      default: this.sendGlobalFlashMessage(this.props.t('Error while deleting document'))
    }
  }

  handleClickRestoreArchived = async () => {
    const { config, content } = this.state

    const fetchResultRestore = await putFileRestoreArchived(config.apiUrl, content.workspace_id, content.content_id)
    switch (fetchResultRestore.status) {
      case 204:
        this.setState(prev => ({ content: { ...prev.content, is_archived: false } }))
        this.loadContent()
        this.loadTimeline()
        break
      default: this.sendGlobalFlashMessage(this.props.t('Error while restoring document'))
    }
  }

  handleClickRestoreDeleted = async () => {
    const { config, content } = this.state

    const fetchResultRestore = await putFileRestoreDeleted(config.apiUrl, content.workspace_id, content.content_id)
    switch (fetchResultRestore.status) {
      case 204:
        this.setState(prev => ({ content: { ...prev.content, is_deleted: false } }))
        this.loadContent()
        this.loadTimeline()
        break
      default: this.sendGlobalFlashMessage(this.props.t('Error while restoring document'))
    }
  }

  handleClickShowRevision = async revision => {
    const { state } = this

    const revisionArray = state.timeline.filter(t => t.timelineType === 'revision')
    const isLastRevision = revision.revision_id === revisionArray[revisionArray.length - 1].revision_id

    if (state.mode === MODE.REVISION && isLastRevision) {
      this.handleClickLastVersion()
      return
    }

    if (state.mode === MODE.VIEW && isLastRevision) return

    const filenameNoExtension = removeExtensionOfFilename(revision.filename)

    this.setState(prev => ({
      content: {
        ...prev.content,
        ...revision,
        workspace_id: state.content.workspace_id, // don't overrides workspace_id because if file has been moved to a different workspace, workspace_id will change and break image urls
        filenameNoExtension: filenameNoExtension,
        current_revision_id: revision.revision_id,
        contentFull: null,
        is_archived: prev.is_archived, // archived and delete should always be taken from last version
        is_deleted: prev.is_deleted,
        // use state.content.workspace_id instead of revision.workspace_id because if file has been moved to a different workspace, workspace_id will change and break image urls
        previewUrl: `${state.config.apiUrl}/workspaces/${state.content.workspace_id}/files/${revision.content_id}/revisions/${revision.revision_id}/preview/jpg/500x500/${filenameNoExtension + '.jpg'}?page=1&revision_id=${revision.revision_id}`,
        lightboxUrlList: (new Array(revision.page_nb)).fill(null).map((n, i) => i + 1).map(pageNb => // create an array [1..revision.page_nb]
          // FIXME - b.l - refactor urls
          `${state.config.apiUrl}/workspaces/${state.content.workspace_id}/files/${revision.content_id}/revisions/${revision.revision_id}/preview/jpg/1920x1080/${filenameNoExtension + '.jpg'}?page=${pageNb}`
        )
      },
      fileCurrentPage: 1, // always set to first page on revision switch
      mode: MODE.REVISION
    }))
  }

  handleClickLastVersion = () => {
    this.setState({
      fileCurrentPage: 1,
      mode: MODE.VIEW
    })
    this.loadContent(1)
  }

  handleChangeFile = newFile => {
    if (!newFile || !newFile[0]) return

    const fileToSave = newFile[0]

    if (fileToSave.type.includes('image') && fileToSave.size > 2000000) { // allow preview
      this.setState({ newFile: fileToSave })

      var reader = new FileReader()
      reader.onload = e => {
        this.setState({ newFilePreview: e.total > 0 ? e.target.result : false })
        const img = new Image()
        img.src = e.target.result
        img.onerror = () => this.setState({ newFilePreview: false })
      }
      reader.readAsDataURL(fileToSave)
    } else { // no preview
      this.setState({
        newFile: fileToSave,
        newFilePreview: false
      })
    }
  }

  handleClickDropzoneCancel = () => this.setState({ mode: MODE.VIEW, newFile: '', newFilePreview: null })

  handleClickDropzoneValidate = async () => {
    const { props, state } = this

    const formData = new FormData()
    formData.append('files', state.newFile)

    // fetch still doesn't handle event progress. So we need to use old school xhr object :scream:
    const xhr = new XMLHttpRequest()
    xhr.upload.addEventListener('loadstart', () => this.setState({ progressUpload: { display: false, percent: 0 } }), false)
    const uploadInProgress = e => e.lengthComputable && this.setState({ progressUpload: { display: true, percent: Math.round(e.loaded / e.total * 100) } })
    xhr.upload.addEventListener('progress', uploadInProgress, false)
    xhr.upload.addEventListener('load', () => this.setState({ progressUpload: { display: false, percent: 0 } }), false)

    // FIXME - b.l - refactor urls
    xhr.open('PUT', `${state.config.apiUrl}/workspaces/${state.content.workspace_id}/files/${state.content.content_id}/raw/${state.content.filename}`, true)
    xhr.setRequestHeader('Accept', 'application/json')
    xhr.withCredentials = true

    xhr.onreadystatechange = () => {
      if (xhr.readyState === 4) {
        switch (xhr.status) {
          case 204:
            this.setState({
              newFile: '',
              newFilePreview: null,
              fileCurrentPage: 1,
              mode: MODE.VIEW
            })
            this.loadContent(1)
            this.loadTimeline()
            break
          case 400:
            const jsonResult400 = JSON.parse(xhr.responseText)
            switch (jsonResult400.code) {
              case 3002: this.sendGlobalFlashMessage(props.t('A content with the same name already exists')); break
              default: this.sendGlobalFlashMessage(props.t('Error while uploading file'))
            }
            break
          default: this.sendGlobalFlashMessage(props.t('Error while uploading file'))
        }
      }
    }

    xhr.send(formData)
  }

  handleClickPreviousNextPage = async previousNext => {
    const { state } = this

    if (!['previous', 'next'].includes(previousNext)) return
    if (previousNext === 'previous' && state.fileCurrentPage === 0) return
    if (previousNext === 'next' && state.fileCurrentPage > state.content.page_nb) return

    const revisionString = state.mode === MODE.REVISION ? `revisions/${state.content.current_revision_id}/` : ''
    const nextPageNumber = previousNext === 'previous' ? state.fileCurrentPage - 1 : state.fileCurrentPage + 1

    this.setState(prev => ({
      fileCurrentPage: nextPageNumber,
      content: {
        ...prev.content,
        // FIXME - b.l - refactor urls
        previewUrl: `${state.config.apiUrl}/workspaces/${state.content.workspace_id}/files/${state.content.content_id}/${revisionString}preview/jpg/500x500/${state.content.filenameNoExtension + '.jpg'}?page=${nextPageNumber}&revision_id=${state.content.current_revision_id}`
      }
    }))
  }

  handleClickNewShare = async isPasswordActive => {
    const { state, props } = this

    let shareEmailList = parserStringToList(state.shareEmails)
    let invalidEmails = []

    shareEmailList.forEach(shareEmail => {
      if (!checkEmailValidity(shareEmail)) invalidEmails.push(shareEmail)
    })

    shareEmailList = shareEmailList.filter(shareEmail => !invalidEmails.includes(shareEmail))

    if (invalidEmails.length > 0 || shareEmailList === 0) {
      GLOBAL_dispatchEvent({
        type: CUSTOM_EVENT.ADD_FLASH_MSG,
        data: {
          msg: <div>{props.t('The following emails are not valid:')}<br />{invalidEmails.join(', ')}</div>,
          type: 'warning',
          delay: undefined
        }
      })
      return false
    }

    if (isPasswordActive && state.sharePassword.length < 6) {
      this.sendGlobalFlashMessage(props.t('The password is too short (minimum 6 characters)'))
      return false
    }

    if (isPasswordActive && state.sharePassword.length > 512) {
      this.sendGlobalFlashMessage(props.t('The password is too long (maximum 512 characters)'))
      return false
    }

    const fetchResultPostShareLinks = await handleFetchResult(await postShareLinksList(
      state.config.apiUrl,
      state.content.workspace_id,
      state.content.content_id,
      shareEmailList,
      isPasswordActive ? state.sharePassword : null
    ))

    switch (fetchResultPostShareLinks.apiResponse.status) {
      case 200:
        this.setState(prev => ({
          shareLinkList: [...prev.shareLinkList, ...fetchResultPostShareLinks.body],
          shareEmails: '',
          sharePassword: ''
        }))
        return true
      case 400:
        switch (fetchResultPostShareLinks.body.code) {
          case 2001:
            this.sendGlobalFlashMessage(props.t('The password length must be between 6 and 512 characters and the email(s) must be valid'))
            break
          default: this.sendGlobalFlashMessage(props.t('Error while creating new share link'))
        }
        break
      default: this.sendGlobalFlashMessage(props.t('Error while creating new share link'))
    }
    return false
  }

  handleChangeEmails = e => this.setState({ shareEmails: e.target.value })
  handleChangePassword = e => this.setState({ sharePassword: e.target.value })
  handleKeyDownEnter = e => {
    if (e.key === 'Enter') {
      const emailList = parserStringToList(this.state.shareEmails)
      let invalidEmails = []

      emailList.forEach(email => {
        if (!checkEmailValidity(email)) invalidEmails.push(email)
      })

      if (invalidEmails.length > 0) {
        this.sendGlobalFlashMessage(this.props.t(`Error: ${invalidEmails} are not valid`))
      } else {
        this.setState({ shareEmails: emailList.join('\n') })
      }
    }
  }

  handleClickDeleteShareLink = async shareLinkId => {
    const { config, content } = this.state
    const { props } = this

    const fetchResultDeleteShareLink = await handleFetchResult(
      await deleteShareLink(config.apiUrl, content.workspace_id, content.content_id, shareLinkId)
    )

    switch (fetchResultDeleteShareLink.status) {
      case 204:
        this.loadShareLinkList()
        break
      case 400:
        this.sendGlobalFlashMessage(props.t('Error in the URL'))
        props.history.push(PAGE.LOGIN)
        break
      default: this.sendGlobalFlashMessage(props.t('Error while deleting share link'))
    }
  }

  getDownloadBaseUrl = (apiUrl, content, mode) => {
    const urlRevisionPart = mode === MODE.REVISION ? `revisions/${content.current_revision_id}/` : ''
    // FIXME - b.l - refactor urls
    return `${apiUrl}/workspaces/${content.workspace_id}/files/${content.content_id}/${urlRevisionPart}`
  }

  // INFO - CH - 2019-05-24 - last path param revision_id is to force browser to not use cache when we upload new revision
  // see https://github.com/tracim/tracim/issues/1804
  getDownloadRawUrl = ({ config: { apiUrl }, content, mode }) =>
    // FIXME - b.l - refactor urls
    `${this.getDownloadBaseUrl(apiUrl, content, mode)}raw/${content.filenameNoExtension}${content.file_extension}?force_download=1&revision_id=${content.current_revision_id}`

  getDownloadPdfPageUrl = ({ config: { apiUrl }, content, mode, fileCurrentPage }) =>
    // FIXME - b.l - refactor urls
    `${this.getDownloadBaseUrl(apiUrl, content, mode)}preview/pdf/${content.filenameNoExtension + '.pdf'}?page=${fileCurrentPage}&force_download=1&revision_id=${content.current_revision_id}`

  getDownloadPdfFullUrl = ({ config: { apiUrl }, content, mode }) =>
    // FIXME - b.l - refactor urls
    `${this.getDownloadBaseUrl(apiUrl, content, mode)}preview/pdf/full/${content.filenameNoExtension + '.pdf'}?force_download=1&revision_id=${content.current_revision_id}`

  getOnlineEditionAction = () => {
    const { state } = this
    try {
      if (!appOfficeDocument) {
        return null
      }
      return appOfficeDocument.default.getOnlineEditionAction(
        state.content,
        state.config.system.config.collaborative_document_edition,
        state.loggedUser.userRoleIdInWorkspace
      )
    } catch (error) {
      // INFO - B.L - 2019/08/05 - if appOfficeDocument is not activated in the backend
      // the global variable will not exists and cause a ReferenceError
      if (error instanceof ReferenceError) {
        console.log('appOfficeDocument is not activated disabling online edition')
        return null
      }
      throw error
    }
  }

  getMenuItemList = () => {
    const { props, state } = this
    if (state.config.workspace.downloadEnabled) {
      return [
        {
          id: 'timeline',
          label: props.t('Timeline'),
          icon: 'fa-history',
          children: <Timeline
            customClass={`${state.config.slug}__contentpage`}
            customColor={state.config.hexcolor}
            loggedUser={state.loggedUser}
            timelineData={state.timeline}
            newComment={state.newComment}
            disableComment={state.mode === MODE.REVISION || state.mode === MODE.EDIT || !state.content.is_editable}
            availableStatusList={state.config.availableStatuses}
            wysiwyg={state.timelineWysiwyg}
            onChangeNewComment={this.handleChangeNewComment}
            onClickValidateNewCommentBtn={this.handleClickValidateNewCommentBtn}
            onClickWysiwygBtn={this.handleToggleWysiwyg}
            onClickRevisionBtn={this.handleClickShowRevision}
            shouldScrollToBottom={state.mode !== MODE.REVISION}
          />
        },
        {
          id: 'share',
          label: props.t('Share'),
          icon: 'fa-share-alt',
          children: <ShareDownload
            label={props.t(state.config.label)}
            hexcolor={state.config.hexcolor}
            shareEmails={state.shareEmails}
            onChangeEmails={this.handleChangeEmails}
            onKeyDownEnter={this.handleKeyDownEnter}
            sharePassword={state.sharePassword}
            onChangePassword={this.handleChangePassword}
            shareLinkList={state.shareLinkList}
            onClickDeleteShareLink={this.handleClickDeleteShareLink}
            onClickNewShare={this.handleClickNewShare}
            userRoleIdInWorkspace={state.loggedUser.userRoleIdInWorkspace}
            emailNotifActivated={state.config.system.config.email_notification_activated}
          />
        },
        {
          id: 'properties',
          label: props.t('Properties'),
          icon: 'fa-info-circle',
          children: <FileProperties
            color={state.config.hexcolor}
            fileType={state.content.file_extension}
            fileSize={displayFileSize(state.content.size)}
            filePageNb={state.content.page_nb}
            activesShares={state.content.actives_shares}
            creationDateFormattedWithTime={(new Date(state.content.created)).toLocaleString(props.i18n.language, { day: '2-digit', month: '2-digit', year: 'numeric' })}
            creationDateFormatted={(new Date(state.content.created)).toLocaleString(props.i18n.language)}
            lastModification={displayDistanceDate(state.content.modified, state.loggedUser.lang)}
            lastModificationFormatted={(new Date(state.content.modified)).toLocaleString(props.i18n.language)}
            description={state.content.raw_content}
            displayChangeDescriptionBtn={state.loggedUser.userRoleIdInWorkspace >= 2}
            disableChangeDescription={!state.content.is_editable}
            onClickValidateNewDescription={this.handleClickValidateNewDescription}
          />
        }
      ]
    } else {
      return [
        {
          id: 'timeline',
          label: props.t('Timeline'),
          icon: 'fa-history',
          children: <Timeline
            customClass={`${state.config.slug}__contentpage`}
            customColor={state.config.hexcolor}
            loggedUser={state.loggedUser}
            timelineData={state.timeline}
            newComment={state.newComment}
            disableComment={state.mode === MODE.REVISION || state.mode === MODE.EDIT || !state.content.is_editable}
            availableStatusList={state.config.availableStatuses}
            wysiwyg={state.timelineWysiwyg}
            onChangeNewComment={this.handleChangeNewComment}
            onClickValidateNewCommentBtn={this.handleClickValidateNewCommentBtn}
            onClickWysiwygBtn={this.handleToggleWysiwyg}
            onClickRevisionBtn={this.handleClickShowRevision}
            shouldScrollToBottom={state.mode !== MODE.REVISION}
          />
        },
        {
          id: 'properties',
          label: props.t('Properties'),
          icon: 'fa-info-circle',
          children: <FileProperties
            color={state.config.hexcolor}
            fileType={state.content.file_extension}
            fileSize={displayFileSize(state.content.size)}
            filePageNb={state.content.page_nb}
            activesShares={state.content.actives_shares}
            creationDateFormattedWithTime={(new Date(state.content.created)).toLocaleString(props.i18n.language, { day: '2-digit', month: '2-digit', year: 'numeric' })}
            creationDateFormatted={(new Date(state.content.created)).toLocaleString(props.i18n.language)}
            lastModification={displayDistanceDate(state.content.modified, state.loggedUser.lang)}
            lastModificationFormatted={(new Date(state.content.modified)).toLocaleString(props.i18n.language)}
            description={state.content.raw_content}
            displayChangeDescriptionBtn={state.loggedUser.userRoleIdInWorkspace >= 2}
            disableChangeDescription={!state.content.is_editable}
            onClickValidateNewDescription={this.handleClickValidateNewDescription}
          />
        }
      ]
    }
  }

  render () {
    const { props, state } = this
    const onlineEditionAction = this.getOnlineEditionAction()

    if (!state.isVisible) return null

    return (
      <PopinFixed
        customClass={`${state.config.slug}`}
        customColor={state.config.hexcolor}
      >
        <PopinFixedHeader
          customClass={`${state.config.slug}`}
          customColor={state.config.hexcolor}
          faIcon={state.config.faIcon}
          rawTitle={state.content.label}
          componentTitle={<span>{state.content.label} <Badge text={state.content.file_extension} /></span>}
          userRoleIdInWorkspace={state.loggedUser.userRoleIdInWorkspace}
          onClickCloseBtn={this.handleClickBtnCloseApp}
          onValidateChangeTitle={this.handleSaveEditTitle}
          disableChangeTitle={!state.content.is_editable}
        />

        <PopinFixedOption
          customColor={state.config.hexcolor}
          customClass={`${state.config.slug}`}
          i18n={i18n}
        >
          <div /* this div in display flex, justify-content space-between */>
            <div className='d-flex'>
              {state.loggedUser.userRoleIdInWorkspace >= 2 &&
                <NewVersionBtn
                  customColor={state.config.hexcolor}
                  onClickNewVersionBtn={this.handleClickNewVersion}
                  disabled={state.mode !== MODE.VIEW || !state.content.is_editable}
                  label={props.t('Update')}
                />
              }

              {onlineEditionAction &&
                <GenericButton
                  customClass={`${state.config.slug}__option__menu__editBtn btn outlineTextBtn`}
                  dataCy='wsContentGeneric__option__menu__addversion'
                  customColor={state.config.hexcolor}
                  onClick={onlineEditionAction.callback}
                  disabled={state.mode !== MODE.VIEW || !state.content.is_editable}
                  label={props.t(onlineEditionAction.label)}
                  style={{
                    marginLeft: '5px'
                  }}
                  faIcon={'edit'}
                />
              }

              {state.mode === MODE.REVISION &&
                <button
                  className='wsContentGeneric__option__menu__lastversion file__lastversionbtn btn'
                  onClick={this.handleClickLastVersion}
                  style={{ backgroundColor: state.config.hexcolor, color: '#fdfdfd' }}
                  data-cy='appFileLastVersionBtn'
                >
                  <i className='fa fa-history' />
                  {props.t('Last version')}
                </button>
              }
            </div>

            <div className='d-flex'>
              {state.loggedUser.userRoleIdInWorkspace >= 2 &&
                <SelectStatus
                  selectedStatus={state.config.availableStatuses.find(s => s.slug === state.content.status)}
                  availableStatus={state.config.availableStatuses}
                  onChangeStatus={this.handleChangeStatus}
                  disabled={state.mode === MODE.REVISION || state.content.is_archived || state.content.is_deleted}
                  mobileVersion={onlineEditionAction}
                />
              }

              {state.loggedUser.userRoleIdInWorkspace >= 4 &&
                <ArchiveDeleteContent
                  customColor={state.config.hexcolor}
                  onClickArchiveBtn={this.handleClickArchive}
                  onClickDeleteBtn={this.handleClickDelete}
                  disabled={state.mode === MODE.REVISION || state.content.is_archived || state.content.is_deleted}
                />
              }
            </div>
          </div>
        </PopinFixedOption>

        <PopinFixedContent
          customClass={`${state.config.slug}__contentpage`}
        >
          {/* FIXME - GB - 2019-06-05 - we need to have a better way to check the state.config than using state.config.availableStatuses[3].slug
            https://github.com/tracim/tracim/issues/1840 */}
          <FileComponent
            mode={state.mode}
            customColor={state.config.hexcolor}
            loggedUser={state.loggedUser}
            previewUrl={state.content.previewUrl ? state.content.previewUrl : ''}
            isJpegAvailable={state.content.has_jpeg_preview}
            filePageNb={state.content.page_nb}
            fileCurrentPage={state.fileCurrentPage}
            version={state.content.number}
            lastVersion={state.timeline.filter(t => t.timelineType === 'revision').length}
            isArchived={state.content.is_archived}
            isDeleted={state.content.is_deleted}
            isDeprecated={state.content.status === state.config.availableStatuses[3].slug}
            deprecatedStatus={state.config.availableStatuses[3]}
            onClickRestoreArchived={this.handleClickRestoreArchived}
            onClickRestoreDeleted={this.handleClickRestoreDeleted}
            downloadRawUrl={this.getDownloadRawUrl(state)}
            isPdfAvailable={state.content.has_pdf_preview}
            downloadPdfPageUrl={this.getDownloadPdfPageUrl(state)}
            downloadPdfFullUrl={this.getDownloadPdfFullUrl(state)}
            lightboxUrlList={state.content.lightboxUrlList}
            onChangeFile={this.handleChangeFile}
            onClickDropzoneCancel={this.handleClickDropzoneCancel}
            onClickDropzoneValidate={this.handleClickDropzoneValidate}
            onClickPreviousPage={() => this.handleClickPreviousNextPage('previous')}
            onClickNextPage={() => this.handleClickPreviousNextPage('next')}
            newFile={state.newFile}
            newFilePreview={state.newFilePreview}
            progressUpload={state.progressUpload}
          />

          <PopinFixedRightPart
            customClass={`${state.config.slug}__contentpage`}
            customColor={state.config.hexcolor}
<<<<<<< HEAD
            menuItemList={this.getMenuItemList()}
=======
            menuItemList={[{
              id: 'timeline',
              label: props.t('Timeline'),
              icon: 'fa-history',
              children: (
                <Timeline
                  customClass={`${state.config.slug}__contentpage`}
                  customColor={state.config.hexcolor}
                  loggedUser={state.loggedUser}
                  timelineData={state.timeline}
                  newComment={state.newComment}
                  disableComment={state.mode === MODE.REVISION || state.mode === MODE.EDIT || !state.content.is_editable}
                  availableStatusList={state.config.availableStatuses}
                  wysiwyg={state.timelineWysiwyg}
                  onChangeNewComment={this.handleChangeNewComment}
                  onClickValidateNewCommentBtn={this.handleClickValidateNewCommentBtn}
                  onClickWysiwygBtn={this.handleToggleWysiwyg}
                  onClickRevisionBtn={this.handleClickShowRevision}
                  shouldScrollToBottom={state.mode !== MODE.REVISION}
                  key={'Timeline'}
                />
              )
            }, ...(state.loggedUser.userRoleIdInWorkspace > 1
              ? [{
                id: 'share',
                label: props.t('Share'),
                icon: 'fa-share-alt',
                children: (
                  <ShareDownload
                    label={props.t(state.config.label)}
                    hexcolor={state.config.hexcolor}
                    shareEmails={state.shareEmails}
                    onChangeEmails={this.handleChangeEmails}
                    onKeyDownEnter={this.handleKeyDownEnter}
                    sharePassword={state.sharePassword}
                    onChangePassword={this.handleChangePassword}
                    shareLinkList={state.shareLinkList}
                    onClickDeleteShareLink={this.handleClickDeleteShareLink}
                    onClickNewShare={this.handleClickNewShare}
                    userRoleIdInWorkspace={state.loggedUser.userRoleIdInWorkspace}
                    emailNotifActivated={state.config.system.config.email_notification_activated}
                    key={'ShareDownload'}
                  />
                )
              }]
              : []
            ), {
              id: 'properties',
              label: props.t('Properties'),
              icon: 'fa-info-circle',
              children: (
                <FileProperties
                  color={state.config.hexcolor}
                  fileType={state.content.file_extension}
                  fileSize={displayFileSize(state.content.size)}
                  filePageNb={state.content.page_nb}
                  activesShares={state.content.actives_shares}
                  creationDateFormattedWithTime={(new Date(state.content.created)).toLocaleString(props.i18n.language, { day: '2-digit', month: '2-digit', year: 'numeric' })}
                  creationDateFormatted={(new Date(state.content.created)).toLocaleString(props.i18n.language)}
                  lastModification={displayDistanceDate(state.content.modified, state.loggedUser.lang)}
                  lastModificationFormatted={(new Date(state.content.modified)).toLocaleString(props.i18n.language)}
                  description={state.content.raw_content}
                  displayChangeDescriptionBtn={state.loggedUser.userRoleIdInWorkspace >= 2}
                  disableChangeDescription={!state.content.is_editable}
                  onClickValidateNewDescription={this.handleClickValidateNewDescription}
                  key={'FileProperties'}
                />
              )
            }]}
>>>>>>> 36ba2a20
          />
        </PopinFixedContent>
      </PopinFixed>
    )
  }
}

export default translate()(File)<|MERGE_RESOLUTION|>--- conflicted
+++ resolved
@@ -778,111 +778,119 @@
 
   getMenuItemList = () => {
     const { props, state } = this
-    if (state.config.workspace.downloadEnabled) {
-      return [
-        {
-          id: 'timeline',
-          label: props.t('Timeline'),
-          icon: 'fa-history',
-          children: <Timeline
-            customClass={`${state.config.slug}__contentpage`}
-            customColor={state.config.hexcolor}
-            loggedUser={state.loggedUser}
-            timelineData={state.timeline}
-            newComment={state.newComment}
-            disableComment={state.mode === MODE.REVISION || state.mode === MODE.EDIT || !state.content.is_editable}
-            availableStatusList={state.config.availableStatuses}
-            wysiwyg={state.timelineWysiwyg}
-            onChangeNewComment={this.handleChangeNewComment}
-            onClickValidateNewCommentBtn={this.handleClickValidateNewCommentBtn}
-            onClickWysiwygBtn={this.handleToggleWysiwyg}
-            onClickRevisionBtn={this.handleClickShowRevision}
-            shouldScrollToBottom={state.mode !== MODE.REVISION}
-          />
-        },
-        {
-          id: 'share',
-          label: props.t('Share'),
-          icon: 'fa-share-alt',
-          children: <ShareDownload
-            label={props.t(state.config.label)}
-            hexcolor={state.config.hexcolor}
-            shareEmails={state.shareEmails}
-            onChangeEmails={this.handleChangeEmails}
-            onKeyDownEnter={this.handleKeyDownEnter}
-            sharePassword={state.sharePassword}
-            onChangePassword={this.handleChangePassword}
-            shareLinkList={state.shareLinkList}
-            onClickDeleteShareLink={this.handleClickDeleteShareLink}
-            onClickNewShare={this.handleClickNewShare}
-            userRoleIdInWorkspace={state.loggedUser.userRoleIdInWorkspace}
-            emailNotifActivated={state.config.system.config.email_notification_activated}
-          />
-        },
-        {
-          id: 'properties',
-          label: props.t('Properties'),
-          icon: 'fa-info-circle',
-          children: <FileProperties
-            color={state.config.hexcolor}
-            fileType={state.content.file_extension}
-            fileSize={displayFileSize(state.content.size)}
-            filePageNb={state.content.page_nb}
-            activesShares={state.content.actives_shares}
-            creationDateFormattedWithTime={(new Date(state.content.created)).toLocaleString(props.i18n.language, { day: '2-digit', month: '2-digit', year: 'numeric' })}
-            creationDateFormatted={(new Date(state.content.created)).toLocaleString(props.i18n.language)}
-            lastModification={displayDistanceDate(state.content.modified, state.loggedUser.lang)}
-            lastModificationFormatted={(new Date(state.content.modified)).toLocaleString(props.i18n.language)}
-            description={state.content.raw_content}
-            displayChangeDescriptionBtn={state.loggedUser.userRoleIdInWorkspace >= 2}
-            disableChangeDescription={!state.content.is_editable}
-            onClickValidateNewDescription={this.handleClickValidateNewDescription}
-          />
-        }
-      ]
+    if (state.config.workspace.downloadEnabled && state.loggedUser.userRoleIdInWorkspace > 1) {
+      return [{
+              id: 'timeline',
+              label: props.t('Timeline'),
+              icon: 'fa-history',
+              children: (
+                <Timeline
+                  customClass={`${state.config.slug}__contentpage`}
+                  customColor={state.config.hexcolor}
+                  loggedUser={state.loggedUser}
+                  timelineData={state.timeline}
+                  newComment={state.newComment}
+                  disableComment={state.mode === MODE.REVISION || state.mode === MODE.EDIT || !state.content.is_editable}
+                  availableStatusList={state.config.availableStatuses}
+                  wysiwyg={state.timelineWysiwyg}
+                  onChangeNewComment={this.handleChangeNewComment}
+                  onClickValidateNewCommentBtn={this.handleClickValidateNewCommentBtn}
+                  onClickWysiwygBtn={this.handleToggleWysiwyg}
+                  onClickRevisionBtn={this.handleClickShowRevision}
+                  shouldScrollToBottom={state.mode !== MODE.REVISION}
+                  key={'Timeline'}
+                />
+              )
+            }, {
+                id: 'share',
+                label: props.t('Share'),
+                icon: 'fa-share-alt',
+                children: (
+                  <ShareDownload
+                    label={props.t(state.config.label)}
+                    hexcolor={state.config.hexcolor}
+                    shareEmails={state.shareEmails}
+                    onChangeEmails={this.handleChangeEmails}
+                    onKeyDownEnter={this.handleKeyDownEnter}
+                    sharePassword={state.sharePassword}
+                    onChangePassword={this.handleChangePassword}
+                    shareLinkList={state.shareLinkList}
+                    onClickDeleteShareLink={this.handleClickDeleteShareLink}
+                    onClickNewShare={this.handleClickNewShare}
+                    userRoleIdInWorkspace={state.loggedUser.userRoleIdInWorkspace}
+                    emailNotifActivated={state.config.system.config.email_notification_activated}
+                    key={'ShareDownload'}
+                  />
+                )
+            }, {
+              id: 'properties',
+              label: props.t('Properties'),
+              icon: 'fa-info-circle',
+              children: (
+                <FileProperties
+                  color={state.config.hexcolor}
+                  fileType={state.content.file_extension}
+                  fileSize={displayFileSize(state.content.size)}
+                  filePageNb={state.content.page_nb}
+                  activesShares={state.content.actives_shares}
+                  creationDateFormattedWithTime={(new Date(state.content.created)).toLocaleString(props.i18n.language, { day: '2-digit', month: '2-digit', year: 'numeric' })}
+                  creationDateFormatted={(new Date(state.content.created)).toLocaleString(props.i18n.language)}
+                  lastModification={displayDistanceDate(state.content.modified, state.loggedUser.lang)}
+                  lastModificationFormatted={(new Date(state.content.modified)).toLocaleString(props.i18n.language)}
+                  description={state.content.raw_content}
+                  displayChangeDescriptionBtn={state.loggedUser.userRoleIdInWorkspace >= 2}
+                  disableChangeDescription={!state.content.is_editable}
+                  onClickValidateNewDescription={this.handleClickValidateNewDescription}
+                  key={'FileProperties'}
+                />
+              )
+            }]
     } else {
-      return [
-        {
-          id: 'timeline',
-          label: props.t('Timeline'),
-          icon: 'fa-history',
-          children: <Timeline
-            customClass={`${state.config.slug}__contentpage`}
-            customColor={state.config.hexcolor}
-            loggedUser={state.loggedUser}
-            timelineData={state.timeline}
-            newComment={state.newComment}
-            disableComment={state.mode === MODE.REVISION || state.mode === MODE.EDIT || !state.content.is_editable}
-            availableStatusList={state.config.availableStatuses}
-            wysiwyg={state.timelineWysiwyg}
-            onChangeNewComment={this.handleChangeNewComment}
-            onClickValidateNewCommentBtn={this.handleClickValidateNewCommentBtn}
-            onClickWysiwygBtn={this.handleToggleWysiwyg}
-            onClickRevisionBtn={this.handleClickShowRevision}
-            shouldScrollToBottom={state.mode !== MODE.REVISION}
-          />
-        },
-        {
-          id: 'properties',
-          label: props.t('Properties'),
-          icon: 'fa-info-circle',
-          children: <FileProperties
-            color={state.config.hexcolor}
-            fileType={state.content.file_extension}
-            fileSize={displayFileSize(state.content.size)}
-            filePageNb={state.content.page_nb}
-            activesShares={state.content.actives_shares}
-            creationDateFormattedWithTime={(new Date(state.content.created)).toLocaleString(props.i18n.language, { day: '2-digit', month: '2-digit', year: 'numeric' })}
-            creationDateFormatted={(new Date(state.content.created)).toLocaleString(props.i18n.language)}
-            lastModification={displayDistanceDate(state.content.modified, state.loggedUser.lang)}
-            lastModificationFormatted={(new Date(state.content.modified)).toLocaleString(props.i18n.language)}
-            description={state.content.raw_content}
-            displayChangeDescriptionBtn={state.loggedUser.userRoleIdInWorkspace >= 2}
-            disableChangeDescription={!state.content.is_editable}
-            onClickValidateNewDescription={this.handleClickValidateNewDescription}
-          />
-        }
-      ]
+      return [{
+              id: 'timeline',
+              label: props.t('Timeline'),
+              icon: 'fa-history',
+              children: (
+                <Timeline
+                  customClass={`${state.config.slug}__contentpage`}
+                  customColor={state.config.hexcolor}
+                  loggedUser={state.loggedUser}
+                  timelineData={state.timeline}
+                  newComment={state.newComment}
+                  disableComment={state.mode === MODE.REVISION || state.mode === MODE.EDIT || !state.content.is_editable}
+                  availableStatusList={state.config.availableStatuses}
+                  wysiwyg={state.timelineWysiwyg}
+                  onChangeNewComment={this.handleChangeNewComment}
+                  onClickValidateNewCommentBtn={this.handleClickValidateNewCommentBtn}
+                  onClickWysiwygBtn={this.handleToggleWysiwyg}
+                  onClickRevisionBtn={this.handleClickShowRevision}
+                  shouldScrollToBottom={state.mode !== MODE.REVISION}
+                  key={'Timeline'}
+                />
+              )
+            }, {
+              id: 'properties',
+              label: props.t('Properties'),
+              icon: 'fa-info-circle',
+              children: (
+                <FileProperties
+                  color={state.config.hexcolor}
+                  fileType={state.content.file_extension}
+                  fileSize={displayFileSize(state.content.size)}
+                  filePageNb={state.content.page_nb}
+                  activesShares={state.content.actives_shares}
+                  creationDateFormattedWithTime={(new Date(state.content.created)).toLocaleString(props.i18n.language, { day: '2-digit', month: '2-digit', year: 'numeric' })}
+                  creationDateFormatted={(new Date(state.content.created)).toLocaleString(props.i18n.language)}
+                  lastModification={displayDistanceDate(state.content.modified, state.loggedUser.lang)}
+                  lastModificationFormatted={(new Date(state.content.modified)).toLocaleString(props.i18n.language)}
+                  description={state.content.raw_content}
+                  displayChangeDescriptionBtn={state.loggedUser.userRoleIdInWorkspace >= 2}
+                  disableChangeDescription={!state.content.is_editable}
+                  onClickValidateNewDescription={this.handleClickValidateNewDescription}
+                  key={'FileProperties'}
+                />
+              )
+            }]
     }
   }
 
@@ -1015,79 +1023,7 @@
           <PopinFixedRightPart
             customClass={`${state.config.slug}__contentpage`}
             customColor={state.config.hexcolor}
-<<<<<<< HEAD
             menuItemList={this.getMenuItemList()}
-=======
-            menuItemList={[{
-              id: 'timeline',
-              label: props.t('Timeline'),
-              icon: 'fa-history',
-              children: (
-                <Timeline
-                  customClass={`${state.config.slug}__contentpage`}
-                  customColor={state.config.hexcolor}
-                  loggedUser={state.loggedUser}
-                  timelineData={state.timeline}
-                  newComment={state.newComment}
-                  disableComment={state.mode === MODE.REVISION || state.mode === MODE.EDIT || !state.content.is_editable}
-                  availableStatusList={state.config.availableStatuses}
-                  wysiwyg={state.timelineWysiwyg}
-                  onChangeNewComment={this.handleChangeNewComment}
-                  onClickValidateNewCommentBtn={this.handleClickValidateNewCommentBtn}
-                  onClickWysiwygBtn={this.handleToggleWysiwyg}
-                  onClickRevisionBtn={this.handleClickShowRevision}
-                  shouldScrollToBottom={state.mode !== MODE.REVISION}
-                  key={'Timeline'}
-                />
-              )
-            }, ...(state.loggedUser.userRoleIdInWorkspace > 1
-              ? [{
-                id: 'share',
-                label: props.t('Share'),
-                icon: 'fa-share-alt',
-                children: (
-                  <ShareDownload
-                    label={props.t(state.config.label)}
-                    hexcolor={state.config.hexcolor}
-                    shareEmails={state.shareEmails}
-                    onChangeEmails={this.handleChangeEmails}
-                    onKeyDownEnter={this.handleKeyDownEnter}
-                    sharePassword={state.sharePassword}
-                    onChangePassword={this.handleChangePassword}
-                    shareLinkList={state.shareLinkList}
-                    onClickDeleteShareLink={this.handleClickDeleteShareLink}
-                    onClickNewShare={this.handleClickNewShare}
-                    userRoleIdInWorkspace={state.loggedUser.userRoleIdInWorkspace}
-                    emailNotifActivated={state.config.system.config.email_notification_activated}
-                    key={'ShareDownload'}
-                  />
-                )
-              }]
-              : []
-            ), {
-              id: 'properties',
-              label: props.t('Properties'),
-              icon: 'fa-info-circle',
-              children: (
-                <FileProperties
-                  color={state.config.hexcolor}
-                  fileType={state.content.file_extension}
-                  fileSize={displayFileSize(state.content.size)}
-                  filePageNb={state.content.page_nb}
-                  activesShares={state.content.actives_shares}
-                  creationDateFormattedWithTime={(new Date(state.content.created)).toLocaleString(props.i18n.language, { day: '2-digit', month: '2-digit', year: 'numeric' })}
-                  creationDateFormatted={(new Date(state.content.created)).toLocaleString(props.i18n.language)}
-                  lastModification={displayDistanceDate(state.content.modified, state.loggedUser.lang)}
-                  lastModificationFormatted={(new Date(state.content.modified)).toLocaleString(props.i18n.language)}
-                  description={state.content.raw_content}
-                  displayChangeDescriptionBtn={state.loggedUser.userRoleIdInWorkspace >= 2}
-                  disableChangeDescription={!state.content.is_editable}
-                  onClickValidateNewDescription={this.handleClickValidateNewDescription}
-                  key={'FileProperties'}
-                />
-              )
-            }]}
->>>>>>> 36ba2a20
           />
         </PopinFixedContent>
       </PopinFixed>
