--- conflicted
+++ resolved
@@ -169,23 +169,14 @@
     }
 
     this.setState(prev => ({
-<<<<<<< HEAD
-      content: clientToken === data.client_token
+      content: clientToken === data.fields.client_token
         ? newContentObject
         : { ...prev.content, number: getCurrentContentVersionNumber(prev.mode, prev.content, prev.timeline) },
       newContent: newContentObject,
-      editionAuthor: data.author.public_name,
-      showRefreshWarning: clientToken !== data.client_token,
-      timeline: addRevisionFromTLM(data, prev.timeline, prev.loggedUser.lang, clientToken === data.client_token),
-      isLastTimelineItemCurrentToken: data.client_token === this.sessionClientToken
-=======
-      content: clientToken === data.fields.client_token ? newContentObject : prev.content,
-      newContent: newContentObject,
       editionAuthor: data.fields.author.public_name,
       showRefreshWarning: clientToken !== data.fields.client_token,
-      timeline: addRevisionFromTLM(data.fields, prev.timeline, prev.loggedUser.lang),
+      timeline: addRevisionFromTLM(data.fields, prev.timeline, prev.loggedUser.lang, clientToken === data.fields.client_token),
       isLastTimelineItemCurrentToken: data.fields.client_token === this.sessionClientToken
->>>>>>> 6a5b7157
     }))
     if (clientToken === data.fields.client_token) {
       this.setHeadTitle(filenameNoExtension)
@@ -198,18 +189,11 @@
       const sortedNewTimeLine = sortTimelineByDate([
         ...this.state.timeline,
         {
-<<<<<<< HEAD
-          ...data.content,
-          created_raw: data.content.created,
-          created: displayDistanceDate(data.content.created, this.state.loggedUser.lang),
-          timelineType: data.content.content_type,
-          hasBeenRead: data.client_token === this.sessionClientToken
-=======
           ...data.fields.content,
           created_raw: data.fields.content.created,
           created: displayDistanceDate(data.fields.content.created, this.state.loggedUser.lang),
-          timelineType: data.fields.content.content_type
->>>>>>> 6a5b7157
+          timelineType: data.fields.content.content_type,
+          hasBeenRead: data.fields.client_token === this.sessionClientToken
         }
       ])
       this.setState({
@@ -226,30 +210,18 @@
     const clientToken = state.config.apiHeader['X-Tracim-ClientToken']
     this.setState(prev =>
       ({
-<<<<<<< HEAD
-        content: clientToken === data.client_token
-          ? { ...prev.content, ...data.content }
+        content: clientToken === data.fields.client_token
+          ? { ...prev.content, ...data.fields.content }
           : { ...prev.content, number: getCurrentContentVersionNumber(prev.mode, prev.content, prev.timeline) },
-=======
-        content: clientToken === data.fields.client_token ? { ...prev.content, ...data.fields.content } : prev.content,
->>>>>>> 6a5b7157
         newContent: {
           ...prev.content,
           ...data.fields.content
         },
-<<<<<<< HEAD
-        editionAuthor: data.author.public_name,
-        showRefreshWarning: clientToken !== data.client_token,
-        mode: clientToken === data.client_token ? APP_FEATURE_MODE.VIEW : prev.mode,
-        timeline: addRevisionFromTLM(data, prev.timeline, prev.loggedUser.lang, clientToken === data.client_token),
-        isLastTimelineItemCurrentToken: data.client_token === this.sessionClientToken
-=======
         editionAuthor: data.fields.author.public_name,
         showRefreshWarning: clientToken !== data.fields.client_token,
         mode: clientToken === data.fields.client_token ? APP_FEATURE_MODE.VIEW : prev.mode,
-        timeline: addRevisionFromTLM(data.fields, prev.timeline, prev.loggedUser.lang),
+        timeline: addRevisionFromTLM(data.fields, prev.timeline, prev.loggedUser.lang, clientToken === data.fields.client_token),
         isLastTimelineItemCurrentToken: data.fields.client_token === this.sessionClientToken
->>>>>>> 6a5b7157
       })
     )
   }
