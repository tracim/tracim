--- conflicted
+++ resolved
@@ -27,12 +27,9 @@
   parserStringToList,
   removeExtensionOfFilename,
   buildFilePreviewUrl,
+  buildHeadTitle
   ROLE,
-<<<<<<< HEAD
-  buildHeadTitle
-=======
   APP_FEATURE_MODE
->>>>>>> 0878de2c
 } from 'tracim_frontend_lib'
 import { PAGE } from '../helper.js'
 import { debug } from '../debug.js'
@@ -97,16 +94,8 @@
     switch (type) {
       case CUSTOM_EVENT.SHOW_APP(state.config.slug):
         console.log('%c<File> Custom event', 'color: #28a745', type, data)
-<<<<<<< HEAD
-        const isSameContentId = appFeatureCustomEventHandlerShowApp(data.content, state.content.content_id, state.content.content_type)
-        if (isSameContentId) {
-          this.setState({ isVisible: true })
-          this.buildBreadcrumbs()
-          this.setHeadTitle(state.content.label)
-        }
-=======
         props.appContentCustomEventHandlerShowApp(data.content, state.content, this.setState.bind(this), this.buildBreadcrumbs)
->>>>>>> 0878de2c
+        this.setHeadTitle(state.content.label)
         break
 
       case CUSTOM_EVENT.HIDE_APP(state.config.slug):
