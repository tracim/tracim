import React from 'react'
import { translate } from 'react-i18next'
import i18n from '../i18n.js'
import FileComponent from '../component/FileComponent.jsx'
import {
  BREADCRUMBS_TYPE,
  buildContentPathBreadcrumbs,
  CONTENT_TYPE,
  EmojiReactions,
  TracimComponent,
  TLM_ENTITY_TYPE as TLM_ET,
  TLM_CORE_EVENT_TYPE as TLM_CET,
  TLM_SUB_TYPE as TLM_ST,
  appContentFactory,
  addAllResourceI18n,
  handleFetchResult,
  handleInvalidMentionInComment,
  PopinFixed,
  PopinFixedHeader,
  PopinFixedOption,
  PopinFixedContent,
  PopinFixedRightPart,
  Timeline,
  NewVersionBtn,
  GenericButton,
  AppContentRightMenu,
  displayDistanceDate,
  LOCAL_STORAGE_FIELD,
  getLocalStorageItem,
  FilenameWithExtension,
  CUSTOM_EVENT,
  ShareDownload,
  displayFileSize,
  checkEmailValidity,
  parserStringToList,
  removeExtensionOfFilename,
  buildFilePreviewUrl,
  buildHeadTitle,
  ROLE,
  APP_FEATURE_MODE,
  computeProgressionPercentage,
  FILE_PREVIEW_STATE,
  addRevisionFromTLM,
  setupCommonRequestHeaders,
  getOrCreateSessionClientToken,
  getCurrentContentVersionNumber,
  getContentComment,
  getFileChildContent,
  getFileContent,
  getFileRevision,
  PAGE,
  putFileDescription,
  putMyselfFileRead,
  putUserConfiguration,
  permissiveNumberEqual,
  getDefaultTranslationState,
  FavoriteButton,
  FAVORITE_STATE,
  ToolBar,
  TagList
} from 'tracim_frontend_lib'
import { isVideoMimeTypeAndIsAllowed, DISALLOWED_VIDEO_MIME_TYPE_LIST } from '../helper.js'
import { debug } from '../debug.js'
import {
  deleteShareLink,
  getShareLinksList,
  postShareLinksList
} from '../action.async.js'
import FileProperties from '../component/FileProperties.jsx'

// import { IMG_LOAD_STATE } from 'tracim_frontend_lib'

export class File extends React.Component {
  constructor(props) {
    super(props)

    const param = props.data || debug
    props.setApiUrl(param.config.apiUrl)

    this.state = {
      appName: 'file',
      breadcrumbsList: [],
      isVisible: true,
      config: param.config,
      loggedUser: param.loggedUser,
      content: param.content,
      timeline: [],
      displayNewTagForm: false,
      externalTranslationList: [
        props.t('File'),
        props.t('Files'),
        props.t('file'),
        props.t('files'),
        props.t('Upload files')
      ],
      newComment: '',
      newCommentAsFileList: [],
      newContent: {},
      newFile: '',
      newFilePreview: FILE_PREVIEW_STATE.NO_FILE,
      fileCurrentPage: 1,
      timelineWysiwyg: false,
      mode: APP_FEATURE_MODE.VIEW,
      progressUpload: {
        display: false,
        percent: 0
      },
      shareEmails: '',
      sharePassword: '',
      shareLinkList: [],
      previewVideo: false,
      showRefreshWarning: false,
      editionAuthor: '',
      invalidMentionList: [],
      isLastTimelineItemCurrentToken: false,
      showInvalidMentionPopupInComment: false,
      translationTargetLanguageCode: param.loggedUser.lang
    }
    this.refContentLeftTop = React.createRef()
    this.sessionClientToken = getOrCreateSessionClientToken()

    // i18n has been init, add resources from frontend
    addAllResourceI18n(i18n, this.state.config.translation, this.state.loggedUser.lang)
    i18n.changeLanguage(this.state.loggedUser.lang)

    props.registerCustomEventHandlerList([
      { name: CUSTOM_EVENT.SHOW_APP(this.state.config.slug), handler: this.handleShowApp },
      { name: CUSTOM_EVENT.HIDE_APP(this.state.config.slug), handler: this.handleHideApp },
      { name: CUSTOM_EVENT.RELOAD_CONTENT(this.state.config.slug), handler: this.handleReloadContent },
      { name: CUSTOM_EVENT.ALL_APP_CHANGE_LANGUAGE, handler: this.handleAllAppChangeLanguage }
    ])

    props.registerLiveMessageHandlerList([
      { entityType: TLM_ET.CONTENT, coreEntityType: TLM_CET.MODIFIED, optionalSubType: TLM_ST.FILE, handler: this.handleContentModified },
      { entityType: TLM_ET.CONTENT, coreEntityType: TLM_CET.DELETED, optionalSubType: TLM_ST.FILE, handler: this.handleContentDeletedOrRestored },
      { entityType: TLM_ET.CONTENT, coreEntityType: TLM_CET.UNDELETED, optionalSubType: TLM_ST.FILE, handler: this.handleContentDeletedOrRestored },
      { entityType: TLM_ET.CONTENT, coreEntityType: TLM_CET.CREATED, optionalSubType: TLM_ST.COMMENT, handler: this.handleContentCommentCreated },
      { entityType: TLM_ET.CONTENT, coreEntityType: TLM_CET.DELETED, optionalSubType: TLM_ST.COMMENT, handler: this.handleContentCommentDeleted },
      { entityType: TLM_ET.CONTENT, coreEntityType: TLM_CET.MODIFIED, optionalSubType: TLM_ST.COMMENT, handler: this.handleContentCommentModified },
      { entityType: TLM_ET.CONTENT, coreEntityType: TLM_CET.CREATED, optionalSubType: TLM_ST.FILE, handler: this.handleContentCommentCreated },
      { entityType: TLM_ET.USER, coreEntityType: TLM_CET.MODIFIED, handler: this.handleUserModified }
    ])
  }

  // Custom Event Handlers
  handleShowApp = data => {
    const { props, state } = this
    console.log('%c<File> Custom event', 'color: #28a745', CUSTOM_EVENT.SHOW_APP(state.config.slug), data)

    props.appContentCustomEventHandlerShowApp(data.content, state.content, this.setState.bind(this), this.buildBreadcrumbs)
    if (data.content.content_id === state.content.content_id) this.setHeadTitle(state.content.label)
  }

  handleHideApp = data => {
    const { props, state } = this
    console.log('%c<File> Custom event', 'color: #28a745', CUSTOM_EVENT.HIDE_APP(state.config.slug), data)

    props.appContentCustomEventHandlerHideApp(this.setState.bind(this))
  }

  handleReloadContent = data => {
    const { props, state } = this
    console.log('%c<File> Custom event', 'color: #28a745', CUSTOM_EVENT.RELOAD_CONTENT(state.config.slug), data)

    props.appContentCustomEventHandlerReloadContent(data, this.setState.bind(this), state.appName)
  }

  handleAllAppChangeLanguage = data => {
    const { state, props } = this
    console.log('%c<File> Custom event', 'color: #28a745', CUSTOM_EVENT.ALL_APP_CHANGE_LANGUAGE, data)

    props.appContentCustomEventHandlerAllAppChangeLanguage(
      data, this.setState.bind(this), i18n, state.timelineWysiwyg, this.handleChangeNewComment
    )
    this.loadTimeline()
  }

  handleContentModified = (data) => {
    const { state } = this
    if (data.fields.content.content_id !== state.content.content_id) return

    const clientToken = state.config.apiHeader['X-Tracim-ClientToken']
    const filenameNoExtension = removeExtensionOfFilename(data.fields.content.filename)
    const newContentObject = {
      ...state.content,
      ...data.fields.content,
      previewUrl: buildFilePreviewUrl(state.config.apiUrl, state.content.workspace_id, data.fields.content.content_id, data.fields.content.current_revision_id, filenameNoExtension, 1, 500, 500),
      lightboxUrlList: (new Array(data.fields.content.page_nb)).fill(null).map((n, i) => i + 1).map(pageNb => // create an array [1..revision.page_nb]
        buildFilePreviewUrl(state.config.apiUrl, state.content.workspace_id, data.fields.content.content_id, data.fields.content.current_revision_id, filenameNoExtension, pageNb, 1920, 1080)
      )
    }

    this.setState(prev => ({
      content: clientToken === data.fields.client_token
        ? newContentObject
        : { ...prev.content, number: getCurrentContentVersionNumber(prev.mode, prev.content, prev.timeline) },
      newContent: newContentObject,
      editionAuthor: data.fields.author.public_name,
      showRefreshWarning: clientToken !== data.fields.client_token,
      timeline: addRevisionFromTLM(data.fields, prev.timeline, prev.loggedUser.lang, clientToken === data.fields.client_token),
      isLastTimelineItemCurrentToken: data.fields.client_token === this.sessionClientToken
    }))
    if (clientToken === data.fields.client_token) {
      this.setHeadTitle(filenameNoExtension)
      this.buildBreadcrumbs(newContentObject)
    }
  }

  handleContentCommentCreated = (tlm) => {
    const { props, state } = this
    // Not a comment for our content
    if (!permissiveNumberEqual(tlm.fields.content.parent_id, state.content.content_id)) return

    const createdByLoggedUser = tlm.fields.client_token === this.sessionClientToken
    const newTimeline = props.addCommentToTimeline(
      tlm.fields.content, state.timeline, state.loggedUser, createdByLoggedUser, getDefaultTranslationState(state.config.system.config)
    )
    this.setState({
      timeline: newTimeline,
      isLastTimelineItemCurrentToken: createdByLoggedUser
    })
  }

  handleContentDeletedOrRestored = data => {
    const { state } = this
    const isTlmAboutCurrentContent = data.fields.content.content_id === state.content.content_id
    const isTlmAboutCurrentContentChildren = data.fields.content.parent_id === state.content.content_id

    if (!isTlmAboutCurrentContent && !isTlmAboutCurrentContentChildren) return

    if (isTlmAboutCurrentContent) {
      const clientToken = state.config.apiHeader['X-Tracim-ClientToken']
      this.setState(prev => ({
        content: clientToken === data.fields.client_token
          ? { ...prev.content, ...data.fields.content }
          : { ...prev.content, number: getCurrentContentVersionNumber(prev.mode, prev.content, prev.timeline) },
        newContent: {
          ...prev.content,
          ...data.fields.content
        },
        editionAuthor: data.fields.author.public_name,
        showRefreshWarning: clientToken !== data.fields.client_token,
        mode: clientToken === data.fields.client_token ? APP_FEATURE_MODE.VIEW : prev.mode,
        timeline: addRevisionFromTLM(data.fields, prev.timeline, prev.loggedUser.lang, clientToken === data.fields.client_token),
        isLastTimelineItemCurrentToken: data.fields.client_token === this.sessionClientToken
      }))
      return
    }

    if (isTlmAboutCurrentContentChildren) {
      this.handleContentCommentDeleted(data)
    }
  }

  handleUserModified = data => {
    const newTimeline = this.state.timeline.map(timelineItem => timelineItem.author.user_id === data.fields.user.user_id
      ? { ...timelineItem, author: data.fields.user }
      : timelineItem
    )

    this.setState({ timeline: newTimeline })
  }

  async componentDidMount () {
    console.log('%c<File> did mount', `color: ${this.state.config.hexcolor}`)
    this.updateTimelineAndContent()
    this.props.loadFavoriteContentList(this.state.loggedUser, this.setState.bind(this))
  }

  async updateTimelineAndContent (pageToLoad = null) {
    this.setState({
      newComment: getLocalStorageItem(
        this.state.appName,
        this.state.content,
        LOCAL_STORAGE_FIELD.COMMENT
      ) || ''
    })

    await this.loadContent(pageToLoad)
    this.loadTimeline()
    if (this.state.config.workspace.downloadEnabled) this.loadShareLinkList()
  }

  componentDidUpdate (prevProps, prevState) {
    const { state } = this

    // console.log('%c<File> did update', `color: ${this.state.config.hexcolor}`, prevState, state)
    if (!prevState.content || !state.content) return

    if (prevState.content.content_id !== state.content.content_id) {
      this.setState({ fileCurrentPage: 1 })
      this.updateTimelineAndContent(1)
    }

    if (prevState.timelineWysiwyg && !state.timelineWysiwyg) globalThis.tinymce.remove('#wysiwygTimelineComment')
  }

  componentWillUnmount () {
    console.log('%c<File> will Unmount', `color: ${this.state.config.hexcolor}`)
    globalThis.tinymce.remove('#wysiwygTimelineComment')
  }

  sendGlobalFlashMessage = (msg, type) => GLOBAL_dispatchEvent({
    type: CUSTOM_EVENT.ADD_FLASH_MSG,
    data: {
      msg: msg,
      type: type || 'warning',
      delay: undefined
    }
  })

  setHeadTitle = (contentName) => {
    const { state } = this

    if (state.config && state.config.workspace && state.isVisible) {
      GLOBAL_dispatchEvent({
        type: CUSTOM_EVENT.SET_HEAD_TITLE,
        data: { title: buildHeadTitle([contentName, state.config.workspace.label]) }
      })
    }
  }

  loadContent = async (pageToLoad = null) => {
    const { state, props } = this

    const response = await handleFetchResult(await getFileContent(state.config.apiUrl, state.content.workspace_id, state.content.content_id))

    switch (response.apiResponse.status) {
      case 200: {
        const filenameNoExtension = removeExtensionOfFilename(response.body.filename)
        const pageForPreview = pageToLoad || state.fileCurrentPage
        this.setState({
          content: {
            ...response.body,
            filenameNoExtension: filenameNoExtension,
            // FIXME - b.l - refactor urls
            previewUrl: `${state.config.apiUrl}/workspaces/${state.content.workspace_id}/files/${state.content.content_id}/revisions/${response.body.current_revision_id}/preview/jpg/500x500/${filenameNoExtension + '.jpg'}?page=${pageForPreview}&revision_id=${response.body.current_revision_id}`,
            lightboxUrlList: (new Array(response.body.page_nb)).fill('').map((n, i) =>
              // FIXME - b.l - refactor urls
              `${state.config.apiUrl}/workspaces/${state.content.workspace_id}/files/${state.content.content_id}/revisions/${response.body.current_revision_id}/preview/jpg/1920x1080/${filenameNoExtension + '.jpg'}?page=${i + 1}`
            )
          },
          mode: APP_FEATURE_MODE.VIEW,
          isLastTimelineItemCurrentToken: false
        })
        this.setHeadTitle(filenameNoExtension)
        this.buildBreadcrumbs(response.body)
        break
      }
      default:
        this.sendGlobalFlashMessage(props.t('Error while loading file'))
        return
    }

    await putMyselfFileRead(state.config.apiUrl, state.content.workspace_id, state.content.content_id)
    GLOBAL_dispatchEvent({ type: CUSTOM_EVENT.REFRESH_CONTENT_LIST, data: {} })
  }

  loadTimeline = async () => {
    const { props, state } = this

    const [resComment, resCommentAsFile, resRevision] = await Promise.all([
      handleFetchResult(await getContentComment(state.config.apiUrl, state.content.workspace_id, state.content.content_id)),
      handleFetchResult(await getFileChildContent(state.config.apiUrl, state.content.workspace_id, state.content.content_id)),
      handleFetchResult(await getFileRevision(state.config.apiUrl, state.content.workspace_id, state.content.content_id))
    ])

    if (
      resComment.apiResponse.status !== 200 &&
      resCommentAsFile.apiResponse.status !== 200 &&
      resRevision.apiResponse.status !== 200
    ) {
      this.sendGlobalFlashMessage(props.t('Error while loading timeline'))
      console.log('Error loading timeline', 'comments', resComment, 'revisions', resRevision)
      return
    }

    const revisionWithComment = props.buildTimelineFromCommentAndRevision(
      resComment.body,
      resCommentAsFile.body.items,
      resRevision.body,
      state.loggedUser,
      getDefaultTranslationState(state.config.system.config)
    )

    this.setState({ timeline: revisionWithComment })
  }

  loadShareLinkList = async () => {
    const { props, state } = this

    if (state.loggedUser.userRoleIdInWorkspace < ROLE.contributor.id) return

    const response = await handleFetchResult(await getShareLinksList(state.config.apiUrl, state.content.workspace_id, state.content.content_id))

    switch (response.apiResponse.status) {
      case 200:
        this.setState({
          shareEmails: '',
          sharePassword: '',
          shareLinkList: response.body
        })
        break
      default: this.sendGlobalFlashMessage(props.t('Error while loading share links list')); break
    }
  }

  buildBreadcrumbs = async (content) => {
    try {
      const contentBreadcrumbsList = await buildContentPathBreadcrumbs(this.state.config.apiUrl, content)
      GLOBAL_dispatchEvent({
        type: CUSTOM_EVENT.APPEND_BREADCRUMBS,
        data: {
          breadcrumbs: contentBreadcrumbsList
        }
      })
      const space = {
        link: PAGE.WORKSPACE.DASHBOARD(content.workspace_id),
        label: this.state.config.workspace.label,
        type: BREADCRUMBS_TYPE.CORE,
        isALink: true
      }
      this.setState({ breadcrumbsList: [space, ...contentBreadcrumbsList] })
    } catch (e) {
      console.error('Error in app file, count not build breadcrumbs', e)
    }
  }

  handleClickBtnCloseApp = () => {
    const { state, props } = this

    if (state.progressUpload.display) {
      this.sendGlobalFlashMessage(props.t('Please wait until the upload ends'))
      return
    }

    this.setState({ isVisible: false })
    GLOBAL_dispatchEvent({ type: CUSTOM_EVENT.APP_CLOSED, data: {} })
  }

  handleClickNewVersion = () => {
    this.refContentLeftTop.current.scrollIntoView({ behavior: 'instant' })
    this.setState({ mode: APP_FEATURE_MODE.EDIT })
  }

  handleClickValidateNewDescription = async newDescription => {
    const { props, state } = this

    const fetchResultSaveFile = await handleFetchResult(
      await putFileDescription(state.config.apiUrl, state.content.workspace_id, state.content.content_id, state.content.label, newDescription)
    )
    switch (fetchResultSaveFile.apiResponse.status) {
      case 200: {
        const newConfiguration = state.loggedUser.config
        newConfiguration[`content.${state.content.content_id}.notify_all_members_message`] = true

        this.setState(prev => ({ ...prev, loggedUser: { ...prev.loggedUser, config: newConfiguration } }))

        const fetchPutUserConfiguration = await handleFetchResult(await putUserConfiguration(state.config.apiUrl, state.loggedUser.userId, state.loggedUser.config))
        if (fetchPutUserConfiguration.status !== 204) { this.sendGlobalFlashMessage(props.t('Error while saving the user configuration')) }
        break
      }
      case 400:
        switch (fetchResultSaveFile.body.code) {
          case 2041: break // same description sent, no need for error msg
          default: this.sendGlobalFlashMessage(props.t('Error while saving the new description'))
        }
        break
      default: this.sendGlobalFlashMessage(props.t('Error while saving the new description'))
    }
  }

  handleChangeNewComment = e => {
    const { props, state } = this
    props.appContentChangeComment(e, state.content, this.setState.bind(this), state.appName)
  }

  handleAddCommentAsFile = fileToUploadList => {
    this.props.appContentAddCommentAsFile(fileToUploadList, this.setState.bind(this))
  }

  handleRemoveCommentAsFile = fileToRemove => {
    this.props.appContentRemoveCommentAsFile(fileToRemove, this.setState.bind(this))
  }

  handleSaveEditTitle = async newTitle => {
    const { props, state } = this
    const response = await props.appContentChangeTitle(state.content, newTitle, state.config.slug)
    if (response.apiResponse.status === 200) {
      if (state.config.workspace.downloadEnabled) this.loadShareLinkList()
    }
  }

  searchForMentionOrLinkInQuery = async (query) => {
    return await this.props.searchForMentionOrLinkInQuery(query, this.state.content.workspace_id)
  }

  handleClickValidateNewCommentBtn = async () => {
    const { state } = this

    if (!handleInvalidMentionInComment(
      state.config.workspace.memberList,
      state.timelineWysiwyg,
      state.newComment,
      this.setState.bind(this)
    )) {
      this.handleClickValidateAnywayNewComment()
    }
  }

  handleClickValidateAnywayNewComment = () => {
    const { props, state } = this
    try {
      props.appContentSaveNewComment(
        state.content,
        state.timelineWysiwyg,
        state.newComment,
        state.newCommentAsFileList,
        this.setState.bind(this),
        state.config.slug,
        state.loggedUser.username
      )
    } catch (e) {
      this.sendGlobalFlashMessage(e.message || props.t('Error while saving the comment'))
    }
  }

  handleToggleWysiwyg = () => this.setState(prev => ({ timelineWysiwyg: !prev.timelineWysiwyg }))

  handleChangeStatus = async newStatus => {
    const { props, state } = this
    props.appContentChangeStatus(state.content, newStatus, state.config.slug)
  }

  handleClickArchive = async () => {
    const { props, state } = this
    props.appContentArchive(state.content, this.setState.bind(this), state.config.slug)
  }

  handleClickDelete = async () => {
    const { props, state } = this
    props.appContentDelete(state.content, this.setState.bind(this), state.config.slug)
  }

  handleClickRestoreArchive = async () => {
    const { props, state } = this
    props.appContentRestoreArchive(state.content, this.setState.bind(this), state.config.slug)
  }

  handleClickEditComment = (comment) => {
    const { props, state } = this
    props.appContentEditComment(
      state.content.workspace_id,
      comment.parent_id,
      comment.content_id,
      state.loggedUser.username
    )
  }

  handleClickDeleteComment = async (comment) => {
    const { state } = this
    this.props.appContentDeleteComment(
      state.content.workspace_id,
      comment.parent_id,
      comment.content_id,
      comment.content_type
    )
  }

  handleClickOpenFileComment = (comment) => {
    const { state } = this
    state.config.history.push(PAGE.WORKSPACE.CONTENT(
      state.content.workspace_id,
      CONTENT_TYPE.FILE,
      comment.content_id
    ))
  }

  handleContentCommentModified = (data) => {
    const { props, state } = this
    if (data.fields.content.parent_id !== state.content.content_id) return
    const newTimeline = props.updateCommentOnTimeline(
      data.fields.content,
      state.timeline,
      state.loggedUser.username
    )
    this.setState({ timeline: newTimeline })
  }

  handleContentCommentDeleted = (data) => {
    const { props, state } = this
    if (data.fields.content.parent_id !== state.content.content_id) return

    const newTimeline = props.removeCommentFromTimeline(
      data.fields.content.content_id,
      state.timeline
    )
    this.setState({ timeline: newTimeline })
  }

  handleClickRestoreDelete = async () => {
    const { props, state } = this
    props.appContentRestoreDelete(state.content, this.setState.bind(this), state.config.slug)
  }

  handleClickShowRevision = async revision => {
    const { state } = this

    const revisionArray = state.timeline.filter(t => t.timelineType === 'revision')
    const isLastRevision = revision.revision_id === revisionArray[revisionArray.length - 1].revision_id

    if (state.mode === APP_FEATURE_MODE.REVISION && isLastRevision) {
      this.handleClickLastVersion()
      return
    }

    if (state.mode === APP_FEATURE_MODE.VIEW && isLastRevision) return

    const filenameNoExtension = removeExtensionOfFilename(revision.filename)

    this.setState(prev => ({
      content: {
        ...prev.content,
        ...revision,
        workspace_id: state.content.workspace_id, // don't overrides workspace_id because if file has been moved to a different workspace, workspace_id will change and break image urls
        filenameNoExtension: filenameNoExtension,
        current_revision_id: revision.revision_id,
        contentFull: null,
        is_archived: prev.is_archived, // archived and delete should always be taken from last version
        is_deleted: prev.is_deleted,
        // use state.content.workspace_id instead of revision.workspace_id because if file has been moved to a different workspace, workspace_id will change and break image urls
        previewUrl: buildFilePreviewUrl(state.config.apiUrl, state.content.workspace_id, revision.content_id, revision.revision_id, filenameNoExtension, 1, 500, 500),
        lightboxUrlList: (new Array(revision.page_nb)).fill(null).map((n, i) => i + 1).map(pageNb => // create an array [1..revision.page_nb]
          buildFilePreviewUrl(state.config.apiUrl, state.content.workspace_id, revision.content_id, revision.revision_id, filenameNoExtension, pageNb, 1920, 1080)
        )
      },
      fileCurrentPage: 1, // always set to first page on revision switch
      mode: APP_FEATURE_MODE.REVISION
    }))
  }

  handleClickLastVersion = () => {
    this.setState({
      fileCurrentPage: 1,
      mode: APP_FEATURE_MODE.VIEW
    })
    this.loadContent(1)
  }

  handleChangeFile = newFile => {
    if (!newFile || !newFile[0]) return

    const fileToSave = newFile[0]

    if (fileToSave.type.includes('image') && fileToSave.size <= 2000000) {
      this.setState({ newFile: fileToSave })

      var reader = new FileReader()
      reader.onload = e => {
        this.setState({ newFilePreview: e.total > 0 ? e.target.result : FILE_PREVIEW_STATE.NO_PREVIEW })
        const img = new Image()
        img.src = e.target.result
        img.onerror = () => this.setState({ newFilePreview: FILE_PREVIEW_STATE.NO_PREVIEW })
      }
      reader.readAsDataURL(fileToSave)
    } else {
      this.setState({
        newFile: fileToSave,
        newFilePreview: FILE_PREVIEW_STATE.NO_PREVIEW
      })
    }
  }

  handleClickDropzoneCancel = () => this.setState({ mode: APP_FEATURE_MODE.VIEW, newFile: '', newFilePreview: FILE_PREVIEW_STATE.NO_FILE })

  handleClickDropzoneValidate = async () => {
    const { props, state } = this

    const formData = new FormData()
    formData.append('files', state.newFile)

    // fetch still doesn't handle event progress. So we need to use old school xhr object :scream:
    const xhr = new XMLHttpRequest()
    xhr.upload.addEventListener('loadstart', () => this.setState({ progressUpload: { display: false, percent: 0 } }), false)
    const uploadInProgress = e => e.lengthComputable && this.setState({ progressUpload: { display: true, percent: Math.round(computeProgressionPercentage(e.loaded, e.total)) } })
    xhr.upload.addEventListener('progress', uploadInProgress, false)
    xhr.upload.addEventListener('load', () => this.setState({ progressUpload: { display: false, percent: 0 } }), false)

    // FIXME - b.l - refactor urls
    xhr.open('PUT', `${state.config.apiUrl}/workspaces/${state.content.workspace_id}/files/${state.content.content_id}/raw/${state.content.filename}`, true)
    setupCommonRequestHeaders(xhr)
    xhr.withCredentials = true

    xhr.onreadystatechange = async () => {
      if (xhr.readyState === 4) {
        switch (xhr.status) {
          case 204: {
            const newConfiguration = state.loggedUser.config
            newConfiguration[`content.${state.content.content_id}.notify_all_members_message`] = true

            this.setState(prev => ({
              ...prev,
              newFile: '',
              newFilePreview: FILE_PREVIEW_STATE.NO_FILE,
              fileCurrentPage: 1,
              mode: APP_FEATURE_MODE.VIEW,
              loggedUser: { ...prev.loggedUser, config: newConfiguration }
            }))

            const fetchPutUserConfiguration = await handleFetchResult(await putUserConfiguration(state.config.apiUrl, state.loggedUser.userId, state.loggedUser.config))
            if (fetchPutUserConfiguration.status !== 204) { this.sendGlobalFlashMessage(props.t('Error while saving the user configuration')) }
            break
          }
          case 400: {
            const jsonResult400 = JSON.parse(xhr.responseText)
            switch (jsonResult400.code) {
              case 3002: this.sendGlobalFlashMessage(props.t('A content with the same name already exists')); break
              case 6002: this.sendGlobalFlashMessage(props.t('The file is larger than the maximum file size allowed')); break
              case 6003: this.sendGlobalFlashMessage(props.t('Error, the space exceed its maximum size')); break
              case 6004: this.sendGlobalFlashMessage(props.t('You have reached your storage limit, you cannot add new files')); break
              default: this.sendGlobalFlashMessage(props.t('Error while uploading file')); break
            }
            break
          }
          default: this.sendGlobalFlashMessage(props.t('Error while uploading file'))
        }
      }
    }

    xhr.send(formData)
  }

  handleClickPreviousNextPage = async previousNext => {
    const { state } = this

    if (!['previous', 'next'].includes(previousNext)) return
    if (previousNext === 'previous' && state.fileCurrentPage === 0) return
    if (previousNext === 'next' && state.fileCurrentPage > state.content.page_nb) return

    const nextPageNumber = previousNext === 'previous' ? state.fileCurrentPage - 1 : state.fileCurrentPage + 1

    this.setState(prev => ({
      fileCurrentPage: nextPageNumber,
      content: {
        ...prev.content,
        previewUrl: buildFilePreviewUrl(state.config.apiUrl, state.content.workspace_id, state.content.content_id, state.content.current_revision_id, state.content.filenameNoExtension, nextPageNumber, 500, 500)
      }
    }))
  }

  handleClickNewShare = async isPasswordActive => {
    const { state, props } = this

    let shareEmailList = parserStringToList(state.shareEmails)
    const invalidEmails = []

    shareEmailList.forEach(shareEmail => {
      if (!checkEmailValidity(shareEmail)) invalidEmails.push(shareEmail)
    })

    shareEmailList = shareEmailList.filter(shareEmail => !invalidEmails.includes(shareEmail))

    if (invalidEmails.length > 0 || shareEmailList === 0) {
      GLOBAL_dispatchEvent({
        type: CUSTOM_EVENT.ADD_FLASH_MSG,
        data: {
          msg: <div>{props.t('The following emails are not valid:')}<br />{invalidEmails.join(', ')}</div>,
          type: 'warning',
          delay: undefined
        }
      })
      return false
    }

    if (isPasswordActive && state.sharePassword.length < 6) {
      this.sendGlobalFlashMessage(props.t('The password is too short (minimum 6 characters)'))
      return false
    }

    if (isPasswordActive && state.sharePassword.length > 512) {
      this.sendGlobalFlashMessage(props.t('The password is too long (maximum 512 characters)'))
      return false
    }

    const response = await handleFetchResult(await postShareLinksList(
      state.config.apiUrl,
      state.content.workspace_id,
      state.content.content_id,
      shareEmailList,
      isPasswordActive ? state.sharePassword : null
    ))

    switch (response.apiResponse.status) {
      case 200:
        this.setState(prev => ({
          shareLinkList: [...prev.shareLinkList, ...response.body],
          shareEmails: '',
          sharePassword: ''
        }))
        return true
      case 400:
        switch (response.body.code) {
          case 2001:
            this.sendGlobalFlashMessage(props.t('The password length must be between 6 and 512 characters and the email(s) must be valid'))
            break
          default: this.sendGlobalFlashMessage(props.t('Error while creating new share link'))
        }
        break
      default: this.sendGlobalFlashMessage(props.t('Error while creating new share link'))
    }
    return false
  }

  handleChangeEmails = e => this.setState({ shareEmails: e.target.value })
  handleChangePassword = e => this.setState({ sharePassword: e.target.value })
  handleKeyDownEnter = e => {
    if (e.key === 'Enter') {
      const emailList = parserStringToList(this.state.shareEmails)
      const invalidEmails = []

      emailList.forEach(email => {
        if (!checkEmailValidity(email)) invalidEmails.push(email)
      })

      if (invalidEmails.length > 0) {
        this.sendGlobalFlashMessage(this.props.t(`Error: ${invalidEmails} are not valid`))
      } else {
        this.setState({ shareEmails: emailList.join('\n') })
      }
    }
  }

  handleCancelSave = () => this.setState({ showInvalidMentionPopupInComment: false })

  handleClickAutoComplete = () => this.setState({
    autoCompleteFormNewTagActive: false,
    autoCompleteClicked: true
  })

  handleToggleAddTagForm = () => this.setState(prev => ({ displayNewTagForm: !prev.displayNewTagForm }))

  handleClickDeleteShareLink = async shareLinkId => {
    const { props, state } = this

    const response = await handleFetchResult(
      await deleteShareLink(state.config.apiUrl, state.content.workspace_id, state.content.content_id, shareLinkId)
    )

    switch (response.status) {
      case 204:
        this.loadShareLinkList()
        break
      case 400:
        this.sendGlobalFlashMessage(props.t('Error in the URL'))
        state.config.history.push(PAGE.LOGIN)
        break
      default: this.sendGlobalFlashMessage(props.t('Error while deleting share link'))
    }
  }

  handleClickRefresh = () => {
    const { state } = this

    const newObjectContent = {
      ...state.content,
      ...state.newContent
    }

    this.setState(prev => ({
      content: newObjectContent,
      timeline: prev.timeline.map(timelineItem => ({ ...timelineItem, hasBeenRead: true })),
      mode: APP_FEATURE_MODE.VIEW,
      showRefreshWarning: false
    }))
    const filenameNoExtension = removeExtensionOfFilename(this.state.newContent.filename)
    this.setHeadTitle(filenameNoExtension)
    this.buildBreadcrumbs(newObjectContent)
  }

  getDownloadBaseUrl = (apiUrl, content, mode) => {
    const urlRevisionPart = mode === APP_FEATURE_MODE.REVISION ? `revisions/${content.current_revision_id}/` : ''
    // FIXME - b.l - refactor urls
    return `${apiUrl}/workspaces/${content.workspace_id}/files/${content.content_id}/${urlRevisionPart}`
  }

  // INFO - CH - 2019-05-24 - last path param revision_id is to force browser to not use cache when we upload new revision
  // see https://github.com/tracim/tracim/issues/1804
  getDownloadRawUrl = ({ config: { apiUrl }, content, mode }) =>
    // FIXME - b.l - refactor urls
    `${this.getDownloadBaseUrl(apiUrl, content, mode)}raw/${encodeURIComponent(content.filenameNoExtension + content.file_extension)}?force_download=1&revision_id=${content.current_revision_id}`

  getDownloadPdfPageUrl = ({ config: { apiUrl }, content, mode, fileCurrentPage }) =>
    // FIXME - b.l - refactor urls
    `${this.getDownloadBaseUrl(apiUrl, content, mode)}preview/pdf/${encodeURIComponent(content.filenameNoExtension) + '.pdf'}?page=${fileCurrentPage}&force_download=1&revision_id=${content.current_revision_id}`

  getDownloadPdfFullUrl = ({ config: { apiUrl }, content, mode }) =>
    // FIXME - b.l - refactor urls
    `${this.getDownloadBaseUrl(apiUrl, content, mode)}preview/pdf/full/${encodeURIComponent(content.filenameNoExtension) + '.pdf'}?force_download=1&revision_id=${content.current_revision_id}`

  getOnlineEditionAction = () => {
    const { state } = this
    try {
      if (!appCollaborativeDocumentEdition) {
        return null
      }
      return appCollaborativeDocumentEdition.default.getOnlineEditionAction(
        state.content,
        state.config.system.config.collaborative_document_edition,
        state.loggedUser.userRoleIdInWorkspace
      )
    } catch (error) {
      // INFO - B.L - 2019/08/05 - if appCollaborativeDocumentEdition is not activated in the backend
      // the global variable will not exists and cause a ReferenceError
      if (error instanceof ReferenceError) {
        console.log('appCollaborativeDocumentEdition is not activated disabling online edition')
        return null
      }
      throw error
    }
  }

  getMenuItemList = () => {
    const { props, state } = this
    const timelineObject = {
      id: 'timeline',
      label: props.t('Timeline'),
      icon: 'fa-history',
      children: state.config.apiUrl ? (
        <Timeline
          customClass={`${state.config.slug}__contentpage`}
          customColor={state.config.hexcolor}
          apiUrl={state.config.apiUrl}
          loggedUser={state.loggedUser}
          timelineData={state.timeline}
          memberList={state.config.workspace.memberList}
          newComment={state.newComment}
          newCommentAsFileList={state.newCommentAsFileList}
          disableComment={state.mode === APP_FEATURE_MODE.REVISION || state.mode === APP_FEATURE_MODE.EDIT || !state.content.is_editable}
          availableStatusList={state.config.availableStatuses}
          wysiwyg={state.timelineWysiwyg}
          onChangeNewComment={this.handleChangeNewComment}
          onRemoveCommentAsFile={this.handleRemoveCommentAsFile}
          onValidateCommentFileToUpload={this.handleAddCommentAsFile}
          onClickValidateNewCommentBtn={this.handleClickValidateNewCommentBtn}
          onClickWysiwygBtn={this.handleToggleWysiwyg}
          onClickRevisionBtn={this.handleClickShowRevision}
          shouldScrollToBottom={state.mode !== APP_FEATURE_MODE.REVISION}
          isLastTimelineItemCurrentToken={state.isLastTimelineItemCurrentToken}
          key='Timeline'
          invalidMentionList={state.invalidMentionList}
          onClickCancelSave={this.handleCancelSave}
          onClickSaveAnyway={this.handleClickValidateAnywayNewComment}
          onInitWysiwyg={this.handleInitTimelineCommentWysiwyg}
          showInvalidMentionPopup={state.showInvalidMentionPopupInComment}
          searchForMentionOrLinkInQuery={this.searchForMentionOrLinkInQuery}
          workspaceId={state.content.workspace_id}
          onClickTranslateComment={comment => props.handleTranslateComment(
            comment,
            state.content.workspace_id,
            state.translationTargetLanguageCode,
            this.setState.bind(this)
          )}
          onClickRestoreComment={comment => props.handleRestoreComment(comment, this.setState.bind(this))}
          onClickEditComment={this.handleClickEditComment}
          onClickDeleteComment={this.handleClickDeleteComment}
          onClickOpenFileComment={this.handleClickOpenFileComment}
          translationTargetLanguageList={state.config.system.config.translation_service__target_languages}
          translationTargetLanguageCode={state.translationTargetLanguageCode}
          onChangeTranslationTargetLanguageCode={this.handleChangeTranslationTargetLanguageCode}
        />
      ) : null
    }
    const tag = {
      id: 'tag',
      label: props.t('Tags'),
      icon: 'fas fa-tag',
      children: (
        <TagList
          apiUrl={state.config.apiUrl}
          workspaceId={state.content.workspace_id}
          contentId={state.content.content_id}
          displayNewTagForm={state.displayNewTagForm}
          onClickAddTagBtn={this.handleToggleAddTagForm}
          onClickCloseAddTagBtn={this.handleToggleAddTagForm}
          searchedKnownTagList={props.searchedKnownTagList}
          onClickAutoComplete={this.handleClickAutoComplete}
        />
      )
    }
    const propertiesObject = {
      id: 'properties',
      label: props.t('Properties'),
      icon: 'fa-info-circle',
      children: (
        <FileProperties
          color={state.config.hexcolor}
          fileType={state.content.mimetype}
          fileSize={displayFileSize(state.content.size)}
          filePageNb={state.content.page_nb}
          activesShares={state.content.actives_shares}
          creationDateFormattedWithTime={(new Date(state.content.created)).toLocaleString(props.i18n.language, { day: '2-digit', month: '2-digit', year: 'numeric' })}
          creationDateFormatted={(new Date(state.content.created)).toLocaleString(props.i18n.language)}
          lastModification={displayDistanceDate(state.content.modified, state.loggedUser.lang)}
          lastModificationFormatted={(new Date(state.content.modified)).toLocaleString(props.i18n.language)}
          description={state.content.description}
          displayChangeDescriptionBtn={state.loggedUser.userRoleIdInWorkspace >= ROLE.contributor.id}
          disableChangeDescription={!state.content.is_editable}
          onClickValidateNewDescription={this.handleClickValidateNewDescription}
          key='FileProperties'
        />
      )
    }

    if (state.config.workspace.downloadEnabled && state.loggedUser.userRoleIdInWorkspace >= ROLE.contentManager.id) {
      return [
        timelineObject,
        tag,
        {
          id: 'share',
          label: props.t('Share'),
          icon: 'fa-share-alt',
          children: (
            <ShareDownload
              label={props.t(state.config.label)}
              hexcolor={state.config.hexcolor}
              shareEmails={state.shareEmails}
              onChangeEmails={this.handleChangeEmails}
              onKeyDownEnter={this.handleKeyDownEnter}
              sharePassword={state.sharePassword}
              onChangePassword={this.handleChangePassword}
              shareLinkList={state.shareLinkList}
              onClickDeleteShareLink={this.handleClickDeleteShareLink}
              onClickNewShare={this.handleClickNewShare}
              userRoleIdInWorkspace={state.loggedUser.userRoleIdInWorkspace}
              emailNotifActivated={state.config.system.config.email_notification_activated}
              key='ShareDownload'
            />
          )
        },
        propertiesObject

      ]
    } else {
      return [timelineObject, tag, propertiesObject]
    }
  }

  handleInitTimelineCommentWysiwyg = (handleTinyMceInput, handleTinyMceKeyDown, handleTinyMceKeyUp, handleTinyMceSelectionChange) => {
    globalThis.wysiwyg(
      '#wysiwygTimelineComment',
      this.state.loggedUser.lang,
      this.handleChangeNewComment,
      handleTinyMceInput,
      handleTinyMceKeyDown,
      handleTinyMceKeyUp,
      handleTinyMceSelectionChange
    )
  }

  handleCloseNotifyAllMessage = async () => {
    const { state, props } = this
    const newConfiguration = state.loggedUser.config

    newConfiguration[`content.${state.content.content_id}.notify_all_members_message`] = false
    this.setState(prev => ({
      ...prev,
      loggedUser: {
        ...prev.loggedUser,
        config: newConfiguration
      }
    }))

    const fetchPutUserConfiguration = await handleFetchResult(
      await putUserConfiguration(state.config.apiUrl, state.loggedUser.userId, newConfiguration)
    )
    if (fetchPutUserConfiguration.status !== 204) {
      this.sendGlobalFlashMessage(props.t('Error while saving the user configuration'))
    }
  }

  handleClickNotifyAll = async () => {
    const { state, props } = this

    props.appContentNotifyAll(state.content, this.setState.bind(this), state.config.slug)
    this.handleCloseNotifyAllMessage()
  }

  shouldDisplayNotifyAllMessage = () => {
    const { state } = this
    if (
      !state.loggedUser.config ||
      state.content.current_revision_type === 'creation' ||
      (
        state.newContent.last_modifier &&
        state.newContent.last_modifier.user_id !== state.loggedUser.userId
      ) ||
      (
        !state.newContent.last_modifier &&
        state.content.last_modifier &&
        state.content.last_modifier.user_id !== state.loggedUser.userId
      )
    ) return false

    return !!state.loggedUser.config[`content.${state.content.content_id}.notify_all_members_message`]
  }

  handleChangeTranslationTargetLanguageCode = (translationTargetLanguageCode) => {
    this.setState({ translationTargetLanguageCode })
  }

  render () {
    const { props, state } = this
    const onlineEditionAction = this.getOnlineEditionAction()

    if (!state.isVisible) return null

    return (
      <PopinFixed
        customClass={`${state.config.slug}`}
        customColor={state.config.hexcolor}
      >
        <PopinFixedHeader
          customClass={`${state.config.slug}`}
          customColor={state.config.hexcolor}
          faIcon={state.config.faIcon}
          rawTitle={state.content.label}
          componentTitle={<FilenameWithExtension file={state.content} />}
          userRoleIdInWorkspace={state.loggedUser.userRoleIdInWorkspace}
          onClickCloseBtn={this.handleClickBtnCloseApp}
          onValidateChangeTitle={this.handleSaveEditTitle}
          disableChangeTitle={!state.content.is_editable}
          actionList={[
            {
              icon: 'fas fa-edit',
              label: onlineEditionAction ? props.t(onlineEditionAction.label) : '',
              onClick: onlineEditionAction ? onlineEditionAction.handleClick : undefined,
              showAction: onlineEditionAction,
              disabled: state.mode !== APP_FEATURE_MODE.VIEW || !state.content.is_editable
            }, {
              icon: 'fas fa-upload',
              label: props.t('Upload a new version'),
              onClick: this.handleClickNewVersion,
<<<<<<< HEAD
              showAction: state.loggedUser.userRoleIdInWorkspace >= ROLE.contributor.id, 
              disabled: state.mode !== APP_FEATURE_MODE.VIEW || !state.content.is_editable
            } , {
=======
              showAction: state.loggedUser.userRoleIdInWorkspace >= ROLE.contributor.id
            }, {
>>>>>>> fab92084
              icon: 'far fa-file',
              label: props.t('Download current page as PDF'),
              downloadLink: this.getDownloadPdfPageUrl(state),
              showAction: state.content.has_pdf_preview
            }, {
              icon: 'far fa-file-pdf',
              label: props.t('Download as PDF'),
              downloadLink: this.getDownloadPdfFullUrl(state),
              showAction: state.content.has_pdf_preview
            }, {
              icon: 'fas fa-download',
              label: props.t('Download file'),
              downloadLink: this.getDownloadRawUrl(state),
              showAction: true
            }, {
              icon: 'far fa-fw fa-trash-alt',
              label: props.t('Delete'),
              onClick: this.handleClickDelete,
              showAction: state.loggedUser.userRoleIdInWorkspace >= ROLE.contentManager.id
            }
          ]}
        >
          <EmojiReactions
            apiUrl={state.config.apiUrl}
            loggedUser={state.loggedUser}
            contentId={state.content.content_id}
            workspaceId={state.content.workspace_id}
          />

          <FavoriteButton
            favoriteState={props.isContentInFavoriteList(state.content, state)
              ? FAVORITE_STATE.FAVORITE
              : FAVORITE_STATE.NOT_FAVORITE}
            onClickAddToFavoriteList={() => props.addContentToFavoriteList(
              state.content, state.loggedUser, this.setState.bind(this)
            )}
            onClickRemoveFromFavoriteList={() => props.removeContentFromFavoriteList(
              state.content, state.loggedUser, this.setState.bind(this)
            )}
          />
        </PopinFixedHeader>

        <PopinFixedOption
          customColor={state.config.hexcolor}
          customClass={`${state.config.slug}`}
          i18n={i18n}
        >
          <div>
            <ToolBar>
              {state.loggedUser.userRoleIdInWorkspace >= ROLE.contributor.id && (
                <NewVersionBtn
                  customColor={state.config.hexcolor}
                  onClickNewVersionBtn={this.handleClickNewVersion}
                  disabled={state.mode !== APP_FEATURE_MODE.VIEW || !state.content.is_editable}
                  label={props.t('Upload a new version')}
                  icon='fas fa-upload'
                />
              )}

              {/* {onlineEditionAction && (
                <GenericButton
                  customClass={`${state.config.slug}__option__menu__editBtn btn outlineTextBtn`}
                  dataCy='wsContentGeneric__option__menu__addversion'
                  customColor={state.config.hexcolor}
                  onClick={onlineEditionAction.handleClick}
                  disabled={state.mode !== APP_FEATURE_MODE.VIEW || !state.content.is_editable}
                  label={props.t(onlineEditionAction.label)}
                  style={{
                    marginLeft: '5px'
                  }}
                  faIcon='fas fa-edit'
                />
              )} */}

              {isVideoMimeTypeAndIsAllowed(state.content.mimetype, DISALLOWED_VIDEO_MIME_TYPE_LIST) && (
                <GenericButton
                  customClass={`${state.config.slug}__option__menu__editBtn btn outlineTextBtn`}
                  customColor={state.config.hexcolor}
                  label={props.t('Play video')}
                  onClick={() => this.setState({ previewVideo: true })}
                  faIcon='fas fa-play'
                  style={{ marginLeft: '5px' }}
                />
              )}
            </ToolBar>
            {/* <AppContentRightMenu
              apiUrl={state.config.apiUrl}
              content={state.content}
              appMode={state.mode}
              loggedUser={state.loggedUser}
              hexcolor={state.config.hexcolor}
              onClickArchive={this.handleClickArchive}
              onClickDelete={this.handleClickDelete}
            /> */}
          </div>
        </PopinFixedOption>

        <PopinFixedContent
          appMode={state.mode}
          availableStatuses={state.config.availableStatuses}
          breadcrumbsList={state.breadcrumbsList}
          content={state.content}
          customClass={`${state.config.slug}__contentpage`}
          isRefreshNeeded={state.showRefreshWarning}
          lastVersion={state.timeline.filter(t => t.timelineType === 'revision').length}
          loggedUser={state.loggedUser}
          onChangeStatus={this.handleChangeStatus}
          version={state.content.number}
        >
          {/* FIXME - GB - 2019-06-05 - we need to have a better way to check the state.config than using state.config.availableStatuses[3].slug
            https://github.com/tracim/tracim/issues/1840 */}
          <FileComponent
            editionAuthor={state.editionAuthor}
            isRefreshNeeded={state.showRefreshWarning}
            mode={state.mode}
            customColor={state.config.hexcolor}
            loggedUser={state.loggedUser}
            previewUrl={state.content.previewUrl ? state.content.previewUrl : ''}
            isJpegAvailable={state.content.has_jpeg_preview}
            filePageNb={state.content.page_nb}
            fileCurrentPage={state.fileCurrentPage}
            mimeType={state.content.mimetype}
            isArchived={state.content.is_archived}
            isDeleted={state.content.is_deleted}
            isDeprecated={state.content.status === state.config.availableStatuses[3].slug}
            deprecatedStatus={state.config.availableStatuses[3]}
            onClickRestoreArchived={this.handleClickRestoreArchive}
            onClickRestoreDeleted={this.handleClickRestoreDelete}
            downloadRawUrl={this.getDownloadRawUrl(state)}
            isPdfAvailable={state.content.has_pdf_preview}
            downloadPdfPageUrl={this.getDownloadPdfPageUrl(state)}
            downloadPdfFullUrl={this.getDownloadPdfFullUrl(state)}
            lightboxUrlList={state.content.lightboxUrlList}
            onChangeFile={this.handleChangeFile}
            onClickDropzoneCancel={this.handleClickDropzoneCancel}
            onClickDropzoneValidate={this.handleClickDropzoneValidate}
            onClickPreviousPage={() => this.handleClickPreviousNextPage('previous')}
            onClickNextPage={() => this.handleClickPreviousNextPage('next')}
            newFile={state.newFile}
            newFilePreview={state.newFilePreview}
            progressUpload={state.progressUpload}
            previewVideo={state.previewVideo}
            workspaceId={state.content.workspace_id}
            onClickClosePreviewVideo={() => this.setState({ previewVideo: false })}
            ref={this.refContentLeftTop}
            displayNotifyAllMessage={this.shouldDisplayNotifyAllMessage()}
            onClickCloseNotifyAllMessage={this.handleCloseNotifyAllMessage}
            onClickNotifyAll={this.handleClickNotifyAll}
            onClickRefresh={this.handleClickRefresh}
            onClickLastVersion={this.handleClickLastVersion}
          />

          <PopinFixedRightPart
            customClass={`${state.config.slug}__contentpage`}
            customColor={state.config.hexcolor}
            menuItemList={this.getMenuItemList()}
          />
        </PopinFixedContent>
      </PopinFixed>
    )
  }
}

export default translate()(appContentFactory(TracimComponent(File)))<|MERGE_RESOLUTION|>--- conflicted
+++ resolved
@@ -1140,14 +1140,8 @@
               icon: 'fas fa-upload',
               label: props.t('Upload a new version'),
               onClick: this.handleClickNewVersion,
-<<<<<<< HEAD
-              showAction: state.loggedUser.userRoleIdInWorkspace >= ROLE.contributor.id, 
-              disabled: state.mode !== APP_FEATURE_MODE.VIEW || !state.content.is_editable
-            } , {
-=======
               showAction: state.loggedUser.userRoleIdInWorkspace >= ROLE.contributor.id
             }, {
->>>>>>> fab92084
               icon: 'far fa-file',
               label: props.t('Download current page as PDF'),
               downloadLink: this.getDownloadPdfPageUrl(state),
