import React from 'react'
import { translate } from 'react-i18next'
import i18n from '../i18n.js'
import FileComponent from '../component/FileComponent.jsx'
import {
  addAllResourceI18n,
  handleFetchResult,
  PopinFixed,
  PopinFixedHeader,
  PopinFixedOption,
  PopinFixedContent,
  Timeline,
  NewVersionBtn,
  ArchiveDeleteContent,
  SelectStatus,
  displayDistanceDate,
  convertBackslashNToBr,
  generateLocalStorageContentId,
  Badge,
<<<<<<< HEAD
  appFeatureCustomEventHandlerShowApp
=======
  BREADCRUMBS_TYPE
>>>>>>> fd4ed083
} from 'tracim_frontend_lib'
import {
  MODE,
  removeExtensionOfFilename,
  displayFileSize,
  debug
} from '../helper.js'
import {
  getFileContent,
  getFileComment,
  getFileRevision,
  postFileNewComment,
  putFileContent,
  putFileStatus,
  putFileIsArchived,
  putFileIsDeleted,
  putFileRestoreArchived,
  putFileRestoreDeleted,
  putMyselfFileRead
} from '../action.async.js'

class File extends React.Component {
  constructor (props) {
    super(props)
    this.state = {
      appName: 'file',
      isVisible: true,
      config: props.data ? props.data.config : debug.config,
      loggedUser: props.data ? props.data.loggedUser : debug.loggedUser,
      content: props.data ? props.data.content : debug.content,
      timeline: props.data ? [] : [], // debug.timeline,
      externalTranslationList: [
        props.t('File'),
        props.t('Files'),
        props.t('file'),
        props.t('files'),
        props.t('Upload a file'),
      ],
      newComment: '',
      newFile: '',
      newFilePreview: null,
      fileCurrentPage: 1,
      timelineWysiwyg: false,
      mode: MODE.VIEW,
      displayProperty: false,
      progressUpload: {
        display: false,
        percent: 0
      }
    }

    // i18n has been init, add resources from frontend
    addAllResourceI18n(i18n, this.state.config.translation, this.state.loggedUser.lang)
    i18n.changeLanguage(this.state.loggedUser.lang)

    document.addEventListener('appCustomEvent', this.customEventReducer)
  }

  customEventReducer = ({ detail: { type, data } }) => { // action: { type: '', data: {} }
    const { state } = this
    switch (type) {
      case 'file_showApp':
        console.log('%c<File> Custom event', 'color: #28a745', type, data)
        const isSameContentId = appFeatureCustomEventHandlerShowApp(data.content, state.content.content_id, state.content.content_type)
        if (isSameContentId) this.setState({isVisible: true})
        break

      case 'file_hideApp':
        console.log('%c<File> Custom event', 'color: #28a745', type, data)
        tinymce.remove('#wysiwygTimelineComment')
        this.setState({
          isVisible: false,
          timelineWysiwyg: false
        })
        break

      case 'file_reloadContent':
        console.log('%c<File> Custom event', 'color: #28a745', type, data)
        tinymce.remove('#wysiwygTimelineComment')

        const previouslyUnsavedComment = localStorage.getItem(
          generateLocalStorageContentId(data.workspace_id, data.content_id, state.appName, 'comment')
        )

        this.setState(prev => ({
          content: {...prev.content, ...data},
          isVisible: true,
          timelineWysiwyg: false,
          newComment: prev.content.content_id === data.content_id ? prev.newComment : previouslyUnsavedComment || ''
        }))
        break

      case 'allApp_changeLang':
        console.log('%c<File> Custom event', 'color: #28a745', type, data)

        if (state.timelineWysiwyg) {
          tinymce.remove('#wysiwygTimelineComment')
          wysiwyg('#wysiwygTimelineComment', data, this.handleChangeNewComment)
        }

        this.setState(prev => ({
          loggedUser: {
            ...prev.loggedUser,
            lang: data
          }
        }))
        i18n.changeLanguage(data)
        this.loadTimeline()
        break
    }
  }

  async componentDidMount () {
    console.log('%c<File> did mount', `color: ${this.state.config.hexcolor}`)

    const { appName, content } = this.state
    const previouslyUnsavedComment = localStorage.getItem(
      generateLocalStorageContentId(content.workspace_id, content.content_id, appName, 'comment')
    )
    if (previouslyUnsavedComment) this.setState({newComment: previouslyUnsavedComment})

    await this.loadContent()
    this.loadTimeline()
    this.buildBreadcrumbs()
  }

  async componentDidUpdate (prevProps, prevState) {
    const { state } = this

    console.log('%c<File> did update', `color: ${this.state.config.hexcolor}`, prevState, state)

    if (!prevState.content || !state.content) return

    if (prevState.content.content_id !== state.content.content_id) {
      await this.loadContent()
      this.loadTimeline()
      this.buildBreadcrumbs()
    }

    if (!prevState.timelineWysiwyg && state.timelineWysiwyg) wysiwyg('#wysiwygTimelineComment', state.loggedUser.lang, this.handleChangeNewComment)
    else if (prevState.timelineWysiwyg && !state.timelineWysiwyg) tinymce.remove('#wysiwygTimelineComment')
  }

  componentWillUnmount () {
    console.log('%c<File> will Unmount', `color: ${this.state.config.hexcolor}`)
    tinymce.remove('#wysiwygTimelineComment')
    document.removeEventListener('appCustomEvent', this.customEventReducer)
  }

  sendGlobalFlashMessage = msg => GLOBAL_dispatchEvent({
    type: 'addFlashMsg',
    data: {
      msg: msg,
      type: 'warning',
      delay: undefined
    }
  })

  loadContent = async (pageToLoad = null) => {
    const { content, config, fileCurrentPage } = this.state

    const fetchResultFile = await handleFetchResult(await getFileContent(config.apiUrl, content.workspace_id, content.content_id))

    switch (fetchResultFile.apiResponse.status) {
      case 200:
        const filenameNoExtension = removeExtensionOfFilename(fetchResultFile.body.filename)
        const pageForPreview = pageToLoad || fileCurrentPage
        this.setState({
          content: {
            ...fetchResultFile.body,
            filenameNoExtension: filenameNoExtension,
            previewUrl: `${config.apiUrl}/workspaces/${content.workspace_id}/files/${content.content_id}/revisions/${fetchResultFile.body.current_revision_id}/preview/jpg/500x500/${filenameNoExtension + '.jpg'}?page=${pageForPreview}`,
            lightboxUrlList: (new Array(fetchResultFile.body.page_nb)).fill('').map((n, i) =>
              `${config.apiUrl}/workspaces/${content.workspace_id}/files/${content.content_id}/revisions/${fetchResultFile.body.current_revision_id}/preview/jpg/1920x1080/${filenameNoExtension + '.jpg'}?page=${i + 1}`
            )
          }
        })
        break
      default:
        this.sendGlobalFlashMessage(this.props.t('Error while loading file'))
        return
    }

    await putMyselfFileRead(config.apiUrl, content.workspace_id, content.content_id)
    GLOBAL_dispatchEvent({type: 'refreshContentList', data: {}})
  }

  loadTimeline = async () => {
    const { loggedUser, content, config, t } = this.state

    const [resComment, resRevision] = await Promise.all([
      handleFetchResult(await getFileComment(config.apiUrl, content.workspace_id, content.content_id)),
      handleFetchResult(await getFileRevision(config.apiUrl, content.workspace_id, content.content_id))
    ])

    if (resComment.apiResponse.status !== 200 && resRevision.apiResponse.status !== 200) {
      this.sendGlobalFlashMessage(t('Error while loading timeline'))
      console.log('Error loading timeline', 'comments', resComment, 'revisions', resRevision)
      return
    }

    const resCommentWithProperDate = resComment.body.map(c => ({
      ...c,
      created_raw: c.created,
      created: displayDistanceDate(c.created, loggedUser.lang)
    }))

    const revisionWithComment = resRevision.body
      .map((r, i) => ({
        ...r,
        created_raw: r.created,
        created: displayDistanceDate(r.created, loggedUser.lang),
        timelineType: 'revision',
        commentList: r.comment_ids.map(ci => ({
          timelineType: 'comment',
          ...resCommentWithProperDate.find(c => c.content_id === ci)
        })),
        number: i + 1
      }))
      .reduce((acc, rev) => [
        ...acc,
        rev,
        ...rev.commentList.map(comment => ({
          ...comment,
          customClass: '',
          loggedUser: config.loggedUser
        }))
      ], [])

    this.setState({
      timeline: revisionWithComment
    })
  }

  buildBreadcrumbs = () => {
    const { state } = this

    GLOBAL_dispatchEvent({
      type: 'appendBreadcrumbs',
      data: {
        breadcrumbs: [{
          url: `/ui/workspaces/${state.content.workspace_id}/contents/${state.config.slug}/${state.content.content_id}`,
          label: `${state.content.filename}`,
          link: null,
          type: BREADCRUMBS_TYPE.APP_FEATURE
        }]
      }
    })
  }

  handleClickBtnCloseApp = () => {
    const { state, props } = this

    if (state.progressUpload.display) {
      this.sendGlobalFlashMessage(props.t('Please wait until the upload ends'))
      return
    }

    this.setState({ isVisible: false })
    GLOBAL_dispatchEvent({type: 'appClosed', data: {}}) // handled by tracim_front::src/container/WorkspaceContent.jsx
  }

  handleSaveEditTitle = async newTitle => {
    const { props, state } = this

    const fetchResultSaveFile = await handleFetchResult(
      await putFileContent(state.config.apiUrl, state.content.workspace_id, state.content.content_id, newTitle, state.content.raw_content)
    )

    switch (fetchResultSaveFile.apiResponse.status) {
      case 200:
        this.loadContent()
        this.loadTimeline()
        GLOBAL_dispatchEvent({ type: 'refreshContentList', data: {} })
        break
      case 400:
        switch (fetchResultSaveFile.body.code) {
          case 2041: break // INFO - CH - 2019-04-04 - this means the same title has been sent. Therefore, no modification
          case 3002: this.sendGlobalFlashMessage(props.t('A content with same name already exists')); break
          default: this.sendGlobalFlashMessage(props.t('Error while saving new title')); break
        }
        break
      default: this.sendGlobalFlashMessage(props.t('Error while saving new title')); break
    }
  }

  handleClickNewVersion = () => this.setState({mode: MODE.EDIT})

  handleClickValidateNewDescription = async newDescription => {
    const { props, state } = this

    const fetchResultSaveFile = await handleFetchResult(
      await putFileContent(state.config.apiUrl, state.content.workspace_id, state.content.content_id, state.content.label, newDescription)
    )
    switch (fetchResultSaveFile.apiResponse.status) {
      case 200: this.setState(prev => ({content: {...prev.content, raw_content: newDescription}})); break
      case 400:
        switch (fetchResultSaveFile.body.code) {
          case 2041: break // same description sent, no need for error msg
          default: this.sendGlobalFlashMessage(props.t('Error while saving new description'))
        }
        break
      default: this.sendGlobalFlashMessage(props.t('Error while saving new description'))
    }
  }

  handleChangeNewComment = e => {
    const newComment = e.target.value
    this.setState({newComment})

    const { appName, content } = this.state
    localStorage.setItem(
      generateLocalStorageContentId(content.workspace_id, content.content_id, appName, 'comment'),
      newComment
    )
  }

  handleClickValidateNewCommentBtn = async () => {
    const { props, state } = this

    // @FIXME - Côme - 2018/10/31 - line bellow is a hack to force send html to api
    // see https://github.com/tracim/tracim/issues/1101
    const newCommentForApi = state.timelineWysiwyg
      ? state.newComment
      : `<p>${convertBackslashNToBr(state.newComment)}</p>`

    const fetchResultSaveNewComment = await handleFetchResult(await postFileNewComment(state.config.apiUrl, state.content.workspace_id, state.content.content_id, newCommentForApi))

    switch (fetchResultSaveNewComment.apiResponse.status) {
      case 200:
        this.setState({newComment: ''})
        localStorage.removeItem(
          generateLocalStorageContentId(state.content.workspace_id, state.content.content_id, state.appName, 'comment')
        )
        if (state.timelineWysiwyg) tinymce.get('wysiwygTimelineComment').setContent('')
        this.loadContent()
        this.loadTimeline()
        break
      default: this.sendGlobalFlashMessage(props.t('Error while saving new comment')); break
    }
  }

  handleToggleWysiwyg = () => this.setState(prev => ({timelineWysiwyg: !prev.timelineWysiwyg}))

  handleChangeStatus = async newStatus => {
    const { state, props } = this

    if (newStatus === state.content.status) return

    const fetchResultSaveEditStatus = await handleFetchResult(
      await putFileStatus(state.config.apiUrl, state.content.workspace_id, state.content.content_id, newStatus)
    )

    switch (fetchResultSaveEditStatus.status) {
      case 204:
        this.loadContent()
        this.loadTimeline()
        break
      default: this.sendGlobalFlashMessage(props.t('Error while changing status'))
    }
  }

  handleClickArchive = async () => {
    const { config, content } = this.state

    const fetchResultArchive = await putFileIsArchived(config.apiUrl, content.workspace_id, content.content_id)
    switch (fetchResultArchive.status) {
      case 204:
        this.setState(prev => ({content: {...prev.content, is_archived: true}}))
        this.loadContent()
        this.loadTimeline()
        break
      default: this.sendGlobalFlashMessage(this.props.t('Error while archiving document'))
    }
  }

  handleClickDelete = async () => {
    const { config, content } = this.state

    const fetchResultArchive = await putFileIsDeleted(config.apiUrl, content.workspace_id, content.content_id)
    switch (fetchResultArchive.status) {
      case 204:
        this.setState(prev => ({content: {...prev.content, is_deleted: true}}))
        this.loadContent()
        this.loadTimeline()
        break
      default: this.sendGlobalFlashMessage(this.props.t('Error while deleting document'))
    }
  }

  handleClickRestoreArchived = async () => {
    const { config, content } = this.state

    const fetchResultRestore = await putFileRestoreArchived(config.apiUrl, content.workspace_id, content.content_id)
    switch (fetchResultRestore.status) {
      case 204:
        this.setState(prev => ({content: {...prev.content, is_archived: false}}))
        this.loadContent()
        this.loadTimeline()
        break
      default: this.sendGlobalFlashMessage(this.props.t('Error while restoring document'))
    }
  }

  handleClickRestoreDeleted = async () => {
    const { config, content } = this.state

    const fetchResultRestore = await putFileRestoreDeleted(config.apiUrl, content.workspace_id, content.content_id)
    switch (fetchResultRestore.status) {
      case 204:
        this.setState(prev => ({content: {...prev.content, is_deleted: false}}))
        this.loadContent()
        this.loadTimeline()
        break
      default: this.sendGlobalFlashMessage(this.props.t('Error while restoring document'))
    }
  }

  handleClickShowRevision = async revision => {
    const { state } = this

    const revisionArray = state.timeline.filter(t => t.timelineType === 'revision')
    const isLastRevision = revision.revision_id === revisionArray[revisionArray.length - 1].revision_id

    if (state.mode === MODE.REVISION && isLastRevision) {
      this.handleClickLastVersion()
      return
    }

    if (state.mode === MODE.VIEW && isLastRevision) return

    const filenameNoExtension = removeExtensionOfFilename(revision.filename)

    this.setState(prev => ({
      content: {
        ...prev.content,
        ...revision,
        workspace_id: state.content.workspace_id, // don't overrides workspace_id because if file has been moved to a different workspace, workspace_id will change and break image urls
        filenameNoExtension: filenameNoExtension,
        current_revision_id: revision.revision_id,
        contentFull: null,
        is_archived: prev.is_archived, // archived and delete should always be taken from last version
        is_deleted: prev.is_deleted,
        // use state.content.workspace_id instead of revision.workspace_id because if file has been moved to a different workspace, workspace_id will change and break image urls
        previewUrl: `${state.config.apiUrl}/workspaces/${state.content.workspace_id}/files/${revision.content_id}/revisions/${revision.revision_id}/preview/jpg/500x500/${filenameNoExtension + '.jpg'}?page=1`,
        lightboxUrlList: (new Array(revision.page_nb)).fill(null).map((n, i) => i + 1).map(pageNb => // create an array [1..revision.page_nb]
          `${state.config.apiUrl}/workspaces/${state.content.workspace_id}/files/${revision.content_id}/revisions/${revision.revision_id}/preview/jpg/1920x1080/${filenameNoExtension + '.jpg'}?page=${pageNb}`
        )
      },
      fileCurrentPage: 1, // always set to first page on revision switch
      mode: MODE.REVISION
    }))
  }

  handleClickLastVersion = () => {
    this.setState({
      fileCurrentPage: 1,
      mode: MODE.VIEW
    })
    this.loadContent(1)
  }

  handleClickProperty = () => this.setState(prev => ({displayProperty: !prev.displayProperty}))

  handleChangeFile = newFile => {
    if (!newFile || !newFile[0]) return

    const fileToSave = newFile[0]

    if (fileToSave.type.includes('image') && fileToSave.size > 2000000) { // allow preview
      this.setState({newFile: fileToSave})

      var reader = new FileReader()
      reader.onload = e => {
        this.setState({newFilePreview: e.total > 0 ? e.target.result : false})
        const img = new Image()
        img.src = e.target.result
        img.onerror = () => this.setState({newFilePreview: false})
      }
      reader.readAsDataURL(fileToSave)
    } else { // no preview
      this.setState({
        newFile: fileToSave,
        newFilePreview: false
      })
    }
  }

  handleClickDropzoneCancel = () => this.setState({mode: MODE.VIEW, newFile: '', newFilePreview: null})

  handleClickDropzoneValidate = async () => {
    const { props, state } = this

    const formData = new FormData()
    formData.append('files', state.newFile)

    // fetch still doesn't handle event progress. So we need to use old school xhr object :scream:
    const xhr = new XMLHttpRequest()
    xhr.upload.addEventListener('loadstart', () => this.setState({progressUpload: {display: false, percent: 0}}), false)
    const uploadInProgress = e => e.lengthComputable && this.setState({progressUpload: {display: true, percent: Math.round(e.loaded / e.total * 100)}})
    xhr.upload.addEventListener('progress', uploadInProgress, false)
    xhr.upload.addEventListener('load', () => this.setState({progressUpload: {display: false, percent: 0}}), false)

    xhr.open('PUT', `${state.config.apiUrl}/workspaces/${state.content.workspace_id}/files/${state.content.content_id}/raw/${state.content.filename}`, true)
    xhr.setRequestHeader('Accept', 'application/json')
    xhr.withCredentials = true

    xhr.onreadystatechange = () => {
      if (xhr.readyState === 4) {
        switch (xhr.status) {
          case 204:
            this.setState({
              newFile: '',
              newFilePreview: null,
              fileCurrentPage: 1,
              mode: MODE.VIEW
            })
            this.loadContent(1)
            this.loadTimeline()
            break
          case 400:
            const jsonResult400 = JSON.parse(xhr.responseText)
            switch (jsonResult400.code) {
              case 3002: this.sendGlobalFlashMessage(props.t('A content with the same name already exists')); break
              default: this.sendGlobalFlashMessage(props.t('Error while uploading file'))
            }
            break
          default: this.sendGlobalFlashMessage(props.t('Error while uploading file'))
        }
      }
    }

    xhr.send(formData)
  }

  handleClickPreviousNextPage = async previousNext => {
    const { state } = this

    if (!['previous', 'next'].includes(previousNext)) return
    if (previousNext === 'previous' && state.fileCurrentPage === 0) return
    if (previousNext === 'next' && state.fileCurrentPage > state.content.page_nb) return

    const revisionString = state.mode === MODE.REVISION ? `revisions/${state.content.current_revision_id}/` : ''
    const nextPageNumber = previousNext === 'previous' ? state.fileCurrentPage - 1 : state.fileCurrentPage + 1

    this.setState(prev => ({
      fileCurrentPage: nextPageNumber,
      content: {
        ...prev.content,
        previewUrl: `${state.config.apiUrl}/workspaces/${state.content.workspace_id}/files/${state.content.content_id}/${revisionString}preview/jpg/500x500/${state.content.filenameNoExtension + '.jpg'}?page=${nextPageNumber}`
      }
    }))
  }

  render () {
    const { props, state } = this

    if (!state.isVisible) return null

    return (
      <PopinFixed
        customClass={`${state.config.slug}`}
        customColor={state.config.hexcolor}
      >
        <PopinFixedHeader
          customClass={`${state.config.slug}`}
          customColor={state.config.hexcolor}
          faIcon={state.config.faIcon}
          rawTitle={state.content.label}
          componentTitle={<span>{state.content.label} <Badge text={state.content.file_extension} /></span>}
          idRoleUserWorkspace={state.loggedUser.idRoleUserWorkspace}
          onClickCloseBtn={this.handleClickBtnCloseApp}
          onValidateChangeTitle={this.handleSaveEditTitle}
          disableChangeTitle={!state.content.is_editable}
        />

        <PopinFixedOption
          customColor={state.config.hexcolor}
          customClass={`${state.config.slug}`}
          i18n={i18n}
        >
          <div /* this div in display flex, justify-content space-between */>
            <div className='d-flex'>
              {state.loggedUser.idRoleUserWorkspace >= 2 &&
                <NewVersionBtn
                  customColor={state.config.hexcolor}
                  onClickNewVersionBtn={this.handleClickNewVersion}
                  disabled={state.mode !== MODE.VIEW || !state.content.is_editable}
                  label={props.t('Update')}
                />
              }

              {state.mode === MODE.REVISION &&
                <button
                  className='wsContentGeneric__option__menu__lastversion file__lastversionbtn btn'
                  onClick={this.handleClickLastVersion}
                  style={{backgroundColor: state.config.hexcolor, color: '#fdfdfd'}}
                >
                  <i className='fa fa-history' />
                  {props.t('Last version')}
                </button>
              }
            </div>

            <div className='d-flex'>
              {state.loggedUser.idRoleUserWorkspace >= 2 &&
                <SelectStatus
                  selectedStatus={state.config.availableStatuses.find(s => s.slug === state.content.status)}
                  availableStatus={state.config.availableStatuses}
                  onChangeStatus={this.handleChangeStatus}
                  disabled={state.mode === MODE.REVISION || state.content.is_archived || state.content.is_deleted}
                />
              }

              {state.loggedUser.idRoleUserWorkspace >= 4 &&
                <ArchiveDeleteContent
                  customColor={state.config.hexcolor}
                  onClickArchiveBtn={this.handleClickArchive}
                  onClickDeleteBtn={this.handleClickDelete}
                  disabled={state.mode === MODE.REVISION || state.content.is_archived || state.content.is_deleted}
                />
              }
            </div>
          </div>
        </PopinFixedOption>

        <PopinFixedContent
          customClass={`${state.config.slug}__contentpage`}
          showRightPartOnLoad={state.mode === MODE.VIEW}
        >
          <FileComponent
            mode={state.mode}
            customColor={state.config.hexcolor}
            loggedUser={state.loggedUser}
            previewUrl={state.content.previewUrl ? state.content.previewUrl : ''}
            isJpegAvailable={state.content.has_jpeg_preview}
            fileSize={displayFileSize(state.content.size)}
            filePageNb={state.content.page_nb}
            fileCurrentPage={state.fileCurrentPage}
            displayProperty={state.displayProperty}
            onClickProperty={this.handleClickProperty}
            version={state.content.number}
            lastVersion={state.timeline.filter(t => t.timelineType === 'revision').length}
            description={state.content.raw_content}
            onClickValidateNewDescription={this.handleClickValidateNewDescription}
            isArchived={state.content.is_archived}
            isDeleted={state.content.is_deleted}
            isEditable={state.content.is_editable}
            onClickRestoreArchived={this.handleClickRestoreArchived}
            onClickRestoreDeleted={this.handleClickRestoreDeleted}
            downloadRawUrl={(({config: {apiUrl}, content, mode}) =>
              `${apiUrl}/workspaces/${content.workspace_id}/files/${content.content_id}/${mode === MODE.REVISION ? `revisions/${content.current_revision_id}/` : ''}raw/${content.filenameNoExtension}${content.file_extension}?force_download=1`
            )(state)}
            isPdfAvailable={state.content.has_pdf_preview}
            downloadPdfPageUrl={(({config: {apiUrl}, content, mode, fileCurrentPage}) =>
              `${apiUrl}/workspaces/${content.workspace_id}/files/${content.content_id}/${mode === MODE.REVISION ? `revisions/${content.current_revision_id}/` : ''}preview/pdf/${content.filenameNoExtension + '.pdf'}?page=${fileCurrentPage}&force_download=1`
            )(state)}
            downloadPdfFullUrl={(({config: {apiUrl}, content, mode}) =>
              `${apiUrl}/workspaces/${content.workspace_id}/files/${content.content_id}/${mode === MODE.REVISION ? `revisions/${content.current_revision_id}/` : ''}preview/pdf/full/${content.filenameNoExtension + '.pdf'}?force_download=1`
            )(state)}
            lightboxUrlList={state.content.lightboxUrlList}
            onChangeFile={this.handleChangeFile}
            onClickDropzoneCancel={this.handleClickDropzoneCancel}
            onClickDropzoneValidate={this.handleClickDropzoneValidate}
            onClickPreviousPage={() => this.handleClickPreviousNextPage('previous')}
            onClickNextPage={() => this.handleClickPreviousNextPage('next')}
            newFile={state.newFile}
            newFilePreview={state.newFilePreview}
            progressUpload={state.progressUpload}
          />

          <Timeline
            customClass={`${state.config.slug}__contentpage`}
            customColor={state.config.hexcolor}
            loggedUser={state.loggedUser}
            timelineData={state.timeline}
            newComment={state.newComment}
            disableComment={state.mode === MODE.REVISION || state.mode === MODE.EDIT || !state.content.is_editable}
            availableStatusList={state.config.availableStatuses}
            wysiwyg={state.timelineWysiwyg}
            onChangeNewComment={this.handleChangeNewComment}
            onClickValidateNewCommentBtn={this.handleClickValidateNewCommentBtn}
            onClickWysiwygBtn={this.handleToggleWysiwyg}
            onClickRevisionBtn={this.handleClickShowRevision}
            shouldScrollToBottom={state.mode !== MODE.REVISION}
          />
        </PopinFixedContent>
      </PopinFixed>
    )
  }
}

export default translate()(File)<|MERGE_RESOLUTION|>--- conflicted
+++ resolved
@@ -17,11 +17,8 @@
   convertBackslashNToBr,
   generateLocalStorageContentId,
   Badge,
-<<<<<<< HEAD
+  BREADCRUMBS_TYPE,
   appFeatureCustomEventHandlerShowApp
-=======
-  BREADCRUMBS_TYPE
->>>>>>> fd4ed083
 } from 'tracim_frontend_lib'
 import {
   MODE,
@@ -58,7 +55,7 @@
         props.t('Files'),
         props.t('file'),
         props.t('files'),
-        props.t('Upload a file'),
+        props.t('Upload a file')
       ],
       newComment: '',
       newFile: '',
