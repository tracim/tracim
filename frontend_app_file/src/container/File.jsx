import React from 'react'
import { translate } from 'react-i18next'
import i18n from '../i18n.js'
import FileComponent from '../component/FileComponent.jsx'
import {
  addAllResourceI18n,
  handleFetchResult,
  PopinFixed,
  PopinFixedHeader,
  PopinFixedOption,
  PopinFixedContent,
  Timeline,
  NewVersionBtn,
  GenericButton,
  ArchiveDeleteContent,
  SelectStatus,
  displayDistanceDate,
  convertBackslashNToBr,
  generateLocalStorageContentId,
  Badge,
  BREADCRUMBS_TYPE,
  appFeatureCustomEventHandlerShowApp,
  CUSTOM_EVENT
} from 'tracim_frontend_lib'
import {
  MODE,
  removeExtensionOfFilename,
  displayFileSize,
  PAGE
} from '../helper.js'
import {
  getFileContent,
  getFileComment,
  getFileRevision,
  postFileNewComment,
  putFileContent,
  putFileStatus,
  putFileIsArchived,
  putFileIsDeleted,
  putFileRestoreArchived,
  putFileRestoreDeleted,
  putMyselfFileRead
} from '../action.async.js'

const CONTENT_TYPE_FILE = 'file'

class File extends React.Component {
  constructor (props) {
    super(props)
    this.state = {
      appName: 'file',
      isVisible: true,
      config: props.data ? props.data.config : null,
      loggedUser: props.data ? props.data.loggedUser : null,
      content: props.data ? props.data.content : null,
      timeline: props.data ? [] : [], // debug.timeline,
      externalTranslationList: [
        props.t('File'),
        props.t('Files'),
        props.t('file'),
        props.t('files'),
        props.t('Upload a file')
      ],
      newComment: '',
      newFile: '',
      newFilePreview: null,
      fileCurrentPage: 1,
      timelineWysiwyg: false,
      mode: MODE.VIEW,
      displayProperty: false,
      progressUpload: {
        display: false,
        percent: 0
      }
    }

    // i18n has been init, add resources from frontend
    addAllResourceI18n(i18n, this.state.config.translation, this.state.loggedUser.lang)
    i18n.changeLanguage(this.state.loggedUser.lang)

    document.addEventListener(CUSTOM_EVENT.APP_CUSTOM_EVENT_LISTENER, this.customEventReducer)
  }

  customEventReducer = ({ detail: { type, data } }) => { // action: { type: '', data: {} }
    const { state } = this
    switch (type) {
      case CUSTOM_EVENT.SHOW_APP(state.config.slug):
        console.log('%c<File> Custom event', 'color: #28a745', type, data)
        const isSameContentId = appFeatureCustomEventHandlerShowApp(data.content, state.content.content_id, state.content.content_type)
        if (isSameContentId) {
          this.setState({ isVisible: true })
          this.buildBreadcrumbs()
        }
        break

      case CUSTOM_EVENT.HIDE_APP(state.config.slug):
        console.log('%c<File> Custom event', 'color: #28a745', type, data)
        tinymce.remove('#wysiwygTimelineComment')
        this.setState({
          isVisible: false,
          timelineWysiwyg: false
        })
        break

      case CUSTOM_EVENT.RELOAD_CONTENT(state.config.slug):
        console.log('%c<File> Custom event', 'color: #28a745', type, data)
        tinymce.remove('#wysiwygTimelineComment')
        const previouslyUnsavedComment = localStorage.getItem(
          generateLocalStorageContentId(data.workspace_id, data.content_id, state.appName, 'comment')
        )
        this.setState(prev => ({
          content: { ...prev.content, ...data },
          isVisible: true,
          timelineWysiwyg: false,
          newComment: prev.content.content_id === data.content_id ? prev.newComment : previouslyUnsavedComment || ''
        }))
        break

      case CUSTOM_EVENT.ALL_APP_CHANGE_LANGUAGE:
        console.log('%c<File> Custom event', 'color: #28a745', type, data)

        if (state.timelineWysiwyg) {
          tinymce.remove('#wysiwygTimelineComment')
          wysiwyg('#wysiwygTimelineComment', data, this.handleChangeNewComment)
        }

        this.setState(prev => ({
          loggedUser: {
            ...prev.loggedUser,
            lang: data
          }
        }))
        i18n.changeLanguage(data)
        this.loadTimeline()
        break
    }
  }

  async componentDidMount () {
    console.log('%c<File> did mount', `color: ${this.state.config.hexcolor}`)

    const { appName, content } = this.state
    const previouslyUnsavedComment = localStorage.getItem(
      generateLocalStorageContentId(content.workspace_id, content.content_id, appName, 'comment')
    )
    if (previouslyUnsavedComment) this.setState({ newComment: previouslyUnsavedComment })

    await this.loadContent()
    this.loadTimeline()
    this.buildBreadcrumbs()
  }

  async componentDidUpdate (prevProps, prevState) {
    const { state } = this

    console.log('%c<File> did update', `color: ${this.state.config.hexcolor}`, prevState, state)
    if (!prevState.content || !state.content) return

    if (prevState.content.content_id !== state.content.content_id) {
      await this.loadContent()
      this.loadTimeline()
      this.buildBreadcrumbs()
    }

    if (!prevState.timelineWysiwyg && state.timelineWysiwyg) wysiwyg('#wysiwygTimelineComment', state.loggedUser.lang, this.handleChangeNewComment)
    else if (prevState.timelineWysiwyg && !state.timelineWysiwyg) tinymce.remove('#wysiwygTimelineComment')
  }

  componentWillUnmount () {
    console.log('%c<File> will Unmount', `color: ${this.state.config.hexcolor}`)
    tinymce.remove('#wysiwygTimelineComment')
    document.removeEventListener(CUSTOM_EVENT.APP_CUSTOM_EVENT_LISTENER, this.customEventReducer)
  }

  sendGlobalFlashMessage = msg => GLOBAL_dispatchEvent({
    type: CUSTOM_EVENT.ADD_FLASH_MSG,
    data: {
      msg: msg,
      type: 'warning',
      delay: undefined
    }
  })

  loadContent = async (pageToLoad = null) => {
    const { content, config, fileCurrentPage } = this.state

    const fetchResultFile = await handleFetchResult(await getFileContent(config.apiUrl, content.workspace_id, content.content_id))

    switch (fetchResultFile.apiResponse.status) {
      case 200:
        const filenameNoExtension = removeExtensionOfFilename(fetchResultFile.body.filename)
        const pageForPreview = pageToLoad || fileCurrentPage
        this.setState({
          content: {
            ...fetchResultFile.body,
            filenameNoExtension: filenameNoExtension,
            // FIXME - b.l - refactor urls
            previewUrl: `${config.apiUrl}/workspaces/${content.workspace_id}/files/${content.content_id}/revisions/${fetchResultFile.body.current_revision_id}/preview/jpg/500x500/${filenameNoExtension + '.jpg'}?page=${pageForPreview}&revision_id=${fetchResultFile.body.current_revision_id}`,
            lightboxUrlList: (new Array(fetchResultFile.body.page_nb)).fill('').map((n, i) =>
              // FIXME - b.l - refactor urls
              `${config.apiUrl}/workspaces/${content.workspace_id}/files/${content.content_id}/revisions/${fetchResultFile.body.current_revision_id}/preview/jpg/1920x1080/${filenameNoExtension + '.jpg'}?page=${i + 1}`
            )
          }
        })
        break
      default:
        this.sendGlobalFlashMessage(this.props.t('Error while loading file'))
        return
    }

    await putMyselfFileRead(config.apiUrl, content.workspace_id, content.content_id)
    GLOBAL_dispatchEvent({ type: CUSTOM_EVENT.REFRESH_CONTENT_LIST, data: {} })
  }

  loadTimeline = async () => {
    const { loggedUser, content, config, t } = this.state

    const [resComment, resRevision] = await Promise.all([
      handleFetchResult(await getFileComment(config.apiUrl, content.workspace_id, content.content_id)),
      handleFetchResult(await getFileRevision(config.apiUrl, content.workspace_id, content.content_id))
    ])

    if (resComment.apiResponse.status !== 200 && resRevision.apiResponse.status !== 200) {
      this.sendGlobalFlashMessage(t('Error while loading timeline'))
      console.log('Error loading timeline', 'comments', resComment, 'revisions', resRevision)
      return
    }

    const resCommentWithProperDate = resComment.body.map(c => ({
      ...c,
      created_raw: c.created,
      created: displayDistanceDate(c.created, loggedUser.lang)
    }))

    const revisionWithComment = resRevision.body
      .map((r, i) => ({
        ...r,
        created_raw: r.created,
        created: displayDistanceDate(r.created, loggedUser.lang),
        timelineType: 'revision',
        commentList: r.comment_ids.map(ci => ({
          timelineType: 'comment',
          ...resCommentWithProperDate.find(c => c.content_id === ci)
        })),
        number: i + 1
      }))
      .reduce((acc, rev) => [
        ...acc,
        rev,
        ...rev.commentList.map(comment => ({
          ...comment,
          customClass: '',
          loggedUser: config.loggedUser
        }))
      ], [])

    this.setState({
      timeline: revisionWithComment
    })
  }

  buildBreadcrumbs = () => {
    const { state } = this

    GLOBAL_dispatchEvent({
      type: CUSTOM_EVENT.APPEND_BREADCRUMBS,
      data: {
        breadcrumbs: [{
          // FIXME - b.l - refactor urls
          url: `/ui/workspaces/${state.content.workspace_id}/contents/${state.config.slug}/${state.content.content_id}`,
          label: `${state.content.filename}`,
          link: null,
          type: BREADCRUMBS_TYPE.APP_FEATURE
        }]
      }
    })
  }

  handleClickBtnCloseApp = () => {
    const { state, props } = this

    if (state.progressUpload.display) {
      this.sendGlobalFlashMessage(props.t('Please wait until the upload ends'))
      return
    }

    this.setState({ isVisible: false })
    GLOBAL_dispatchEvent({ type: CUSTOM_EVENT.APP_CLOSED, data: {} })
  }

  handleSaveEditTitle = async newTitle => {
    const { props, state } = this

    const fetchResultSaveFile = await handleFetchResult(
      await putFileContent(state.config.apiUrl, state.content.workspace_id, state.content.content_id, newTitle, state.content.raw_content)
    )

    switch (fetchResultSaveFile.apiResponse.status) {
      case 200:
        this.loadContent()
        this.loadTimeline()
        GLOBAL_dispatchEvent({ type: CUSTOM_EVENT.REFRESH_CONTENT_LIST, data: {} })
        break
      case 400:
        switch (fetchResultSaveFile.body.code) {
          case 2041: break // INFO - CH - 2019-04-04 - this means the same title has been sent. Therefore, no modification
          case 3002: this.sendGlobalFlashMessage(props.t('A content with same name already exists')); break
          default: this.sendGlobalFlashMessage(props.t('Error while saving new title')); break
        }
        break
      default: this.sendGlobalFlashMessage(props.t('Error while saving new title')); break
    }
  }

  handleClickNewVersion = () => this.setState({ mode: MODE.EDIT })

  handleClickEdit = () => {
    const { state } = this
    state.config.history.push(
      PAGE.WORKSPACE.CONTENT_EDITION(state.content.workspace_id, CONTENT_TYPE_FILE, state.content.content_id)
    )
  }

  handleClickValidateNewDescription = async newDescription => {
    const { props, state } = this

    const fetchResultSaveFile = await handleFetchResult(
      await putFileContent(state.config.apiUrl, state.content.workspace_id, state.content.content_id, state.content.label, newDescription)
    )
    switch (fetchResultSaveFile.apiResponse.status) {
      case 200: this.setState(prev => ({ content: { ...prev.content, raw_content: newDescription } })); break
      case 400:
        switch (fetchResultSaveFile.body.code) {
          case 2041: break // same description sent, no need for error msg
          default: this.sendGlobalFlashMessage(props.t('Error while saving new description'))
        }
        break
      default: this.sendGlobalFlashMessage(props.t('Error while saving new description'))
    }
  }

  handleChangeNewComment = e => {
    const newComment = e.target.value
    this.setState({ newComment })

    const { appName, content } = this.state
    localStorage.setItem(
      generateLocalStorageContentId(content.workspace_id, content.content_id, appName, 'comment'),
      newComment
    )
  }

  handleClickValidateNewCommentBtn = async () => {
    const { props, state } = this

    // @FIXME - Côme - 2018/10/31 - line bellow is a hack to force send html to api
    // see https://github.com/tracim/tracim/issues/1101
    const newCommentForApi = state.timelineWysiwyg
      ? state.newComment
      : `<p>${convertBackslashNToBr(state.newComment)}</p>`

    const fetchResultSaveNewComment = await handleFetchResult(await postFileNewComment(state.config.apiUrl, state.content.workspace_id, state.content.content_id, newCommentForApi))

    switch (fetchResultSaveNewComment.apiResponse.status) {
      case 200:
        this.setState({ newComment: '' })
        localStorage.removeItem(
          generateLocalStorageContentId(state.content.workspace_id, state.content.content_id, state.appName, 'comment')
        )
        if (state.timelineWysiwyg) tinymce.get('wysiwygTimelineComment').setContent('')
        this.loadContent()
        this.loadTimeline()
        break
      case 400:
        switch (fetchResultSaveNewComment.body.code) {
          case 2003:
            this.sendGlobalFlashMessage(props.t("You can't send an empty comment"))
            break
          default:
            this.sendGlobalFlashMessage(props.t('Error while saving new comment'))
            break
        }
        break
      default: this.sendGlobalFlashMessage(props.t('Error while saving new comment')); break
    }
  }

  handleToggleWysiwyg = () => this.setState(prev => ({ timelineWysiwyg: !prev.timelineWysiwyg }))

  handleChangeStatus = async newStatus => {
    const { state, props } = this

    if (newStatus === state.content.status) return

    const fetchResultSaveEditStatus = await handleFetchResult(
      await putFileStatus(state.config.apiUrl, state.content.workspace_id, state.content.content_id, newStatus)
    )

    switch (fetchResultSaveEditStatus.status) {
      case 204:
        this.loadContent()
        this.loadTimeline()
        break
      default: this.sendGlobalFlashMessage(props.t('Error while changing status'))
    }
  }

  handleClickArchive = async () => {
    const { config, content } = this.state

    const fetchResultArchive = await putFileIsArchived(config.apiUrl, content.workspace_id, content.content_id)
    switch (fetchResultArchive.status) {
      case 204:
        this.setState(prev => ({ content: { ...prev.content, is_archived: true } }))
        this.loadContent()
        this.loadTimeline()
        break
      default: this.sendGlobalFlashMessage(this.props.t('Error while archiving document'))
    }
  }

  handleClickDelete = async () => {
    const { config, content } = this.state

    const fetchResultArchive = await putFileIsDeleted(config.apiUrl, content.workspace_id, content.content_id)
    switch (fetchResultArchive.status) {
      case 204:
        this.setState(prev => ({ content: { ...prev.content, is_deleted: true } }))
        this.loadContent()
        this.loadTimeline()
        break
      default: this.sendGlobalFlashMessage(this.props.t('Error while deleting document'))
    }
  }

  handleClickRestoreArchived = async () => {
    const { config, content } = this.state

    const fetchResultRestore = await putFileRestoreArchived(config.apiUrl, content.workspace_id, content.content_id)
    switch (fetchResultRestore.status) {
      case 204:
        this.setState(prev => ({ content: { ...prev.content, is_archived: false } }))
        this.loadContent()
        this.loadTimeline()
        break
      default: this.sendGlobalFlashMessage(this.props.t('Error while restoring document'))
    }
  }

  handleClickRestoreDeleted = async () => {
    const { config, content } = this.state

    const fetchResultRestore = await putFileRestoreDeleted(config.apiUrl, content.workspace_id, content.content_id)
    switch (fetchResultRestore.status) {
      case 204:
        this.setState(prev => ({ content: { ...prev.content, is_deleted: false } }))
        this.loadContent()
        this.loadTimeline()
        break
      default: this.sendGlobalFlashMessage(this.props.t('Error while restoring document'))
    }
  }

  handleClickShowRevision = async revision => {
    const { state } = this

    const revisionArray = state.timeline.filter(t => t.timelineType === 'revision')
    const isLastRevision = revision.revision_id === revisionArray[revisionArray.length - 1].revision_id

    if (state.mode === MODE.REVISION && isLastRevision) {
      this.handleClickLastVersion()
      return
    }

    if (state.mode === MODE.VIEW && isLastRevision) return

    const filenameNoExtension = removeExtensionOfFilename(revision.filename)

    this.setState(prev => ({
      content: {
        ...prev.content,
        ...revision,
        workspace_id: state.content.workspace_id, // don't overrides workspace_id because if file has been moved to a different workspace, workspace_id will change and break image urls
        filenameNoExtension: filenameNoExtension,
        current_revision_id: revision.revision_id,
        contentFull: null,
        is_archived: prev.is_archived, // archived and delete should always be taken from last version
        is_deleted: prev.is_deleted,
        // use state.content.workspace_id instead of revision.workspace_id because if file has been moved to a different workspace, workspace_id will change and break image urls
        previewUrl: `${state.config.apiUrl}/workspaces/${state.content.workspace_id}/files/${revision.content_id}/revisions/${revision.revision_id}/preview/jpg/500x500/${filenameNoExtension + '.jpg'}?page=1&revision_id=${revision.revision_id}`,
        lightboxUrlList: (new Array(revision.page_nb)).fill(null).map((n, i) => i + 1).map(pageNb => // create an array [1..revision.page_nb]
          // FIXME - b.l - refactor urls
          `${state.config.apiUrl}/workspaces/${state.content.workspace_id}/files/${revision.content_id}/revisions/${revision.revision_id}/preview/jpg/1920x1080/${filenameNoExtension + '.jpg'}?page=${pageNb}`
        )
      },
      fileCurrentPage: 1, // always set to first page on revision switch
      mode: MODE.REVISION
    }))
  }

  handleClickLastVersion = () => {
    this.setState({
      fileCurrentPage: 1,
      mode: MODE.VIEW
    })
    this.loadContent(1)
  }

  handleClickProperty = () => this.setState(prev => ({ displayProperty: !prev.displayProperty }))

  handleChangeFile = newFile => {
    if (!newFile || !newFile[0]) return

    const fileToSave = newFile[0]

    if (fileToSave.type.includes('image') && fileToSave.size > 2000000) { // allow preview
      this.setState({ newFile: fileToSave })

      var reader = new FileReader()
      reader.onload = e => {
        this.setState({ newFilePreview: e.total > 0 ? e.target.result : false })
        const img = new Image()
        img.src = e.target.result
        img.onerror = () => this.setState({ newFilePreview: false })
      }
      reader.readAsDataURL(fileToSave)
    } else { // no preview
      this.setState({
        newFile: fileToSave,
        newFilePreview: false
      })
    }
  }

  handleClickDropzoneCancel = () => this.setState({ mode: MODE.VIEW, newFile: '', newFilePreview: null })

  handleClickDropzoneValidate = async () => {
    const { props, state } = this

    const formData = new FormData()
    formData.append('files', state.newFile)

    // fetch still doesn't handle event progress. So we need to use old school xhr object :scream:
    const xhr = new XMLHttpRequest()
    xhr.upload.addEventListener('loadstart', () => this.setState({ progressUpload: { display: false, percent: 0 } }), false)
    const uploadInProgress = e => e.lengthComputable && this.setState({ progressUpload: { display: true, percent: Math.round(e.loaded / e.total * 100) } })
    xhr.upload.addEventListener('progress', uploadInProgress, false)
    xhr.upload.addEventListener('load', () => this.setState({ progressUpload: { display: false, percent: 0 } }), false)

    // FIXME - b.l - refactor urls
    xhr.open('PUT', `${state.config.apiUrl}/workspaces/${state.content.workspace_id}/files/${state.content.content_id}/raw/${state.content.filename}`, true)
    xhr.setRequestHeader('Accept', 'application/json')
    xhr.withCredentials = true

    xhr.onreadystatechange = () => {
      if (xhr.readyState === 4) {
        switch (xhr.status) {
          case 204:
            this.setState({
              newFile: '',
              newFilePreview: null,
              fileCurrentPage: 1,
              mode: MODE.VIEW
            })
            this.loadContent(1)
            this.loadTimeline()
            break
          case 400:
            const jsonResult400 = JSON.parse(xhr.responseText)
            switch (jsonResult400.code) {
              case 3002: this.sendGlobalFlashMessage(props.t('A content with the same name already exists')); break
              default: this.sendGlobalFlashMessage(props.t('Error while uploading file'))
            }
            break
          default: this.sendGlobalFlashMessage(props.t('Error while uploading file'))
        }
      }
    }

    xhr.send(formData)
  }

  handleClickPreviousNextPage = async previousNext => {
    const { state } = this

    if (!['previous', 'next'].includes(previousNext)) return
    if (previousNext === 'previous' && state.fileCurrentPage === 0) return
    if (previousNext === 'next' && state.fileCurrentPage > state.content.page_nb) return

    const revisionString = state.mode === MODE.REVISION ? `revisions/${state.content.current_revision_id}/` : ''
    const nextPageNumber = previousNext === 'previous' ? state.fileCurrentPage - 1 : state.fileCurrentPage + 1

    this.setState(prev => ({
      fileCurrentPage: nextPageNumber,
      content: {
        ...prev.content,
        // FIXME - b.l - refactor urls
        previewUrl: `${state.config.apiUrl}/workspaces/${state.content.workspace_id}/files/${state.content.content_id}/${revisionString}preview/jpg/500x500/${state.content.filenameNoExtension + '.jpg'}?page=${nextPageNumber}&revision_id=${state.content.current_revision_id}`
      }
    }))
  }

  getDownloadBaseUrl = (apiUrl, content, mode) => {
    const urlRevisionPart = mode === MODE.REVISION ? `revisions/${content.current_revision_id}/` : ''
    // FIXME - b.l - refactor urls
    return `${apiUrl}/workspaces/${content.workspace_id}/files/${content.content_id}/${urlRevisionPart}`
  }

  // INFO - CH - 2019-05-24 - last path param revision_id is to force browser to not use cache when we upload new revision
  // see https://github.com/tracim/tracim/issues/1804
  getDownloadRawUrl = ({ config: { apiUrl }, content, mode }) =>
    // FIXME - b.l - refactor urls
    `${this.getDownloadBaseUrl(apiUrl, content, mode)}raw/${content.filenameNoExtension}${content.file_extension}?force_download=1&revision_id=${content.current_revision_id}`

  getDownloadPdfPageUrl = ({ config: { apiUrl }, content, mode, fileCurrentPage }) =>
    // FIXME - b.l - refactor urls
    `${this.getDownloadBaseUrl(apiUrl, content, mode)}preview/pdf/${content.filenameNoExtension + '.pdf'}?page=${fileCurrentPage}&force_download=1&revision_id=${content.current_revision_id}`

  getDownloadPdfFullUrl = ({ config: { apiUrl }, content, mode }) =>
    // FIXME - b.l - refactor urls
    `${this.getDownloadBaseUrl(apiUrl, content, mode)}preview/pdf/full/${content.filenameNoExtension + '.pdf'}?force_download=1&revision_id=${content.current_revision_id}`

  getOnlineEditionAction = () => {
    const { state } = this
    try {
      if (!appOfficeDocument) {
        return null
      }
      return appOfficeDocument.default.getOnlineEditionAction(
        state.content,
        state.config.system.config.collaborative_document_edition,
        state.loggedUser.userRoleIdInWorkspace
      )
    } catch (error) {
      // INFO - B.L - 2019/08/05 - if appOfficeDocument is not activated in the backend
      // the global variable will not exists and cause a ReferenceError
      if (error instanceof ReferenceError) {
        console.log('appOfficeDocument is not activated disabling online edition')
        return null
      }
      throw error
    }
  }

  render () {
    const { props, state } = this
    const onlineEditionAction = this.getOnlineEditionAction()

    if (!state.isVisible) return null

    return (
      <PopinFixed
        customClass={`${state.config.slug}`}
        customColor={state.config.hexcolor}
      >
        <PopinFixedHeader
          customClass={`${state.config.slug}`}
          customColor={state.config.hexcolor}
          faIcon={state.config.faIcon}
          rawTitle={state.content.label}
          componentTitle={<span>{state.content.label} <Badge text={state.content.file_extension} /></span>}
          userRoleIdInWorkspace={state.loggedUser.userRoleIdInWorkspace}
          onClickCloseBtn={this.handleClickBtnCloseApp}
          onValidateChangeTitle={this.handleSaveEditTitle}
          disableChangeTitle={!state.content.is_editable}
        />

        <PopinFixedOption
          customColor={state.config.hexcolor}
          customClass={`${state.config.slug}`}
          i18n={i18n}
        >
          <div /* this div in display flex, justify-content space-between */>
            <div className='d-flex'>
              {state.loggedUser.userRoleIdInWorkspace >= 2 &&
                <NewVersionBtn
                  customColor={state.config.hexcolor}
                  onClickNewVersionBtn={this.handleClickNewVersion}
                  disabled={state.mode !== MODE.VIEW || !state.content.is_editable}
                  label={props.t('Update')}
                />
              }

<<<<<<< HEAD
              {onlineEditionAction &&
                <NewVersionBtn
                  customColor={state.config.hexcolor}
                  onClickNewVersionBtn={onlineEditionAction.callback}
                  disabled={state.mode !== MODE.VIEW || !state.content.is_editable}
                  label={props.t(onlineEditionAction.label)}
=======
              {state.loggedUser.userRoleIdInWorkspace >= 2 && onlineEditionAction &&
                <GenericButton
                  customClass='wsContentGeneric__option__menu__addversion newversionbtn btn outlineTextBtn'
                  dataCy='wsContentGeneric__option__menu__addversion'
                  customColor={state.config.hexcolor}
                  onClick={onlineEditionAction}
                  disabled={state.mode !== MODE.VIEW || !state.content.is_editable}
                  label={props.t('Edit online')}
>>>>>>> 7491267c
                  style={{
                    marginLeft: '5px'
                  }}
                  faIcon={'edit'}
                />
              }

              {state.mode === MODE.REVISION &&
                <button
                  className='wsContentGeneric__option__menu__lastversion file__lastversionbtn btn'
                  onClick={this.handleClickLastVersion}
                  style={{ backgroundColor: state.config.hexcolor, color: '#fdfdfd' }}
                >
                  <i className='fa fa-history' />
                  {props.t('Last version')}
                </button>
              }
            </div>

            <div className='d-flex'>
              {state.loggedUser.userRoleIdInWorkspace >= 2 &&
                <SelectStatus
                  selectedStatus={state.config.availableStatuses.find(s => s.slug === state.content.status)}
                  availableStatus={state.config.availableStatuses}
                  onChangeStatus={this.handleChangeStatus}
                  disabled={state.mode === MODE.REVISION || state.content.is_archived || state.content.is_deleted}
                />
              }

              {state.loggedUser.userRoleIdInWorkspace >= 4 &&
                <ArchiveDeleteContent
                  customColor={state.config.hexcolor}
                  onClickArchiveBtn={this.handleClickArchive}
                  onClickDeleteBtn={this.handleClickDelete}
                  disabled={state.mode === MODE.REVISION || state.content.is_archived || state.content.is_deleted}
                />
              }
            </div>
          </div>
        </PopinFixedOption>

        <PopinFixedContent
          customClass={`${state.config.slug}__contentpage`}
        >
          {/* FIXME - GB - 2019-06-05 - we need to have a better way to check the state.config than using state.config.availableStatuses[3].slug
            https://github.com/tracim/tracim/issues/1840 */}
          <FileComponent
            mode={state.mode}
            customColor={state.config.hexcolor}
            loggedUser={state.loggedUser}
            previewUrl={state.content.previewUrl ? state.content.previewUrl : ''}
            isJpegAvailable={state.content.has_jpeg_preview}
            fileSize={displayFileSize(state.content.size)}
            filePageNb={state.content.page_nb}
            fileCurrentPage={state.fileCurrentPage}
            displayProperty={state.displayProperty}
            onClickProperty={this.handleClickProperty}
            version={state.content.number}
            lastVersion={state.timeline.filter(t => t.timelineType === 'revision').length}
            description={state.content.raw_content}
            onClickValidateNewDescription={this.handleClickValidateNewDescription}
            isArchived={state.content.is_archived}
            isDeleted={state.content.is_deleted}
            isEditable={state.content.is_editable}
            isDeprecated={state.content.status === state.config.availableStatuses[3].slug}
            deprecatedStatus={state.config.availableStatuses[3]}
            onClickRestoreArchived={this.handleClickRestoreArchived}
            onClickRestoreDeleted={this.handleClickRestoreDeleted}
            downloadRawUrl={this.getDownloadRawUrl(state)}
            isPdfAvailable={state.content.has_pdf_preview}
            downloadPdfPageUrl={this.getDownloadPdfPageUrl(state)}
            downloadPdfFullUrl={this.getDownloadPdfFullUrl(state)}
            lightboxUrlList={state.content.lightboxUrlList}
            onChangeFile={this.handleChangeFile}
            onClickDropzoneCancel={this.handleClickDropzoneCancel}
            onClickDropzoneValidate={this.handleClickDropzoneValidate}
            onClickPreviousPage={() => this.handleClickPreviousNextPage('previous')}
            onClickNextPage={() => this.handleClickPreviousNextPage('next')}
            newFile={state.newFile}
            newFilePreview={state.newFilePreview}
            progressUpload={state.progressUpload}
          />

          <Timeline
            customClass={`${state.config.slug}__contentpage`}
            customColor={state.config.hexcolor}
            loggedUser={state.loggedUser}
            timelineData={state.timeline}
            newComment={state.newComment}
            disableComment={state.mode === MODE.REVISION || state.mode === MODE.EDIT || !state.content.is_editable}
            availableStatusList={state.config.availableStatuses}
            wysiwyg={state.timelineWysiwyg}
            onChangeNewComment={this.handleChangeNewComment}
            onClickValidateNewCommentBtn={this.handleClickValidateNewCommentBtn}
            onClickWysiwygBtn={this.handleToggleWysiwyg}
            onClickRevisionBtn={this.handleClickShowRevision}
            shouldScrollToBottom={state.mode !== MODE.REVISION}
          />
        </PopinFixedContent>
      </PopinFixed>
    )
  }
}

export default translate()(File)<|MERGE_RESOLUTION|>--- conflicted
+++ resolved
@@ -681,23 +681,14 @@
                 />
               }
 
-<<<<<<< HEAD
               {onlineEditionAction &&
-                <NewVersionBtn
-                  customColor={state.config.hexcolor}
-                  onClickNewVersionBtn={onlineEditionAction.callback}
-                  disabled={state.mode !== MODE.VIEW || !state.content.is_editable}
-                  label={props.t(onlineEditionAction.label)}
-=======
-              {state.loggedUser.userRoleIdInWorkspace >= 2 && onlineEditionAction &&
                 <GenericButton
                   customClass='wsContentGeneric__option__menu__addversion newversionbtn btn outlineTextBtn'
                   dataCy='wsContentGeneric__option__menu__addversion'
                   customColor={state.config.hexcolor}
-                  onClick={onlineEditionAction}
+                  onClick={onlineEditionAction.callback}
                   disabled={state.mode !== MODE.VIEW || !state.content.is_editable}
-                  label={props.t('Edit online')}
->>>>>>> 7491267c
+                  label={props.t(onlineEditionAction.label)}
                   style={{
                     marginLeft: '5px'
                   }}
