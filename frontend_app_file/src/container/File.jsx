import React from 'react'
import { withTranslation } from 'react-i18next'
import i18n from '../i18n.js'
import FileComponent from '../component/FileComponent.jsx'
import {
  addAllResourceI18n,
  handleFetchResult,
  PopinFixed,
  PopinFixedHeader,
  PopinFixedOption,
  PopinFixedContent,
  Timeline,
  NewVersionBtn,
  ArchiveDeleteContent,
  SelectStatus,
  displayDistanceDate,
  convertBackslashNToBr,
  generateLocalStorageContentId,
  Badge,
  BREADCRUMBS_TYPE,
  appFeatureCustomEventHandlerShowApp,
  CUSTOM_EVENT
} from 'tracim_frontend_lib'
import {
  MODE,
  removeExtensionOfFilename,
  displayFileSize,
  PAGE
} from '../helper.js'
import {
  getFileContent,
  getFileComment,
  getFileRevision,
  postFileNewComment,
  putFileContent,
  putFileStatus,
  putFileIsArchived,
  putFileIsDeleted,
  putFileRestoreArchived,
  putFileRestoreDeleted,
  putMyselfFileRead
} from '../action.async.js'

const CONTENT_TYPE_FILE = 'file'
const ACTION_EDIT = 'edit'

class File extends React.Component {
  constructor (props) {
    super(props)
    this.state = {
      appName: 'file',
      isVisible: true,
      config: props.data ? props.data.config : null,
      loggedUser: props.data ? props.data.loggedUser : null,
      content: props.data ? props.data.content : null,
      timeline: props.data ? [] : [], // debug.timeline,
      externalTranslationList: [
        props.t('File'),
        props.t('Files'),
        props.t('file'),
        props.t('files'),
        props.t('Upload a file')
      ],
      newComment: '',
      newFile: '',
      newFilePreview: null,
      fileCurrentPage: 1,
      timelineWysiwyg: false,
      mode: MODE.VIEW,
      displayProperty: false,
      progressUpload: {
        display: false,
        percent: 0
      },
      isEditable: false,
      editUrl: ''
    }

    // i18n has been init, add resources from frontend
    addAllResourceI18n(i18n, this.state.config.translation, this.state.loggedUser.lang)
    i18n.changeLanguage(this.state.loggedUser.lang)

    document.addEventListener(CUSTOM_EVENT.APP_CUSTOM_EVENT_LISTENER, this.customEventReducer)
  }

  customEventReducer = ({ detail: { type, data } }) => { // action: { type: '', data: {} }
    const { state } = this
    switch (type) {
      case CUSTOM_EVENT.SHOW_APP(state.config.slug):
        console.log('%c<File> Custom event', 'color: #28a745', type, data)
        const isSameContentId = appFeatureCustomEventHandlerShowApp(data.content, state.content.content_id, state.content.content_type)
        if (isSameContentId) {
          this.setState({ isVisible: true })
          this.buildBreadcrumbs()
        }
        break

      case CUSTOM_EVENT.HIDE_APP(state.config.slug):
        console.log('%c<File> Custom event', 'color: #28a745', type, data)
        tinymce.remove('#wysiwygTimelineComment')
        this.setState({
          isVisible: false,
          timelineWysiwyg: false
        })
        break

      case CUSTOM_EVENT.RELOAD_CONTENT(state.config.slug):
        console.log('%c<File> Custom event', 'color: #28a745', type, data)
        tinymce.remove('#wysiwygTimelineComment')
        const previouslyUnsavedComment = localStorage.getItem(
          generateLocalStorageContentId(data.workspace_id, data.content_id, state.appName, 'comment')
        )
        this.setState(prev => ({
          content: { ...prev.content, ...data },
          isVisible: true,
          timelineWysiwyg: false,
          newComment: prev.content.content_id === data.content_id ? prev.newComment : previouslyUnsavedComment || ''
        }))
        break

      case CUSTOM_EVENT.ALL_APP_CHANGE_LANGUAGE:
        console.log('%c<File> Custom event', 'color: #28a745', type, data)

        if (state.timelineWysiwyg) {
          tinymce.remove('#wysiwygTimelineComment')
          wysiwyg('#wysiwygTimelineComment', data, this.handleChangeNewComment)
        }

        this.setState(prev => ({
          loggedUser: {
            ...prev.loggedUser,
            lang: data
          }
        }))
        i18n.changeLanguage(data)
        this.loadTimeline()
        break
    }
  }

  async componentDidMount () {
    console.log('%c<File> did mount', `color: ${this.state.config.hexcolor}`)

    const { appName, content } = this.state
    const previouslyUnsavedComment = localStorage.getItem(
      generateLocalStorageContentId(content.workspace_id, content.content_id, appName, 'comment')
    )
    if (previouslyUnsavedComment) this.setState({ newComment: previouslyUnsavedComment })

    await this.loadContent()
    await this.setIsEditable()
    this.loadTimeline()
    this.buildBreadcrumbs()
  }

  async componentDidUpdate (prevProps, prevState) {
    const { state } = this

    console.log('%c<File> did update', `color: ${this.state.config.hexcolor}`, prevState, state)
    if (!prevState.content || !state.content) return

    if (prevState.content.content_id !== state.content.content_id) {
      await this.loadContent()
      await this.setIsEditable()
      this.loadTimeline()
      this.buildBreadcrumbs()
    }

    if (!prevState.timelineWysiwyg && state.timelineWysiwyg) wysiwyg('#wysiwygTimelineComment', state.loggedUser.lang, this.handleChangeNewComment)
    else if (prevState.timelineWysiwyg && !state.timelineWysiwyg) tinymce.remove('#wysiwygTimelineComment')
  }

  componentWillUnmount () {
    console.log('%c<File> will Unmount', `color: ${this.state.config.hexcolor}`)
    tinymce.remove('#wysiwygTimelineComment')
    document.removeEventListener(CUSTOM_EVENT.APP_CUSTOM_EVENT_LISTENER, this.customEventReducer)
  }

  sendGlobalFlashMessage = msg => GLOBAL_dispatchEvent({
    type: CUSTOM_EVENT.ADD_FLASH_MSG,
    data: {
      msg: msg,
      type: 'warning',
      delay: undefined
    }
  })

  loadContent = async (pageToLoad = null) => {
    const { content, config, fileCurrentPage } = this.state

    const fetchResultFile = await handleFetchResult(await getFileContent(config.apiUrl, content.workspace_id, content.content_id))

    switch (fetchResultFile.apiResponse.status) {
      case 200:
        const filenameNoExtension = removeExtensionOfFilename(fetchResultFile.body.filename)
        const pageForPreview = pageToLoad || fileCurrentPage
        this.setState({
          content: {
            ...fetchResultFile.body,
            filenameNoExtension: filenameNoExtension,
            // FIXME - b.l - refactor urls
            previewUrl: `${config.apiUrl}/workspaces/${content.workspace_id}/files/${content.content_id}/revisions/${fetchResultFile.body.current_revision_id}/preview/jpg/500x500/${filenameNoExtension + '.jpg'}?page=${pageForPreview}&revision_id=${fetchResultFile.body.current_revision_id}`,
            lightboxUrlList: (new Array(fetchResultFile.body.page_nb)).fill('').map((n, i) =>
              // FIXME - b.l - refactor urls
              `${config.apiUrl}/workspaces/${content.workspace_id}/files/${content.content_id}/revisions/${fetchResultFile.body.current_revision_id}/preview/jpg/1920x1080/${filenameNoExtension + '.jpg'}?page=${i + 1}`
            )
          }
        })
        break
      default:
        this.sendGlobalFlashMessage(this.props.t('Error while loading file'))
        return
    }

    await putMyselfFileRead(config.apiUrl, content.workspace_id, content.content_id)
    GLOBAL_dispatchEvent({ type: CUSTOM_EVENT.REFRESH_CONTENT_LIST, data: {} })
  }

  loadTimeline = async () => {
    const { loggedUser, content, config, t } = this.state

    const [resComment, resRevision] = await Promise.all([
      handleFetchResult(await getFileComment(config.apiUrl, content.workspace_id, content.content_id)),
      handleFetchResult(await getFileRevision(config.apiUrl, content.workspace_id, content.content_id))
    ])

    if (resComment.apiResponse.status !== 200 && resRevision.apiResponse.status !== 200) {
      this.sendGlobalFlashMessage(t('Error while loading timeline'))
      console.log('Error loading timeline', 'comments', resComment, 'revisions', resRevision)
      return
    }

    const resCommentWithProperDate = resComment.body.map(c => ({
      ...c,
      created_raw: c.created,
      created: displayDistanceDate(c.created, loggedUser.lang)
    }))

    const revisionWithComment = resRevision.body
      .map((r, i) => ({
        ...r,
        created_raw: r.created,
        created: displayDistanceDate(r.created, loggedUser.lang),
        timelineType: 'revision',
        commentList: r.comment_ids.map(ci => ({
          timelineType: 'comment',
          ...resCommentWithProperDate.find(c => c.content_id === ci)
        })),
        number: i + 1
      }))
      .reduce((acc, rev) => [
        ...acc,
        rev,
        ...rev.commentList.map(comment => ({
          ...comment,
          customClass: '',
          loggedUser: config.loggedUser
        }))
      ], [])

    this.setState({
      timeline: revisionWithComment
    })
  }

  buildBreadcrumbs = () => {
    const { state } = this

    GLOBAL_dispatchEvent({
      type: CUSTOM_EVENT.APPEND_BREADCRUMBS,
      data: {
        breadcrumbs: [{
          // FIXME - b.l - refactor urls
          url: `/ui/workspaces/${state.content.workspace_id}/contents/${state.config.slug}/${state.content.content_id}`,
          label: `${state.content.filename}`,
          link: null,
          type: BREADCRUMBS_TYPE.APP_FEATURE
        }]
      }
    })
  }

  handleClickBtnCloseApp = () => {
    const { state, props } = this

    if (state.progressUpload.display) {
      this.sendGlobalFlashMessage(props.t('Please wait until the upload ends'))
      return
    }

    this.setState({ isVisible: false })
    GLOBAL_dispatchEvent({ type: CUSTOM_EVENT.APP_CLOSED, data: {} })
  }

  handleSaveEditTitle = async newTitle => {
    const { props, state } = this

    const fetchResultSaveFile = await handleFetchResult(
      await putFileContent(state.config.apiUrl, state.content.workspace_id, state.content.content_id, newTitle, state.content.raw_content)
    )

    switch (fetchResultSaveFile.apiResponse.status) {
      case 200:
        this.loadContent()
        this.loadTimeline()
        GLOBAL_dispatchEvent({ type: CUSTOM_EVENT.REFRESH_CONTENT_LIST, data: {} })
        break
      case 400:
        switch (fetchResultSaveFile.body.code) {
          case 2041: break // INFO - CH - 2019-04-04 - this means the same title has been sent. Therefore, no modification
          case 3002: this.sendGlobalFlashMessage(props.t('A content with same name already exists')); break
          default: this.sendGlobalFlashMessage(props.t('Error while saving new title')); break
        }
        break
      default: this.sendGlobalFlashMessage(props.t('Error while saving new title')); break
    }
  }

  handleClickNewVersion = () => this.setState({ mode: MODE.EDIT })

  handleClickEdit = () => {
    const { state } = this
    state.config.history.push(
      PAGE.WORKSPACE.CONTENT_EDITION(state.content.workspace_id, CONTENT_TYPE_FILE, state.content.content_id)
    )
  }

  handleClickValidateNewDescription = async newDescription => {
    const { props, state } = this

    const fetchResultSaveFile = await handleFetchResult(
      await putFileContent(state.config.apiUrl, state.content.workspace_id, state.content.content_id, state.content.label, newDescription)
    )
    switch (fetchResultSaveFile.apiResponse.status) {
      case 200: this.setState(prev => ({ content: { ...prev.content, raw_content: newDescription } })); break
      case 400:
        switch (fetchResultSaveFile.body.code) {
          case 2041: break // same description sent, no need for error msg
          default: this.sendGlobalFlashMessage(props.t('Error while saving new description'))
        }
        break
      default: this.sendGlobalFlashMessage(props.t('Error while saving new description'))
    }
  }

  handleChangeNewComment = e => {
    const newComment = e.target.value
    this.setState({ newComment })

    const { appName, content } = this.state
    localStorage.setItem(
      generateLocalStorageContentId(content.workspace_id, content.content_id, appName, 'comment'),
      newComment
    )
  }

  handleClickValidateNewCommentBtn = async () => {
    const { props, state } = this

    // @FIXME - Côme - 2018/10/31 - line bellow is a hack to force send html to api
    // see https://github.com/tracim/tracim/issues/1101
    const newCommentForApi = state.timelineWysiwyg
      ? state.newComment
      : `<p>${convertBackslashNToBr(state.newComment)}</p>`

    const fetchResultSaveNewComment = await handleFetchResult(await postFileNewComment(state.config.apiUrl, state.content.workspace_id, state.content.content_id, newCommentForApi))

    switch (fetchResultSaveNewComment.apiResponse.status) {
      case 200:
        this.setState({ newComment: '' })
        localStorage.removeItem(
          generateLocalStorageContentId(state.content.workspace_id, state.content.content_id, state.appName, 'comment')
        )
        if (state.timelineWysiwyg) tinymce.get('wysiwygTimelineComment').setContent('')
        this.loadContent()
        this.loadTimeline()
        break
      case 400:
        switch (fetchResultSaveNewComment.body.code) {
          case 2003:
            this.sendGlobalFlashMessage(props.t("You can't send an empty comment"))
            break
          default:
            this.sendGlobalFlashMessage(props.t('Error while saving new comment'))
            break
        }
        break
      default: this.sendGlobalFlashMessage(props.t('Error while saving new comment')); break
    }
  }

  handleToggleWysiwyg = () => this.setState(prev => ({ timelineWysiwyg: !prev.timelineWysiwyg }))

  handleChangeStatus = async newStatus => {
    const { state, props } = this

    if (newStatus === state.content.status) return

    const fetchResultSaveEditStatus = await handleFetchResult(
      await putFileStatus(state.config.apiUrl, state.content.workspace_id, state.content.content_id, newStatus)
    )

    switch (fetchResultSaveEditStatus.status) {
      case 204:
        this.loadContent()
        this.loadTimeline()
        break
      default: this.sendGlobalFlashMessage(props.t('Error while changing status'))
    }
  }

  handleClickArchive = async () => {
    const { config, content } = this.state

    const fetchResultArchive = await putFileIsArchived(config.apiUrl, content.workspace_id, content.content_id)
    switch (fetchResultArchive.status) {
      case 204:
        this.setState(prev => ({ content: { ...prev.content, is_archived: true } }))
        this.loadContent()
        this.loadTimeline()
        break
      default: this.sendGlobalFlashMessage(this.props.t('Error while archiving document'))
    }
  }

  handleClickDelete = async () => {
    const { config, content } = this.state

    const fetchResultArchive = await putFileIsDeleted(config.apiUrl, content.workspace_id, content.content_id)
    switch (fetchResultArchive.status) {
      case 204:
        this.setState(prev => ({ content: { ...prev.content, is_deleted: true } }))
        this.loadContent()
        this.loadTimeline()
        break
      default: this.sendGlobalFlashMessage(this.props.t('Error while deleting document'))
    }
  }

  handleClickRestoreArchived = async () => {
    const { config, content } = this.state

    const fetchResultRestore = await putFileRestoreArchived(config.apiUrl, content.workspace_id, content.content_id)
    switch (fetchResultRestore.status) {
      case 204:
        this.setState(prev => ({ content: { ...prev.content, is_archived: false } }))
        this.loadContent()
        this.loadTimeline()
        break
      default: this.sendGlobalFlashMessage(this.props.t('Error while restoring document'))
    }
  }

  handleClickRestoreDeleted = async () => {
    const { config, content } = this.state

    const fetchResultRestore = await putFileRestoreDeleted(config.apiUrl, content.workspace_id, content.content_id)
    switch (fetchResultRestore.status) {
      case 204:
        this.setState(prev => ({ content: { ...prev.content, is_deleted: false } }))
        this.loadContent()
        this.loadTimeline()
        break
      default: this.sendGlobalFlashMessage(this.props.t('Error while restoring document'))
    }
  }

  handleClickShowRevision = async revision => {
    const { state } = this

    const revisionArray = state.timeline.filter(t => t.timelineType === 'revision')
    const isLastRevision = revision.revision_id === revisionArray[revisionArray.length - 1].revision_id

    if (state.mode === MODE.REVISION && isLastRevision) {
      this.handleClickLastVersion()
      return
    }

    if (state.mode === MODE.VIEW && isLastRevision) return

    const filenameNoExtension = removeExtensionOfFilename(revision.filename)

    this.setState(prev => ({
      content: {
        ...prev.content,
        ...revision,
        workspace_id: state.content.workspace_id, // don't overrides workspace_id because if file has been moved to a different workspace, workspace_id will change and break image urls
        filenameNoExtension: filenameNoExtension,
        current_revision_id: revision.revision_id,
        contentFull: null,
        is_archived: prev.is_archived, // archived and delete should always be taken from last version
        is_deleted: prev.is_deleted,
        // use state.content.workspace_id instead of revision.workspace_id because if file has been moved to a different workspace, workspace_id will change and break image urls
        previewUrl: `${state.config.apiUrl}/workspaces/${state.content.workspace_id}/files/${revision.content_id}/revisions/${revision.revision_id}/preview/jpg/500x500/${filenameNoExtension + '.jpg'}?page=1&revision_id=${revision.revision_id}`,
        lightboxUrlList: (new Array(revision.page_nb)).fill(null).map((n, i) => i + 1).map(pageNb => // create an array [1..revision.page_nb]
          // FIXME - b.l - refactor urls
          `${state.config.apiUrl}/workspaces/${state.content.workspace_id}/files/${revision.content_id}/revisions/${revision.revision_id}/preview/jpg/1920x1080/${filenameNoExtension + '.jpg'}?page=${pageNb}`
        )
      },
      fileCurrentPage: 1, // always set to first page on revision switch
      mode: MODE.REVISION
    }))
  }

  handleClickLastVersion = () => {
    this.setState({
      fileCurrentPage: 1,
      mode: MODE.VIEW
    })
    this.loadContent(1)
  }

  handleClickProperty = () => this.setState(prev => ({ displayProperty: !prev.displayProperty }))

  handleChangeFile = newFile => {
    if (!newFile || !newFile[0]) return

    const fileToSave = newFile[0]

    if (fileToSave.type.includes('image') && fileToSave.size > 2000000) { // allow preview
      this.setState({ newFile: fileToSave })

      var reader = new FileReader()
      reader.onload = e => {
        this.setState({ newFilePreview: e.total > 0 ? e.target.result : false })
        const img = new Image()
        img.src = e.target.result
        img.onerror = () => this.setState({ newFilePreview: false })
      }
      reader.readAsDataURL(fileToSave)
    } else { // no preview
      this.setState({
        newFile: fileToSave,
        newFilePreview: false
      })
    }
  }

  handleClickDropzoneCancel = () => this.setState({ mode: MODE.VIEW, newFile: '', newFilePreview: null })

  handleClickDropzoneValidate = async () => {
    const { props, state } = this

    const formData = new FormData()
    formData.append('files', state.newFile)

    // fetch still doesn't handle event progress. So we need to use old school xhr object :scream:
    const xhr = new XMLHttpRequest()
    xhr.upload.addEventListener('loadstart', () => this.setState({ progressUpload: { display: false, percent: 0 } }), false)
    const uploadInProgress = e => e.lengthComputable && this.setState({ progressUpload: { display: true, percent: Math.round(e.loaded / e.total * 100) } })
    xhr.upload.addEventListener('progress', uploadInProgress, false)
    xhr.upload.addEventListener('load', () => this.setState({ progressUpload: { display: false, percent: 0 } }), false)

    // FIXME - b.l - refactor urls
    xhr.open('PUT', `${state.config.apiUrl}/workspaces/${state.content.workspace_id}/files/${state.content.content_id}/raw/${state.content.filename}`, true)
    xhr.setRequestHeader('Accept', 'application/json')
    xhr.withCredentials = true

    xhr.onreadystatechange = () => {
      if (xhr.readyState === 4) {
        switch (xhr.status) {
          case 204:
            this.setState({
              newFile: '',
              newFilePreview: null,
              fileCurrentPage: 1,
              mode: MODE.VIEW
            })
            this.loadContent(1)
            this.loadTimeline()
            break
          case 400:
            const jsonResult400 = JSON.parse(xhr.responseText)
            switch (jsonResult400.code) {
              case 3002: this.sendGlobalFlashMessage(props.t('A content with the same name already exists')); break
              default: this.sendGlobalFlashMessage(props.t('Error while uploading file'))
            }
            break
          default: this.sendGlobalFlashMessage(props.t('Error while uploading file'))
        }
      }
    }

    xhr.send(formData)
  }

  handleClickPreviousNextPage = async previousNext => {
    const { state } = this

    if (!['previous', 'next'].includes(previousNext)) return
    if (previousNext === 'previous' && state.fileCurrentPage === 0) return
    if (previousNext === 'next' && state.fileCurrentPage > state.content.page_nb) return

    const revisionString = state.mode === MODE.REVISION ? `revisions/${state.content.current_revision_id}/` : ''
    const nextPageNumber = previousNext === 'previous' ? state.fileCurrentPage - 1 : state.fileCurrentPage + 1

    this.setState(prev => ({
      fileCurrentPage: nextPageNumber,
      content: {
        ...prev.content,
        // FIXME - b.l - refactor urls
        previewUrl: `${state.config.apiUrl}/workspaces/${state.content.workspace_id}/files/${state.content.content_id}/${revisionString}preview/jpg/500x500/${state.content.filenameNoExtension + '.jpg'}?page=${nextPageNumber}&revision_id=${state.content.current_revision_id}`
      }
    }))
  }

  getDownloadBaseUrl = (apiUrl, content, mode) => {
    const urlRevisionPart = mode === MODE.REVISION ? `revisions/${content.current_revision_id}/` : ''
    // FIXME - b.l - refactor urls
    return `${apiUrl}/workspaces/${content.workspace_id}/files/${content.content_id}/${urlRevisionPart}`
  }

  // INFO - CH - 2019-05-24 - last path param revision_id is to force browser to not use cache when we upload new revision
  // see https://github.com/tracim/tracim/issues/1804
<<<<<<< HEAD
  getDownloadRawUrl = ({config: {apiUrl}, content, mode}) =>
    // FIXME - b.l - refactor urls
    `${this.getDownloadBaseUrl(apiUrl, content, mode)}raw/${content.filenameNoExtension}${content.file_extension}?force_download=1&revision_id=${content.current_revision_id}`

  getDownloadPdfPageUrl = ({config: {apiUrl}, content, mode, fileCurrentPage}) =>
    // FIXME - b.l - refactor urls
    `${this.getDownloadBaseUrl(apiUrl, content, mode)}preview/pdf/${content.filenameNoExtension + '.pdf'}?page=${fileCurrentPage}&force_download=1&revision_id=${content.current_revision_id}`

  getDownloadPdfFullUrl = ({config: {apiUrl}, content, mode}) =>
    // FIXME - b.l - refactor urls
=======
  getDownloadRawUrl = ({ config: { apiUrl }, content, mode }) =>
    `${this.getDownloadBaseUrl(apiUrl, content, mode)}raw/${content.filenameNoExtension}${content.file_extension}?force_download=1&revision_id=${content.current_revision_id}`

  getDownloadPdfPageUrl = ({ config: { apiUrl }, content, mode, fileCurrentPage }) =>
    `${this.getDownloadBaseUrl(apiUrl, content, mode)}preview/pdf/${content.filenameNoExtension + '.pdf'}?page=${fileCurrentPage}&force_download=1&revision_id=${content.current_revision_id}`

  getDownloadPdfFullUrl = ({ config: { apiUrl }, content, mode }) =>
>>>>>>> 3b7e269f
    `${this.getDownloadBaseUrl(apiUrl, content, mode)}preview/pdf/full/${content.filenameNoExtension + '.pdf'}?force_download=1&revision_id=${content.current_revision_id}`

  setIsEditable = async () => {
    const { state } = this
    if (!(state.content.file_extension && state.config.system.config.collaborative_document_edition)) {
      return
    }
    const editorType = state.config.system.config.collaborative_document_edition.supported_file_types.filter(
      (type) => type.extension === state.content.file_extension.substr(1) && type.associated_action === ACTION_EDIT
    )
    this.setState({
      isEditable: editorType.length >= 1
    })
  }

  render () {
    const { props, state } = this

    if (!state.isVisible) return null

    return (
      <PopinFixed
        customClass={`${state.config.slug}`}
        customColor={state.config.hexcolor}
      >
        <PopinFixedHeader
          customClass={`${state.config.slug}`}
          customColor={state.config.hexcolor}
          faIcon={state.config.faIcon}
          rawTitle={state.content.label}
          componentTitle={<span>{state.content.label} <Badge text={state.content.file_extension} /></span>}
          userRoleIdInWorkspace={state.loggedUser.userRoleIdInWorkspace}
          onClickCloseBtn={this.handleClickBtnCloseApp}
          onValidateChangeTitle={this.handleSaveEditTitle}
          disableChangeTitle={!state.content.is_editable}
        />

        <PopinFixedOption
          customColor={state.config.hexcolor}
          customClass={`${state.config.slug}`}
          i18n={i18n}
        >
          <div /* this div in display flex, justify-content space-between */>
            <div className='d-flex'>
              {state.loggedUser.userRoleIdInWorkspace >= 2 &&
                <NewVersionBtn
                  customColor={state.config.hexcolor}
                  onClickNewVersionBtn={this.handleClickNewVersion}
                  disabled={state.mode !== MODE.VIEW || !state.content.is_editable}
                  label={props.t('Update')}
                />
              }

              {state.loggedUser.userRoleIdInWorkspace >= 2 && state.isEditable &&
                <NewVersionBtn
                  customColor={state.config.hexcolor}
                  onClickNewVersionBtn={this.handleClickEdit}
                  disabled={state.mode !== MODE.VIEW || !state.content.is_editable}
                  label={props.t('Edit')}
                  style={{
                    marginLeft: '5px'
                  }}
                />
              }

              {state.mode === MODE.REVISION &&
                <button
                  className='wsContentGeneric__option__menu__lastversion file__lastversionbtn btn'
                  onClick={this.handleClickLastVersion}
                  style={{ backgroundColor: state.config.hexcolor, color: '#fdfdfd' }}
                >
                  <i className='fa fa-history' />
                  {props.t('Last version')}
                </button>
              }
            </div>

            <div className='d-flex'>
              {state.loggedUser.userRoleIdInWorkspace >= 2 &&
                <SelectStatus
                  selectedStatus={state.config.availableStatuses.find(s => s.slug === state.content.status)}
                  availableStatus={state.config.availableStatuses}
                  onChangeStatus={this.handleChangeStatus}
                  disabled={state.mode === MODE.REVISION || state.content.is_archived || state.content.is_deleted}
                />
              }

              {state.loggedUser.userRoleIdInWorkspace >= 4 &&
                <ArchiveDeleteContent
                  customColor={state.config.hexcolor}
                  onClickArchiveBtn={this.handleClickArchive}
                  onClickDeleteBtn={this.handleClickDelete}
                  disabled={state.mode === MODE.REVISION || state.content.is_archived || state.content.is_deleted}
                />
              }
            </div>
          </div>
        </PopinFixedOption>

        <PopinFixedContent
          customClass={`${state.config.slug}__contentpage`}
        >
          {/* FIXME - GB - 2019-06-05 - we need to have a better way to check the state.config than using state.config.availableStatuses[3].slug
            https://github.com/tracim/tracim/issues/1840 */}
          <FileComponent
            mode={state.mode}
            customColor={state.config.hexcolor}
            loggedUser={state.loggedUser}
            previewUrl={state.content.previewUrl ? state.content.previewUrl : ''}
            isJpegAvailable={state.content.has_jpeg_preview}
            fileSize={displayFileSize(state.content.size)}
            filePageNb={state.content.page_nb}
            fileCurrentPage={state.fileCurrentPage}
            displayProperty={state.displayProperty}
            onClickProperty={this.handleClickProperty}
            version={state.content.number}
            lastVersion={state.timeline.filter(t => t.timelineType === 'revision').length}
            description={state.content.raw_content}
            onClickValidateNewDescription={this.handleClickValidateNewDescription}
            isArchived={state.content.is_archived}
            isDeleted={state.content.is_deleted}
            isEditable={state.content.is_editable}
            isDeprecated={state.content.status === state.config.availableStatuses[3].slug}
            deprecatedStatus={state.config.availableStatuses[3]}
            onClickRestoreArchived={this.handleClickRestoreArchived}
            onClickRestoreDeleted={this.handleClickRestoreDeleted}
            downloadRawUrl={this.getDownloadRawUrl(state)}
            isPdfAvailable={state.content.has_pdf_preview}
            downloadPdfPageUrl={this.getDownloadPdfPageUrl(state)}
            downloadPdfFullUrl={this.getDownloadPdfFullUrl(state)}
            lightboxUrlList={state.content.lightboxUrlList}
            onChangeFile={this.handleChangeFile}
            onClickDropzoneCancel={this.handleClickDropzoneCancel}
            onClickDropzoneValidate={this.handleClickDropzoneValidate}
            onClickPreviousPage={() => this.handleClickPreviousNextPage('previous')}
            onClickNextPage={() => this.handleClickPreviousNextPage('next')}
            newFile={state.newFile}
            newFilePreview={state.newFilePreview}
            progressUpload={state.progressUpload}
          />

          <Timeline
            customClass={`${state.config.slug}__contentpage`}
            customColor={state.config.hexcolor}
            loggedUser={state.loggedUser}
            timelineData={state.timeline}
            newComment={state.newComment}
            disableComment={state.mode === MODE.REVISION || state.mode === MODE.EDIT || !state.content.is_editable}
            availableStatusList={state.config.availableStatuses}
            wysiwyg={state.timelineWysiwyg}
            onChangeNewComment={this.handleChangeNewComment}
            onClickValidateNewCommentBtn={this.handleClickValidateNewCommentBtn}
            onClickWysiwygBtn={this.handleToggleWysiwyg}
            onClickRevisionBtn={this.handleClickShowRevision}
            shouldScrollToBottom={state.mode !== MODE.REVISION}
          />
        </PopinFixedContent>
      </PopinFixed>
    )
  }
}

export default withTranslation()(File)<|MERGE_RESOLUTION|>--- conflicted
+++ resolved
@@ -612,7 +612,6 @@
 
   // INFO - CH - 2019-05-24 - last path param revision_id is to force browser to not use cache when we upload new revision
   // see https://github.com/tracim/tracim/issues/1804
-<<<<<<< HEAD
   getDownloadRawUrl = ({config: {apiUrl}, content, mode}) =>
     // FIXME - b.l - refactor urls
     `${this.getDownloadBaseUrl(apiUrl, content, mode)}raw/${content.filenameNoExtension}${content.file_extension}?force_download=1&revision_id=${content.current_revision_id}`
@@ -623,15 +622,6 @@
 
   getDownloadPdfFullUrl = ({config: {apiUrl}, content, mode}) =>
     // FIXME - b.l - refactor urls
-=======
-  getDownloadRawUrl = ({ config: { apiUrl }, content, mode }) =>
-    `${this.getDownloadBaseUrl(apiUrl, content, mode)}raw/${content.filenameNoExtension}${content.file_extension}?force_download=1&revision_id=${content.current_revision_id}`
-
-  getDownloadPdfPageUrl = ({ config: { apiUrl }, content, mode, fileCurrentPage }) =>
-    `${this.getDownloadBaseUrl(apiUrl, content, mode)}preview/pdf/${content.filenameNoExtension + '.pdf'}?page=${fileCurrentPage}&force_download=1&revision_id=${content.current_revision_id}`
-
-  getDownloadPdfFullUrl = ({ config: { apiUrl }, content, mode }) =>
->>>>>>> 3b7e269f
     `${this.getDownloadBaseUrl(apiUrl, content, mode)}preview/pdf/full/${content.filenameNoExtension + '.pdf'}?force_download=1&revision_id=${content.current_revision_id}`
 
   setIsEditable = async () => {
