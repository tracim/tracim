--- conflicted
+++ resolved
@@ -643,7 +643,6 @@
 
     if (invalidEmails.length > 0 || shareEmailList === 0) {
       this.sendGlobalFlashMessage(props.t(`Error: ${invalidEmails} are not valid`))
-<<<<<<< HEAD
     } else {
       const fetchResultPostShareLinks = await handleFetchResult(await postShareLinksList(
         state.config.apiUrl,
@@ -660,39 +659,17 @@
             shareEmails: '',
             sharePassword: ''
           }))
-          GLOBAL_dispatchEvent({ type: CUSTOM_EVENT.REFRESH_CONTENT_LIST, data: {} })
+          break
+        case 400:
+          switch (fetchResultPostShareLinks.body.code) {
+            case 2001:
+              this.sendGlobalFlashMessage(props.t('The password length must be between 6 and 512 characters and the email(s) must be valid'))
+              break
+            default: this.sendGlobalFlashMessage(props.t('Error while creating new share link'))
+          }
           break
         default: this.sendGlobalFlashMessage(props.t('Error while creating new share link'))
       }
-=======
-    }
-
-    const fetchResultPostShareLinks = await handleFetchResult(await postShareLinksList(
-      state.config.apiUrl,
-      state.content.workspace_id,
-      state.content.content_id,
-      shareEmailList,
-      state.sharePassword !== '' ? state.sharePassword : null
-    ))
-
-    switch (fetchResultPostShareLinks.apiResponse.status) {
-      case 200:
-        this.setState(prev => ({
-          shareLinkList: [...prev.shareLinkList, ...fetchResultPostShareLinks.body],
-          shareEmails: '',
-          sharePassword: ''
-        }))
-        break
-      case 400:
-        switch (fetchResultPostShareLinks.body.code) {
-          case 2001:
-            this.sendGlobalFlashMessage(props.t('The password length must be between 6 and 512 characters and the email(s) must be valid'))
-            break
-          default: this.sendGlobalFlashMessage(props.t('Error while creating new share link'))
-        }
-        break
-      default: this.sendGlobalFlashMessage(props.t('Error while creating new share link'))
->>>>>>> 23da48a6
     }
   }
 
