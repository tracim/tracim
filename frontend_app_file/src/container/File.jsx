import React from 'react'
import { withTranslation } from 'react-i18next'
import i18n from '../i18n.js'
import FileComponent from '../component/FileComponent.jsx'
import {
  addAllResourceI18n,
  handleFetchResult,
  PopinFixed,
  PopinFixedHeader,
  PopinFixedOption,
  PopinFixedContent,
  PopinFixedRightPart,
  Timeline,
  NewVersionBtn,
  ArchiveDeleteContent,
  SelectStatus,
  displayDistanceDate,
  convertBackslashNToBr,
  generateLocalStorageContentId,
  Badge,
  BREADCRUMBS_TYPE,
  appFeatureCustomEventHandlerShowApp,
  CUSTOM_EVENT,
  ShareDownload,
  displayFileSize,
  checkEmailValid,
  parserStringtoList
} from 'tracim_frontend_lib'
import {
  MODE,
  removeExtensionOfFilename
} from '../helper.js'
import { debug } from '../debug.js'
import {
  getFileContent,
  getFileComment,
  getFileRevision,
  // getShareLinkList,
  // putShareLinkList,
  postFileNewComment,
  putFileContent,
  putFileStatus,
  putFileIsArchived,
  putFileIsDeleted,
  putFileRestoreArchived,
  putFileRestoreDeleted,
  putMyselfFileRead
} from '../action.async.js'
import FileProperties from '../component/FileProperties.jsx'

class File extends React.Component {
  constructor (props) {
    super(props)
    this.state = {
      appName: 'file',
      isVisible: true,
      config: props.data ? props.data.config : debug.config,
      loggedUser: props.data ? props.data.loggedUser : debug.loggedUser,
      content: props.data ? props.data.content : debug.content,
      timeline: props.data ? [] : [], // debug.timeline,
      externalTranslationList: [
        props.t('File'),
        props.t('Files'),
        props.t('file'),
        props.t('files'),
        props.t('Upload a file')
      ],
      newComment: '',
      newFile: '',
      newFilePreview: null,
      fileCurrentPage: 1,
      timelineWysiwyg: false,
      mode: MODE.VIEW,
      progressUpload: {
        display: false,
        percent: 0
      },
      shareEmails: '',
      sharePassword: '',
      shareLinkList: []
    }

    // i18n has been init, add resources from frontend
    addAllResourceI18n(i18n, this.state.config.translation, this.state.loggedUser.lang)
    i18n.changeLanguage(this.state.loggedUser.lang)

    document.addEventListener(CUSTOM_EVENT.APP_CUSTOM_EVENT_LISTENER, this.customEventReducer)
  }

  customEventReducer = ({ detail: { type, data } }) => { // action: { type: '', data: {} }
    const { state } = this
    switch (type) {
      case CUSTOM_EVENT.SHOW_APP(state.config.slug):
        console.log('%c<File> Custom event', 'color: #28a745', type, data)
        const isSameContentId = appFeatureCustomEventHandlerShowApp(data.content, state.content.content_id, state.content.content_type)
        if (isSameContentId) {
          this.setState({ isVisible: true })
          this.buildBreadcrumbs()
        }
        break

      case CUSTOM_EVENT.HIDE_APP(state.config.slug):
        console.log('%c<File> Custom event', 'color: #28a745', type, data)
        tinymce.remove('#wysiwygTimelineComment')
        this.setState({
          isVisible: false,
          timelineWysiwyg: false
        })
        break

      case CUSTOM_EVENT.RELOAD_CONTENT(state.config.slug):
        console.log('%c<File> Custom event', 'color: #28a745', type, data)
        tinymce.remove('#wysiwygTimelineComment')

        const previouslyUnsavedComment = localStorage.getItem(
          generateLocalStorageContentId(data.workspace_id, data.content_id, state.appName, 'comment')
        )

        this.setState(prev => ({
          content: { ...prev.content, ...data },
          isVisible: true,
          timelineWysiwyg: false,
          newComment: prev.content.content_id === data.content_id ? prev.newComment : previouslyUnsavedComment || ''
        }))
        break

      case CUSTOM_EVENT.ALL_APP_CHANGE_LANGUAGE:
        console.log('%c<File> Custom event', 'color: #28a745', type, data)

        if (state.timelineWysiwyg) {
          tinymce.remove('#wysiwygTimelineComment')
          wysiwyg('#wysiwygTimelineComment', data, this.handleChangeNewComment)
        }

        this.setState(prev => ({
          loggedUser: {
            ...prev.loggedUser,
            lang: data
          }
        }))
        i18n.changeLanguage(data)
        this.loadTimeline()
        break
    }
  }

  async componentDidMount () {
    console.log('%c<File> did mount', `color: ${this.state.config.hexcolor}`)

    const { appName, content } = this.state
    const previouslyUnsavedComment = localStorage.getItem(
      generateLocalStorageContentId(content.workspace_id, content.content_id, appName, 'comment')
    )
    if (previouslyUnsavedComment) this.setState({ newComment: previouslyUnsavedComment })

    await this.loadContent()
    this.loadTimeline()
    this.buildBreadcrumbs()
    // this.loadShareLinkList()
  }

  async componentDidUpdate (prevProps, prevState) {
    const { state } = this

    console.log('%c<File> did update', `color: ${this.state.config.hexcolor}`, prevState, state)

    if (!prevState.content || !state.content) return

    if (prevState.content.content_id !== state.content.content_id) {
      await this.loadContent()
      this.loadTimeline()
      this.buildBreadcrumbs()
    }

    if (!prevState.timelineWysiwyg && state.timelineWysiwyg) wysiwyg('#wysiwygTimelineComment', state.loggedUser.lang, this.handleChangeNewComment)
    else if (prevState.timelineWysiwyg && !state.timelineWysiwyg) tinymce.remove('#wysiwygTimelineComment')
  }

  componentWillUnmount () {
    console.log('%c<File> will Unmount', `color: ${this.state.config.hexcolor}`)
    tinymce.remove('#wysiwygTimelineComment')
    document.removeEventListener(CUSTOM_EVENT.APP_CUSTOM_EVENT_LISTENER, this.customEventReducer)
  }

  sendGlobalFlashMessage = msg => GLOBAL_dispatchEvent({
    type: CUSTOM_EVENT.ADD_FLASH_MSG,
    data: {
      msg: msg,
      type: 'warning',
      delay: undefined
    }
  })

  loadContent = async (pageToLoad = null) => {
    const { content, config, fileCurrentPage } = this.state

    const fetchResultFile = await handleFetchResult(await getFileContent(config.apiUrl, content.workspace_id, content.content_id))

    switch (fetchResultFile.apiResponse.status) {
      case 200:
        const filenameNoExtension = removeExtensionOfFilename(fetchResultFile.body.filename)
        const pageForPreview = pageToLoad || fileCurrentPage
        this.setState({
          content: {
            ...fetchResultFile.body,
            filenameNoExtension: filenameNoExtension,
            previewUrl: `${config.apiUrl}/workspaces/${content.workspace_id}/files/${content.content_id}/revisions/${fetchResultFile.body.current_revision_id}/preview/jpg/500x500/${filenameNoExtension + '.jpg'}?page=${pageForPreview}&revision_id=${fetchResultFile.body.current_revision_id}`,
            lightboxUrlList: (new Array(fetchResultFile.body.page_nb)).fill('').map((n, i) =>
              `${config.apiUrl}/workspaces/${content.workspace_id}/files/${content.content_id}/revisions/${fetchResultFile.body.current_revision_id}/preview/jpg/1920x1080/${filenameNoExtension + '.jpg'}?page=${i + 1}`
            )
          }
        })
        break
      default:
        this.sendGlobalFlashMessage(this.props.t('Error while loading file'))
        return
    }

    await putMyselfFileRead(config.apiUrl, content.workspace_id, content.content_id)
    GLOBAL_dispatchEvent({ type: CUSTOM_EVENT.REFRESH_CONTENT_LIST, data: {} })
  }

  loadTimeline = async () => {
    const { loggedUser, content, config, t } = this.state

    const [resComment, resRevision] = await Promise.all([
      handleFetchResult(await getFileComment(config.apiUrl, content.workspace_id, content.content_id)),
      handleFetchResult(await getFileRevision(config.apiUrl, content.workspace_id, content.content_id))
    ])

    if (resComment.apiResponse.status !== 200 && resRevision.apiResponse.status !== 200) {
      this.sendGlobalFlashMessage(t('Error while loading timeline'))
      console.log('Error loading timeline', 'comments', resComment, 'revisions', resRevision)
      return
    }

    const resCommentWithProperDate = resComment.body.map(c => ({
      ...c,
      created_raw: c.created,
      created: displayDistanceDate(c.created, loggedUser.lang)
    }))

    const revisionWithComment = resRevision.body
      .map((r, i) => ({
        ...r,
        created_raw: r.created,
        created: displayDistanceDate(r.created, loggedUser.lang),
        timelineType: 'revision',
        commentList: r.comment_ids.map(ci => ({
          timelineType: 'comment',
          ...resCommentWithProperDate.find(c => c.content_id === ci)
        })),
        number: i + 1
      }))
      .reduce((acc, rev) => [
        ...acc,
        rev,
        ...rev.commentList.map(comment => ({
          ...comment,
          customClass: '',
          loggedUser: config.loggedUser
        }))
      ], [])

    this.setState({
      timeline: revisionWithComment
    })
  }

  // loadShareLinkList = async () => {
  //   const { content, config } = this.state

  //   const fetchResultShareLinkList = await handleFetchResult(await getShareLinkList(config.apiUrl, content.workspace_id, content.content_id))

  //   switch (fetchResultShareLinkList.apiResponse.status) {
  //     case 200:
  //       this.setState({
  //         shareLinkList: fetchResultShareLinkList.links
  //       })
  //       break
  //     default:
  //       this.sendGlobalFlashMessage(this.props.t('Error while loading share links list'))
  //       return
  //   }

  //   GLOBAL_dispatchEvent({type: CUSTOM_EVENT.REFRESH_CONTENT_LIST, data: {}}) // Needed?
  // }

  buildBreadcrumbs = () => {
    const { state } = this

    GLOBAL_dispatchEvent({
      type: CUSTOM_EVENT.APPEND_BREADCRUMBS,
      data: {
        breadcrumbs: [{
          url: `/ui/workspaces/${state.content.workspace_id}/contents/${state.config.slug}/${state.content.content_id}`,
          label: `${state.content.filename}`,
          link: null,
          type: BREADCRUMBS_TYPE.APP_FEATURE
        }]
      }
    })
  }

  handleClickBtnCloseApp = () => {
    const { state, props } = this

    if (state.progressUpload.display) {
      this.sendGlobalFlashMessage(props.t('Please wait until the upload ends'))
      return
    }

    this.setState({ isVisible: false })
    GLOBAL_dispatchEvent({ type: CUSTOM_EVENT.APP_CLOSED, data: {} })
  }

  handleSaveEditTitle = async newTitle => {
    const { props, state } = this

    const fetchResultSaveFile = await handleFetchResult(
      await putFileContent(state.config.apiUrl, state.content.workspace_id, state.content.content_id, newTitle, state.content.raw_content)
    )

    switch (fetchResultSaveFile.apiResponse.status) {
      case 200:
        this.loadContent()
        this.loadTimeline()
        GLOBAL_dispatchEvent({ type: CUSTOM_EVENT.REFRESH_CONTENT_LIST, data: {} })
        break
      case 400:
        switch (fetchResultSaveFile.body.code) {
          case 2041: break // INFO - CH - 2019-04-04 - this means the same title has been sent. Therefore, no modification
          case 3002: this.sendGlobalFlashMessage(props.t('A content with the same name already exists')); break
          default: this.sendGlobalFlashMessage(props.t('Error while saving new title')); break
        }
        break
      default: this.sendGlobalFlashMessage(props.t('Error while saving new title')); break
    }
  }

  handleClickNewVersion = () => this.setState({ mode: MODE.EDIT })

  handleClickValidateNewDescription = async newDescription => {
    const { props, state } = this

    const fetchResultSaveFile = await handleFetchResult(
      await putFileContent(state.config.apiUrl, state.content.workspace_id, state.content.content_id, state.content.label, newDescription)
    )
    switch (fetchResultSaveFile.apiResponse.status) {
      case 200: this.setState(prev => ({ content: { ...prev.content, raw_content: newDescription } })); break
      case 400:
        switch (fetchResultSaveFile.body.code) {
          case 2041: break // same description sent, no need for error msg
          default: this.sendGlobalFlashMessage(props.t('Error while saving new description'))
        }
        break
      default: this.sendGlobalFlashMessage(props.t('Error while saving new description'))
    }
  }

  handleChangeNewComment = e => {
    const newComment = e.target.value
    this.setState({ newComment })

    const { appName, content } = this.state
    localStorage.setItem(
      generateLocalStorageContentId(content.workspace_id, content.content_id, appName, 'comment'),
      newComment
    )
  }

  handleClickValidateNewCommentBtn = async () => {
    const { props, state } = this

    // @FIXME - Côme - 2018/10/31 - line bellow is a hack to force send html to api
    // see https://github.com/tracim/tracim/issues/1101
    const newCommentForApi = state.timelineWysiwyg
      ? state.newComment
      : `<p>${convertBackslashNToBr(state.newComment)}</p>`

    const fetchResultSaveNewComment = await handleFetchResult(await postFileNewComment(state.config.apiUrl, state.content.workspace_id, state.content.content_id, newCommentForApi))

    switch (fetchResultSaveNewComment.apiResponse.status) {
      case 200:
        this.setState({ newComment: '' })
        localStorage.removeItem(
          generateLocalStorageContentId(state.content.workspace_id, state.content.content_id, state.appName, 'comment')
        )
        if (state.timelineWysiwyg) tinymce.get('wysiwygTimelineComment').setContent('')
        this.loadContent()
        this.loadTimeline()
        break
      case 400:
        switch (fetchResultSaveNewComment.body.code) {
          case 2003:
            this.sendGlobalFlashMessage(props.t("You can't send an empty comment"))
            break
          default:
            this.sendGlobalFlashMessage(props.t('Error while saving new comment'))
            break
        }
        break
      default: this.sendGlobalFlashMessage(props.t('Error while saving new comment')); break
    }
  }

  handleToggleWysiwyg = () => this.setState(prev => ({ timelineWysiwyg: !prev.timelineWysiwyg }))

  handleChangeStatus = async newStatus => {
    const { state, props } = this

    if (newStatus === state.content.status) return

    const fetchResultSaveEditStatus = await handleFetchResult(
      await putFileStatus(state.config.apiUrl, state.content.workspace_id, state.content.content_id, newStatus)
    )

    switch (fetchResultSaveEditStatus.status) {
      case 204:
        this.loadContent()
        this.loadTimeline()
        break
      default: this.sendGlobalFlashMessage(props.t('Error while changing status'))
    }
  }

  handleClickArchive = async () => {
    const { config, content } = this.state

    const fetchResultArchive = await putFileIsArchived(config.apiUrl, content.workspace_id, content.content_id)
    switch (fetchResultArchive.status) {
      case 204:
        this.setState(prev => ({ content: { ...prev.content, is_archived: true } }))
        this.loadContent()
        this.loadTimeline()
        break
      default: this.sendGlobalFlashMessage(this.props.t('Error while archiving document'))
    }
  }

  handleClickDelete = async () => {
    const { config, content } = this.state

    const fetchResultArchive = await putFileIsDeleted(config.apiUrl, content.workspace_id, content.content_id)
    switch (fetchResultArchive.status) {
      case 204:
        this.setState(prev => ({ content: { ...prev.content, is_deleted: true } }))
        this.loadContent()
        this.loadTimeline()
        break
      default: this.sendGlobalFlashMessage(this.props.t('Error while deleting document'))
    }
  }

  handleClickRestoreArchived = async () => {
    const { config, content } = this.state

    const fetchResultRestore = await putFileRestoreArchived(config.apiUrl, content.workspace_id, content.content_id)
    switch (fetchResultRestore.status) {
      case 204:
        this.setState(prev => ({ content: { ...prev.content, is_archived: false } }))
        this.loadContent()
        this.loadTimeline()
        break
      default: this.sendGlobalFlashMessage(this.props.t('Error while restoring document'))
    }
  }

  handleClickRestoreDeleted = async () => {
    const { config, content } = this.state

    const fetchResultRestore = await putFileRestoreDeleted(config.apiUrl, content.workspace_id, content.content_id)
    switch (fetchResultRestore.status) {
      case 204:
        this.setState(prev => ({ content: { ...prev.content, is_deleted: false } }))
        this.loadContent()
        this.loadTimeline()
        break
      default: this.sendGlobalFlashMessage(this.props.t('Error while restoring document'))
    }
  }

  handleClickShowRevision = async revision => {
    const { state } = this

    const revisionArray = state.timeline.filter(t => t.timelineType === 'revision')
    const isLastRevision = revision.revision_id === revisionArray[revisionArray.length - 1].revision_id

    if (state.mode === MODE.REVISION && isLastRevision) {
      this.handleClickLastVersion()
      return
    }

    if (state.mode === MODE.VIEW && isLastRevision) return

    const filenameNoExtension = removeExtensionOfFilename(revision.filename)

    this.setState(prev => ({
      content: {
        ...prev.content,
        ...revision,
        workspace_id: state.content.workspace_id, // don't overrides workspace_id because if file has been moved to a different workspace, workspace_id will change and break image urls
        filenameNoExtension: filenameNoExtension,
        current_revision_id: revision.revision_id,
        contentFull: null,
        is_archived: prev.is_archived, // archived and delete should always be taken from last version
        is_deleted: prev.is_deleted,
        // use state.content.workspace_id instead of revision.workspace_id because if file has been moved to a different workspace, workspace_id will change and break image urls
        previewUrl: `${state.config.apiUrl}/workspaces/${state.content.workspace_id}/files/${revision.content_id}/revisions/${revision.revision_id}/preview/jpg/500x500/${filenameNoExtension + '.jpg'}?page=1&revision_id=${revision.revision_id}`,
        lightboxUrlList: (new Array(revision.page_nb)).fill(null).map((n, i) => i + 1).map(pageNb => // create an array [1..revision.page_nb]
          `${state.config.apiUrl}/workspaces/${state.content.workspace_id}/files/${revision.content_id}/revisions/${revision.revision_id}/preview/jpg/1920x1080/${filenameNoExtension + '.jpg'}?page=${pageNb}`
        )
      },
      fileCurrentPage: 1, // always set to first page on revision switch
      mode: MODE.REVISION
    }))
  }

  handleClickLastVersion = () => {
    this.setState({
      fileCurrentPage: 1,
      mode: MODE.VIEW
    })
    this.loadContent(1)
  }

<<<<<<< HEAD
=======
  handleClickProperty = () => this.setState(prev => ({ displayProperty: !prev.displayProperty }))

>>>>>>> c5bdc5e6
  handleChangeFile = newFile => {
    if (!newFile || !newFile[0]) return

    const fileToSave = newFile[0]

    if (fileToSave.type.includes('image') && fileToSave.size > 2000000) { // allow preview
      this.setState({ newFile: fileToSave })

      var reader = new FileReader()
      reader.onload = e => {
        this.setState({ newFilePreview: e.total > 0 ? e.target.result : false })
        const img = new Image()
        img.src = e.target.result
        img.onerror = () => this.setState({ newFilePreview: false })
      }
      reader.readAsDataURL(fileToSave)
    } else { // no preview
      this.setState({
        newFile: fileToSave,
        newFilePreview: false
      })
    }
  }

  handleClickDropzoneCancel = () => this.setState({ mode: MODE.VIEW, newFile: '', newFilePreview: null })

  handleClickDropzoneValidate = async () => {
    const { props, state } = this

    const formData = new FormData()
    formData.append('files', state.newFile)

    // fetch still doesn't handle event progress. So we need to use old school xhr object :scream:
    const xhr = new XMLHttpRequest()
    xhr.upload.addEventListener('loadstart', () => this.setState({ progressUpload: { display: false, percent: 0 } }), false)
    const uploadInProgress = e => e.lengthComputable && this.setState({ progressUpload: { display: true, percent: Math.round(e.loaded / e.total * 100) } })
    xhr.upload.addEventListener('progress', uploadInProgress, false)
    xhr.upload.addEventListener('load', () => this.setState({ progressUpload: { display: false, percent: 0 } }), false)

    xhr.open('PUT', `${state.config.apiUrl}/workspaces/${state.content.workspace_id}/files/${state.content.content_id}/raw/${state.content.filename}`, true)
    xhr.setRequestHeader('Accept', 'application/json')
    xhr.withCredentials = true

    xhr.onreadystatechange = () => {
      if (xhr.readyState === 4) {
        switch (xhr.status) {
          case 204:
            this.setState({
              newFile: '',
              newFilePreview: null,
              fileCurrentPage: 1,
              mode: MODE.VIEW
            })
            this.loadContent(1)
            this.loadTimeline()
            break
          case 400:
            const jsonResult400 = JSON.parse(xhr.responseText)
            switch (jsonResult400.code) {
              case 3002: this.sendGlobalFlashMessage(props.t('A content with the same name already exists')); break
              default: this.sendGlobalFlashMessage(props.t('Error while uploading file'))
            }
            break
          default: this.sendGlobalFlashMessage(props.t('Error while uploading file'))
        }
      }
    }

    xhr.send(formData)
  }

  handleClickPreviousNextPage = async previousNext => {
    const { state } = this

    if (!['previous', 'next'].includes(previousNext)) return
    if (previousNext === 'previous' && state.fileCurrentPage === 0) return
    if (previousNext === 'next' && state.fileCurrentPage > state.content.page_nb) return

    const revisionString = state.mode === MODE.REVISION ? `revisions/${state.content.current_revision_id}/` : ''
    const nextPageNumber = previousNext === 'previous' ? state.fileCurrentPage - 1 : state.fileCurrentPage + 1

    this.setState(prev => ({
      fileCurrentPage: nextPageNumber,
      content: {
        ...prev.content,
        previewUrl: `${state.config.apiUrl}/workspaces/${state.content.workspace_id}/files/${state.content.content_id}/${revisionString}preview/jpg/500x500/${state.content.filenameNoExtension + '.jpg'}?page=${nextPageNumber}&revision_id=${state.content.current_revision_id}`
      }
    }))
  }

  handleClickNewShare = () => { // = async () => {
    const { state } = this

    const shareEmailList = parserStringtoList(state.shareEmails).filter(shareEmail => shareEmail !== '')

    shareEmailList.forEach(shareEmail => {
      this.setState(previousState => ({
        shareLinkList: [...previousState.shareLinkList,
          {
            email: shareEmail,
            link: '?',
            id: new Date(),
            isProtected: state.sharePassword !== ''
          }
        ]
      }))
    })
    // console.log(shareEmailList)
    // this.setState({shareLinkList: newShareLinkList})

    // const fetchResultSaveNewShareLinkList = await handleFetchResult(
    //   await putShareLinkList(state.config.apiUrl, state.content.workspace_id, state.shareLinkList)
    // )

    // switch (fetchResultSaveNewShareLinkList.status) {
    //   case 204:
         this.setState({shareEmails: '', sharePassword: ''})
    //     break
    //   default: this.sendGlobalFlashMessage(this.props.t('Error while deleting share link'))
    // }
  }

  handleChangeEmails = e => this.setState({shareEmails: e.target.value})
  handleChangePassword = e => this.setState({sharePassword: e.target.value})
  handleKeyDownEnter = e => {
    if (e.key === 'Enter') {
      let emailList = parserStringtoList(this.state.shareEmails)

      emailList = emailList.filter(email => email !== '')
      emailList.forEach(email => !checkEmailValid(email) &&
          this.sendGlobalFlashMessage(this.props.t(`Error: ${email} are not valid`)))

      this.setState({shareEmails: emailList.join('\n')})
    }
  }

  handleClickDeleteShareLink = shareLinkId => { // = async shareLinkId => {
    // const { config, content } = this.state

    this.setState(previousState => ({
      shareLinkList: previousState.shareLinkList.filter(shareLink => shareLink.id !== shareLinkId)
    }))

    // const fetchResultSaveNewShareLinkList = await handleFetchResult(
    //   await putShareLinkList(state.config.apiUrl, state.content.workspace_id, state.shareLinkList)
    // )

    // switch (fetchResultSaveNewShareLinkList.status) {
    //   case 204:
    //     ??
    //     break
    //   default: this.sendGlobalFlashMessage(this.props.t('Error while deleting share link'))
    // }
  }

  getDownloadBaseUrl = (apiUrl, content, mode) => {
    const urlRevisionPart = mode === MODE.REVISION ? `revisions/${content.current_revision_id}/` : ''
    return `${apiUrl}/workspaces/${content.workspace_id}/files/${content.content_id}/${urlRevisionPart}`
  }

  // INFO - CH - 2019-05-24 - last path param revision_id is to force browser to not use cache when we upload new revision
  // see https://github.com/tracim/tracim/issues/1804
  getDownloadRawUrl = ({ config: { apiUrl }, content, mode }) =>
    `${this.getDownloadBaseUrl(apiUrl, content, mode)}raw/${content.filenameNoExtension}${content.file_extension}?force_download=1&revision_id=${content.current_revision_id}`

  getDownloadPdfPageUrl = ({ config: { apiUrl }, content, mode, fileCurrentPage }) =>
    `${this.getDownloadBaseUrl(apiUrl, content, mode)}preview/pdf/${content.filenameNoExtension + '.pdf'}?page=${fileCurrentPage}&force_download=1&revision_id=${content.current_revision_id}`

  getDownloadPdfFullUrl = ({ config: { apiUrl }, content, mode }) =>
    `${this.getDownloadBaseUrl(apiUrl, content, mode)}preview/pdf/full/${content.filenameNoExtension + '.pdf'}?force_download=1&revision_id=${content.current_revision_id}`

  render () {
    const { props, state } = this

    if (!state.isVisible) return null

    return (
      <PopinFixed
        customClass={`${state.config.slug}`}
        customColor={state.config.hexcolor}
      >
        <PopinFixedHeader
          customClass={`${state.config.slug}`}
          customColor={state.config.hexcolor}
          faIcon={state.config.faIcon}
          rawTitle={state.content.label}
          componentTitle={<span>{state.content.label} <Badge text={state.content.file_extension} /></span>}
          userRoleIdInWorkspace={state.loggedUser.userRoleIdInWorkspace}
          onClickCloseBtn={this.handleClickBtnCloseApp}
          onValidateChangeTitle={this.handleSaveEditTitle}
          disableChangeTitle={!state.content.is_editable}
        />

        <PopinFixedOption
          customColor={state.config.hexcolor}
          customClass={`${state.config.slug}`}
          i18n={i18n}
        >
          <div /* this div in display flex, justify-content space-between */>
            <div className='d-flex'>
              {state.loggedUser.userRoleIdInWorkspace >= 2 &&
                <NewVersionBtn
                  customColor={state.config.hexcolor}
                  onClickNewVersionBtn={this.handleClickNewVersion}
                  disabled={state.mode !== MODE.VIEW || !state.content.is_editable}
                  label={props.t('Update')}
                />
              }

              {state.mode === MODE.REVISION &&
                <button
                  className='wsContentGeneric__option__menu__lastversion file__lastversionbtn btn'
                  onClick={this.handleClickLastVersion}
                  style={{ backgroundColor: state.config.hexcolor, color: '#fdfdfd' }}
                >
                  <i className='fa fa-history' />
                  {props.t('Last version')}
                </button>
              }
            </div>

            <div className='d-flex'>
              {state.loggedUser.userRoleIdInWorkspace >= 2 &&
                <SelectStatus
                  selectedStatus={state.config.availableStatuses.find(s => s.slug === state.content.status)}
                  availableStatus={state.config.availableStatuses}
                  onChangeStatus={this.handleChangeStatus}
                  disabled={state.mode === MODE.REVISION || state.content.is_archived || state.content.is_deleted}
                />
              }

              {state.loggedUser.userRoleIdInWorkspace >= 4 &&
                <ArchiveDeleteContent
                  customColor={state.config.hexcolor}
                  onClickArchiveBtn={this.handleClickArchive}
                  onClickDeleteBtn={this.handleClickDelete}
                  disabled={state.mode === MODE.REVISION || state.content.is_archived || state.content.is_deleted}
                />
              }
            </div>
          </div>
        </PopinFixedOption>

        <PopinFixedContent
          customClass={`${state.config.slug}__contentpage`}
        >
          {/* FIXME - GB - 2019-06-05 - we need to have a better way to check the state.config than using state.config.availableStatuses[3].slug
            https://github.com/tracim/tracim/issues/1840 */}
          <FileComponent
            mode={state.mode}
            customColor={state.config.hexcolor}
            loggedUser={state.loggedUser}
            previewUrl={state.content.previewUrl ? state.content.previewUrl : ''}
            isJpegAvailable={state.content.has_jpeg_preview}
            filePageNb={state.content.page_nb}
            fileCurrentPage={state.fileCurrentPage}
            version={state.content.number}
            lastVersion={state.timeline.filter(t => t.timelineType === 'revision').length}
            isArchived={state.content.is_archived}
            isDeleted={state.content.is_deleted}
            isDeprecated={state.content.status === state.config.availableStatuses[3].slug}
            deprecatedStatus={state.config.availableStatuses[3]}
            onClickRestoreArchived={this.handleClickRestoreArchived}
            onClickRestoreDeleted={this.handleClickRestoreDeleted}
            downloadRawUrl={this.getDownloadRawUrl(state)}
            isPdfAvailable={state.content.has_pdf_preview}
            downloadPdfPageUrl={this.getDownloadPdfPageUrl(state)}
            downloadPdfFullUrl={this.getDownloadPdfFullUrl(state)}
            lightboxUrlList={state.content.lightboxUrlList}
            onChangeFile={this.handleChangeFile}
            onClickDropzoneCancel={this.handleClickDropzoneCancel}
            onClickDropzoneValidate={this.handleClickDropzoneValidate}
            onClickPreviousPage={() => this.handleClickPreviousNextPage('previous')}
            onClickNextPage={() => this.handleClickPreviousNextPage('next')}
            newFile={state.newFile}
            newFilePreview={state.newFilePreview}
            progressUpload={state.progressUpload}
          />

          <PopinFixedRightPart
            customClass={`${state.config.slug}__contentpage`}
            customColor={state.config.hexcolor}
            menuItemList={[
              {
                id: 'timeline',
                label: props.t('Timeline'),
                icon: 'fa-history',
                children: <Timeline
                  customClass={`${state.config.slug}__contentpage`}
                  customColor={state.config.hexcolor}
                  loggedUser={state.loggedUser}
                  timelineData={state.timeline}
                  newComment={state.newComment}
                  disableComment={state.mode === MODE.REVISION || state.mode === MODE.EDIT || !state.content.is_editable}
                  availableStatusList={state.config.availableStatuses}
                  wysiwyg={state.timelineWysiwyg}
                  onChangeNewComment={this.handleChangeNewComment}
                  onClickValidateNewCommentBtn={this.handleClickValidateNewCommentBtn}
                  onClickWysiwygBtn={this.handleToggleWysiwyg}
                  onClickRevisionBtn={this.handleClickShowRevision}
                  shouldScrollToBottom={state.mode !== MODE.REVISION}
                />
              },
              {
                id: 'share',
                label: props.t('Share'),
                icon: 'fa-share-alt',
                children: <ShareDownload
                  label={state.config.label}
                  hexcolor={state.config.hexcolor}
                  shareEmails={state.shareEmails}
                  onChangeEmails={this.handleChangeEmails}
                  onKeyDownEnter={this.handleKeyDownEnter}
                  sharePassword={state.sharePassword}
                  onChangePassword={this.handleChangePassword}
                  shareLinkList={state.shareLinkList}
                  onClickDeleteShareLink={this.handleClickDeleteShareLink}
                  onClickNewShare={this.handleClickNewShare}
                />
              },
              {
                id: 'properties',
                label: props.t('Properties'),
                icon: 'fa-info-circle',
                children: <FileProperties
                  color={state.config.hexcolor}
                  fileSize={displayFileSize(state.content.size)}
                  filePageNb={state.content.page_nb}
                  description={state.content.raw_content}
                  displayChangeDescriptionBtn={state.loggedUser.userRoleIdInWorkspace >= 2}
                  disableChangeDescription={!state.content.is_editable}
                  onClickValidateNewDescription={this.handleClickValidateNewDescription}
                />
              }
            ]}
          />
        </PopinFixedContent>
      </PopinFixed>
    )
  }
}

export default withTranslation()(File)<|MERGE_RESOLUTION|>--- conflicted
+++ resolved
@@ -524,11 +524,6 @@
     this.loadContent(1)
   }
 
-<<<<<<< HEAD
-=======
-  handleClickProperty = () => this.setState(prev => ({ displayProperty: !prev.displayProperty }))
-
->>>>>>> c5bdc5e6
   handleChangeFile = newFile => {
     if (!newFile || !newFile[0]) return
 
