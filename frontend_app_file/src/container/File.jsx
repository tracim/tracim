--- conflicted
+++ resolved
@@ -847,15 +847,12 @@
     }
   }
 
-<<<<<<< HEAD
   handleInitTimelineCommentWysiwyg = (handleTinyMceInput, handleTinyMceKeyDown, handleTinyMceKeyUp) => {
     globalThis.wysiwyg('#wysiwygTimelineComment', this.state.loggedUser.lang, this.handleChangeNewComment, handleTinyMceInput, handleTinyMceKeyDown, handleTinyMceKeyUp)
   }
 
-  render() {
-=======
   render () {
->>>>>>> c0be1f64
+
     const { props, state } = this
     const onlineEditionAction = this.getOnlineEditionAction()
 
