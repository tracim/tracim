--- conflicted
+++ resolved
@@ -112,16 +112,10 @@
 
     props.registerLiveMessageHandlerList([
       { entityType: TLM_ET.CONTENT, coreEntityType: TLM_CET.MODIFIED, optionalSubType: TLM_ST.FILE, handler: this.handleContentModified },
-<<<<<<< HEAD
       { entityType: TLM_ET.CONTENT, coreEntityType: TLM_CET.DELETED, optionalSubType: TLM_ST.FILE, handler: this.handleContentDeletedOrRestored },
       { entityType: TLM_ET.CONTENT, coreEntityType: TLM_CET.UNDELETED, optionalSubType: TLM_ST.FILE, handler: this.handleContentDeletedOrRestored },
-      { entityType: TLM_ET.CONTENT, coreEntityType: TLM_CET.CREATED, optionalSubType: TLM_ST.COMMENT, handler: this.handleContentCommentCreated }
-=======
-      { entityType: TLM_ET.CONTENT, coreEntityType: TLM_CET.DELETED, optionalSubType: TLM_ST.FILE, handler: this.handleContentDeleted },
-      { entityType: TLM_ET.CONTENT, coreEntityType: TLM_CET.UNDELETED, optionalSubType: TLM_ST.FILE, handler: this.handleContentRestored },
       { entityType: TLM_ET.CONTENT, coreEntityType: TLM_CET.CREATED, optionalSubType: TLM_ST.COMMENT, handler: this.handleContentCommentCreated },
       { entityType: TLM_ET.USER, coreEntityType: TLM_CET.MODIFIED, handler: this.handleUserModified }
->>>>>>> be60e6ac
     ])
   }
 
@@ -223,24 +217,6 @@
     )
   }
 
-<<<<<<< HEAD
-=======
-  handleContentRestored = data => {
-    const { state, props } = this
-    if (data.content.content_id !== state.content.content_id) return
-
-    this.sendGlobalFlashMessage(props.t('File has been restored'), 'info')
-
-    this.setState(prev => ({
-      content: {
-        ...prev.content,
-        ...data.content
-      },
-      timeline: addRevisionFromTLM(data, prev.timeline, prev.loggedUser.lang),
-      isLastTimelineItemCurrentToken: data.client_token === this.sessionClientToken
-    }))
-  }
-
   handleUserModified = data => {
     const newTimeline = this.state.timeline.map(timelineItem => timelineItem.author.user_id === data.user.user_id
       ? { ...timelineItem, author: data.user }
@@ -250,7 +226,6 @@
     this.setState({ timeline: newTimeline })
   }
 
->>>>>>> be60e6ac
   async componentDidMount () {
     console.log('%c<File> did mount', `color: ${this.state.config.hexcolor}`)
     const { state } = this
