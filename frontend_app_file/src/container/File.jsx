import React from 'react'
import { translate } from 'react-i18next'
import i18n from '../i18n.js'
import FileComponent from '../component/FileComponent.jsx'
import {
  addAllResourceI18n,
  handleFetchResult,
  PopinFixed,
  PopinFixedHeader,
  PopinFixedOption,
  PopinFixedContent,
  PopinFixedRightPart,
  Timeline,
  NewVersionBtn,
  GenericButton,
  ArchiveDeleteContent,
  SelectStatus,
  displayDistanceDate,
  convertBackslashNToBr,
  generateLocalStorageContentId,
  Badge,
  BREADCRUMBS_TYPE,
  appFeatureCustomEventHandlerShowApp,
  CUSTOM_EVENT,
  ShareDownload,
  displayFileSize,
  checkEmailValidity,
  parserStringToList
} from 'tracim_frontend_lib'
import {
  MODE,
  removeExtensionOfFilename,
  PAGE
} from '../helper.js'
import {
  deleteShareLink,
  getFileContent,
  getFileComment,
  getFileRevision,
  getShareLinksList,
  postShareLinksList,
  postFileNewComment,
  putFileContent,
  putFileStatus,
  putFileIsArchived,
  putFileIsDeleted,
  putFileRestoreArchived,
  putFileRestoreDeleted,
  putMyselfFileRead
} from '../action.async.js'
import FileProperties from '../component/FileProperties.jsx'

const CONTENT_TYPE_FILE = 'file'

class File extends React.Component {
  constructor (props) {
    super(props)
    this.state = {
      appName: 'file',
      isVisible: true,
      config: props.data ? props.data.config : null,
      loggedUser: props.data ? props.data.loggedUser : null,
      content: props.data ? props.data.content : null,
      timeline: props.data ? [] : [], // debug.timeline,
      externalTranslationList: [
        props.t('File'),
        props.t('Files'),
        props.t('file'),
        props.t('files'),
        props.t('Upload a file')
      ],
      newComment: '',
      newFile: '',
      newFilePreview: null,
      fileCurrentPage: 1,
      timelineWysiwyg: false,
      mode: MODE.VIEW,
      progressUpload: {
        display: false,
        percent: 0
      },
      shareEmails: '',
      sharePassword: '',
      shareLinkList: []
    }

    // i18n has been init, add resources from frontend
    addAllResourceI18n(i18n, this.state.config.translation, this.state.loggedUser.lang)
    i18n.changeLanguage(this.state.loggedUser.lang)

    document.addEventListener(CUSTOM_EVENT.APP_CUSTOM_EVENT_LISTENER, this.customEventReducer)
  }

  customEventReducer = ({ detail: { type, data } }) => { // action: { type: '', data: {} }
    const { state } = this
    switch (type) {
      case CUSTOM_EVENT.SHOW_APP(state.config.slug):
        console.log('%c<File> Custom event', 'color: #28a745', type, data)
        const isSameContentId = appFeatureCustomEventHandlerShowApp(data.content, state.content.content_id, state.content.content_type)
        if (isSameContentId) {
          this.setState({ isVisible: true })
          this.buildBreadcrumbs()
        }
        break

      case CUSTOM_EVENT.HIDE_APP(state.config.slug):
        console.log('%c<File> Custom event', 'color: #28a745', type, data)
        tinymce.remove('#wysiwygTimelineComment')
        this.setState({
          isVisible: false,
          timelineWysiwyg: false
        })
        break

      case CUSTOM_EVENT.RELOAD_CONTENT(state.config.slug):
        console.log('%c<File> Custom event', 'color: #28a745', type, data)
        tinymce.remove('#wysiwygTimelineComment')
        const previouslyUnsavedComment = localStorage.getItem(
          generateLocalStorageContentId(data.workspace_id, data.content_id, state.appName, 'comment')
        )
        this.setState(prev => ({
          content: { ...prev.content, ...data },
          isVisible: true,
          timelineWysiwyg: false,
          newComment: prev.content.content_id === data.content_id ? prev.newComment : previouslyUnsavedComment || ''
        }))
        break

      case CUSTOM_EVENT.ALL_APP_CHANGE_LANGUAGE:
        console.log('%c<File> Custom event', 'color: #28a745', type, data)

        if (state.timelineWysiwyg) {
          tinymce.remove('#wysiwygTimelineComment')
          wysiwyg('#wysiwygTimelineComment', data, this.handleChangeNewComment)
        }

        this.setState(prev => ({
          loggedUser: {
            ...prev.loggedUser,
            lang: data
          }
        }))
        i18n.changeLanguage(data)
        this.loadTimeline()
        break
    }
  }

  async componentDidMount () {
    console.log('%c<File> did mount', `color: ${this.state.config.hexcolor}`)

    const { appName, content } = this.state
    const previouslyUnsavedComment = localStorage.getItem(
      generateLocalStorageContentId(content.workspace_id, content.content_id, appName, 'comment')
    )
    if (previouslyUnsavedComment) this.setState({ newComment: previouslyUnsavedComment })

    await this.loadContent()
    this.loadTimeline()
    this.buildBreadcrumbs()
    this.loadShareLinkList()
  }

  async componentDidUpdate (prevProps, prevState) {
    const { state } = this

    console.log('%c<File> did update', `color: ${this.state.config.hexcolor}`, prevState, state)
    if (!prevState.content || !state.content) return

    if (prevState.content.content_id !== state.content.content_id) {
      await this.loadContent()
      this.loadTimeline()
      this.buildBreadcrumbs()
      this.loadShareLinkList()
    }

    if (!prevState.timelineWysiwyg && state.timelineWysiwyg) wysiwyg('#wysiwygTimelineComment', state.loggedUser.lang, this.handleChangeNewComment)
    else if (prevState.timelineWysiwyg && !state.timelineWysiwyg) tinymce.remove('#wysiwygTimelineComment')
  }

  componentWillUnmount () {
    console.log('%c<File> will Unmount', `color: ${this.state.config.hexcolor}`)
    tinymce.remove('#wysiwygTimelineComment')
    document.removeEventListener(CUSTOM_EVENT.APP_CUSTOM_EVENT_LISTENER, this.customEventReducer)
  }

  sendGlobalFlashMessage = msg => GLOBAL_dispatchEvent({
    type: CUSTOM_EVENT.ADD_FLASH_MSG,
    data: {
      msg: msg,
      type: 'warning',
      delay: undefined
    }
  })

  loadContent = async (pageToLoad = null) => {
    const { content, config, fileCurrentPage } = this.state

    const fetchResultFile = await handleFetchResult(await getFileContent(config.apiUrl, content.workspace_id, content.content_id))

    switch (fetchResultFile.apiResponse.status) {
      case 200:
        const filenameNoExtension = removeExtensionOfFilename(fetchResultFile.body.filename)
        const pageForPreview = pageToLoad || fileCurrentPage
        this.setState({
          content: {
            ...fetchResultFile.body,
            filenameNoExtension: filenameNoExtension,
            // FIXME - b.l - refactor urls
            previewUrl: `${config.apiUrl}/workspaces/${content.workspace_id}/files/${content.content_id}/revisions/${fetchResultFile.body.current_revision_id}/preview/jpg/500x500/${filenameNoExtension + '.jpg'}?page=${pageForPreview}&revision_id=${fetchResultFile.body.current_revision_id}`,
            lightboxUrlList: (new Array(fetchResultFile.body.page_nb)).fill('').map((n, i) =>
              // FIXME - b.l - refactor urls
              `${config.apiUrl}/workspaces/${content.workspace_id}/files/${content.content_id}/revisions/${fetchResultFile.body.current_revision_id}/preview/jpg/1920x1080/${filenameNoExtension + '.jpg'}?page=${i + 1}`
            )
          },
          mode: MODE.VIEW
        })
        break
      default:
        this.sendGlobalFlashMessage(this.props.t('Error while loading file'))
        return
    }

    await putMyselfFileRead(config.apiUrl, content.workspace_id, content.content_id)
    GLOBAL_dispatchEvent({ type: CUSTOM_EVENT.REFRESH_CONTENT_LIST, data: {} })
  }

  loadTimeline = async () => {
    const { loggedUser, content, config, t } = this.state

    const [resComment, resRevision] = await Promise.all([
      handleFetchResult(await getFileComment(config.apiUrl, content.workspace_id, content.content_id)),
      handleFetchResult(await getFileRevision(config.apiUrl, content.workspace_id, content.content_id))
    ])

    if (resComment.apiResponse.status !== 200 && resRevision.apiResponse.status !== 200) {
      this.sendGlobalFlashMessage(t('Error while loading timeline'))
      console.log('Error loading timeline', 'comments', resComment, 'revisions', resRevision)
      return
    }

    const resCommentWithProperDate = resComment.body.map(c => ({
      ...c,
      created_raw: c.created,
      created: displayDistanceDate(c.created, loggedUser.lang)
    }))

    const revisionWithComment = resRevision.body
      .map((r, i) => ({
        ...r,
        created_raw: r.created,
        created: displayDistanceDate(r.created, loggedUser.lang),
        timelineType: 'revision',
        commentList: r.comment_ids.map(ci => ({
          timelineType: 'comment',
          ...resCommentWithProperDate.find(c => c.content_id === ci)
        })),
        number: i + 1
      }))
      .reduce((acc, rev) => [
        ...acc,
        rev,
        ...rev.commentList.map(comment => ({
          ...comment,
          customClass: '',
          loggedUser: config.loggedUser
        }))
      ], [])

    this.setState({
      timeline: revisionWithComment
    })
  }

  loadShareLinkList = async () => {
    const { content, config } = this.state

    const fetchResultShareLinkList = await handleFetchResult(await getShareLinksList(config.apiUrl, content.workspace_id, content.content_id))

    switch (fetchResultShareLinkList.apiResponse.status) {
      case 200:
        this.setState({
          shareLinkList: fetchResultShareLinkList.body
        })
        GLOBAL_dispatchEvent({ type: CUSTOM_EVENT.REFRESH_CONTENT_LIST, data: {} })
        break
      default:
        this.sendGlobalFlashMessage(this.props.t('Error while loading share links list'))
    }
  }

  buildBreadcrumbs = () => {
    const { state } = this

    GLOBAL_dispatchEvent({
      type: CUSTOM_EVENT.APPEND_BREADCRUMBS,
      data: {
        breadcrumbs: [{
          // FIXME - b.l - refactor urls
          url: `/ui/workspaces/${state.content.workspace_id}/contents/${state.config.slug}/${state.content.content_id}`,
          label: `${state.content.filename}`,
          link: null,
          type: BREADCRUMBS_TYPE.APP_FEATURE
        }]
      }
    })
  }

  handleClickBtnCloseApp = () => {
    const { state, props } = this

    if (state.progressUpload.display) {
      this.sendGlobalFlashMessage(props.t('Please wait until the upload ends'))
      return
    }

    this.setState({ isVisible: false })
    GLOBAL_dispatchEvent({ type: CUSTOM_EVENT.APP_CLOSED, data: {} })
  }

  handleSaveEditTitle = async newTitle => {
    const { props, state } = this

    const fetchResultSaveFile = await handleFetchResult(
      await putFileContent(state.config.apiUrl, state.content.workspace_id, state.content.content_id, newTitle, state.content.raw_content)
    )

    switch (fetchResultSaveFile.apiResponse.status) {
      case 200:
        this.loadContent()
        this.loadTimeline()
        this.loadShareLinkList()
        GLOBAL_dispatchEvent({ type: CUSTOM_EVENT.REFRESH_CONTENT_LIST, data: {} })
        break
      case 400:
        switch (fetchResultSaveFile.body.code) {
          case 2041: break // INFO - CH - 2019-04-04 - this means the same title has been sent. Therefore, no modification
          case 3002: this.sendGlobalFlashMessage(props.t('A content with the same name already exists')); break
          default: this.sendGlobalFlashMessage(props.t('Error while saving new title')); break
        }
        break
      default: this.sendGlobalFlashMessage(props.t('Error while saving new title')); break
    }
  }

  handleClickNewVersion = () => this.setState({ mode: MODE.EDIT })

  handleClickEdit = () => {
    const { state } = this
    state.config.history.push(
      PAGE.WORKSPACE.CONTENT_EDITION(state.content.workspace_id, CONTENT_TYPE_FILE, state.content.content_id)
    )
  }

  handleClickValidateNewDescription = async newDescription => {
    const { props, state } = this

    const fetchResultSaveFile = await handleFetchResult(
      await putFileContent(state.config.apiUrl, state.content.workspace_id, state.content.content_id, state.content.label, newDescription)
    )
    switch (fetchResultSaveFile.apiResponse.status) {
      case 200: this.setState(prev => ({ content: { ...prev.content, raw_content: newDescription } })); break
      case 400:
        switch (fetchResultSaveFile.body.code) {
          case 2041: break // same description sent, no need for error msg
          default: this.sendGlobalFlashMessage(props.t('Error while saving new description'))
        }
        break
      default: this.sendGlobalFlashMessage(props.t('Error while saving new description'))
    }
  }

  handleChangeNewComment = e => {
    const newComment = e.target.value
    this.setState({ newComment })

    const { appName, content } = this.state
    localStorage.setItem(
      generateLocalStorageContentId(content.workspace_id, content.content_id, appName, 'comment'),
      newComment
    )
  }

  handleClickValidateNewCommentBtn = async () => {
    const { props, state } = this

    // @FIXME - Côme - 2018/10/31 - line bellow is a hack to force send html to api
    // see https://github.com/tracim/tracim/issues/1101
    const newCommentForApi = state.timelineWysiwyg
      ? state.newComment
      : `<p>${convertBackslashNToBr(state.newComment)}</p>`

    const fetchResultSaveNewComment = await handleFetchResult(await postFileNewComment(state.config.apiUrl, state.content.workspace_id, state.content.content_id, newCommentForApi))

    switch (fetchResultSaveNewComment.apiResponse.status) {
      case 200:
        this.setState({ newComment: '' })
        localStorage.removeItem(
          generateLocalStorageContentId(state.content.workspace_id, state.content.content_id, state.appName, 'comment')
        )
        if (state.timelineWysiwyg) tinymce.get('wysiwygTimelineComment').setContent('')
        this.loadContent()
        this.loadTimeline()
        break
      case 400:
        switch (fetchResultSaveNewComment.body.code) {
          case 2003:
            this.sendGlobalFlashMessage(props.t("You can't send an empty comment"))
            break
          default:
            this.sendGlobalFlashMessage(props.t('Error while saving new comment'))
            break
        }
        break
      default: this.sendGlobalFlashMessage(props.t('Error while saving new comment')); break
    }
  }

  handleToggleWysiwyg = () => this.setState(prev => ({ timelineWysiwyg: !prev.timelineWysiwyg }))

  handleChangeStatus = async newStatus => {
    const { state, props } = this

    if (newStatus === state.content.status) return

    const fetchResultSaveEditStatus = await handleFetchResult(
      await putFileStatus(state.config.apiUrl, state.content.workspace_id, state.content.content_id, newStatus)
    )

    switch (fetchResultSaveEditStatus.status) {
      case 204:
        this.loadContent()
        this.loadTimeline()
        break
      default: this.sendGlobalFlashMessage(props.t('Error while changing status'))
    }
  }

  handleClickArchive = async () => {
    const { config, content } = this.state

    const fetchResultArchive = await putFileIsArchived(config.apiUrl, content.workspace_id, content.content_id)
    switch (fetchResultArchive.status) {
      case 204:
        this.setState(prev => ({ content: { ...prev.content, is_archived: true } }))
        this.loadContent()
        this.loadTimeline()
        break
      default: this.sendGlobalFlashMessage(this.props.t('Error while archiving document'))
    }
  }

  handleClickDelete = async () => {
    const { config, content } = this.state

    const fetchResultArchive = await putFileIsDeleted(config.apiUrl, content.workspace_id, content.content_id)
    switch (fetchResultArchive.status) {
      case 204:
        this.setState(prev => ({ content: { ...prev.content, is_deleted: true } }))
        this.loadContent()
        this.loadTimeline()
        break
      default: this.sendGlobalFlashMessage(this.props.t('Error while deleting document'))
    }
  }

  handleClickRestoreArchived = async () => {
    const { config, content } = this.state

    const fetchResultRestore = await putFileRestoreArchived(config.apiUrl, content.workspace_id, content.content_id)
    switch (fetchResultRestore.status) {
      case 204:
        this.setState(prev => ({ content: { ...prev.content, is_archived: false } }))
        this.loadContent()
        this.loadTimeline()
        break
      default: this.sendGlobalFlashMessage(this.props.t('Error while restoring document'))
    }
  }

  handleClickRestoreDeleted = async () => {
    const { config, content } = this.state

    const fetchResultRestore = await putFileRestoreDeleted(config.apiUrl, content.workspace_id, content.content_id)
    switch (fetchResultRestore.status) {
      case 204:
        this.setState(prev => ({ content: { ...prev.content, is_deleted: false } }))
        this.loadContent()
        this.loadTimeline()
        break
      default: this.sendGlobalFlashMessage(this.props.t('Error while restoring document'))
    }
  }

  handleClickShowRevision = async revision => {
    const { state } = this

    const revisionArray = state.timeline.filter(t => t.timelineType === 'revision')
    const isLastRevision = revision.revision_id === revisionArray[revisionArray.length - 1].revision_id

    if (state.mode === MODE.REVISION && isLastRevision) {
      this.handleClickLastVersion()
      return
    }

    if (state.mode === MODE.VIEW && isLastRevision) return

    const filenameNoExtension = removeExtensionOfFilename(revision.filename)

    this.setState(prev => ({
      content: {
        ...prev.content,
        ...revision,
        workspace_id: state.content.workspace_id, // don't overrides workspace_id because if file has been moved to a different workspace, workspace_id will change and break image urls
        filenameNoExtension: filenameNoExtension,
        current_revision_id: revision.revision_id,
        contentFull: null,
        is_archived: prev.is_archived, // archived and delete should always be taken from last version
        is_deleted: prev.is_deleted,
        // use state.content.workspace_id instead of revision.workspace_id because if file has been moved to a different workspace, workspace_id will change and break image urls
        previewUrl: `${state.config.apiUrl}/workspaces/${state.content.workspace_id}/files/${revision.content_id}/revisions/${revision.revision_id}/preview/jpg/500x500/${filenameNoExtension + '.jpg'}?page=1&revision_id=${revision.revision_id}`,
        lightboxUrlList: (new Array(revision.page_nb)).fill(null).map((n, i) => i + 1).map(pageNb => // create an array [1..revision.page_nb]
          // FIXME - b.l - refactor urls
          `${state.config.apiUrl}/workspaces/${state.content.workspace_id}/files/${revision.content_id}/revisions/${revision.revision_id}/preview/jpg/1920x1080/${filenameNoExtension + '.jpg'}?page=${pageNb}`
        )
      },
      fileCurrentPage: 1, // always set to first page on revision switch
      mode: MODE.REVISION
    }))
  }

  handleClickLastVersion = () => {
    this.setState({
      fileCurrentPage: 1,
      mode: MODE.VIEW
    })
    this.loadContent(1)
  }

  handleChangeFile = newFile => {
    if (!newFile || !newFile[0]) return

    const fileToSave = newFile[0]

    if (fileToSave.type.includes('image') && fileToSave.size > 2000000) { // allow preview
      this.setState({ newFile: fileToSave })

      var reader = new FileReader()
      reader.onload = e => {
        this.setState({ newFilePreview: e.total > 0 ? e.target.result : false })
        const img = new Image()
        img.src = e.target.result
        img.onerror = () => this.setState({ newFilePreview: false })
      }
      reader.readAsDataURL(fileToSave)
    } else { // no preview
      this.setState({
        newFile: fileToSave,
        newFilePreview: false
      })
    }
  }

  handleClickDropzoneCancel = () => this.setState({ mode: MODE.VIEW, newFile: '', newFilePreview: null })

  handleClickDropzoneValidate = async () => {
    const { props, state } = this

    const formData = new FormData()
    formData.append('files', state.newFile)

    // fetch still doesn't handle event progress. So we need to use old school xhr object :scream:
    const xhr = new XMLHttpRequest()
    xhr.upload.addEventListener('loadstart', () => this.setState({ progressUpload: { display: false, percent: 0 } }), false)
    const uploadInProgress = e => e.lengthComputable && this.setState({ progressUpload: { display: true, percent: Math.round(e.loaded / e.total * 100) } })
    xhr.upload.addEventListener('progress', uploadInProgress, false)
    xhr.upload.addEventListener('load', () => this.setState({ progressUpload: { display: false, percent: 0 } }), false)

    // FIXME - b.l - refactor urls
    xhr.open('PUT', `${state.config.apiUrl}/workspaces/${state.content.workspace_id}/files/${state.content.content_id}/raw/${state.content.filename}`, true)
    xhr.setRequestHeader('Accept', 'application/json')
    xhr.withCredentials = true

    xhr.onreadystatechange = () => {
      if (xhr.readyState === 4) {
        switch (xhr.status) {
          case 204:
            this.setState({
              newFile: '',
              newFilePreview: null,
              fileCurrentPage: 1,
              mode: MODE.VIEW
            })
            this.loadContent(1)
            this.loadTimeline()
            break
          case 400:
            const jsonResult400 = JSON.parse(xhr.responseText)
            switch (jsonResult400.code) {
              case 3002: this.sendGlobalFlashMessage(props.t('A content with the same name already exists')); break
              default: this.sendGlobalFlashMessage(props.t('Error while uploading file'))
            }
            break
          default: this.sendGlobalFlashMessage(props.t('Error while uploading file'))
        }
      }
    }

    xhr.send(formData)
  }

  handleClickPreviousNextPage = async previousNext => {
    const { state } = this

    if (!['previous', 'next'].includes(previousNext)) return
    if (previousNext === 'previous' && state.fileCurrentPage === 0) return
    if (previousNext === 'next' && state.fileCurrentPage > state.content.page_nb) return

    const revisionString = state.mode === MODE.REVISION ? `revisions/${state.content.current_revision_id}/` : ''
    const nextPageNumber = previousNext === 'previous' ? state.fileCurrentPage - 1 : state.fileCurrentPage + 1

    this.setState(prev => ({
      fileCurrentPage: nextPageNumber,
      content: {
        ...prev.content,
        // FIXME - b.l - refactor urls
        previewUrl: `${state.config.apiUrl}/workspaces/${state.content.workspace_id}/files/${state.content.content_id}/${revisionString}preview/jpg/500x500/${state.content.filenameNoExtension + '.jpg'}?page=${nextPageNumber}&revision_id=${state.content.current_revision_id}`
      }
    }))
  }

  handleClickNewShare = async () => {
    const { state, props } = this

    let shareEmailList = parserStringToList(state.shareEmails)
    let invalidEmails = []

    shareEmailList.forEach(shareEmail => {
      if (!checkEmailValidity(shareEmail)) invalidEmails.push(shareEmail)
    })

    shareEmailList = shareEmailList.filter(shareEmail => !invalidEmails.includes(shareEmail))

    if (invalidEmails.length > 0 || shareEmailList === 0) {
      this.sendGlobalFlashMessage(props.t(`Error: ${invalidEmails} are not valid`))
    } else {
      const fetchResultPostShareLinks = await handleFetchResult(await postShareLinksList(
        state.config.apiUrl,
        state.content.workspace_id,
        state.content.content_id,
        shareEmailList,
        state.sharePassword !== '' ? state.sharePassword : null
      ))

      switch (fetchResultPostShareLinks.apiResponse.status) {
        case 200:
          this.setState(prev => ({
            shareLinkList: [...prev.shareLinkList, ...fetchResultPostShareLinks.body],
            shareEmails: '',
            sharePassword: ''
          }))
          GLOBAL_dispatchEvent({ type: CUSTOM_EVENT.REFRESH_CONTENT_LIST, data: {} })
          break
        case 400:
          switch (fetchResultPostShareLinks.body.code) {
            case 2001:
              this.sendGlobalFlashMessage(props.t('The password length must be between 6 and 512 characters and the email(s) must be valid'))
              break
            default: this.sendGlobalFlashMessage(props.t('Error while creating new share link'))
          }
          break
        default: this.sendGlobalFlashMessage(props.t('Error while creating new share link'))
      }
    }
  }

  handleChangeEmails = e => this.setState({ shareEmails: e.target.value })
  handleChangePassword = e => this.setState({ sharePassword: e.target.value })
  handleKeyDownEnter = e => {
    if (e.key === 'Enter') {
      const emailList = parserStringToList(this.state.shareEmails)
      let invalidEmails = []

      emailList.forEach(email => {
        if (!checkEmailValidity(email)) invalidEmails.push(email)
      })

      if (invalidEmails.length > 0) {
        this.sendGlobalFlashMessage(this.props.t(`Error: ${invalidEmails} are not valid`))
      } else {
        this.setState({ shareEmails: emailList.join('\n') })
      }
    }
  }

  handleClickDeleteShareLink = async shareLinkId => {
    const { config, content } = this.state
    const { props } = this

    const fetchResultDeleteShareLink = await handleFetchResult(
      await deleteShareLink(config.apiUrl, content.workspace_id, content.content_id, shareLinkId)
    )

    switch (fetchResultDeleteShareLink.status) {
      case 204:
        this.loadShareLinkList()
        break
      case 400:
        this.sendGlobalFlashMessage(props.t('Error in the URL'))
        props.history.push(PAGE.LOGIN)
        break
      default: this.sendGlobalFlashMessage(props.t('Error while deleting share link'))
    }
  }

  getDownloadBaseUrl = (apiUrl, content, mode) => {
    const urlRevisionPart = mode === MODE.REVISION ? `revisions/${content.current_revision_id}/` : ''
    // FIXME - b.l - refactor urls
    return `${apiUrl}/workspaces/${content.workspace_id}/files/${content.content_id}/${urlRevisionPart}`
  }

  // INFO - CH - 2019-05-24 - last path param revision_id is to force browser to not use cache when we upload new revision
  // see https://github.com/tracim/tracim/issues/1804
  getDownloadRawUrl = ({ config: { apiUrl }, content, mode }) =>
    // FIXME - b.l - refactor urls
    `${this.getDownloadBaseUrl(apiUrl, content, mode)}raw/${content.filenameNoExtension}${content.file_extension}?force_download=1&revision_id=${content.current_revision_id}`

  getDownloadPdfPageUrl = ({ config: { apiUrl }, content, mode, fileCurrentPage }) =>
    // FIXME - b.l - refactor urls
    `${this.getDownloadBaseUrl(apiUrl, content, mode)}preview/pdf/${content.filenameNoExtension + '.pdf'}?page=${fileCurrentPage}&force_download=1&revision_id=${content.current_revision_id}`

  getDownloadPdfFullUrl = ({ config: { apiUrl }, content, mode }) =>
    // FIXME - b.l - refactor urls
    `${this.getDownloadBaseUrl(apiUrl, content, mode)}preview/pdf/full/${content.filenameNoExtension + '.pdf'}?force_download=1&revision_id=${content.current_revision_id}`

  getOnlineEditionAction = () => {
    const { state } = this
    try {
      if (!appOfficeDocument) {
        return null
      }
      return appOfficeDocument.default.getOnlineEditionAction(
        state.content,
        state.config.system.config.collaborative_document_edition,
        state.loggedUser.userRoleIdInWorkspace
      )
    } catch (error) {
      // INFO - B.L - 2019/08/05 - if appOfficeDocument is not activated in the backend
      // the global variable will not exists and cause a ReferenceError
      if (error instanceof ReferenceError) {
        console.log('appOfficeDocument is not activated disabling online edition')
        return null
      }
      throw error
    }
  }

  render () {
    const { props, state } = this
    const onlineEditionAction = this.getOnlineEditionAction()

    if (!state.isVisible) return null

    return (
      <PopinFixed
        customClass={`${state.config.slug}`}
        customColor={state.config.hexcolor}
      >
        <PopinFixedHeader
          customClass={`${state.config.slug}`}
          customColor={state.config.hexcolor}
          faIcon={state.config.faIcon}
          rawTitle={state.content.label}
          componentTitle={<span>{state.content.label} <Badge text={state.content.file_extension} /></span>}
          userRoleIdInWorkspace={state.loggedUser.userRoleIdInWorkspace}
          onClickCloseBtn={this.handleClickBtnCloseApp}
          onValidateChangeTitle={this.handleSaveEditTitle}
          disableChangeTitle={!state.content.is_editable}
        />

        <PopinFixedOption
          customColor={state.config.hexcolor}
          customClass={`${state.config.slug}`}
          i18n={i18n}
        >
          <div /* this div in display flex, justify-content space-between */>
            <div className='d-flex'>
              {state.loggedUser.userRoleIdInWorkspace >= 2 &&
                <NewVersionBtn
                  customColor={state.config.hexcolor}
                  onClickNewVersionBtn={this.handleClickNewVersion}
                  disabled={state.mode !== MODE.VIEW || !state.content.is_editable}
                  label={props.t('Update')}
                />
              }

              {onlineEditionAction &&
                <GenericButton
                  customClass={`${state.config.slug}__option__menu__editBtn btn outlineTextBtn`}
                  dataCy='wsContentGeneric__option__menu__addversion'
                  customColor={state.config.hexcolor}
                  onClick={onlineEditionAction.callback}
                  disabled={state.mode !== MODE.VIEW || !state.content.is_editable}
                  label={props.t(onlineEditionAction.label)}
                  style={{
                    marginLeft: '5px'
                  }}
                  faIcon={'edit'}
                />
              }

              {state.mode === MODE.REVISION &&
                <button
                  className='wsContentGeneric__option__menu__lastversion file__lastversionbtn btn'
                  onClick={this.handleClickLastVersion}
                  style={{ backgroundColor: state.config.hexcolor, color: '#fdfdfd' }}
                  data-cy='appFileLastVersionBtn'
                >
                  <i className='fa fa-history' />
                  {props.t('Last version')}
                </button>
              }
            </div>

            <div className='d-flex'>
              {state.loggedUser.userRoleIdInWorkspace >= 2 &&
                <SelectStatus
                  selectedStatus={state.config.availableStatuses.find(s => s.slug === state.content.status)}
                  availableStatus={state.config.availableStatuses}
                  onChangeStatus={this.handleChangeStatus}
                  disabled={state.mode === MODE.REVISION || state.content.is_archived || state.content.is_deleted}
                  mobileVersion={onlineEditionAction}
                />
              }

              {state.loggedUser.userRoleIdInWorkspace >= 4 &&
                <ArchiveDeleteContent
                  customColor={state.config.hexcolor}
                  onClickArchiveBtn={this.handleClickArchive}
                  onClickDeleteBtn={this.handleClickDelete}
                  disabled={state.mode === MODE.REVISION || state.content.is_archived || state.content.is_deleted}
                />
              }
            </div>
          </div>
        </PopinFixedOption>

        <PopinFixedContent
          customClass={`${state.config.slug}__contentpage`}
        >
          {/* FIXME - GB - 2019-06-05 - we need to have a better way to check the state.config than using state.config.availableStatuses[3].slug
            https://github.com/tracim/tracim/issues/1840 */}
          <FileComponent
            mode={state.mode}
            customColor={state.config.hexcolor}
            loggedUser={state.loggedUser}
            previewUrl={state.content.previewUrl ? state.content.previewUrl : ''}
            isJpegAvailable={state.content.has_jpeg_preview}
            filePageNb={state.content.page_nb}
            fileCurrentPage={state.fileCurrentPage}
            version={state.content.number}
            lastVersion={state.timeline.filter(t => t.timelineType === 'revision').length}
            isArchived={state.content.is_archived}
            isDeleted={state.content.is_deleted}
            isDeprecated={state.content.status === state.config.availableStatuses[3].slug}
            deprecatedStatus={state.config.availableStatuses[3]}
            onClickRestoreArchived={this.handleClickRestoreArchived}
            onClickRestoreDeleted={this.handleClickRestoreDeleted}
            downloadRawUrl={this.getDownloadRawUrl(state)}
            isPdfAvailable={state.content.has_pdf_preview}
            downloadPdfPageUrl={this.getDownloadPdfPageUrl(state)}
            downloadPdfFullUrl={this.getDownloadPdfFullUrl(state)}
            lightboxUrlList={state.content.lightboxUrlList}
            onChangeFile={this.handleChangeFile}
            onClickDropzoneCancel={this.handleClickDropzoneCancel}
            onClickDropzoneValidate={this.handleClickDropzoneValidate}
            onClickPreviousPage={() => this.handleClickPreviousNextPage('previous')}
            onClickNextPage={() => this.handleClickPreviousNextPage('next')}
            newFile={state.newFile}
            newFilePreview={state.newFilePreview}
            progressUpload={state.progressUpload}
          />

          <PopinFixedRightPart
            customClass={`${state.config.slug}__contentpage`}
            customColor={state.config.hexcolor}
            menuItemList={[
              {
                id: 'timeline',
                label: props.t('Timeline'),
                icon: 'fa-history',
                children: <Timeline
                  customClass={`${state.config.slug}__contentpage`}
                  customColor={state.config.hexcolor}
                  loggedUser={state.loggedUser}
                  timelineData={state.timeline}
                  newComment={state.newComment}
                  disableComment={state.mode === MODE.REVISION || state.mode === MODE.EDIT || !state.content.is_editable}
                  availableStatusList={state.config.availableStatuses}
                  wysiwyg={state.timelineWysiwyg}
                  onChangeNewComment={this.handleChangeNewComment}
                  onClickValidateNewCommentBtn={this.handleClickValidateNewCommentBtn}
                  onClickWysiwygBtn={this.handleToggleWysiwyg}
                  onClickRevisionBtn={this.handleClickShowRevision}
                  shouldScrollToBottom={state.mode !== MODE.REVISION}
                />
              },
              {
                id: 'share',
                label: props.t('Share'),
                icon: 'fa-share-alt',
                children: <ShareDownload
                  label={props.t(state.config.label)}
                  hexcolor={state.config.hexcolor}
                  shareEmails={state.shareEmails}
                  onChangeEmails={this.handleChangeEmails}
                  onKeyDownEnter={this.handleKeyDownEnter}
                  sharePassword={state.sharePassword}
                  onChangePassword={this.handleChangePassword}
                  shareLinkList={state.shareLinkList}
                  onClickDeleteShareLink={this.handleClickDeleteShareLink}
                  onClickNewShare={this.handleClickNewShare}
                  userRoleIdInWorkspace={state.loggedUser.userRoleIdInWorkspace}
                />
              },
              {
                id: 'properties',
                label: props.t('Properties'),
                icon: 'fa-info-circle',
                children: <FileProperties
                  color={state.config.hexcolor}
                  fileType={state.content.file_extension}
                  fileSize={displayFileSize(state.content.size)}
                  filePageNb={state.content.page_nb}
<<<<<<< HEAD
                  activesShares={state.content.actives_shares}
                  creationDate={displayDistanceDate(state.content.created, state.loggedUser.lang)}
=======
                  creationDateFormattedWithTime={(new Date(state.content.created)).toLocaleString(props.i18n.language, { day: '2-digit', month: '2-digit', year: 'numeric' })}
>>>>>>> a22147e3
                  creationDateFormatted={(new Date(state.content.created)).toLocaleString(props.i18n.language)}
                  lastModification={displayDistanceDate(state.content.modified, state.loggedUser.lang)}
                  lastModificationFormatted={(new Date(state.content.modified)).toLocaleString(props.i18n.language)}
                  description={state.content.raw_content}
                  displayChangeDescriptionBtn={state.loggedUser.userRoleIdInWorkspace >= 2}
                  disableChangeDescription={!state.content.is_editable}
                  onClickValidateNewDescription={this.handleClickValidateNewDescription}
                />
              }
            ]}
          />
        </PopinFixedContent>
      </PopinFixed>
    )
  }
}

export default translate()(File)<|MERGE_RESOLUTION|>--- conflicted
+++ resolved
@@ -932,12 +932,8 @@
                   fileType={state.content.file_extension}
                   fileSize={displayFileSize(state.content.size)}
                   filePageNb={state.content.page_nb}
-<<<<<<< HEAD
                   activesShares={state.content.actives_shares}
-                  creationDate={displayDistanceDate(state.content.created, state.loggedUser.lang)}
-=======
                   creationDateFormattedWithTime={(new Date(state.content.created)).toLocaleString(props.i18n.language, { day: '2-digit', month: '2-digit', year: 'numeric' })}
->>>>>>> a22147e3
                   creationDateFormatted={(new Date(state.content.created)).toLocaleString(props.i18n.language)}
                   lastModification={displayDistanceDate(state.content.modified, state.loggedUser.lang)}
                   lastModificationFormatted={(new Date(state.content.modified)).toLocaleString(props.i18n.language)}
