import React from 'react'
import { translate } from 'react-i18next'
import i18n from '../i18n.js'
import FileComponent from '../component/FileComponent.jsx'
import {
  TracimComponent,
  TLM_ENTITY_TYPE as TLM_ET,
  TLM_CORE_EVENT_TYPE as TLM_CET,
  TLM_SUB_TYPE as TLM_ST,
  appContentFactory,
  addAllResourceI18n,
  handleFetchResult,
  PopinFixed,
  PopinFixedHeader,
  PopinFixedOption,
  PopinFixedContent,
  PopinFixedRightPart,
  Timeline,
  NewVersionBtn,
  GenericButton,
  ArchiveDeleteContent,
  SelectStatus,
  displayDistanceDate,
  generateLocalStorageContentId,
  Badge,
  BREADCRUMBS_TYPE,
  CUSTOM_EVENT,
  ShareDownload,
  displayFileSize,
  checkEmailValidity,
  parserStringToList,
  removeExtensionOfFilename,
  buildFilePreviewUrl,
  buildHeadTitle,
  ROLE,
  APP_FEATURE_MODE,
  computeProgressionPercentage,
  FILE_PREVIEW_STATE,
  sortTimelineByDate,
  addRevisionFromTLM,
<<<<<<< HEAD
  RefreshWarningMessage,
  setupCommonRequestHeaders
=======
  setupCommonRequestHeaders,
  getOrCreateSessionClientToken
>>>>>>> 34995d1d
} from 'tracim_frontend_lib'
import { PAGE, isVideoMimeTypeAndIsAllowed, DISALLOWED_VIDEO_MIME_TYPE_LIST } from '../helper.js'
import { debug } from '../debug.js'
import {
  deleteShareLink,
  getFileContent,
  getFileComment,
  getFileRevision,
  getShareLinksList,
  postShareLinksList,
  putFileContent,
  putMyselfFileRead
} from '../action.async.js'
import FileProperties from '../component/FileProperties.jsx'

export class File extends React.Component {
  constructor (props) {
    super(props)

    const param = props.data || debug
    props.setApiUrl(param.config.apiUrl)

    this.state = {
      appName: 'file',
      isVisible: true,
      config: param.config,
      loggedUser: param.loggedUser,
      content: param.content,
      timeline: [],
      externalTranslationList: [
        props.t('File'),
        props.t('Files'),
        props.t('file'),
        props.t('files'),
        props.t('Upload files')
      ],
      newComment: '',
      newContent: {},
      newFile: '',
      newFilePreview: FILE_PREVIEW_STATE.NO_FILE,
      fileCurrentPage: 1,
      timelineWysiwyg: false,
      mode: APP_FEATURE_MODE.VIEW,
      progressUpload: {
        display: false,
        percent: 0
      },
      shareEmails: '',
      sharePassword: '',
      shareLinkList: [],
      previewVideo: false,
<<<<<<< HEAD
      showRefreshWarning: false,
      editionAuthor: ''
=======
      hasUpdated: false,
      editionAuthor: '',
      isLastTimelineItemCurrentToken: false
>>>>>>> 34995d1d
    }
    this.refContentLeftTop = React.createRef()
    this.sessionClientToken = getOrCreateSessionClientToken()

    // i18n has been init, add resources from frontend
    addAllResourceI18n(i18n, this.state.config.translation, this.state.loggedUser.lang)
    i18n.changeLanguage(this.state.loggedUser.lang)

    props.registerCustomEventHandlerList([
      { name: CUSTOM_EVENT.SHOW_APP(this.state.config.slug), handler: this.handleShowApp },
      { name: CUSTOM_EVENT.HIDE_APP(this.state.config.slug), handler: this.handleHideApp },
      { name: CUSTOM_EVENT.RELOAD_CONTENT(this.state.config.slug), handler: this.handleReloadContent },
      { name: CUSTOM_EVENT.ALL_APP_CHANGE_LANGUAGE, handler: this.handleAllAppChangeLanguage }
    ])

    props.registerLiveMessageHandlerList([
      { entityType: TLM_ET.CONTENT, coreEntityType: TLM_CET.MODIFIED, optionalSubType: TLM_ST.FILE, handler: this.handleContentModified },
      { entityType: TLM_ET.CONTENT, coreEntityType: TLM_CET.DELETED, optionalSubType: TLM_ST.FILE, handler: this.handleContentDeletedOrRestored },
      { entityType: TLM_ET.CONTENT, coreEntityType: TLM_CET.UNDELETED, optionalSubType: TLM_ST.FILE, handler: this.handleContentDeletedOrRestored },
      { entityType: TLM_ET.CONTENT, coreEntityType: TLM_CET.CREATED, optionalSubType: TLM_ST.COMMENT, handler: this.handleContentCommentCreated }
    ])
  }

  // Custom Event Handlers
  handleShowApp = data => {
    const { props, state } = this
    console.log('%c<File> Custom event', 'color: #28a745', CUSTOM_EVENT.SHOW_APP(state.config.slug), data)

    props.appContentCustomEventHandlerShowApp(data.content, state.content, this.setState.bind(this), this.buildBreadcrumbs)
    if (data.content.content_id === state.content.content_id) this.setHeadTitle(state.content.label)
  }

  handleHideApp = data => {
    const { props, state } = this
    console.log('%c<File> Custom event', 'color: #28a745', CUSTOM_EVENT.HIDE_APP(state.config.slug), data)

    props.appContentCustomEventHandlerHideApp(this.setState.bind(this))
  }

  handleReloadContent = data => {
    const { props, state } = this
    console.log('%c<File> Custom event', 'color: #28a745', CUSTOM_EVENT.RELOAD_CONTENT(state.config.slug), data)

    props.appContentCustomEventHandlerReloadContent(data, this.setState.bind(this), state.appName)
  }

  handleAllAppChangeLanguage = data => {
    const { state, props } = this
    console.log('%c<File> Custom event', 'color: #28a745', CUSTOM_EVENT.ALL_APP_CHANGE_LANGUAGE, data)

    props.appContentCustomEventHandlerAllAppChangeLanguage(
      data, this.setState.bind(this), i18n, state.timelineWysiwyg, this.handleChangeNewComment
    )
    this.loadTimeline()
  }

  handleContentModified = (data) => {
    const { state } = this
    if (data.content.content_id !== state.content.content_id) return

    const clientToken = state.config.apiHeader['X-Tracim-ClientToken']
    const filenameNoExtension = removeExtensionOfFilename(data.content.filename)
    const newContentObject = {
      ...state.content,
      ...data.content,
      previewUrl: buildFilePreviewUrl(state.config.apiUrl, state.content.workspace_id, data.content.content_id, data.content.current_revision_id, filenameNoExtension, 1, 500, 500),
      lightboxUrlList: (new Array(data.content.page_nb)).fill(null).map((n, i) => i + 1).map(pageNb => // create an array [1..revision.page_nb]
        buildFilePreviewUrl(state.config.apiUrl, state.content.workspace_id, data.content.content_id, data.content.current_revision_id, filenameNoExtension, pageNb, 1920, 1080)
      )
    }

    if (clientToken === data.client_token) this.setHeadTitle(filenameNoExtension)
    this.setState(prev => ({
      content: clientToken === data.client_token ? newContentObject : prev.content,
      newContent: newContentObject,
      editionAuthor: data.author.public_name,
<<<<<<< HEAD
      showRefreshWarning: clientToken !== data.client_token,
      timeline: addRevisionFromTLM(data, prev.timeline, prev.loggedUser.lang)
=======
      hasUpdated: prev.loggedUser.userId !== data.author.user_id,
      timeline: addRevisionFromTLM(data, prev.timeline, prev.loggedUser.lang),
      isLastTimelineItemCurrentToken: data.client_token === this.sessionClientToken
>>>>>>> 34995d1d
    }))
  }

  handleContentCommentCreated = (data) => {
    if (data.content.parent_id === this.state.content.content_id) {
      const sortedNewTimeLine = sortTimelineByDate([
        ...this.state.timeline,
        {
          ...data.content,
          created_raw: data.content.created,
          created: displayDistanceDate(data.content.created, this.state.loggedUser.lang),
          timelineType: data.content.content_type
        }
      ])
      this.setState({
        timeline: sortedNewTimeLine,
        isLastTimelineItemCurrentToken: data.client_token === this.sessionClientToken
      })
    }
  }

  handleContentDeletedOrRestored = data => {
    const { state } = this
    if (data.content.content_id !== state.content.content_id) return

    const clientToken = state.config.apiHeader['X-Tracim-ClientToken']
    this.setState(prev =>
      ({
        content: clientToken === data.client_token ? { ...prev.content, ...data.content } : prev.content,
        newContent: {
          ...prev.content,
          ...data.content
        },
<<<<<<< HEAD
        editionAuthor: data.author.public_name,
        showRefreshWarning: clientToken !== data.client_token,
        mode: clientToken === data.client_token ? APP_FEATURE_MODE.VIEW : prev.mode,
        timeline: addRevisionFromTLM(data, prev.timeline, prev.loggedUser.lang)
      })
    )
  }

=======
        mode: APP_FEATURE_MODE.VIEW,
        timeline: addRevisionFromTLM(data, prev.timeline, prev.loggedUser.lang),
        isLastTimelineItemCurrentToken: data.client_token === this.sessionClientToken
      })
    )
  }

  handleContentRestored = data => {
    const { state, props } = this
    if (data.content.content_id !== state.content.content_id) return

    this.sendGlobalFlashMessage(props.t('File has been restored'), 'info')

    this.setState(prev => ({
      content: {
        ...prev.content,
        ...data.content
      },
      timeline: addRevisionFromTLM(data, prev.timeline, prev.loggedUser.lang),
      isLastTimelineItemCurrentToken: data.client_token === this.sessionClientToken
    }))
  }

>>>>>>> 34995d1d
  async componentDidMount () {
    console.log('%c<File> did mount', `color: ${this.state.config.hexcolor}`)
    const { state } = this

    const previouslyUnsavedComment = localStorage.getItem(
      generateLocalStorageContentId(state.content.workspace_id, state.content.content_id, state.appName, 'comment')
    )
    if (previouslyUnsavedComment) this.setState({ newComment: previouslyUnsavedComment })

    await this.loadContent()
    this.loadTimeline()
    this.buildBreadcrumbs()
    if (state.config.workspace.downloadEnabled) this.loadShareLinkList()
  }

  async componentDidUpdate (prevProps, prevState) {
    const { state } = this

    console.log('%c<File> did update', `color: ${this.state.config.hexcolor}`, prevState, state)
    if (!prevState.content || !state.content) return

    if (prevState.content.content_id !== state.content.content_id) {
      this.setState({ fileCurrentPage: 1 })
      await this.loadContent(1)
      this.loadTimeline()
      this.buildBreadcrumbs()
      if (state.config.workspace.downloadEnabled) {
        this.setState({})
        this.loadShareLinkList()
      }
    }

    if (!prevState.timelineWysiwyg && state.timelineWysiwyg) globalThis.wysiwyg('#wysiwygTimelineComment', state.loggedUser.lang, this.handleChangeNewComment)
    else if (prevState.timelineWysiwyg && !state.timelineWysiwyg) globalThis.tinymce.remove('#wysiwygTimelineComment')
  }

  componentWillUnmount () {
    console.log('%c<File> will Unmount', `color: ${this.state.config.hexcolor}`)
    globalThis.tinymce.remove('#wysiwygTimelineComment')
  }

  sendGlobalFlashMessage = (msg, type) => GLOBAL_dispatchEvent({
    type: CUSTOM_EVENT.ADD_FLASH_MSG,
    data: {
      msg: msg,
      type: type || 'warning',
      delay: undefined
    }
  })

  setHeadTitle = (contentName) => {
    const { state } = this

    if (state.config && state.config.system && state.config.system.config && state.config.workspace && state.isVisible) {
      GLOBAL_dispatchEvent({
        type: CUSTOM_EVENT.SET_HEAD_TITLE,
        data: { title: buildHeadTitle([contentName, state.config.workspace.label, state.config.system.config.instance_name]) }
      })
    }
  }

  loadContent = async (pageToLoad = null) => {
    const { state, props } = this

    const response = await handleFetchResult(await getFileContent(state.config.apiUrl, state.content.workspace_id, state.content.content_id))

    switch (response.apiResponse.status) {
      case 200: {
        const filenameNoExtension = removeExtensionOfFilename(response.body.filename)
        const pageForPreview = pageToLoad || state.fileCurrentPage
        this.setState({
          content: {
            ...response.body,
            filenameNoExtension: filenameNoExtension,
            // FIXME - b.l - refactor urls
            previewUrl: `${state.config.apiUrl}/workspaces/${state.content.workspace_id}/files/${state.content.content_id}/revisions/${response.body.current_revision_id}/preview/jpg/500x500/${filenameNoExtension + '.jpg'}?page=${pageForPreview}&revision_id=${response.body.current_revision_id}`,
            lightboxUrlList: (new Array(response.body.page_nb)).fill('').map((n, i) =>
              // FIXME - b.l - refactor urls
              `${state.config.apiUrl}/workspaces/${state.content.workspace_id}/files/${state.content.content_id}/revisions/${response.body.current_revision_id}/preview/jpg/1920x1080/${filenameNoExtension + '.jpg'}?page=${i + 1}`
            )
          },
          mode: APP_FEATURE_MODE.VIEW,
          isLastTimelineItemCurrentToken: false
        })
        this.setHeadTitle(filenameNoExtension)
        break
      }
      default:
        this.sendGlobalFlashMessage(props.t('Error while loading file'))
        return
    }

    await putMyselfFileRead(state.config.apiUrl, state.content.workspace_id, state.content.content_id)
    GLOBAL_dispatchEvent({ type: CUSTOM_EVENT.REFRESH_CONTENT_LIST, data: {} })
  }

  loadTimeline = async () => {
    const { props, state } = this

    const [resComment, resRevision] = await Promise.all([
      handleFetchResult(await getFileComment(state.config.apiUrl, state.content.workspace_id, state.content.content_id)),
      handleFetchResult(await getFileRevision(state.config.apiUrl, state.content.workspace_id, state.content.content_id))
    ])

    if (resComment.apiResponse.status !== 200 && resRevision.apiResponse.status !== 200) {
      this.sendGlobalFlashMessage(props.t('Error while loading timeline'))
      console.log('Error loading timeline', 'comments', resComment, 'revisions', resRevision)
      return
    }

    const revisionWithComment = props.buildTimelineFromCommentAndRevision(resComment.body, resRevision.body, state.loggedUser.lang)

    this.setState({ timeline: revisionWithComment })
  }

  loadShareLinkList = async () => {
    const { props, state } = this

    if (state.loggedUser.userRoleIdInWorkspace < ROLE.contributor.id) return

    const response = await handleFetchResult(await getShareLinksList(state.config.apiUrl, state.content.workspace_id, state.content.content_id))

    switch (response.apiResponse.status) {
      case 200:
        this.setState({
          shareEmails: '',
          sharePassword: '',
          shareLinkList: response.body
        })
        break
      default: this.sendGlobalFlashMessage(props.t('Error while loading share links list')); break
    }
  }

  buildBreadcrumbs = () => {
    const { state } = this

    GLOBAL_dispatchEvent({
      type: CUSTOM_EVENT.APPEND_BREADCRUMBS,
      data: {
        breadcrumbs: [{
          // FIXME - b.l - refactor urls
          url: `/ui/workspaces/${state.content.workspace_id}/contents/${state.config.slug}/${state.content.content_id}`,
          label: `${state.content.filename}`,
          link: null,
          type: BREADCRUMBS_TYPE.APP_FEATURE
        }]
      }
    })
  }

  handleClickBtnCloseApp = () => {
    const { state, props } = this

    if (state.progressUpload.display) {
      this.sendGlobalFlashMessage(props.t('Please wait until the upload ends'))
      return
    }

    this.setState({ isVisible: false })
    GLOBAL_dispatchEvent({ type: CUSTOM_EVENT.APP_CLOSED, data: {} })
  }

  handleClickNewVersion = () => {
    this.refContentLeftTop.current.scrollIntoView({ behavior: 'instant' })
    this.setState({ mode: APP_FEATURE_MODE.EDIT })
  }

  handleClickValidateNewDescription = async newDescription => {
    const { props, state } = this

    const fetchResultSaveFile = await handleFetchResult(
      await putFileContent(state.config.apiUrl, state.content.workspace_id, state.content.content_id, state.content.label, newDescription)
    )
    switch (fetchResultSaveFile.apiResponse.status) {
      case 400:
        switch (fetchResultSaveFile.body.code) {
          case 2041: break // same description sent, no need for error msg
          default: this.sendGlobalFlashMessage(props.t('Error while saving new description'))
        }
        break
      default: this.sendGlobalFlashMessage(props.t('Error while saving new description'))
    }
  }

  handleChangeNewComment = e => {
    const { props, state } = this
    props.appContentChangeComment(e, state.content, this.setState.bind(this), state.appName)
  }

  handleSaveEditTitle = async newTitle => {
    const { props, state } = this
    const response = await props.appContentChangeTitle(state.content, newTitle, state.config.slug)

    if (response.apiResponse.status === 200) {
      if (state.config.workspace.downloadEnabled) this.loadShareLinkList()
    }
  }

  handleClickValidateNewCommentBtn = () => {
    const { props, state } = this
    props.appContentSaveNewComment(state.content, state.timelineWysiwyg, state.newComment, this.setState.bind(this), state.config.slug)
  }

  handleToggleWysiwyg = () => this.setState(prev => ({ timelineWysiwyg: !prev.timelineWysiwyg }))

  handleChangeStatus = async newStatus => {
    const { props, state } = this
    props.appContentChangeStatus(state.content, newStatus, state.config.slug)
  }

  handleClickArchive = async () => {
    const { props, state } = this
    props.appContentArchive(state.content, this.setState.bind(this), state.config.slug)
  }

  handleClickDelete = async () => {
    const { props, state } = this
    props.appContentDelete(state.content, this.setState.bind(this), state.config.slug)
  }

  handleClickRestoreArchive = async () => {
    const { props, state } = this
    props.appContentRestoreArchive(state.content, this.setState.bind(this), state.config.slug)
  }

  handleClickRestoreDelete = async () => {
    const { props, state } = this
    props.appContentRestoreDelete(state.content, this.setState.bind(this), state.config.slug)
  }

  handleClickShowRevision = async revision => {
    const { state } = this

    const revisionArray = state.timeline.filter(t => t.timelineType === 'revision')
    const isLastRevision = revision.revision_id === revisionArray[revisionArray.length - 1].revision_id

    if (state.mode === APP_FEATURE_MODE.REVISION && isLastRevision) {
      this.handleClickLastVersion()
      return
    }

    if (state.mode === APP_FEATURE_MODE.VIEW && isLastRevision) return

    const filenameNoExtension = removeExtensionOfFilename(revision.filename)

    this.setState(prev => ({
      content: {
        ...prev.content,
        ...revision,
        workspace_id: state.content.workspace_id, // don't overrides workspace_id because if file has been moved to a different workspace, workspace_id will change and break image urls
        filenameNoExtension: filenameNoExtension,
        current_revision_id: revision.revision_id,
        contentFull: null,
        is_archived: prev.is_archived, // archived and delete should always be taken from last version
        is_deleted: prev.is_deleted,
        // use state.content.workspace_id instead of revision.workspace_id because if file has been moved to a different workspace, workspace_id will change and break image urls
        previewUrl: buildFilePreviewUrl(state.config.apiUrl, state.content.workspace_id, revision.content_id, revision.revision_id, filenameNoExtension, 1, 500, 500),
        lightboxUrlList: (new Array(revision.page_nb)).fill(null).map((n, i) => i + 1).map(pageNb => // create an array [1..revision.page_nb]
          buildFilePreviewUrl(state.config.apiUrl, state.content.workspace_id, revision.content_id, revision.revision_id, filenameNoExtension, pageNb, 1920, 1080)
        )
      },
      fileCurrentPage: 1, // always set to first page on revision switch
      mode: APP_FEATURE_MODE.REVISION
    }))
  }

  handleClickLastVersion = () => {
    this.setState({
      fileCurrentPage: 1,
      mode: APP_FEATURE_MODE.VIEW
    })
    this.loadContent(1)
  }

  handleChangeFile = newFile => {
    if (!newFile || !newFile[0]) return

    const fileToSave = newFile[0]

    if (fileToSave.type.includes('image') && fileToSave.size <= 2000000) {
      this.setState({ newFile: fileToSave })

      var reader = new FileReader()
      reader.onload = e => {
        this.setState({ newFilePreview: e.total > 0 ? e.target.result : FILE_PREVIEW_STATE.NO_PREVIEW })
        const img = new Image()
        img.src = e.target.result
        img.onerror = () => this.setState({ newFilePreview: FILE_PREVIEW_STATE.NO_PREVIEW })
      }
      reader.readAsDataURL(fileToSave)
    } else {
      this.setState({
        newFile: fileToSave,
        newFilePreview: FILE_PREVIEW_STATE.NO_PREVIEW
      })
    }
  }

  handleClickDropzoneCancel = () => this.setState({ mode: APP_FEATURE_MODE.VIEW, newFile: '', newFilePreview: FILE_PREVIEW_STATE.NO_FILE })

  handleClickDropzoneValidate = async () => {
    const { props, state } = this

    const formData = new FormData()
    formData.append('files', state.newFile)

    // fetch still doesn't handle event progress. So we need to use old school xhr object :scream:
    const xhr = new XMLHttpRequest()
    xhr.upload.addEventListener('loadstart', () => this.setState({ progressUpload: { display: false, percent: 0 } }), false)
    const uploadInProgress = e => e.lengthComputable && this.setState({ progressUpload: { display: true, percent: Math.round(computeProgressionPercentage(e.loaded, e.total)) } })
    xhr.upload.addEventListener('progress', uploadInProgress, false)
    xhr.upload.addEventListener('load', () => this.setState({ progressUpload: { display: false, percent: 0 } }), false)

    // FIXME - b.l - refactor urls
    xhr.open('PUT', `${state.config.apiUrl}/workspaces/${state.content.workspace_id}/files/${state.content.content_id}/raw/${state.content.filename}`, true)
    setupCommonRequestHeaders(xhr)
    xhr.withCredentials = true

    xhr.onreadystatechange = () => {
      if (xhr.readyState === 4) {
        switch (xhr.status) {
          case 204:
            this.setState({
              newFile: '',
              newFilePreview: FILE_PREVIEW_STATE.NO_FILE,
              fileCurrentPage: 1,
              mode: APP_FEATURE_MODE.VIEW
            })
            break
          case 400: {
            const jsonResult400 = JSON.parse(xhr.responseText)
            switch (jsonResult400.code) {
              case 3002: this.sendGlobalFlashMessage(props.t('A content with the same name already exists')); break
              case 6002: this.sendGlobalFlashMessage(props.t('The file is larger than the maximum file size allowed')); break
              case 6003: this.sendGlobalFlashMessage(props.t('Error, the shared space exceed its maximum size')); break
              case 6004: this.sendGlobalFlashMessage(props.t('You have reach your storage limit, you cannot add new files')); break
              default: this.sendGlobalFlashMessage(props.t('Error while uploading file')); break
            }
            break
          }
          default: this.sendGlobalFlashMessage(props.t('Error while uploading file'))
        }
      }
    }

    xhr.send(formData)
  }

  handleClickPreviousNextPage = async previousNext => {
    const { state } = this

    if (!['previous', 'next'].includes(previousNext)) return
    if (previousNext === 'previous' && state.fileCurrentPage === 0) return
    if (previousNext === 'next' && state.fileCurrentPage > state.content.page_nb) return

    const nextPageNumber = previousNext === 'previous' ? state.fileCurrentPage - 1 : state.fileCurrentPage + 1

    this.setState(prev => ({
      fileCurrentPage: nextPageNumber,
      content: {
        ...prev.content,
        previewUrl: buildFilePreviewUrl(state.config.apiUrl, state.content.workspace_id, state.content.content_id, state.content.current_revision_id, state.content.filenameNoExtension, nextPageNumber, 500, 500)
      }
    }))
  }

  handleClickNewShare = async isPasswordActive => {
    const { state, props } = this

    let shareEmailList = parserStringToList(state.shareEmails)
    const invalidEmails = []

    shareEmailList.forEach(shareEmail => {
      if (!checkEmailValidity(shareEmail)) invalidEmails.push(shareEmail)
    })

    shareEmailList = shareEmailList.filter(shareEmail => !invalidEmails.includes(shareEmail))

    if (invalidEmails.length > 0 || shareEmailList === 0) {
      GLOBAL_dispatchEvent({
        type: CUSTOM_EVENT.ADD_FLASH_MSG,
        data: {
          msg: <div>{props.t('The following emails are not valid:')}<br />{invalidEmails.join(', ')}</div>,
          type: 'warning',
          delay: undefined
        }
      })
      return false
    }

    if (isPasswordActive && state.sharePassword.length < 6) {
      this.sendGlobalFlashMessage(props.t('The password is too short (minimum 6 characters)'))
      return false
    }

    if (isPasswordActive && state.sharePassword.length > 512) {
      this.sendGlobalFlashMessage(props.t('The password is too long (maximum 512 characters)'))
      return false
    }

    const response = await handleFetchResult(await postShareLinksList(
      state.config.apiUrl,
      state.content.workspace_id,
      state.content.content_id,
      shareEmailList,
      isPasswordActive ? state.sharePassword : null
    ))

    switch (response.apiResponse.status) {
      case 200:
        this.setState(prev => ({
          shareLinkList: [...prev.shareLinkList, ...response.body],
          shareEmails: '',
          sharePassword: ''
        }))
        return true
      case 400:
        switch (response.body.code) {
          case 2001:
            this.sendGlobalFlashMessage(props.t('The password length must be between 6 and 512 characters and the email(s) must be valid'))
            break
          default: this.sendGlobalFlashMessage(props.t('Error while creating new share link'))
        }
        break
      default: this.sendGlobalFlashMessage(props.t('Error while creating new share link'))
    }
    return false
  }

  handleChangeEmails = e => this.setState({ shareEmails: e.target.value })
  handleChangePassword = e => this.setState({ sharePassword: e.target.value })
  handleKeyDownEnter = e => {
    if (e.key === 'Enter') {
      const emailList = parserStringToList(this.state.shareEmails)
      const invalidEmails = []

      emailList.forEach(email => {
        if (!checkEmailValidity(email)) invalidEmails.push(email)
      })

      if (invalidEmails.length > 0) {
        this.sendGlobalFlashMessage(this.props.t(`Error: ${invalidEmails} are not valid`))
      } else {
        this.setState({ shareEmails: emailList.join('\n') })
      }
    }
  }

  handleClickDeleteShareLink = async shareLinkId => {
    const { props, state } = this

    const response = await handleFetchResult(
      await deleteShareLink(state.config.apiUrl, state.content.workspace_id, state.content.content_id, shareLinkId)
    )

    switch (response.status) {
      case 204:
        this.loadShareLinkList()
        break
      case 400:
        this.sendGlobalFlashMessage(props.t('Error in the URL'))
        props.history.push(PAGE.LOGIN)
        break
      default: this.sendGlobalFlashMessage(props.t('Error while deleting share link'))
    }
  }

  handleClickRefresh = () => {
    this.setState(prev => ({
      content: {
        ...prev.content,
        ...prev.newContent
      },
      mode: APP_FEATURE_MODE.VIEW,
      showRefreshWarning: false
    }))
    const filenameNoExtension = removeExtensionOfFilename(this.state.newContent.filename)
    this.setHeadTitle(filenameNoExtension)
  }

  getDownloadBaseUrl = (apiUrl, content, mode) => {
    const urlRevisionPart = mode === APP_FEATURE_MODE.REVISION ? `revisions/${content.current_revision_id}/` : ''
    // FIXME - b.l - refactor urls
    return `${apiUrl}/workspaces/${content.workspace_id}/files/${content.content_id}/${urlRevisionPart}`
  }

  // INFO - CH - 2019-05-24 - last path param revision_id is to force browser to not use cache when we upload new revision
  // see https://github.com/tracim/tracim/issues/1804
  getDownloadRawUrl = ({ config: { apiUrl }, content, mode }) =>
    // FIXME - b.l - refactor urls
    `${this.getDownloadBaseUrl(apiUrl, content, mode)}raw/${content.filenameNoExtension}${content.file_extension}?force_download=1&revision_id=${content.current_revision_id}`

  getDownloadPdfPageUrl = ({ config: { apiUrl }, content, mode, fileCurrentPage }) =>
    // FIXME - b.l - refactor urls
    `${this.getDownloadBaseUrl(apiUrl, content, mode)}preview/pdf/${content.filenameNoExtension + '.pdf'}?page=${fileCurrentPage}&force_download=1&revision_id=${content.current_revision_id}`

  getDownloadPdfFullUrl = ({ config: { apiUrl }, content, mode }) =>
    // FIXME - b.l - refactor urls
    `${this.getDownloadBaseUrl(apiUrl, content, mode)}preview/pdf/full/${content.filenameNoExtension + '.pdf'}?force_download=1&revision_id=${content.current_revision_id}`

  getOnlineEditionAction = () => {
    const { state } = this
    try {
      if (!appCollaborativeDocumentEdition) {
        return null
      }
      return appCollaborativeDocumentEdition.default.getOnlineEditionAction(
        state.content,
        state.config.system.config.collaborative_document_edition,
        state.loggedUser.userRoleIdInWorkspace
      )
    } catch (error) {
      // INFO - B.L - 2019/08/05 - if appCollaborativeDocumentEdition is not activated in the backend
      // the global variable will not exists and cause a ReferenceError
      if (error instanceof ReferenceError) {
        console.log('appCollaborativeDocumentEdition is not activated disabling online edition')
        return null
      }
      throw error
    }
  }

  getMenuItemList = () => {
    const { props, state } = this
    const timelineObject = {
      id: 'timeline',
      label: props.t('Timeline'),
      icon: 'fa-history',
      children: (
        <Timeline
          customClass={`${state.config.slug}__contentpage`}
          customColor={state.config.hexcolor}
          loggedUser={state.loggedUser}
          timelineData={state.timeline}
          newComment={state.newComment}
          disableComment={state.mode === APP_FEATURE_MODE.REVISION || state.mode === APP_FEATURE_MODE.EDIT || !state.content.is_editable}
          availableStatusList={state.config.availableStatuses}
          wysiwyg={state.timelineWysiwyg}
          onChangeNewComment={this.handleChangeNewComment}
          onClickValidateNewCommentBtn={this.handleClickValidateNewCommentBtn}
          onClickWysiwygBtn={this.handleToggleWysiwyg}
          onClickRevisionBtn={this.handleClickShowRevision}
          shouldScrollToBottom={state.mode !== APP_FEATURE_MODE.REVISION}
          isLastTimelineItemCurrentToken={state.isLastTimelineItemCurrentToken}
          key='Timeline'
        />
      )
    }
    const propertiesObject = {
      id: 'properties',
      label: props.t('Properties'),
      icon: 'fa-info-circle',
      children: (
        <FileProperties
          color={state.config.hexcolor}
          fileType={state.content.mimetype}
          fileSize={displayFileSize(state.content.size)}
          filePageNb={state.content.page_nb}
          activesShares={state.content.actives_shares}
          creationDateFormattedWithTime={(new Date(state.content.created)).toLocaleString(props.i18n.language, { day: '2-digit', month: '2-digit', year: 'numeric' })}
          creationDateFormatted={(new Date(state.content.created)).toLocaleString(props.i18n.language)}
          lastModification={displayDistanceDate(state.content.modified, state.loggedUser.lang)}
          lastModificationFormatted={(new Date(state.content.modified)).toLocaleString(props.i18n.language)}
          description={state.content.raw_content}
          displayChangeDescriptionBtn={state.loggedUser.userRoleIdInWorkspace >= ROLE.contributor.id}
          disableChangeDescription={!state.content.is_editable}
          onClickValidateNewDescription={this.handleClickValidateNewDescription}
          key='FileProperties'
        />
      )
    }

    if (state.config.workspace.downloadEnabled && state.loggedUser.userRoleIdInWorkspace >= ROLE.contentManager.id) {
      return [
        timelineObject,
        {
          id: 'share',
          label: props.t('Share'),
          icon: 'fa-share-alt',
          children: (
            <ShareDownload
              label={props.t(state.config.label)}
              hexcolor={state.config.hexcolor}
              shareEmails={state.shareEmails}
              onChangeEmails={this.handleChangeEmails}
              onKeyDownEnter={this.handleKeyDownEnter}
              sharePassword={state.sharePassword}
              onChangePassword={this.handleChangePassword}
              shareLinkList={state.shareLinkList}
              onClickDeleteShareLink={this.handleClickDeleteShareLink}
              onClickNewShare={this.handleClickNewShare}
              userRoleIdInWorkspace={state.loggedUser.userRoleIdInWorkspace}
              emailNotifActivated={state.config.system.config.email_notification_activated}
              key='ShareDownload'
            />
          )
        },
        propertiesObject
      ]
    } else {
      return [timelineObject, propertiesObject]
    }
  }

  render () {
    const { props, state } = this
    const onlineEditionAction = this.getOnlineEditionAction()

    if (!state.isVisible) return null

    return (
      <PopinFixed
        customClass={`${state.config.slug}`}
        customColor={state.config.hexcolor}
      >
        <PopinFixedHeader
          customClass={`${state.config.slug}`}
          customColor={state.config.hexcolor}
          faIcon={state.config.faIcon}
          rawTitle={state.content.label}
          componentTitle={<span>{state.content.label} <Badge text={state.content.file_extension} /></span>}
          userRoleIdInWorkspace={state.loggedUser.userRoleIdInWorkspace}
          onClickCloseBtn={this.handleClickBtnCloseApp}
          onValidateChangeTitle={this.handleSaveEditTitle}
          disableChangeTitle={!state.content.is_editable}
        />

        <PopinFixedOption
          customColor={state.config.hexcolor}
          customClass={`${state.config.slug}`}
          i18n={i18n}
        >
          <div> {/* this div in display flex, justify-content space-between */}
            <div className='d-flex'>
              {state.loggedUser.userRoleIdInWorkspace >= ROLE.contributor.id && (
                <NewVersionBtn
                  customColor={state.config.hexcolor}
                  onClickNewVersionBtn={this.handleClickNewVersion}
                  disabled={state.mode !== APP_FEATURE_MODE.VIEW || !state.content.is_editable}
                  label={props.t('Upload a new version')}
                  icon='upload'
                />
              )}

              {onlineEditionAction && (
                <GenericButton
                  customClass={`${state.config.slug}__option__menu__editBtn btn outlineTextBtn`}
                  dataCy='wsContentGeneric__option__menu__addversion'
                  customColor={state.config.hexcolor}
                  onClick={onlineEditionAction.handleClick}
                  disabled={state.mode !== APP_FEATURE_MODE.VIEW || !state.content.is_editable}
                  label={props.t(onlineEditionAction.label)}
                  style={{
                    marginLeft: '5px'
                  }}
                  faIcon='edit'
                />
              )}

              {state.mode === APP_FEATURE_MODE.REVISION && (
                <button
                  className='wsContentGeneric__option__menu__lastversion file__lastversionbtn btn'
                  onClick={this.handleClickLastVersion}
                  style={{ backgroundColor: state.config.hexcolor, color: '#fdfdfd' }}
                  data-cy='appFileLastVersionBtn'
                >
                  <i className='fa fa-history' />
                  {props.t('Last version')}
                </button>
              )}

              {isVideoMimeTypeAndIsAllowed(state.content.mimetype, DISALLOWED_VIDEO_MIME_TYPE_LIST) && (
                <GenericButton
                  customClass={`${state.config.slug}__option__menu__editBtn btn outlineTextBtn`}
                  customColor={state.config.hexcolor}
                  label={props.t('Play video')}
                  onClick={() => this.setState({ previewVideo: true })}
                  faIcon='play'
                  style={{ marginLeft: '5px' }}
                />
              )}
            </div>

            <div className='d-flex'>
              {state.showRefreshWarning && (
                <RefreshWarningMessage
                  tooltip={props.t('The content has been modified by {{author}}', { author: state.editionAuthor, interpolation: { escapeValue: false } })}
                  onClickRefresh={this.handleClickRefresh}
                />
              )}

              {state.loggedUser.userRoleIdInWorkspace >= ROLE.contributor.id && (
                <SelectStatus
                  selectedStatus={state.config.availableStatuses.find(s => s.slug === state.content.status)}
                  availableStatus={state.config.availableStatuses}
                  onChangeStatus={this.handleChangeStatus}
                  disabled={state.mode === APP_FEATURE_MODE.REVISION || state.content.is_archived || state.content.is_deleted}
                  mobileVersion={onlineEditionAction}
                />
              )}

              {state.loggedUser.userRoleIdInWorkspace >= ROLE.contentManager.id && (
                <ArchiveDeleteContent
                  customColor={state.config.hexcolor}
                  onClickArchiveBtn={this.handleClickArchive}
                  onClickDeleteBtn={this.handleClickDelete}
                  disabled={state.mode === APP_FEATURE_MODE.REVISION || state.content.is_archived || state.content.is_deleted}
                />
              )}
            </div>
          </div>
        </PopinFixedOption>

        <PopinFixedContent
          customClass={`${state.config.slug}__contentpage`}
        >
          {/* FIXME - GB - 2019-06-05 - we need to have a better way to check the state.config than using state.config.availableStatuses[3].slug
            https://github.com/tracim/tracim/issues/1840 */}
          <FileComponent
            mode={state.mode}
            customColor={state.config.hexcolor}
            loggedUser={state.loggedUser}
            previewUrl={state.content.previewUrl ? state.content.previewUrl : ''}
            isJpegAvailable={state.content.has_jpeg_preview}
            filePageNb={state.content.page_nb}
            fileCurrentPage={state.fileCurrentPage}
            version={state.content.number}
            mimeType={state.content.mimetype}
            lastVersion={state.timeline.filter(t => t.timelineType === 'revision').length}
            isArchived={state.content.is_archived}
            isDeleted={state.content.is_deleted}
            isDeprecated={state.content.status === state.config.availableStatuses[3].slug}
            deprecatedStatus={state.config.availableStatuses[3]}
            onClickRestoreArchived={this.handleClickRestoreArchive}
            onClickRestoreDeleted={this.handleClickRestoreDelete}
            downloadRawUrl={this.getDownloadRawUrl(state)}
            isPdfAvailable={state.content.has_pdf_preview}
            downloadPdfPageUrl={this.getDownloadPdfPageUrl(state)}
            downloadPdfFullUrl={this.getDownloadPdfFullUrl(state)}
            lightboxUrlList={state.content.lightboxUrlList}
            onChangeFile={this.handleChangeFile}
            onClickDropzoneCancel={this.handleClickDropzoneCancel}
            onClickDropzoneValidate={this.handleClickDropzoneValidate}
            onClickPreviousPage={() => this.handleClickPreviousNextPage('previous')}
            onClickNextPage={() => this.handleClickPreviousNextPage('next')}
            newFile={state.newFile}
            newFilePreview={state.newFilePreview}
            progressUpload={state.progressUpload}
            previewVideo={state.previewVideo}
            onClickClosePreviewVideo={() => this.setState({ previewVideo: false })}
            ref={this.refContentLeftTop}
          />

          <PopinFixedRightPart
            customClass={`${state.config.slug}__contentpage`}
            customColor={state.config.hexcolor}
            menuItemList={this.getMenuItemList()}
          />
        </PopinFixedContent>
      </PopinFixed>
    )
  }
}

export default translate()(appContentFactory(TracimComponent(File)))<|MERGE_RESOLUTION|>--- conflicted
+++ resolved
@@ -38,13 +38,9 @@
   FILE_PREVIEW_STATE,
   sortTimelineByDate,
   addRevisionFromTLM,
-<<<<<<< HEAD
   RefreshWarningMessage,
-  setupCommonRequestHeaders
-=======
   setupCommonRequestHeaders,
   getOrCreateSessionClientToken
->>>>>>> 34995d1d
 } from 'tracim_frontend_lib'
 import { PAGE, isVideoMimeTypeAndIsAllowed, DISALLOWED_VIDEO_MIME_TYPE_LIST } from '../helper.js'
 import { debug } from '../debug.js'
@@ -96,14 +92,9 @@
       sharePassword: '',
       shareLinkList: [],
       previewVideo: false,
-<<<<<<< HEAD
       showRefreshWarning: false,
-      editionAuthor: ''
-=======
-      hasUpdated: false,
       editionAuthor: '',
       isLastTimelineItemCurrentToken: false
->>>>>>> 34995d1d
     }
     this.refContentLeftTop = React.createRef()
     this.sessionClientToken = getOrCreateSessionClientToken()
@@ -180,14 +171,9 @@
       content: clientToken === data.client_token ? newContentObject : prev.content,
       newContent: newContentObject,
       editionAuthor: data.author.public_name,
-<<<<<<< HEAD
       showRefreshWarning: clientToken !== data.client_token,
-      timeline: addRevisionFromTLM(data, prev.timeline, prev.loggedUser.lang)
-=======
-      hasUpdated: prev.loggedUser.userId !== data.author.user_id,
       timeline: addRevisionFromTLM(data, prev.timeline, prev.loggedUser.lang),
       isLastTimelineItemCurrentToken: data.client_token === this.sessionClientToken
->>>>>>> 34995d1d
     }))
   }
 
@@ -221,40 +207,15 @@
           ...prev.content,
           ...data.content
         },
-<<<<<<< HEAD
         editionAuthor: data.author.public_name,
         showRefreshWarning: clientToken !== data.client_token,
         mode: clientToken === data.client_token ? APP_FEATURE_MODE.VIEW : prev.mode,
-        timeline: addRevisionFromTLM(data, prev.timeline, prev.loggedUser.lang)
-      })
-    )
-  }
-
-=======
-        mode: APP_FEATURE_MODE.VIEW,
         timeline: addRevisionFromTLM(data, prev.timeline, prev.loggedUser.lang),
         isLastTimelineItemCurrentToken: data.client_token === this.sessionClientToken
       })
     )
   }
 
-  handleContentRestored = data => {
-    const { state, props } = this
-    if (data.content.content_id !== state.content.content_id) return
-
-    this.sendGlobalFlashMessage(props.t('File has been restored'), 'info')
-
-    this.setState(prev => ({
-      content: {
-        ...prev.content,
-        ...data.content
-      },
-      timeline: addRevisionFromTLM(data, prev.timeline, prev.loggedUser.lang),
-      isLastTimelineItemCurrentToken: data.client_token === this.sessionClientToken
-    }))
-  }
-
->>>>>>> 34995d1d
   async componentDidMount () {
     console.log('%c<File> did mount', `color: ${this.state.config.hexcolor}`)
     const { state } = this
