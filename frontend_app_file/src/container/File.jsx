--- conflicted
+++ resolved
@@ -24,13 +24,9 @@
 import {
   MODE,
   removeExtensionOfFilename,
-<<<<<<< HEAD
   displayFileSize,
   debug,
   PAGE
-=======
-  displayFileSize
->>>>>>> 3d1e3538
 } from '../helper.js'
 import { debug } from '../debug.js'
 import {
