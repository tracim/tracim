import React from 'react'
import { translate } from 'react-i18next'
import i18n from '../i18n.js'
import FileComponent from '../component/FileComponent.jsx'
import {
  TracimComponent,
  TLM_ENTITY_TYPE as TLM_ET,
  TLM_CORE_EVENT_TYPE as TLM_CET,
  TLM_SUB_TYPE as TLM_ST,
  appContentFactory,
  addAllResourceI18n,
  handleFetchResult,
  PopinFixed,
  PopinFixedHeader,
  PopinFixedOption,
  PopinFixedContent,
  PopinFixedRightPart,
  Timeline,
  NewVersionBtn,
  GenericButton,
  ArchiveDeleteContent,
  SelectStatus,
  displayDistanceDate,
  generateLocalStorageContentId,
  Badge,
  BREADCRUMBS_TYPE,
  CUSTOM_EVENT,
  ShareDownload,
  displayFileSize,
  checkEmailValidity,
  parserStringToList,
  removeExtensionOfFilename,
  buildFilePreviewUrl,
  buildHeadTitle,
  ROLE,
  APP_FEATURE_MODE,
  computeProgressionPercentage,
  FILE_PREVIEW_STATE,
  sortTimelineByDate,
  addRevisionFromTLM,
  RefreshWarningMessage,
  setupCommonRequestHeaders,
  getOrCreateSessionClientToken
} from 'tracim_frontend_lib'
import { PAGE, isVideoMimeTypeAndIsAllowed, DISALLOWED_VIDEO_MIME_TYPE_LIST } from '../helper.js'
import { debug } from '../debug.js'
import {
  deleteShareLink,
  getFileContent,
  getFileComment,
  getFileRevision,
  getShareLinksList,
  postShareLinksList,
  putFileContent,
  putMyselfFileRead
} from '../action.async.js'
import FileProperties from '../component/FileProperties.jsx'

export class File extends React.Component {
  constructor (props) {
    super(props)

    const param = props.data || debug
    props.setApiUrl(param.config.apiUrl)

    this.state = {
      appName: 'file',
      isVisible: true,
      config: param.config,
      loggedUser: param.loggedUser,
      content: param.content,
      timeline: [],
      externalTranslationList: [
        props.t('File'),
        props.t('Files'),
        props.t('file'),
        props.t('files'),
        props.t('Upload files')
      ],
      newComment: '',
      newContent: {},
      newFile: '',
      newFilePreview: FILE_PREVIEW_STATE.NO_FILE,
      fileCurrentPage: 1,
      timelineWysiwyg: false,
      mode: APP_FEATURE_MODE.VIEW,
      progressUpload: {
        display: false,
        percent: 0
      },
      shareEmails: '',
      sharePassword: '',
      shareLinkList: [],
      previewVideo: false,
      showRefreshWarning: false,
      editionAuthor: '',
      isLastTimelineItemCurrentToken: false
    }
    this.refContentLeftTop = React.createRef()
    this.sessionClientToken = getOrCreateSessionClientToken()

    // i18n has been init, add resources from frontend
    addAllResourceI18n(i18n, this.state.config.translation, this.state.loggedUser.lang)
    i18n.changeLanguage(this.state.loggedUser.lang)

    props.registerCustomEventHandlerList([
      { name: CUSTOM_EVENT.SHOW_APP(this.state.config.slug), handler: this.handleShowApp },
      { name: CUSTOM_EVENT.HIDE_APP(this.state.config.slug), handler: this.handleHideApp },
      { name: CUSTOM_EVENT.RELOAD_CONTENT(this.state.config.slug), handler: this.handleReloadContent },
      { name: CUSTOM_EVENT.ALL_APP_CHANGE_LANGUAGE, handler: this.handleAllAppChangeLanguage }
    ])

    props.registerLiveMessageHandlerList([
      { entityType: TLM_ET.CONTENT, coreEntityType: TLM_CET.MODIFIED, optionalSubType: TLM_ST.FILE, handler: this.handleContentModified },
      { entityType: TLM_ET.CONTENT, coreEntityType: TLM_CET.DELETED, optionalSubType: TLM_ST.FILE, handler: this.handleContentDeletedOrRestored },
      { entityType: TLM_ET.CONTENT, coreEntityType: TLM_CET.UNDELETED, optionalSubType: TLM_ST.FILE, handler: this.handleContentDeletedOrRestored },
      { entityType: TLM_ET.CONTENT, coreEntityType: TLM_CET.CREATED, optionalSubType: TLM_ST.COMMENT, handler: this.handleContentCommentCreated },
      { entityType: TLM_ET.USER, coreEntityType: TLM_CET.MODIFIED, handler: this.handleUserModified }
    ])
  }

  // Custom Event Handlers
  handleShowApp = data => {
    const { props, state } = this
    console.log('%c<File> Custom event', 'color: #28a745', CUSTOM_EVENT.SHOW_APP(state.config.slug), data)

    props.appContentCustomEventHandlerShowApp(data.content, state.content, this.setState.bind(this), this.buildBreadcrumbs)
    if (data.content.content_id === state.content.content_id) this.setHeadTitle(state.content.label)
  }

  handleHideApp = data => {
    const { props, state } = this
    console.log('%c<File> Custom event', 'color: #28a745', CUSTOM_EVENT.HIDE_APP(state.config.slug), data)

    props.appContentCustomEventHandlerHideApp(this.setState.bind(this))
  }

  handleReloadContent = data => {
    const { props, state } = this
    console.log('%c<File> Custom event', 'color: #28a745', CUSTOM_EVENT.RELOAD_CONTENT(state.config.slug), data)

    props.appContentCustomEventHandlerReloadContent(data, this.setState.bind(this), state.appName)
  }

  handleAllAppChangeLanguage = data => {
    const { state, props } = this
    console.log('%c<File> Custom event', 'color: #28a745', CUSTOM_EVENT.ALL_APP_CHANGE_LANGUAGE, data)

    props.appContentCustomEventHandlerAllAppChangeLanguage(
      data, this.setState.bind(this), i18n, state.timelineWysiwyg, this.handleChangeNewComment
    )
    this.loadTimeline()
  }

  handleContentModified = (data) => {
    const { state } = this
    if (data.fields.content.content_id !== state.content.content_id) return

    const clientToken = state.config.apiHeader['X-Tracim-ClientToken']
    const filenameNoExtension = removeExtensionOfFilename(data.fields.content.filename)
    const newContentObject = {
      ...state.content,
      ...data.fields.content,
      previewUrl: buildFilePreviewUrl(state.config.apiUrl, state.content.workspace_id, data.fields.content.content_id, data.fields.content.current_revision_id, filenameNoExtension, 1, 500, 500),
      lightboxUrlList: (new Array(data.fields.content.page_nb)).fill(null).map((n, i) => i + 1).map(pageNb => // create an array [1..revision.page_nb]
        buildFilePreviewUrl(state.config.apiUrl, state.content.workspace_id, data.fields.content.content_id, data.fields.content.current_revision_id, filenameNoExtension, pageNb, 1920, 1080)
      )
    }

<<<<<<< HEAD
    if (clientToken === data.fields.client_token) this.setHeadTitle(filenameNoExtension)
=======
>>>>>>> 1dc405f6
    this.setState(prev => ({
      content: clientToken === data.fields.client_token ? newContentObject : prev.content,
      newContent: newContentObject,
      editionAuthor: data.fields.author.public_name,
      showRefreshWarning: clientToken !== data.fields.client_token,
      timeline: addRevisionFromTLM(data.fields, prev.timeline, prev.loggedUser.lang),
      isLastTimelineItemCurrentToken: data.fields.client_token === this.sessionClientToken
    }))
    if (clientToken === data.client_token) {
      this.setHeadTitle(filenameNoExtension)
      this.buildBreadcrumbs(newContentObject)
    }
  }

  handleContentCommentCreated = (data) => {
    if (data.fields.content.parent_id === this.state.content.content_id) {
      const sortedNewTimeLine = sortTimelineByDate([
        ...this.state.timeline,
        {
          ...data.fields.content,
          created_raw: data.fields.content.created,
          created: displayDistanceDate(data.fields.content.created, this.state.loggedUser.lang),
          timelineType: data.fields.content.content_type
        }
      ])
      this.setState({
        timeline: sortedNewTimeLine,
        isLastTimelineItemCurrentToken: data.fields.client_token === this.sessionClientToken
      })
    }
  }

  handleContentDeletedOrRestored = data => {
    const { state } = this
    if (data.fields.content.content_id !== state.content.content_id) return

    const clientToken = state.config.apiHeader['X-Tracim-ClientToken']
    this.setState(prev =>
      ({
        content: clientToken === data.fields.client_token ? { ...prev.content, ...data.fields.content } : prev.content,
        newContent: {
          ...prev.content,
          ...data.fields.content
        },
        editionAuthor: data.fields.author.public_name,
        showRefreshWarning: clientToken !== data.fields.client_token,
        mode: clientToken === data.fields.client_token ? APP_FEATURE_MODE.VIEW : prev.mode,
        timeline: addRevisionFromTLM(data.fields, prev.timeline, prev.loggedUser.lang),
        isLastTimelineItemCurrentToken: data.fields.client_token === this.sessionClientToken
      })
    )
  }

  handleUserModified = data => {
    const newTimeline = this.state.timeline.map(timelineItem => timelineItem.author.user_id === data.fields.user.user_id
      ? { ...timelineItem, author: data.fields.user }
      : timelineItem
    )

    this.setState({ timeline: newTimeline })
  }

  async componentDidMount () {
    console.log('%c<File> did mount', `color: ${this.state.config.hexcolor}`)
    const { state } = this

    const previouslyUnsavedComment = localStorage.getItem(
      generateLocalStorageContentId(state.content.workspace_id, state.content.content_id, state.appName, 'comment')
    )
    if (previouslyUnsavedComment) this.setState({ newComment: previouslyUnsavedComment })

    await this.loadContent()
    this.loadTimeline()
    if (state.config.workspace.downloadEnabled) this.loadShareLinkList()
  }

  async componentDidUpdate (prevProps, prevState) {
    const { state } = this

    console.log('%c<File> did update', `color: ${this.state.config.hexcolor}`, prevState, state)
    if (!prevState.content || !state.content) return

    if (prevState.content.content_id !== state.content.content_id) {
      this.setState({ fileCurrentPage: 1 })
      await this.loadContent(1)
      this.loadTimeline()
      if (state.config.workspace.downloadEnabled) {
        this.setState({})
        this.loadShareLinkList()
      }
    }

    if (!prevState.timelineWysiwyg && state.timelineWysiwyg) globalThis.wysiwyg('#wysiwygTimelineComment', state.loggedUser.lang, this.handleChangeNewComment)
    else if (prevState.timelineWysiwyg && !state.timelineWysiwyg) globalThis.tinymce.remove('#wysiwygTimelineComment')
  }

  componentWillUnmount () {
    console.log('%c<File> will Unmount', `color: ${this.state.config.hexcolor}`)
    globalThis.tinymce.remove('#wysiwygTimelineComment')
  }

  sendGlobalFlashMessage = (msg, type) => GLOBAL_dispatchEvent({
    type: CUSTOM_EVENT.ADD_FLASH_MSG,
    data: {
      msg: msg,
      type: type || 'warning',
      delay: undefined
    }
  })

  setHeadTitle = (contentName) => {
    const { state } = this

    if (state.config && state.config.system && state.config.system.config && state.config.workspace && state.isVisible) {
      GLOBAL_dispatchEvent({
        type: CUSTOM_EVENT.SET_HEAD_TITLE,
        data: { title: buildHeadTitle([contentName, state.config.workspace.label, state.config.system.config.instance_name]) }
      })
    }
  }

  loadContent = async (pageToLoad = null) => {
    const { state, props } = this

    const response = await handleFetchResult(await getFileContent(state.config.apiUrl, state.content.workspace_id, state.content.content_id))

    switch (response.apiResponse.status) {
      case 200: {
        const filenameNoExtension = removeExtensionOfFilename(response.body.filename)
        const pageForPreview = pageToLoad || state.fileCurrentPage
        this.setState({
          content: {
            ...response.body,
            filenameNoExtension: filenameNoExtension,
            // FIXME - b.l - refactor urls
            previewUrl: `${state.config.apiUrl}/workspaces/${state.content.workspace_id}/files/${state.content.content_id}/revisions/${response.body.current_revision_id}/preview/jpg/500x500/${filenameNoExtension + '.jpg'}?page=${pageForPreview}&revision_id=${response.body.current_revision_id}`,
            lightboxUrlList: (new Array(response.body.page_nb)).fill('').map((n, i) =>
              // FIXME - b.l - refactor urls
              `${state.config.apiUrl}/workspaces/${state.content.workspace_id}/files/${state.content.content_id}/revisions/${response.body.current_revision_id}/preview/jpg/1920x1080/${filenameNoExtension + '.jpg'}?page=${i + 1}`
            )
          },
          mode: APP_FEATURE_MODE.VIEW,
          isLastTimelineItemCurrentToken: false
        })
        this.setHeadTitle(filenameNoExtension)
        this.buildBreadcrumbs(response.body)
        break
      }
      default:
        this.sendGlobalFlashMessage(props.t('Error while loading file'))
        return
    }

    await putMyselfFileRead(state.config.apiUrl, state.content.workspace_id, state.content.content_id)
    GLOBAL_dispatchEvent({ type: CUSTOM_EVENT.REFRESH_CONTENT_LIST, data: {} })
  }

  loadTimeline = async () => {
    const { props, state } = this

    const [resComment, resRevision] = await Promise.all([
      handleFetchResult(await getFileComment(state.config.apiUrl, state.content.workspace_id, state.content.content_id)),
      handleFetchResult(await getFileRevision(state.config.apiUrl, state.content.workspace_id, state.content.content_id))
    ])

    if (resComment.apiResponse.status !== 200 && resRevision.apiResponse.status !== 200) {
      this.sendGlobalFlashMessage(props.t('Error while loading timeline'))
      console.log('Error loading timeline', 'comments', resComment, 'revisions', resRevision)
      return
    }

    const revisionWithComment = props.buildTimelineFromCommentAndRevision(resComment.body, resRevision.body, state.loggedUser.lang)

    this.setState({ timeline: revisionWithComment })
  }

  loadShareLinkList = async () => {
    const { props, state } = this

    if (state.loggedUser.userRoleIdInWorkspace < ROLE.contributor.id) return

    const response = await handleFetchResult(await getShareLinksList(state.config.apiUrl, state.content.workspace_id, state.content.content_id))

    switch (response.apiResponse.status) {
      case 200:
        this.setState({
          shareEmails: '',
          sharePassword: '',
          shareLinkList: response.body
        })
        break
      default: this.sendGlobalFlashMessage(props.t('Error while loading share links list')); break
    }
  }

  buildBreadcrumbs = (content) => {
    const { state } = this

    GLOBAL_dispatchEvent({
      type: CUSTOM_EVENT.APPEND_BREADCRUMBS,
      data: {
        breadcrumbs: [{
          // FIXME - b.l - refactor urls
          url: `/ui/workspaces/${content.workspace_id}/contents/${state.config.slug}/${content.content_id}`,
          label: `${content.filename}`,
          link: null,
          type: BREADCRUMBS_TYPE.APP_FEATURE
        }]
      }
    })
  }

  handleClickBtnCloseApp = () => {
    const { state, props } = this

    if (state.progressUpload.display) {
      this.sendGlobalFlashMessage(props.t('Please wait until the upload ends'))
      return
    }

    this.setState({ isVisible: false })
    GLOBAL_dispatchEvent({ type: CUSTOM_EVENT.APP_CLOSED, data: {} })
  }

  handleClickNewVersion = () => {
    this.refContentLeftTop.current.scrollIntoView({ behavior: 'instant' })
    this.setState({ mode: APP_FEATURE_MODE.EDIT })
  }

  handleClickValidateNewDescription = async newDescription => {
    const { props, state } = this

    const fetchResultSaveFile = await handleFetchResult(
      await putFileContent(state.config.apiUrl, state.content.workspace_id, state.content.content_id, state.content.label, newDescription)
    )
    switch (fetchResultSaveFile.apiResponse.status) {
      case 200: break
      case 400:
        switch (fetchResultSaveFile.body.code) {
          case 2041: break // same description sent, no need for error msg
          default: this.sendGlobalFlashMessage(props.t('Error while saving new description'))
        }
        break
      default: this.sendGlobalFlashMessage(props.t('Error while saving new description'))
    }
  }

  handleChangeNewComment = e => {
    const { props, state } = this
    props.appContentChangeComment(e, state.content, this.setState.bind(this), state.appName)
  }

  handleSaveEditTitle = async newTitle => {
    const { props, state } = this
    const response = await props.appContentChangeTitle(state.content, newTitle, state.config.slug)

    if (response.apiResponse.status === 200) {
      if (state.config.workspace.downloadEnabled) this.loadShareLinkList()
    }
  }

  handleClickValidateNewCommentBtn = () => {
    const { props, state } = this
    props.appContentSaveNewComment(state.content, state.timelineWysiwyg, state.newComment, this.setState.bind(this), state.config.slug)
  }

  handleToggleWysiwyg = () => this.setState(prev => ({ timelineWysiwyg: !prev.timelineWysiwyg }))

  handleChangeStatus = async newStatus => {
    const { props, state } = this
    props.appContentChangeStatus(state.content, newStatus, state.config.slug)
  }

  handleClickArchive = async () => {
    const { props, state } = this
    props.appContentArchive(state.content, this.setState.bind(this), state.config.slug)
  }

  handleClickDelete = async () => {
    const { props, state } = this
    props.appContentDelete(state.content, this.setState.bind(this), state.config.slug)
  }

  handleClickRestoreArchive = async () => {
    const { props, state } = this
    props.appContentRestoreArchive(state.content, this.setState.bind(this), state.config.slug)
  }

  handleClickRestoreDelete = async () => {
    const { props, state } = this
    props.appContentRestoreDelete(state.content, this.setState.bind(this), state.config.slug)
  }

  handleClickShowRevision = async revision => {
    const { state } = this

    const revisionArray = state.timeline.filter(t => t.timelineType === 'revision')
    const isLastRevision = revision.revision_id === revisionArray[revisionArray.length - 1].revision_id

    if (state.mode === APP_FEATURE_MODE.REVISION && isLastRevision) {
      this.handleClickLastVersion()
      return
    }

    if (state.mode === APP_FEATURE_MODE.VIEW && isLastRevision) return

    const filenameNoExtension = removeExtensionOfFilename(revision.filename)

    this.setState(prev => ({
      content: {
        ...prev.content,
        ...revision,
        workspace_id: state.content.workspace_id, // don't overrides workspace_id because if file has been moved to a different workspace, workspace_id will change and break image urls
        filenameNoExtension: filenameNoExtension,
        current_revision_id: revision.revision_id,
        contentFull: null,
        is_archived: prev.is_archived, // archived and delete should always be taken from last version
        is_deleted: prev.is_deleted,
        // use state.content.workspace_id instead of revision.workspace_id because if file has been moved to a different workspace, workspace_id will change and break image urls
        previewUrl: buildFilePreviewUrl(state.config.apiUrl, state.content.workspace_id, revision.content_id, revision.revision_id, filenameNoExtension, 1, 500, 500),
        lightboxUrlList: (new Array(revision.page_nb)).fill(null).map((n, i) => i + 1).map(pageNb => // create an array [1..revision.page_nb]
          buildFilePreviewUrl(state.config.apiUrl, state.content.workspace_id, revision.content_id, revision.revision_id, filenameNoExtension, pageNb, 1920, 1080)
        )
      },
      fileCurrentPage: 1, // always set to first page on revision switch
      mode: APP_FEATURE_MODE.REVISION
    }))
  }

  handleClickLastVersion = () => {
    this.setState({
      fileCurrentPage: 1,
      mode: APP_FEATURE_MODE.VIEW
    })
    this.loadContent(1)
  }

  handleChangeFile = newFile => {
    if (!newFile || !newFile[0]) return

    const fileToSave = newFile[0]

    if (fileToSave.type.includes('image') && fileToSave.size <= 2000000) {
      this.setState({ newFile: fileToSave })

      var reader = new FileReader()
      reader.onload = e => {
        this.setState({ newFilePreview: e.total > 0 ? e.target.result : FILE_PREVIEW_STATE.NO_PREVIEW })
        const img = new Image()
        img.src = e.target.result
        img.onerror = () => this.setState({ newFilePreview: FILE_PREVIEW_STATE.NO_PREVIEW })
      }
      reader.readAsDataURL(fileToSave)
    } else {
      this.setState({
        newFile: fileToSave,
        newFilePreview: FILE_PREVIEW_STATE.NO_PREVIEW
      })
    }
  }

  handleClickDropzoneCancel = () => this.setState({ mode: APP_FEATURE_MODE.VIEW, newFile: '', newFilePreview: FILE_PREVIEW_STATE.NO_FILE })

  handleClickDropzoneValidate = async () => {
    const { props, state } = this

    const formData = new FormData()
    formData.append('files', state.newFile)

    // fetch still doesn't handle event progress. So we need to use old school xhr object :scream:
    const xhr = new XMLHttpRequest()
    xhr.upload.addEventListener('loadstart', () => this.setState({ progressUpload: { display: false, percent: 0 } }), false)
    const uploadInProgress = e => e.lengthComputable && this.setState({ progressUpload: { display: true, percent: Math.round(computeProgressionPercentage(e.loaded, e.total)) } })
    xhr.upload.addEventListener('progress', uploadInProgress, false)
    xhr.upload.addEventListener('load', () => this.setState({ progressUpload: { display: false, percent: 0 } }), false)

    // FIXME - b.l - refactor urls
    xhr.open('PUT', `${state.config.apiUrl}/workspaces/${state.content.workspace_id}/files/${state.content.content_id}/raw/${state.content.filename}`, true)
    setupCommonRequestHeaders(xhr)
    xhr.withCredentials = true

    xhr.onreadystatechange = () => {
      if (xhr.readyState === 4) {
        switch (xhr.status) {
          case 204:
            this.setState({
              newFile: '',
              newFilePreview: FILE_PREVIEW_STATE.NO_FILE,
              fileCurrentPage: 1,
              mode: APP_FEATURE_MODE.VIEW
            })
            break
          case 400: {
            const jsonResult400 = JSON.parse(xhr.responseText)
            switch (jsonResult400.code) {
              case 3002: this.sendGlobalFlashMessage(props.t('A content with the same name already exists')); break
              case 6002: this.sendGlobalFlashMessage(props.t('The file is larger than the maximum file size allowed')); break
              case 6003: this.sendGlobalFlashMessage(props.t('Error, the shared space exceed its maximum size')); break
              case 6004: this.sendGlobalFlashMessage(props.t('You have reach your storage limit, you cannot add new files')); break
              default: this.sendGlobalFlashMessage(props.t('Error while uploading file')); break
            }
            break
          }
          default: this.sendGlobalFlashMessage(props.t('Error while uploading file'))
        }
      }
    }

    xhr.send(formData)
  }

  handleClickPreviousNextPage = async previousNext => {
    const { state } = this

    if (!['previous', 'next'].includes(previousNext)) return
    if (previousNext === 'previous' && state.fileCurrentPage === 0) return
    if (previousNext === 'next' && state.fileCurrentPage > state.content.page_nb) return

    const nextPageNumber = previousNext === 'previous' ? state.fileCurrentPage - 1 : state.fileCurrentPage + 1

    this.setState(prev => ({
      fileCurrentPage: nextPageNumber,
      content: {
        ...prev.content,
        previewUrl: buildFilePreviewUrl(state.config.apiUrl, state.content.workspace_id, state.content.content_id, state.content.current_revision_id, state.content.filenameNoExtension, nextPageNumber, 500, 500)
      }
    }))
  }

  handleClickNewShare = async isPasswordActive => {
    const { state, props } = this

    let shareEmailList = parserStringToList(state.shareEmails)
    const invalidEmails = []

    shareEmailList.forEach(shareEmail => {
      if (!checkEmailValidity(shareEmail)) invalidEmails.push(shareEmail)
    })

    shareEmailList = shareEmailList.filter(shareEmail => !invalidEmails.includes(shareEmail))

    if (invalidEmails.length > 0 || shareEmailList === 0) {
      GLOBAL_dispatchEvent({
        type: CUSTOM_EVENT.ADD_FLASH_MSG,
        data: {
          msg: <div>{props.t('The following emails are not valid:')}<br />{invalidEmails.join(', ')}</div>,
          type: 'warning',
          delay: undefined
        }
      })
      return false
    }

    if (isPasswordActive && state.sharePassword.length < 6) {
      this.sendGlobalFlashMessage(props.t('The password is too short (minimum 6 characters)'))
      return false
    }

    if (isPasswordActive && state.sharePassword.length > 512) {
      this.sendGlobalFlashMessage(props.t('The password is too long (maximum 512 characters)'))
      return false
    }

    const response = await handleFetchResult(await postShareLinksList(
      state.config.apiUrl,
      state.content.workspace_id,
      state.content.content_id,
      shareEmailList,
      isPasswordActive ? state.sharePassword : null
    ))

    switch (response.apiResponse.status) {
      case 200:
        this.setState(prev => ({
          shareLinkList: [...prev.shareLinkList, ...response.body],
          shareEmails: '',
          sharePassword: ''
        }))
        return true
      case 400:
        switch (response.body.code) {
          case 2001:
            this.sendGlobalFlashMessage(props.t('The password length must be between 6 and 512 characters and the email(s) must be valid'))
            break
          default: this.sendGlobalFlashMessage(props.t('Error while creating new share link'))
        }
        break
      default: this.sendGlobalFlashMessage(props.t('Error while creating new share link'))
    }
    return false
  }

  handleChangeEmails = e => this.setState({ shareEmails: e.target.value })
  handleChangePassword = e => this.setState({ sharePassword: e.target.value })
  handleKeyDownEnter = e => {
    if (e.key === 'Enter') {
      const emailList = parserStringToList(this.state.shareEmails)
      const invalidEmails = []

      emailList.forEach(email => {
        if (!checkEmailValidity(email)) invalidEmails.push(email)
      })

      if (invalidEmails.length > 0) {
        this.sendGlobalFlashMessage(this.props.t(`Error: ${invalidEmails} are not valid`))
      } else {
        this.setState({ shareEmails: emailList.join('\n') })
      }
    }
  }

  handleClickDeleteShareLink = async shareLinkId => {
    const { props, state } = this

    const response = await handleFetchResult(
      await deleteShareLink(state.config.apiUrl, state.content.workspace_id, state.content.content_id, shareLinkId)
    )

    switch (response.status) {
      case 204:
        this.loadShareLinkList()
        break
      case 400:
        this.sendGlobalFlashMessage(props.t('Error in the URL'))
        props.history.push(PAGE.LOGIN)
        break
      default: this.sendGlobalFlashMessage(props.t('Error while deleting share link'))
    }
  }

  handleClickRefresh = () => {
    const { state } = this

    const newObjectContent = {
      ...state.content,
      ...state.newContent
    }

    this.setState({
      content: newObjectContent,
      mode: APP_FEATURE_MODE.VIEW,
      showRefreshWarning: false
    })
    const filenameNoExtension = removeExtensionOfFilename(this.state.newContent.filename)
    this.setHeadTitle(filenameNoExtension)
    this.buildBreadcrumbs(newObjectContent)
  }

  getDownloadBaseUrl = (apiUrl, content, mode) => {
    const urlRevisionPart = mode === APP_FEATURE_MODE.REVISION ? `revisions/${content.current_revision_id}/` : ''
    // FIXME - b.l - refactor urls
    return `${apiUrl}/workspaces/${content.workspace_id}/files/${content.content_id}/${urlRevisionPart}`
  }

  // INFO - CH - 2019-05-24 - last path param revision_id is to force browser to not use cache when we upload new revision
  // see https://github.com/tracim/tracim/issues/1804
  getDownloadRawUrl = ({ config: { apiUrl }, content, mode }) =>
    // FIXME - b.l - refactor urls
    `${this.getDownloadBaseUrl(apiUrl, content, mode)}raw/${content.filenameNoExtension}${content.file_extension}?force_download=1&revision_id=${content.current_revision_id}`

  getDownloadPdfPageUrl = ({ config: { apiUrl }, content, mode, fileCurrentPage }) =>
    // FIXME - b.l - refactor urls
    `${this.getDownloadBaseUrl(apiUrl, content, mode)}preview/pdf/${content.filenameNoExtension + '.pdf'}?page=${fileCurrentPage}&force_download=1&revision_id=${content.current_revision_id}`

  getDownloadPdfFullUrl = ({ config: { apiUrl }, content, mode }) =>
    // FIXME - b.l - refactor urls
    `${this.getDownloadBaseUrl(apiUrl, content, mode)}preview/pdf/full/${content.filenameNoExtension + '.pdf'}?force_download=1&revision_id=${content.current_revision_id}`

  getOnlineEditionAction = () => {
    const { state } = this
    try {
      if (!appCollaborativeDocumentEdition) {
        return null
      }
      return appCollaborativeDocumentEdition.default.getOnlineEditionAction(
        state.content,
        state.config.system.config.collaborative_document_edition,
        state.loggedUser.userRoleIdInWorkspace
      )
    } catch (error) {
      // INFO - B.L - 2019/08/05 - if appCollaborativeDocumentEdition is not activated in the backend
      // the global variable will not exists and cause a ReferenceError
      if (error instanceof ReferenceError) {
        console.log('appCollaborativeDocumentEdition is not activated disabling online edition')
        return null
      }
      throw error
    }
  }

  getMenuItemList = () => {
    const { props, state } = this
    const timelineObject = {
      id: 'timeline',
      label: props.t('Timeline'),
      icon: 'fa-history',
      children: (
        <Timeline
          customClass={`${state.config.slug}__contentpage`}
          customColor={state.config.hexcolor}
          loggedUser={state.loggedUser}
          timelineData={state.timeline}
          newComment={state.newComment}
          disableComment={state.mode === APP_FEATURE_MODE.REVISION || state.mode === APP_FEATURE_MODE.EDIT || !state.content.is_editable}
          availableStatusList={state.config.availableStatuses}
          wysiwyg={state.timelineWysiwyg}
          onChangeNewComment={this.handleChangeNewComment}
          onClickValidateNewCommentBtn={this.handleClickValidateNewCommentBtn}
          onClickWysiwygBtn={this.handleToggleWysiwyg}
          onClickRevisionBtn={this.handleClickShowRevision}
          shouldScrollToBottom={state.mode !== APP_FEATURE_MODE.REVISION}
          isLastTimelineItemCurrentToken={state.isLastTimelineItemCurrentToken}
          key='Timeline'
        />
      )
    }
    const propertiesObject = {
      id: 'properties',
      label: props.t('Properties'),
      icon: 'fa-info-circle',
      children: (
        <FileProperties
          color={state.config.hexcolor}
          fileType={state.content.mimetype}
          fileSize={displayFileSize(state.content.size)}
          filePageNb={state.content.page_nb}
          activesShares={state.content.actives_shares}
          creationDateFormattedWithTime={(new Date(state.content.created)).toLocaleString(props.i18n.language, { day: '2-digit', month: '2-digit', year: 'numeric' })}
          creationDateFormatted={(new Date(state.content.created)).toLocaleString(props.i18n.language)}
          lastModification={displayDistanceDate(state.content.modified, state.loggedUser.lang)}
          lastModificationFormatted={(new Date(state.content.modified)).toLocaleString(props.i18n.language)}
          description={state.content.raw_content}
          displayChangeDescriptionBtn={state.loggedUser.userRoleIdInWorkspace >= ROLE.contributor.id}
          disableChangeDescription={!state.content.is_editable}
          onClickValidateNewDescription={this.handleClickValidateNewDescription}
          key='FileProperties'
        />
      )
    }

    if (state.config.workspace.downloadEnabled && state.loggedUser.userRoleIdInWorkspace >= ROLE.contentManager.id) {
      return [
        timelineObject,
        {
          id: 'share',
          label: props.t('Share'),
          icon: 'fa-share-alt',
          children: (
            <ShareDownload
              label={props.t(state.config.label)}
              hexcolor={state.config.hexcolor}
              shareEmails={state.shareEmails}
              onChangeEmails={this.handleChangeEmails}
              onKeyDownEnter={this.handleKeyDownEnter}
              sharePassword={state.sharePassword}
              onChangePassword={this.handleChangePassword}
              shareLinkList={state.shareLinkList}
              onClickDeleteShareLink={this.handleClickDeleteShareLink}
              onClickNewShare={this.handleClickNewShare}
              userRoleIdInWorkspace={state.loggedUser.userRoleIdInWorkspace}
              emailNotifActivated={state.config.system.config.email_notification_activated}
              key='ShareDownload'
            />
          )
        },
        propertiesObject
      ]
    } else {
      return [timelineObject, propertiesObject]
    }
  }

  render () {
    const { props, state } = this
    const onlineEditionAction = this.getOnlineEditionAction()

    if (!state.isVisible) return null

    return (
      <PopinFixed
        customClass={`${state.config.slug}`}
        customColor={state.config.hexcolor}
      >
        <PopinFixedHeader
          customClass={`${state.config.slug}`}
          customColor={state.config.hexcolor}
          faIcon={state.config.faIcon}
          rawTitle={state.content.label}
          componentTitle={<span>{state.content.label} <Badge text={state.content.file_extension} /></span>}
          userRoleIdInWorkspace={state.loggedUser.userRoleIdInWorkspace}
          onClickCloseBtn={this.handleClickBtnCloseApp}
          onValidateChangeTitle={this.handleSaveEditTitle}
          disableChangeTitle={!state.content.is_editable}
        />

        <PopinFixedOption
          customColor={state.config.hexcolor}
          customClass={`${state.config.slug}`}
          i18n={i18n}
        >
          <div> {/* this div in display flex, justify-content space-between */}
            <div className='d-flex'>
              {state.loggedUser.userRoleIdInWorkspace >= ROLE.contributor.id && (
                <NewVersionBtn
                  customColor={state.config.hexcolor}
                  onClickNewVersionBtn={this.handleClickNewVersion}
                  disabled={state.mode !== APP_FEATURE_MODE.VIEW || !state.content.is_editable}
                  label={props.t('Upload a new version')}
                  icon='upload'
                />
              )}

              {onlineEditionAction && (
                <GenericButton
                  customClass={`${state.config.slug}__option__menu__editBtn btn outlineTextBtn`}
                  dataCy='wsContentGeneric__option__menu__addversion'
                  customColor={state.config.hexcolor}
                  onClick={onlineEditionAction.handleClick}
                  disabled={state.mode !== APP_FEATURE_MODE.VIEW || !state.content.is_editable}
                  label={props.t(onlineEditionAction.label)}
                  style={{
                    marginLeft: '5px'
                  }}
                  faIcon='edit'
                />
              )}

              {state.mode === APP_FEATURE_MODE.REVISION && (
                <button
                  className='wsContentGeneric__option__menu__lastversion file__lastversionbtn btn'
                  onClick={this.handleClickLastVersion}
                  style={{ backgroundColor: state.config.hexcolor, color: '#fdfdfd' }}
                  data-cy='appFileLastVersionBtn'
                >
                  <i className='fa fa-history' />
                  {props.t('Last version')}
                </button>
              )}

              {isVideoMimeTypeAndIsAllowed(state.content.mimetype, DISALLOWED_VIDEO_MIME_TYPE_LIST) && (
                <GenericButton
                  customClass={`${state.config.slug}__option__menu__editBtn btn outlineTextBtn`}
                  customColor={state.config.hexcolor}
                  label={props.t('Play video')}
                  onClick={() => this.setState({ previewVideo: true })}
                  faIcon='play'
                  style={{ marginLeft: '5px' }}
                />
              )}
            </div>

            <div className='d-flex'>
              {state.showRefreshWarning && (
                <RefreshWarningMessage
                  tooltip={props.t('The content has been modified by {{author}}', { author: state.editionAuthor, interpolation: { escapeValue: false } })}
                  onClickRefresh={this.handleClickRefresh}
                />
              )}

              {state.loggedUser.userRoleIdInWorkspace >= ROLE.contributor.id && (
                <SelectStatus
                  selectedStatus={state.config.availableStatuses.find(s => s.slug === state.content.status)}
                  availableStatus={state.config.availableStatuses}
                  onChangeStatus={this.handleChangeStatus}
                  disabled={state.mode === APP_FEATURE_MODE.REVISION || state.content.is_archived || state.content.is_deleted}
                  mobileVersion={onlineEditionAction}
                />
              )}

              {state.loggedUser.userRoleIdInWorkspace >= ROLE.contentManager.id && (
                <ArchiveDeleteContent
                  customColor={state.config.hexcolor}
                  onClickArchiveBtn={this.handleClickArchive}
                  onClickDeleteBtn={this.handleClickDelete}
                  disabled={state.mode === APP_FEATURE_MODE.REVISION || state.content.is_archived || state.content.is_deleted}
                />
              )}
            </div>
          </div>
        </PopinFixedOption>

        <PopinFixedContent
          customClass={`${state.config.slug}__contentpage`}
        >
          {/* FIXME - GB - 2019-06-05 - we need to have a better way to check the state.config than using state.config.availableStatuses[3].slug
            https://github.com/tracim/tracim/issues/1840 */}
          <FileComponent
            mode={state.mode}
            customColor={state.config.hexcolor}
            loggedUser={state.loggedUser}
            previewUrl={state.content.previewUrl ? state.content.previewUrl : ''}
            isJpegAvailable={state.content.has_jpeg_preview}
            filePageNb={state.content.page_nb}
            fileCurrentPage={state.fileCurrentPage}
            version={state.content.number}
            mimeType={state.content.mimetype}
            lastVersion={state.timeline.filter(t => t.timelineType === 'revision').length}
            isArchived={state.content.is_archived}
            isDeleted={state.content.is_deleted}
            isDeprecated={state.content.status === state.config.availableStatuses[3].slug}
            deprecatedStatus={state.config.availableStatuses[3]}
            onClickRestoreArchived={this.handleClickRestoreArchive}
            onClickRestoreDeleted={this.handleClickRestoreDelete}
            downloadRawUrl={this.getDownloadRawUrl(state)}
            isPdfAvailable={state.content.has_pdf_preview}
            downloadPdfPageUrl={this.getDownloadPdfPageUrl(state)}
            downloadPdfFullUrl={this.getDownloadPdfFullUrl(state)}
            lightboxUrlList={state.content.lightboxUrlList}
            onChangeFile={this.handleChangeFile}
            onClickDropzoneCancel={this.handleClickDropzoneCancel}
            onClickDropzoneValidate={this.handleClickDropzoneValidate}
            onClickPreviousPage={() => this.handleClickPreviousNextPage('previous')}
            onClickNextPage={() => this.handleClickPreviousNextPage('next')}
            newFile={state.newFile}
            newFilePreview={state.newFilePreview}
            progressUpload={state.progressUpload}
            previewVideo={state.previewVideo}
            onClickClosePreviewVideo={() => this.setState({ previewVideo: false })}
            ref={this.refContentLeftTop}
          />

          <PopinFixedRightPart
            customClass={`${state.config.slug}__contentpage`}
            customColor={state.config.hexcolor}
            menuItemList={this.getMenuItemList()}
          />
        </PopinFixedContent>
      </PopinFixed>
    )
  }
}

export default translate()(appContentFactory(TracimComponent(File)))<|MERGE_RESOLUTION|>--- conflicted
+++ resolved
@@ -167,10 +167,6 @@
       )
     }
 
-<<<<<<< HEAD
-    if (clientToken === data.fields.client_token) this.setHeadTitle(filenameNoExtension)
-=======
->>>>>>> 1dc405f6
     this.setState(prev => ({
       content: clientToken === data.fields.client_token ? newContentObject : prev.content,
       newContent: newContentObject,
@@ -179,7 +175,7 @@
       timeline: addRevisionFromTLM(data.fields, prev.timeline, prev.loggedUser.lang),
       isLastTimelineItemCurrentToken: data.fields.client_token === this.sessionClientToken
     }))
-    if (clientToken === data.client_token) {
+    if (clientToken === data.fields.client_token) {
       this.setHeadTitle(filenameNoExtension)
       this.buildBreadcrumbs(newContentObject)
     }
