import React from 'react'
import { translate } from 'react-i18next'
import i18n from '../i18n.js'
import FileComponent from '../component/FileComponent.jsx'
import {
  TracimComponent,
  TLM_ENTITY_TYPE as TLM_ET,
  TLM_CORE_EVENT_TYPE as TLM_CET,
  TLM_SUB_TYPE as TLM_ST,
  appContentFactory,
  addAllResourceI18n,
  handleFetchResult,
  PopinFixed,
  PopinFixedHeader,
  PopinFixedOption,
  PopinFixedContent,
  PopinFixedRightPart,
  Timeline,
  NewVersionBtn,
  GenericButton,
  ArchiveDeleteContent,
  SelectStatus,
  displayDistanceDate,
  generateLocalStorageContentId,
  Badge,
  BREADCRUMBS_TYPE,
  CUSTOM_EVENT,
  ShareDownload,
  displayFileSize,
  checkEmailValidity,
  parserStringToList,
  removeExtensionOfFilename,
  buildFilePreviewUrl,
  buildHeadTitle,
  ROLE,
  APP_FEATURE_MODE,
  computeProgressionPercentage,
  FILE_PREVIEW_STATE,
  sortTimelineByDate,
  addRevisionFromTLM,
  RefreshWarningMessage,
  setupCommonRequestHeaders,
  getOrCreateSessionClientToken,
  getCurrentContentVersionNumber
} from 'tracim_frontend_lib'
import { PAGE, isVideoMimeTypeAndIsAllowed, DISALLOWED_VIDEO_MIME_TYPE_LIST } from '../helper.js'
import { debug } from '../debug.js'
import {
  deleteShareLink,
  getFileContent,
  getFileComment,
  getFileRevision,
  getShareLinksList,
  postShareLinksList,
  putFileContent,
  putMyselfFileRead,
  putUserConfiguration
} from '../action.async.js'
import FileProperties from '../component/FileProperties.jsx'

export class File extends React.Component {
  constructor (props) {
    super(props)

    const param = props.data || debug
    props.setApiUrl(param.config.apiUrl)

    this.state = {
      appName: 'file',
      isVisible: true,
      config: param.config,
      loggedUser: param.loggedUser,
      content: param.content,
      timeline: [],
      externalTranslationList: [
        props.t('File'),
        props.t('Files'),
        props.t('file'),
        props.t('files'),
        props.t('Upload files')
      ],
      newComment: '',
      newContent: {},
      newFile: '',
      newFilePreview: FILE_PREVIEW_STATE.NO_FILE,
      fileCurrentPage: 1,
      timelineWysiwyg: false,
      mode: APP_FEATURE_MODE.VIEW,
      progressUpload: {
        display: false,
        percent: 0
      },
      shareEmails: '',
      sharePassword: '',
      shareLinkList: [],
      previewVideo: false,
      showRefreshWarning: false,
      editionAuthor: '',
      isLastTimelineItemCurrentToken: false
    }
    this.refContentLeftTop = React.createRef()
    this.sessionClientToken = getOrCreateSessionClientToken()

    // i18n has been init, add resources from frontend
    addAllResourceI18n(i18n, this.state.config.translation, this.state.loggedUser.lang)
    i18n.changeLanguage(this.state.loggedUser.lang)

    props.registerCustomEventHandlerList([
      { name: CUSTOM_EVENT.SHOW_APP(this.state.config.slug), handler: this.handleShowApp },
      { name: CUSTOM_EVENT.HIDE_APP(this.state.config.slug), handler: this.handleHideApp },
      { name: CUSTOM_EVENT.RELOAD_CONTENT(this.state.config.slug), handler: this.handleReloadContent },
      { name: CUSTOM_EVENT.ALL_APP_CHANGE_LANGUAGE, handler: this.handleAllAppChangeLanguage }
    ])

    props.registerLiveMessageHandlerList([
      { entityType: TLM_ET.CONTENT, coreEntityType: TLM_CET.MODIFIED, optionalSubType: TLM_ST.FILE, handler: this.handleContentModified },
      { entityType: TLM_ET.CONTENT, coreEntityType: TLM_CET.DELETED, optionalSubType: TLM_ST.FILE, handler: this.handleContentDeletedOrRestored },
      { entityType: TLM_ET.CONTENT, coreEntityType: TLM_CET.UNDELETED, optionalSubType: TLM_ST.FILE, handler: this.handleContentDeletedOrRestored },
      { entityType: TLM_ET.CONTENT, coreEntityType: TLM_CET.CREATED, optionalSubType: TLM_ST.COMMENT, handler: this.handleContentCommentCreated },
      { entityType: TLM_ET.USER, coreEntityType: TLM_CET.MODIFIED, handler: this.handleUserModified }
    ])
  }

  // Custom Event Handlers
  handleShowApp = data => {
    const { props, state } = this
    console.log('%c<File> Custom event', 'color: #28a745', CUSTOM_EVENT.SHOW_APP(state.config.slug), data)

    props.appContentCustomEventHandlerShowApp(data.content, state.content, this.setState.bind(this), this.buildBreadcrumbs)
    if (data.content.content_id === state.content.content_id) this.setHeadTitle(state.content.label)
  }

  handleHideApp = data => {
    const { props, state } = this
    console.log('%c<File> Custom event', 'color: #28a745', CUSTOM_EVENT.HIDE_APP(state.config.slug), data)

    props.appContentCustomEventHandlerHideApp(this.setState.bind(this))
  }

  handleReloadContent = data => {
    const { props, state } = this
    console.log('%c<File> Custom event', 'color: #28a745', CUSTOM_EVENT.RELOAD_CONTENT(state.config.slug), data)

    props.appContentCustomEventHandlerReloadContent(data, this.setState.bind(this), state.appName)
  }

  handleAllAppChangeLanguage = data => {
    const { state, props } = this
    console.log('%c<File> Custom event', 'color: #28a745', CUSTOM_EVENT.ALL_APP_CHANGE_LANGUAGE, data)

    props.appContentCustomEventHandlerAllAppChangeLanguage(
      data, this.setState.bind(this), i18n, state.timelineWysiwyg, this.handleChangeNewComment
    )
    this.loadTimeline()
  }

  handleContentModified = (data) => {
    const { state } = this
    if (data.fields.content.content_id !== state.content.content_id) return

    const clientToken = state.config.apiHeader['X-Tracim-ClientToken']
    const filenameNoExtension = removeExtensionOfFilename(data.fields.content.filename)
    const newContentObject = {
      ...state.content,
      ...data.fields.content,
      previewUrl: buildFilePreviewUrl(state.config.apiUrl, state.content.workspace_id, data.fields.content.content_id, data.fields.content.current_revision_id, filenameNoExtension, 1, 500, 500),
      lightboxUrlList: (new Array(data.fields.content.page_nb)).fill(null).map((n, i) => i + 1).map(pageNb => // create an array [1..revision.page_nb]
        buildFilePreviewUrl(state.config.apiUrl, state.content.workspace_id, data.fields.content.content_id, data.fields.content.current_revision_id, filenameNoExtension, pageNb, 1920, 1080)
      )
    }

    this.setState(prev => ({
      content: clientToken === data.fields.client_token
        ? newContentObject
        : { ...prev.content, number: getCurrentContentVersionNumber(prev.mode, prev.content, prev.timeline) },
      newContent: newContentObject,
      editionAuthor: data.fields.author.public_name,
      showRefreshWarning: clientToken !== data.fields.client_token,
      timeline: addRevisionFromTLM(data.fields, prev.timeline, prev.loggedUser.lang, clientToken === data.fields.client_token),
      isLastTimelineItemCurrentToken: data.fields.client_token === this.sessionClientToken
    }))
    if (clientToken === data.fields.client_token) {
      this.setHeadTitle(filenameNoExtension)
      this.buildBreadcrumbs(newContentObject)
    }
  }

  handleContentCommentCreated = (data) => {
    if (data.fields.content.parent_id === this.state.content.content_id) {
      const sortedNewTimeLine = sortTimelineByDate([
        ...this.state.timeline,
        {
          ...data.fields.content,
          created_raw: data.fields.content.created,
          created: displayDistanceDate(data.fields.content.created, this.state.loggedUser.lang),
          timelineType: data.fields.content.content_type,
          hasBeenRead: data.fields.client_token === this.sessionClientToken
        }
      ])
      this.setState({
        timeline: sortedNewTimeLine,
        isLastTimelineItemCurrentToken: data.fields.client_token === this.sessionClientToken
      })
    }
  }

  handleContentDeletedOrRestored = data => {
    const { state } = this
    if (data.fields.content.content_id !== state.content.content_id) return

    const clientToken = state.config.apiHeader['X-Tracim-ClientToken']
    this.setState(prev =>
      ({
        content: clientToken === data.fields.client_token
          ? { ...prev.content, ...data.fields.content }
          : { ...prev.content, number: getCurrentContentVersionNumber(prev.mode, prev.content, prev.timeline) },
        newContent: {
          ...prev.content,
          ...data.fields.content
        },
        editionAuthor: data.fields.author.public_name,
        showRefreshWarning: clientToken !== data.fields.client_token,
        mode: clientToken === data.fields.client_token ? APP_FEATURE_MODE.VIEW : prev.mode,
        timeline: addRevisionFromTLM(data.fields, prev.timeline, prev.loggedUser.lang, clientToken === data.fields.client_token),
        isLastTimelineItemCurrentToken: data.fields.client_token === this.sessionClientToken
      })
    )
  }

  handleUserModified = data => {
    const newTimeline = this.state.timeline.map(timelineItem => timelineItem.author.user_id === data.fields.user.user_id
      ? { ...timelineItem, author: data.fields.user }
      : timelineItem
    )

    this.setState({ timeline: newTimeline })
  }

  async componentDidMount () {
    console.log('%c<File> did mount', `color: ${this.state.config.hexcolor}`)
    const { state } = this

    const previouslyUnsavedComment = localStorage.getItem(
      generateLocalStorageContentId(state.content.workspace_id, state.content.content_id, state.appName, 'comment')
    )
    if (previouslyUnsavedComment) this.setState({ newComment: previouslyUnsavedComment })

    await this.loadContent()
    this.loadTimeline()
    if (state.config.workspace.downloadEnabled) this.loadShareLinkList()
  }

  async componentDidUpdate (prevProps, prevState) {
    const { state } = this

    // console.log('%c<File> did update', `color: ${this.state.config.hexcolor}`, prevState, state)
    if (!prevState.content || !state.content) return

    if (prevState.content.content_id !== state.content.content_id) {
      this.setState({ fileCurrentPage: 1 })
      await this.loadContent(1)
      this.loadTimeline()
      if (state.config.workspace.downloadEnabled) {
        this.setState({})
        this.loadShareLinkList()
      }
    }

    if (prevState.timelineWysiwyg && !state.timelineWysiwyg) globalThis.tinymce.remove('#wysiwygTimelineComment')
  }

  componentWillUnmount () {
    console.log('%c<File> will Unmount', `color: ${this.state.config.hexcolor}`)
    globalThis.tinymce.remove('#wysiwygTimelineComment')
  }

  sendGlobalFlashMessage = (msg, type) => GLOBAL_dispatchEvent({
    type: CUSTOM_EVENT.ADD_FLASH_MSG,
    data: {
      msg: msg,
      type: type || 'warning',
      delay: undefined
    }
  })

  setHeadTitle = (contentName) => {
    const { state } = this

    if (state.config && state.config.workspace && state.isVisible) {
      GLOBAL_dispatchEvent({
        type: CUSTOM_EVENT.SET_HEAD_TITLE,
        data: { title: buildHeadTitle([contentName, state.config.workspace.label]) }
      })
    }
  }

  loadContent = async (pageToLoad = null) => {
    const { state, props } = this

    const response = await handleFetchResult(await getFileContent(state.config.apiUrl, state.content.workspace_id, state.content.content_id))

    switch (response.apiResponse.status) {
      case 200: {
        const filenameNoExtension = removeExtensionOfFilename(response.body.filename)
        const pageForPreview = pageToLoad || state.fileCurrentPage
        this.setState({
          content: {
            ...response.body,
            filenameNoExtension: filenameNoExtension,
            // FIXME - b.l - refactor urls
            previewUrl: `${state.config.apiUrl}/workspaces/${state.content.workspace_id}/files/${state.content.content_id}/revisions/${response.body.current_revision_id}/preview/jpg/500x500/${filenameNoExtension + '.jpg'}?page=${pageForPreview}&revision_id=${response.body.current_revision_id}`,
            lightboxUrlList: (new Array(response.body.page_nb)).fill('').map((n, i) =>
              // FIXME - b.l - refactor urls
              `${state.config.apiUrl}/workspaces/${state.content.workspace_id}/files/${state.content.content_id}/revisions/${response.body.current_revision_id}/preview/jpg/1920x1080/${filenameNoExtension + '.jpg'}?page=${i + 1}`
            )
          },
          mode: APP_FEATURE_MODE.VIEW,
          isLastTimelineItemCurrentToken: false
        })
        this.setHeadTitle(filenameNoExtension)
        this.buildBreadcrumbs(response.body)
        break
      }
      default:
        this.sendGlobalFlashMessage(props.t('Error while loading file'))
        return
    }

    await putMyselfFileRead(state.config.apiUrl, state.content.workspace_id, state.content.content_id)
    GLOBAL_dispatchEvent({ type: CUSTOM_EVENT.REFRESH_CONTENT_LIST, data: {} })
  }

  loadTimeline = async () => {
    const { props, state } = this

    const [resComment, resRevision] = await Promise.all([
      handleFetchResult(await getFileComment(state.config.apiUrl, state.content.workspace_id, state.content.content_id)),
      handleFetchResult(await getFileRevision(state.config.apiUrl, state.content.workspace_id, state.content.content_id))
    ])

    if (resComment.apiResponse.status !== 200 && resRevision.apiResponse.status !== 200) {
      this.sendGlobalFlashMessage(props.t('Error while loading timeline'))
      console.log('Error loading timeline', 'comments', resComment, 'revisions', resRevision)
      return
    }

    const revisionWithComment = props.buildTimelineFromCommentAndRevision(resComment.body, resRevision.body, state.loggedUser.lang)

    this.setState({ timeline: revisionWithComment })
  }

  loadShareLinkList = async () => {
    const { props, state } = this

    if (state.loggedUser.userRoleIdInWorkspace < ROLE.contributor.id) return

    const response = await handleFetchResult(await getShareLinksList(state.config.apiUrl, state.content.workspace_id, state.content.content_id))

    switch (response.apiResponse.status) {
      case 200:
        this.setState({
          shareEmails: '',
          sharePassword: '',
          shareLinkList: response.body
        })
        break
      default: this.sendGlobalFlashMessage(props.t('Error while loading share links list')); break
    }
  }

  buildBreadcrumbs = (content) => {
    const { state } = this

    GLOBAL_dispatchEvent({
      type: CUSTOM_EVENT.APPEND_BREADCRUMBS,
      data: {
        breadcrumbs: [{
          // FIXME - b.l - refactor urls
          url: `/ui/workspaces/${content.workspace_id}/contents/${state.config.slug}/${content.content_id}`,
          label: `${content.filename}`,
          link: null,
          type: BREADCRUMBS_TYPE.APP_FEATURE
        }]
      }
    })
  }

  handleClickBtnCloseApp = () => {
    const { state, props } = this

    if (state.progressUpload.display) {
      this.sendGlobalFlashMessage(props.t('Please wait until the upload ends'))
      return
    }

    this.setState({ isVisible: false })
    GLOBAL_dispatchEvent({ type: CUSTOM_EVENT.APP_CLOSED, data: {} })
  }

  handleClickNewVersion = () => {
    this.refContentLeftTop.current.scrollIntoView({ behavior: 'instant' })
    this.setState({ mode: APP_FEATURE_MODE.EDIT })
  }

  handleClickValidateNewDescription = async newDescription => {
    const { props, state } = this

    const fetchResultSaveFile = await handleFetchResult(
      await putFileContent(state.config.apiUrl, state.content.workspace_id, state.content.content_id, state.content.label, newDescription)
    )
    switch (fetchResultSaveFile.apiResponse.status) {
      case 200: {
        const newConfiguration = state.loggedUser.config
        newConfiguration[`content.${state.content.content_id}.notify_all_members_message`] = true

        this.setState(prev => ({ ...prev, loggedUser: { ...prev.loggedUser, config: newConfiguration } }))

        const fetchPutUserConfiguration = await handleFetchResult(await putUserConfiguration(state.config.apiUrl, state.loggedUser.userId, state.loggedUser.config))
        if (fetchPutUserConfiguration.status !== 204) { this.sendGlobalFlashMessage(props.t('Error while saving the user configuration')) }
        break
      }
      case 400:
        switch (fetchResultSaveFile.body.code) {
          case 2041: break // same description sent, no need for error msg
          default: this.sendGlobalFlashMessage(props.t('Error while saving new description'))
        }
        break
      default: this.sendGlobalFlashMessage(props.t('Error while saving new description'))
    }
  }

  handleChangeNewComment = e => {
    const { props, state } = this
    props.appContentChangeComment(e, state.content, this.setState.bind(this), state.appName)
  }

  handleSaveEditTitle = async newTitle => {
    const { props, state } = this
    const response = await props.appContentChangeTitle(state.content, newTitle, state.config.slug)

    if (response.apiResponse.status === 200) {
      if (state.config.workspace.downloadEnabled) this.loadShareLinkList()
    }
  }

  handleClickValidateNewCommentBtn = () => {
    const { props, state } = this
    try {
      props.appContentSaveNewComment(state.content, state.timelineWysiwyg, state.newComment, this.setState.bind(this), state.config.slug)
    } catch (e) {
      this.sendGlobalFlashMessage(e.message || props.t('Error while saving the comment'))
    }
  }

  handleToggleWysiwyg = () => this.setState(prev => ({ timelineWysiwyg: !prev.timelineWysiwyg }))

  handleChangeStatus = async newStatus => {
    const { props, state } = this
    props.appContentChangeStatus(state.content, newStatus, state.config.slug)
  }

  handleClickArchive = async () => {
    const { props, state } = this
    props.appContentArchive(state.content, this.setState.bind(this), state.config.slug)
  }

  handleClickDelete = async () => {
    const { props, state } = this
    props.appContentDelete(state.content, this.setState.bind(this), state.config.slug)
  }

  handleClickRestoreArchive = async () => {
    const { props, state } = this
    props.appContentRestoreArchive(state.content, this.setState.bind(this), state.config.slug)
  }

  handleClickRestoreDelete = async () => {
    const { props, state } = this
    props.appContentRestoreDelete(state.content, this.setState.bind(this), state.config.slug)
  }

  handleClickShowRevision = async revision => {
    const { state } = this

    const revisionArray = state.timeline.filter(t => t.timelineType === 'revision')
    const isLastRevision = revision.revision_id === revisionArray[revisionArray.length - 1].revision_id

    if (state.mode === APP_FEATURE_MODE.REVISION && isLastRevision) {
      this.handleClickLastVersion()
      return
    }

    if (state.mode === APP_FEATURE_MODE.VIEW && isLastRevision) return

    const filenameNoExtension = removeExtensionOfFilename(revision.filename)

    this.setState(prev => ({
      content: {
        ...prev.content,
        ...revision,
        workspace_id: state.content.workspace_id, // don't overrides workspace_id because if file has been moved to a different workspace, workspace_id will change and break image urls
        filenameNoExtension: filenameNoExtension,
        current_revision_id: revision.revision_id,
        contentFull: null,
        is_archived: prev.is_archived, // archived and delete should always be taken from last version
        is_deleted: prev.is_deleted,
        // use state.content.workspace_id instead of revision.workspace_id because if file has been moved to a different workspace, workspace_id will change and break image urls
        previewUrl: buildFilePreviewUrl(state.config.apiUrl, state.content.workspace_id, revision.content_id, revision.revision_id, filenameNoExtension, 1, 500, 500),
        lightboxUrlList: (new Array(revision.page_nb)).fill(null).map((n, i) => i + 1).map(pageNb => // create an array [1..revision.page_nb]
          buildFilePreviewUrl(state.config.apiUrl, state.content.workspace_id, revision.content_id, revision.revision_id, filenameNoExtension, pageNb, 1920, 1080)
        )
      },
      fileCurrentPage: 1, // always set to first page on revision switch
      mode: APP_FEATURE_MODE.REVISION
    }))
  }

  handleClickLastVersion = () => {
    this.setState({
      fileCurrentPage: 1,
      mode: APP_FEATURE_MODE.VIEW
    })
    this.loadContent(1)
  }

  handleChangeFile = newFile => {
    if (!newFile || !newFile[0]) return

    const fileToSave = newFile[0]

    if (fileToSave.type.includes('image') && fileToSave.size <= 2000000) {
      this.setState({ newFile: fileToSave })

      var reader = new FileReader()
      reader.onload = e => {
        this.setState({ newFilePreview: e.total > 0 ? e.target.result : FILE_PREVIEW_STATE.NO_PREVIEW })
        const img = new Image()
        img.src = e.target.result
        img.onerror = () => this.setState({ newFilePreview: FILE_PREVIEW_STATE.NO_PREVIEW })
      }
      reader.readAsDataURL(fileToSave)
    } else {
      this.setState({
        newFile: fileToSave,
        newFilePreview: FILE_PREVIEW_STATE.NO_PREVIEW
      })
    }
  }

  handleClickDropzoneCancel = () => this.setState({ mode: APP_FEATURE_MODE.VIEW, newFile: '', newFilePreview: FILE_PREVIEW_STATE.NO_FILE })

  handleClickDropzoneValidate = async () => {
    const { props, state } = this

    const formData = new FormData()
    formData.append('files', state.newFile)

    // fetch still doesn't handle event progress. So we need to use old school xhr object :scream:
    const xhr = new XMLHttpRequest()
    xhr.upload.addEventListener('loadstart', () => this.setState({ progressUpload: { display: false, percent: 0 } }), false)
    const uploadInProgress = e => e.lengthComputable && this.setState({ progressUpload: { display: true, percent: Math.round(computeProgressionPercentage(e.loaded, e.total)) } })
    xhr.upload.addEventListener('progress', uploadInProgress, false)
    xhr.upload.addEventListener('load', () => this.setState({ progressUpload: { display: false, percent: 0 } }), false)

    // FIXME - b.l - refactor urls
    xhr.open('PUT', `${state.config.apiUrl}/workspaces/${state.content.workspace_id}/files/${state.content.content_id}/raw/${state.content.filename}`, true)
    setupCommonRequestHeaders(xhr)
    xhr.withCredentials = true

    xhr.onreadystatechange = async () => {
      if (xhr.readyState === 4) {
        switch (xhr.status) {
          case 204: {
            const newConfiguration = state.loggedUser.config
            newConfiguration[`content.${state.content.content_id}.notify_all_members_message`] = true

            this.setState(prev => ({
              ...prev,
              newFile: '',
              newFilePreview: FILE_PREVIEW_STATE.NO_FILE,
              fileCurrentPage: 1,
              mode: APP_FEATURE_MODE.VIEW,
              loggedUser: { ...prev.loggedUser, config: newConfiguration }
            }))

            const fetchPutUserConfiguration = await handleFetchResult(await putUserConfiguration(state.config.apiUrl, state.loggedUser.userId, state.loggedUser.config))
            if (fetchPutUserConfiguration.status !== 204) { this.sendGlobalFlashMessage(props.t('Error while saving the user configuration')) }
            break
          }
          case 400: {
            const jsonResult400 = JSON.parse(xhr.responseText)
            switch (jsonResult400.code) {
              case 3002: this.sendGlobalFlashMessage(props.t('A content with the same name already exists')); break
              case 6002: this.sendGlobalFlashMessage(props.t('The file is larger than the maximum file size allowed')); break
              case 6003: this.sendGlobalFlashMessage(props.t('Error, the shared space exceed its maximum size')); break
              case 6004: this.sendGlobalFlashMessage(props.t('You have reach your storage limit, you cannot add new files')); break
              default: this.sendGlobalFlashMessage(props.t('Error while uploading file')); break
            }
            break
          }
          default: this.sendGlobalFlashMessage(props.t('Error while uploading file'))
        }
      }
    }

    xhr.send(formData)
  }

  handleClickPreviousNextPage = async previousNext => {
    const { state } = this

    if (!['previous', 'next'].includes(previousNext)) return
    if (previousNext === 'previous' && state.fileCurrentPage === 0) return
    if (previousNext === 'next' && state.fileCurrentPage > state.content.page_nb) return

    const nextPageNumber = previousNext === 'previous' ? state.fileCurrentPage - 1 : state.fileCurrentPage + 1

    this.setState(prev => ({
      fileCurrentPage: nextPageNumber,
      content: {
        ...prev.content,
        previewUrl: buildFilePreviewUrl(state.config.apiUrl, state.content.workspace_id, state.content.content_id, state.content.current_revision_id, state.content.filenameNoExtension, nextPageNumber, 500, 500)
      }
    }))
  }

  handleClickNewShare = async isPasswordActive => {
    const { state, props } = this

    let shareEmailList = parserStringToList(state.shareEmails)
    const invalidEmails = []

    shareEmailList.forEach(shareEmail => {
      if (!checkEmailValidity(shareEmail)) invalidEmails.push(shareEmail)
    })

    shareEmailList = shareEmailList.filter(shareEmail => !invalidEmails.includes(shareEmail))

    if (invalidEmails.length > 0 || shareEmailList === 0) {
      GLOBAL_dispatchEvent({
        type: CUSTOM_EVENT.ADD_FLASH_MSG,
        data: {
          msg: <div>{props.t('The following emails are not valid:')}<br />{invalidEmails.join(', ')}</div>,
          type: 'warning',
          delay: undefined
        }
      })
      return false
    }

    if (isPasswordActive && state.sharePassword.length < 6) {
      this.sendGlobalFlashMessage(props.t('The password is too short (minimum 6 characters)'))
      return false
    }

    if (isPasswordActive && state.sharePassword.length > 512) {
      this.sendGlobalFlashMessage(props.t('The password is too long (maximum 512 characters)'))
      return false
    }

    const response = await handleFetchResult(await postShareLinksList(
      state.config.apiUrl,
      state.content.workspace_id,
      state.content.content_id,
      shareEmailList,
      isPasswordActive ? state.sharePassword : null
    ))

    switch (response.apiResponse.status) {
      case 200:
        this.setState(prev => ({
          shareLinkList: [...prev.shareLinkList, ...response.body],
          shareEmails: '',
          sharePassword: ''
        }))
        return true
      case 400:
        switch (response.body.code) {
          case 2001:
            this.sendGlobalFlashMessage(props.t('The password length must be between 6 and 512 characters and the email(s) must be valid'))
            break
          default: this.sendGlobalFlashMessage(props.t('Error while creating new share link'))
        }
        break
      default: this.sendGlobalFlashMessage(props.t('Error while creating new share link'))
    }
    return false
  }

  handleChangeEmails = e => this.setState({ shareEmails: e.target.value })
  handleChangePassword = e => this.setState({ sharePassword: e.target.value })
  handleKeyDownEnter = e => {
    if (e.key === 'Enter') {
      const emailList = parserStringToList(this.state.shareEmails)
      const invalidEmails = []

      emailList.forEach(email => {
        if (!checkEmailValidity(email)) invalidEmails.push(email)
      })

      if (invalidEmails.length > 0) {
        this.sendGlobalFlashMessage(this.props.t(`Error: ${invalidEmails} are not valid`))
      } else {
        this.setState({ shareEmails: emailList.join('\n') })
      }
    }
  }

  handleClickDeleteShareLink = async shareLinkId => {
    const { props, state } = this

    const response = await handleFetchResult(
      await deleteShareLink(state.config.apiUrl, state.content.workspace_id, state.content.content_id, shareLinkId)
    )

    switch (response.status) {
      case 204:
        this.loadShareLinkList()
        break
      case 400:
        this.sendGlobalFlashMessage(props.t('Error in the URL'))
        props.history.push(PAGE.LOGIN)
        break
      default: this.sendGlobalFlashMessage(props.t('Error while deleting share link'))
    }
  }

  handleClickRefresh = () => {
    const { state } = this

    const newObjectContent = {
      ...state.content,
      ...state.newContent
    }

    this.setState(prev => ({
      content: newObjectContent,
      timeline: prev.timeline.map(timelineItem => ({ ...timelineItem, hasBeenRead: true })),
      mode: APP_FEATURE_MODE.VIEW,
      showRefreshWarning: false
    }))
    const filenameNoExtension = removeExtensionOfFilename(this.state.newContent.filename)
    this.setHeadTitle(filenameNoExtension)
    this.buildBreadcrumbs(newObjectContent)
  }

  getDownloadBaseUrl = (apiUrl, content, mode) => {
    const urlRevisionPart = mode === APP_FEATURE_MODE.REVISION ? `revisions/${content.current_revision_id}/` : ''
    // FIXME - b.l - refactor urls
    return `${apiUrl}/workspaces/${content.workspace_id}/files/${content.content_id}/${urlRevisionPart}`
  }

  // INFO - CH - 2019-05-24 - last path param revision_id is to force browser to not use cache when we upload new revision
  // see https://github.com/tracim/tracim/issues/1804
  getDownloadRawUrl = ({ config: { apiUrl }, content, mode }) =>
    // FIXME - b.l - refactor urls
    `${this.getDownloadBaseUrl(apiUrl, content, mode)}raw/${content.filenameNoExtension}${content.file_extension}?force_download=1&revision_id=${content.current_revision_id}`

  getDownloadPdfPageUrl = ({ config: { apiUrl }, content, mode, fileCurrentPage }) =>
    // FIXME - b.l - refactor urls
    `${this.getDownloadBaseUrl(apiUrl, content, mode)}preview/pdf/${content.filenameNoExtension + '.pdf'}?page=${fileCurrentPage}&force_download=1&revision_id=${content.current_revision_id}`

  getDownloadPdfFullUrl = ({ config: { apiUrl }, content, mode }) =>
    // FIXME - b.l - refactor urls
    `${this.getDownloadBaseUrl(apiUrl, content, mode)}preview/pdf/full/${content.filenameNoExtension + '.pdf'}?force_download=1&revision_id=${content.current_revision_id}`

  getOnlineEditionAction = () => {
    const { state } = this
    try {
      if (!appCollaborativeDocumentEdition) {
        return null
      }
      return appCollaborativeDocumentEdition.default.getOnlineEditionAction(
        state.content,
        state.config.system.config.collaborative_document_edition,
        state.loggedUser.userRoleIdInWorkspace
      )
    } catch (error) {
      // INFO - B.L - 2019/08/05 - if appCollaborativeDocumentEdition is not activated in the backend
      // the global variable will not exists and cause a ReferenceError
      if (error instanceof ReferenceError) {
        console.log('appCollaborativeDocumentEdition is not activated disabling online edition')
        return null
      }
      throw error
    }
  }

  getMenuItemList = () => {
    const { props, state } = this
    const timelineObject = {
      id: 'timeline',
      label: props.t('Timeline'),
      icon: 'fa-history',
      children: (
        <Timeline
          customClass={`${state.config.slug}__contentpage`}
          customColor={state.config.hexcolor}
          loggedUser={state.loggedUser}
          timelineData={state.timeline}
          newComment={state.newComment}
          disableComment={state.mode === APP_FEATURE_MODE.REVISION || state.mode === APP_FEATURE_MODE.EDIT || !state.content.is_editable}
          availableStatusList={state.config.availableStatuses}
          wysiwyg={state.timelineWysiwyg}
          onChangeNewComment={this.handleChangeNewComment}
          onClickValidateNewCommentBtn={this.handleClickValidateNewCommentBtn}
          onClickWysiwygBtn={this.handleToggleWysiwyg}
          onClickRevisionBtn={this.handleClickShowRevision}
          shouldScrollToBottom={state.mode !== APP_FEATURE_MODE.REVISION}
          isLastTimelineItemCurrentToken={state.isLastTimelineItemCurrentToken}
          key='Timeline'
          onInitWysiwyg={this.handleInitTimelineCommentWysiwyg}
          searchForMentionInQuery={async (query) => await this.props.searchForMentionInQuery(query, state.content.workspace_id)}
        />
      )
    }
    const propertiesObject = {
      id: 'properties',
      label: props.t('Properties'),
      icon: 'fa-info-circle',
      children: (
        <FileProperties
          color={state.config.hexcolor}
          fileType={state.content.mimetype}
          fileSize={displayFileSize(state.content.size)}
          filePageNb={state.content.page_nb}
          activesShares={state.content.actives_shares}
          creationDateFormattedWithTime={(new Date(state.content.created)).toLocaleString(props.i18n.language, { day: '2-digit', month: '2-digit', year: 'numeric' })}
          creationDateFormatted={(new Date(state.content.created)).toLocaleString(props.i18n.language)}
          lastModification={displayDistanceDate(state.content.modified, state.loggedUser.lang)}
          lastModificationFormatted={(new Date(state.content.modified)).toLocaleString(props.i18n.language)}
          description={state.content.raw_content}
          displayChangeDescriptionBtn={state.loggedUser.userRoleIdInWorkspace >= ROLE.contributor.id}
          disableChangeDescription={!state.content.is_editable}
          onClickValidateNewDescription={this.handleClickValidateNewDescription}
          key='FileProperties'
        />
      )
    }

    if (state.config.workspace.downloadEnabled && state.loggedUser.userRoleIdInWorkspace >= ROLE.contentManager.id) {
      return [
        timelineObject,
        {
          id: 'share',
          label: props.t('Share'),
          icon: 'fa-share-alt',
          children: (
            <ShareDownload
              label={props.t(state.config.label)}
              hexcolor={state.config.hexcolor}
              shareEmails={state.shareEmails}
              onChangeEmails={this.handleChangeEmails}
              onKeyDownEnter={this.handleKeyDownEnter}
              sharePassword={state.sharePassword}
              onChangePassword={this.handleChangePassword}
              shareLinkList={state.shareLinkList}
              onClickDeleteShareLink={this.handleClickDeleteShareLink}
              onClickNewShare={this.handleClickNewShare}
              userRoleIdInWorkspace={state.loggedUser.userRoleIdInWorkspace}
              emailNotifActivated={state.config.system.config.email_notification_activated}
              key='ShareDownload'
            />
          )
        },
        propertiesObject
      ]
    } else {
      return [timelineObject, propertiesObject]
    }
  }

<<<<<<< HEAD
  handleInitTimelineCommentWysiwyg = (handleTinyMceInput, handleTinyMceKeyDown, handleTinyMceKeyUp, handleTinyMceSelectionChange) => {
    globalThis.wysiwyg(
      '#wysiwygTimelineComment',
      this.state.loggedUser.lang,
      this.handleChangeNewComment,
      handleTinyMceInput,
      handleTinyMceKeyDown,
      handleTinyMceKeyUp,
      handleTinyMceSelectionChange
    )
=======
  handleCloseNotifyAllMessage = async () => {
    const { state, props } = this
    const newConfiguration = state.loggedUser.config

    newConfiguration[`content.${state.content.content_id}.notify_all_members_message`] = false
    this.setState(prev => ({
      ...prev,
      loggedUser: {
        ...prev.loggedUser,
        config: newConfiguration
      }
    }))

    const fetchPutUserConfiguration = await handleFetchResult(
      await putUserConfiguration(state.config.apiUrl, state.loggedUser.userId, newConfiguration)
    )
    if (fetchPutUserConfiguration.status !== 204) {
      this.sendGlobalFlashMessage(props.t('Error while saving the user configuration'))
    }
  }

  handleClickNotifyAll = async () => {
    const { state, props } = this

    props.appContentNotifyAll(state.content, this.setState.bind(this), state.config.slug)
    this.handleCloseNotifyAllMessage()
  }

  shouldDisplayNotifyAllMessage = () => {
    const { state } = this
    if (
      !state.loggedUser.config ||
      state.content.current_revision_type === 'creation' ||
      (
        state.newContent.last_modifier &&
        state.newContent.last_modifier.user_id !== state.loggedUser.userId
      ) ||
      (
        !state.newContent.last_modifier &&
        state.content.last_modifier &&
        state.content.last_modifier.user_id !== state.loggedUser.userId
      )
    ) return false

    return !!state.loggedUser.config[`content.${state.content.content_id}.notify_all_members_message`]
>>>>>>> 8cc8d26f
  }

  render () {
    const { props, state } = this
    const onlineEditionAction = this.getOnlineEditionAction()

    if (!state.isVisible) return null

    return (
      <PopinFixed
        customClass={`${state.config.slug}`}
        customColor={state.config.hexcolor}
      >
        <PopinFixedHeader
          customClass={`${state.config.slug}`}
          customColor={state.config.hexcolor}
          faIcon={state.config.faIcon}
          rawTitle={state.content.label}
          componentTitle={<span>{state.content.label} <Badge text={state.content.file_extension} /></span>}
          userRoleIdInWorkspace={state.loggedUser.userRoleIdInWorkspace}
          onClickCloseBtn={this.handleClickBtnCloseApp}
          onValidateChangeTitle={this.handleSaveEditTitle}
          disableChangeTitle={!state.content.is_editable}
        />

        <PopinFixedOption
          customColor={state.config.hexcolor}
          customClass={`${state.config.slug}`}
          i18n={i18n}
        >
          <div> {/* this div in display flex, justify-content space-between */}
            <div className='d-flex'>
              {state.loggedUser.userRoleIdInWorkspace >= ROLE.contributor.id && (
                <NewVersionBtn
                  customColor={state.config.hexcolor}
                  onClickNewVersionBtn={this.handleClickNewVersion}
                  disabled={state.mode !== APP_FEATURE_MODE.VIEW || !state.content.is_editable}
                  label={props.t('Upload a new version')}
                  icon='upload'
                />
              )}

              {onlineEditionAction && (
                <GenericButton
                  customClass={`${state.config.slug}__option__menu__editBtn btn outlineTextBtn`}
                  dataCy='wsContentGeneric__option__menu__addversion'
                  customColor={state.config.hexcolor}
                  onClick={onlineEditionAction.handleClick}
                  disabled={state.mode !== APP_FEATURE_MODE.VIEW || !state.content.is_editable}
                  label={props.t(onlineEditionAction.label)}
                  style={{
                    marginLeft: '5px'
                  }}
                  faIcon='edit'
                />
              )}

              {state.mode === APP_FEATURE_MODE.REVISION && (
                <button
                  className='wsContentGeneric__option__menu__lastversion file__lastversionbtn btn'
                  onClick={this.handleClickLastVersion}
                  style={{ backgroundColor: state.config.hexcolor, color: '#fdfdfd' }}
                  data-cy='appFileLastVersionBtn'
                >
                  <i className='fa fa-history' />
                  {props.t('Last version')}
                </button>
              )}

              {isVideoMimeTypeAndIsAllowed(state.content.mimetype, DISALLOWED_VIDEO_MIME_TYPE_LIST) && (
                <GenericButton
                  customClass={`${state.config.slug}__option__menu__editBtn btn outlineTextBtn`}
                  customColor={state.config.hexcolor}
                  label={props.t('Play video')}
                  onClick={() => this.setState({ previewVideo: true })}
                  faIcon='play'
                  style={{ marginLeft: '5px' }}
                />
              )}

              {state.showRefreshWarning && (
                <RefreshWarningMessage
                  tooltip={props.t('The content has been modified by {{author}}', { author: state.editionAuthor, interpolation: { escapeValue: false } })}
                  onClickRefresh={this.handleClickRefresh}
                />
              )}
            </div>

            <div className='d-flex'>
              {state.loggedUser.userRoleIdInWorkspace >= ROLE.contributor.id && (
                <SelectStatus
                  selectedStatus={state.config.availableStatuses.find(s => s.slug === state.content.status)}
                  availableStatus={state.config.availableStatuses}
                  onChangeStatus={this.handleChangeStatus}
                  disabled={state.mode === APP_FEATURE_MODE.REVISION || state.content.is_archived || state.content.is_deleted}
                  mobileVersion={onlineEditionAction}
                />
              )}

              {state.loggedUser.userRoleIdInWorkspace >= ROLE.contentManager.id && (
                <ArchiveDeleteContent
                  customColor={state.config.hexcolor}
                  onClickArchiveBtn={this.handleClickArchive}
                  onClickDeleteBtn={this.handleClickDelete}
                  disabled={state.mode === APP_FEATURE_MODE.REVISION || state.content.is_archived || state.content.is_deleted}
                />
              )}
            </div>
          </div>
        </PopinFixedOption>

        <PopinFixedContent
          customClass={`${state.config.slug}__contentpage`}
        >
          {/* FIXME - GB - 2019-06-05 - we need to have a better way to check the state.config than using state.config.availableStatuses[3].slug
            https://github.com/tracim/tracim/issues/1840 */}
          <FileComponent
            mode={state.mode}
            customColor={state.config.hexcolor}
            loggedUser={state.loggedUser}
            previewUrl={state.content.previewUrl ? state.content.previewUrl : ''}
            isJpegAvailable={state.content.has_jpeg_preview}
            filePageNb={state.content.page_nb}
            fileCurrentPage={state.fileCurrentPage}
            version={state.content.number}
            mimeType={state.content.mimetype}
            lastVersion={state.timeline.filter(t => t.timelineType === 'revision').length}
            isArchived={state.content.is_archived}
            isDeleted={state.content.is_deleted}
            isDeprecated={state.content.status === state.config.availableStatuses[3].slug}
            deprecatedStatus={state.config.availableStatuses[3]}
            onClickRestoreArchived={this.handleClickRestoreArchive}
            onClickRestoreDeleted={this.handleClickRestoreDelete}
            downloadRawUrl={this.getDownloadRawUrl(state)}
            isPdfAvailable={state.content.has_pdf_preview}
            downloadPdfPageUrl={this.getDownloadPdfPageUrl(state)}
            downloadPdfFullUrl={this.getDownloadPdfFullUrl(state)}
            lightboxUrlList={state.content.lightboxUrlList}
            onChangeFile={this.handleChangeFile}
            onClickDropzoneCancel={this.handleClickDropzoneCancel}
            onClickDropzoneValidate={this.handleClickDropzoneValidate}
            onClickPreviousPage={() => this.handleClickPreviousNextPage('previous')}
            onClickNextPage={() => this.handleClickPreviousNextPage('next')}
            newFile={state.newFile}
            newFilePreview={state.newFilePreview}
            progressUpload={state.progressUpload}
            previewVideo={state.previewVideo}
            onClickClosePreviewVideo={() => this.setState({ previewVideo: false })}
            ref={this.refContentLeftTop}
            displayNotifyAllMessage={this.shouldDisplayNotifyAllMessage()}
            onClickCloseNotifyAllMessage={this.handleCloseNotifyAllMessage}
            onClickNotifyAll={this.handleClickNotifyAll}
          />

          <PopinFixedRightPart
            customClass={`${state.config.slug}__contentpage`}
            customColor={state.config.hexcolor}
            menuItemList={this.getMenuItemList()}
          />
        </PopinFixedContent>
      </PopinFixed>
    )
  }
}

export default translate()(appContentFactory(TracimComponent(File)))<|MERGE_RESOLUTION|>--- conflicted
+++ resolved
@@ -870,7 +870,6 @@
     }
   }
 
-<<<<<<< HEAD
   handleInitTimelineCommentWysiwyg = (handleTinyMceInput, handleTinyMceKeyDown, handleTinyMceKeyUp, handleTinyMceSelectionChange) => {
     globalThis.wysiwyg(
       '#wysiwygTimelineComment',
@@ -881,7 +880,8 @@
       handleTinyMceKeyUp,
       handleTinyMceSelectionChange
     )
-=======
+  }
+
   handleCloseNotifyAllMessage = async () => {
     const { state, props } = this
     const newConfiguration = state.loggedUser.config
@@ -927,7 +927,6 @@
     ) return false
 
     return !!state.loggedUser.config[`content.${state.content.content_id}.notify_all_members_message`]
->>>>>>> 8cc8d26f
   }
 
   render () {
