import React from 'react'
import { translate } from 'react-i18next'
import i18n from '../i18n.js'
import FileComponent from '../component/FileComponent.jsx'
import {
  addAllResourceI18n,
  handleFetchResult,
  PopinFixed,
  PopinFixedHeader,
  PopinFixedOption,
  PopinFixedContent,
  PopinFixedRightPart,
  Timeline,
  NewVersionBtn,
  GenericButton,
  ArchiveDeleteContent,
  SelectStatus,
  displayDistanceDate,
  convertBackslashNToBr,
  generateLocalStorageContentId,
  Badge,
  BREADCRUMBS_TYPE,
  appFeatureCustomEventHandlerShowApp,
  ROLE_OBJECT,
  CUSTOM_EVENT,
  ShareDownload,
  displayFileSize,
  checkEmailValidity,
  parserStringToList,
  removeExtensionOfFilename,
  buildFilePreviewUrl
} from 'tracim_frontend_lib'
import {
  MODE,
  PAGE
} from '../helper.js'
import { debug } from '../debug.js'
import {
  deleteShareLink,
  getFileContent,
  getFileComment,
  getFileRevision,
  getShareLinksList,
  postShareLinksList,
  postFileNewComment,
  putFileContent,
  putFileStatus,
  putFileIsArchived,
  putFileIsDeleted,
  putFileRestoreArchived,
  putFileRestoreDeleted,
  putMyselfFileRead
} from '../action.async.js'
import FileProperties from '../component/FileProperties.jsx'

class File extends React.Component {
  constructor (props) {
    super(props)
    this.state = {
      appName: 'file',
      isVisible: true,
      config: props.data ? props.data.config : debug.config,
      loggedUser: props.data ? props.data.loggedUser : debug.loggedUser,
      content: props.data ? props.data.content : debug.content,
      timeline: props.data ? [] : [], // debug.timeline,
      externalTranslationList: [
        props.t('File'),
        props.t('Files'),
        props.t('file'),
        props.t('files'),
        props.t('Upload a file')
      ],
      newComment: '',
      newFile: '',
      newFilePreview: null,
      fileCurrentPage: 1,
      timelineWysiwyg: false,
      mode: MODE.VIEW,
      progressUpload: {
        display: false,
        percent: 0
      },
      shareEmails: '',
      sharePassword: '',
      shareLinkList: []
    }
    this.refContentLeftTop = React.createRef()

    // i18n has been init, add resources from frontend
    addAllResourceI18n(i18n, this.state.config.translation, this.state.loggedUser.lang)
    i18n.changeLanguage(this.state.loggedUser.lang)

    document.addEventListener(CUSTOM_EVENT.APP_CUSTOM_EVENT_LISTENER, this.customEventReducer)
  }

  customEventReducer = ({ detail: { type, data } }) => { // action: { type: '', data: {} }
    const { state } = this
    switch (type) {
      case CUSTOM_EVENT.SHOW_APP(state.config.slug):
        console.log('%c<File> Custom event', 'color: #28a745', type, data)
        const isSameContentId = appFeatureCustomEventHandlerShowApp(data.content, state.content.content_id, state.content.content_type)
        if (isSameContentId) {
          this.setState({ isVisible: true })
          this.buildBreadcrumbs()
        }
        break

      case CUSTOM_EVENT.HIDE_APP(state.config.slug):
        console.log('%c<File> Custom event', 'color: #28a745', type, data)
        tinymce.remove('#wysiwygTimelineComment')
        this.setState({
          isVisible: false,
          timelineWysiwyg: false
        })
        break

      case CUSTOM_EVENT.RELOAD_CONTENT(state.config.slug):
        console.log('%c<File> Custom event', 'color: #28a745', type, data)
        tinymce.remove('#wysiwygTimelineComment')
        const previouslyUnsavedComment = localStorage.getItem(
          generateLocalStorageContentId(data.workspace_id, data.content_id, state.appName, 'comment')
        )
        this.setState(prev => ({
          content: { ...prev.content, ...data },
          isVisible: true,
          timelineWysiwyg: false,
          newComment: prev.content.content_id === data.content_id ? prev.newComment : previouslyUnsavedComment || ''
        }))
        break

      case CUSTOM_EVENT.ALL_APP_CHANGE_LANGUAGE:
        console.log('%c<File> Custom event', 'color: #28a745', type, data)

        if (state.timelineWysiwyg) {
          tinymce.remove('#wysiwygTimelineComment')
          wysiwyg('#wysiwygTimelineComment', data, this.handleChangeNewComment)
        }

        this.setState(prev => ({
          loggedUser: {
            ...prev.loggedUser,
            lang: data
          }
        }))
        i18n.changeLanguage(data)
        this.loadTimeline()
        break
    }
  }

  async componentDidMount () {
    console.log('%c<File> did mount', `color: ${this.state.config.hexcolor}`)

    const { appName, content, config } = this.state
    const previouslyUnsavedComment = localStorage.getItem(
      generateLocalStorageContentId(content.workspace_id, content.content_id, appName, 'comment')
    )
    if (previouslyUnsavedComment) this.setState({ newComment: previouslyUnsavedComment })

    await this.loadContent()
    this.loadTimeline()
    this.buildBreadcrumbs()
    if (config.workspace.downloadEnabled) this.loadShareLinkList()
  }

  async componentDidUpdate (prevProps, prevState) {
    const { state } = this

    console.log('%c<File> did update', `color: ${this.state.config.hexcolor}`, prevState, state)
    if (!prevState.content || !state.content) return

    if (prevState.content.content_id !== state.content.content_id) {
      this.setState({
        fileCurrentPage: 1
      })
      await this.loadContent(1)
      this.loadTimeline()
      this.buildBreadcrumbs()
      if (state.config.workspace.downloadEnabled) {
        this.setState({})
        this.loadShareLinkList()
      }
    }

    if (!prevState.timelineWysiwyg && state.timelineWysiwyg) wysiwyg('#wysiwygTimelineComment', state.loggedUser.lang, this.handleChangeNewComment)
    else if (prevState.timelineWysiwyg && !state.timelineWysiwyg) tinymce.remove('#wysiwygTimelineComment')
  }

  componentWillUnmount () {
    console.log('%c<File> will Unmount', `color: ${this.state.config.hexcolor}`)
    tinymce.remove('#wysiwygTimelineComment')
    document.removeEventListener(CUSTOM_EVENT.APP_CUSTOM_EVENT_LISTENER, this.customEventReducer)
  }

  sendGlobalFlashMessage = msg => GLOBAL_dispatchEvent({
    type: CUSTOM_EVENT.ADD_FLASH_MSG,
    data: {
      msg: msg,
      type: 'warning',
      delay: undefined
    }
  })

  loadContent = async (pageToLoad = null) => {
    const { content, config, fileCurrentPage } = this.state

    const fetchResultFile = await handleFetchResult(await getFileContent(config.apiUrl, content.workspace_id, content.content_id))

    switch (fetchResultFile.apiResponse.status) {
      case 200:
        const filenameNoExtension = removeExtensionOfFilename(fetchResultFile.body.filename)
        const pageForPreview = pageToLoad || fileCurrentPage
        this.setState({
          content: {
            ...fetchResultFile.body,
            filenameNoExtension: filenameNoExtension,
            // FIXME - b.l - refactor urls
            previewUrl: `${config.apiUrl}/workspaces/${content.workspace_id}/files/${content.content_id}/revisions/${fetchResultFile.body.current_revision_id}/preview/jpg/500x500/${filenameNoExtension + '.jpg'}?page=${pageForPreview}&revision_id=${fetchResultFile.body.current_revision_id}`,
            lightboxUrlList: (new Array(fetchResultFile.body.page_nb)).fill('').map((n, i) =>
              // FIXME - b.l - refactor urls
              `${config.apiUrl}/workspaces/${content.workspace_id}/files/${content.content_id}/revisions/${fetchResultFile.body.current_revision_id}/preview/jpg/1920x1080/${filenameNoExtension + '.jpg'}?page=${i + 1}`
            )
          },
          mode: MODE.VIEW
        })
        break
      default:
        this.sendGlobalFlashMessage(this.props.t('Error while loading file'))
        return
    }

    await putMyselfFileRead(config.apiUrl, content.workspace_id, content.content_id)
    GLOBAL_dispatchEvent({ type: CUSTOM_EVENT.REFRESH_CONTENT_LIST, data: {} })
  }

  loadTimeline = async () => {
    const { loggedUser, content, config, t } = this.state

    const [resComment, resRevision] = await Promise.all([
      handleFetchResult(await getFileComment(config.apiUrl, content.workspace_id, content.content_id)),
      handleFetchResult(await getFileRevision(config.apiUrl, content.workspace_id, content.content_id))
    ])

    if (resComment.apiResponse.status !== 200 && resRevision.apiResponse.status !== 200) {
      this.sendGlobalFlashMessage(t('Error while loading timeline'))
      console.log('Error loading timeline', 'comments', resComment, 'revisions', resRevision)
      return
    }

    const resCommentWithProperDate = resComment.body.map(c => ({
      ...c,
      created_raw: c.created,
      created: displayDistanceDate(c.created, loggedUser.lang)
    }))

    const revisionWithComment = resRevision.body
      .map((r, i) => ({
        ...r,
        created_raw: r.created,
        created: displayDistanceDate(r.created, loggedUser.lang),
        timelineType: 'revision',
        commentList: r.comment_ids.map(ci => ({
          timelineType: 'comment',
          ...resCommentWithProperDate.find(c => c.content_id === ci)
        })),
        number: i + 1
      }))
      .reduce((acc, rev) => [
        ...acc,
        rev,
        ...rev.commentList.map(comment => ({
          ...comment,
          customClass: '',
          loggedUser: config.loggedUser
        }))
      ], [])

    this.setState({
      timeline: revisionWithComment
    })
  }

  loadShareLinkList = async () => {
    const { content, config } = this.state

    if (this.state.loggedUser.userRoleIdInWorkspace < ROLE_OBJECT.contributor.id) return

    const fetchResultShareLinkList = await handleFetchResult(await getShareLinksList(config.apiUrl, content.workspace_id, content.content_id))

    switch (fetchResultShareLinkList.apiResponse.status) {
      case 200:
        this.setState({
          shareEmails: '',
          sharePassword: '',
          shareLinkList: fetchResultShareLinkList.body
        })
        break
      default: this.sendGlobalFlashMessage(this.props.t('Error while loading share links list')); break
    }
  }

  buildBreadcrumbs = () => {
    const { state } = this

    GLOBAL_dispatchEvent({
      type: CUSTOM_EVENT.APPEND_BREADCRUMBS,
      data: {
        breadcrumbs: [{
          // FIXME - b.l - refactor urls
          url: `/ui/workspaces/${state.content.workspace_id}/contents/${state.config.slug}/${state.content.content_id}`,
          label: `${state.content.filename}`,
          link: null,
          type: BREADCRUMBS_TYPE.APP_FEATURE
        }]
      }
    })
  }

  handleClickBtnCloseApp = () => {
    const { state, props } = this

    if (state.progressUpload.display) {
      this.sendGlobalFlashMessage(props.t('Please wait until the upload ends'))
      return
    }

    this.setState({ isVisible: false })
    GLOBAL_dispatchEvent({ type: CUSTOM_EVENT.APP_CLOSED, data: {} })
  }

  handleSaveEditTitle = async newTitle => {
    const { props, state } = this

    const fetchResultSaveFile = await handleFetchResult(
      await putFileContent(state.config.apiUrl, state.content.workspace_id, state.content.content_id, newTitle, state.content.raw_content)
    )

    switch (fetchResultSaveFile.apiResponse.status) {
      case 200:
        this.loadContent()
        this.loadTimeline()
        if (state.config.workspace.downloadEnabled) this.loadShareLinkList()
        GLOBAL_dispatchEvent({ type: CUSTOM_EVENT.REFRESH_CONTENT_LIST, data: {} })
        break
      case 400:
        switch (fetchResultSaveFile.body.code) {
          case 2041: break // INFO - CH - 2019-04-04 - this means the same title has been sent. Therefore, no modification
          case 3002: this.sendGlobalFlashMessage(props.t('A content with the same name already exists')); break
          default: this.sendGlobalFlashMessage(props.t('Error while saving new title')); break
        }
        break
      default: this.sendGlobalFlashMessage(props.t('Error while saving new title')); break
    }
  }

  handleClickNewVersion = () => {
    this.refContentLeftTop.current.scrollIntoView({ behavior: 'instant' })
    this.setState({ mode: MODE.EDIT })
  }

  handleClickValidateNewDescription = async newDescription => {
    const { props, state } = this

    const fetchResultSaveFile = await handleFetchResult(
      await putFileContent(state.config.apiUrl, state.content.workspace_id, state.content.content_id, state.content.label, newDescription)
    )
    switch (fetchResultSaveFile.apiResponse.status) {
      case 200: this.setState(prev => ({ content: { ...prev.content, raw_content: newDescription } })); break
      case 400:
        switch (fetchResultSaveFile.body.code) {
          case 2041: break // same description sent, no need for error msg
          default: this.sendGlobalFlashMessage(props.t('Error while saving new description'))
        }
        break
      default: this.sendGlobalFlashMessage(props.t('Error while saving new description'))
    }
  }

  handleChangeNewComment = e => {
    const newComment = e.target.value
    this.setState({ newComment })

    const { appName, content } = this.state
    localStorage.setItem(
      generateLocalStorageContentId(content.workspace_id, content.content_id, appName, 'comment'),
      newComment
    )
  }

  handleClickValidateNewCommentBtn = async () => {
    const { props, state } = this

    // @FIXME - Côme - 2018/10/31 - line bellow is a hack to force send html to api
    // see https://github.com/tracim/tracim/issues/1101
    const newCommentForApi = state.timelineWysiwyg
      ? state.newComment
      : `<p>${convertBackslashNToBr(state.newComment)}</p>`

    const fetchResultSaveNewComment = await handleFetchResult(await postFileNewComment(state.config.apiUrl, state.content.workspace_id, state.content.content_id, newCommentForApi))

    switch (fetchResultSaveNewComment.apiResponse.status) {
      case 200:
        this.setState({ newComment: '' })
        localStorage.removeItem(
          generateLocalStorageContentId(state.content.workspace_id, state.content.content_id, state.appName, 'comment')
        )
        if (state.timelineWysiwyg) tinymce.get('wysiwygTimelineComment').setContent('')
        this.loadContent()
        this.loadTimeline()
        break
      case 400:
        switch (fetchResultSaveNewComment.body.code) {
          case 2003:
            this.sendGlobalFlashMessage(props.t("You can't send an empty comment"))
            break
          default:
            this.sendGlobalFlashMessage(props.t('Error while saving new comment'))
            break
        }
        break
      default: this.sendGlobalFlashMessage(props.t('Error while saving new comment')); break
    }
  }

  handleToggleWysiwyg = () => this.setState(prev => ({ timelineWysiwyg: !prev.timelineWysiwyg }))

  handleChangeStatus = async newStatus => {
    const { state, props } = this

    if (newStatus === state.content.status) return

    const fetchResultSaveEditStatus = await handleFetchResult(
      await putFileStatus(state.config.apiUrl, state.content.workspace_id, state.content.content_id, newStatus)
    )

    switch (fetchResultSaveEditStatus.status) {
      case 204:
        this.loadContent()
        this.loadTimeline()
        break
      default: this.sendGlobalFlashMessage(props.t('Error while changing status'))
    }
  }

  handleClickArchive = async () => {
    const { config, content } = this.state

    const fetchResultArchive = await putFileIsArchived(config.apiUrl, content.workspace_id, content.content_id)
    switch (fetchResultArchive.status) {
      case 204:
        this.setState(prev => ({ content: { ...prev.content, is_archived: true } }))
        this.loadContent()
        this.loadTimeline()
        break
      default: this.sendGlobalFlashMessage(this.props.t('Error while archiving document'))
    }
  }

  handleClickDelete = async () => {
    const { config, content } = this.state

    const fetchResultArchive = await putFileIsDeleted(config.apiUrl, content.workspace_id, content.content_id)
    switch (fetchResultArchive.status) {
      case 204:
        this.setState(prev => ({ content: { ...prev.content, is_deleted: true } }))
        this.loadContent()
        this.loadTimeline()
        break
      default: this.sendGlobalFlashMessage(this.props.t('Error while deleting document'))
    }
  }

  handleClickRestoreArchived = async () => {
    const { config, content } = this.state

    const fetchResultRestore = await putFileRestoreArchived(config.apiUrl, content.workspace_id, content.content_id)
    switch (fetchResultRestore.status) {
      case 204:
        this.setState(prev => ({ content: { ...prev.content, is_archived: false } }))
        this.loadContent()
        this.loadTimeline()
        break
      default: this.sendGlobalFlashMessage(this.props.t('Error while restoring document'))
    }
  }

  handleClickRestoreDeleted = async () => {
    const { config, content } = this.state

    const fetchResultRestore = await putFileRestoreDeleted(config.apiUrl, content.workspace_id, content.content_id)
    switch (fetchResultRestore.status) {
      case 204:
        this.setState(prev => ({ content: { ...prev.content, is_deleted: false } }))
        this.loadContent()
        this.loadTimeline()
        break
      default: this.sendGlobalFlashMessage(this.props.t('Error while restoring document'))
    }
  }

  handleClickShowRevision = async revision => {
    const { state } = this

    const revisionArray = state.timeline.filter(t => t.timelineType === 'revision')
    const isLastRevision = revision.revision_id === revisionArray[revisionArray.length - 1].revision_id

    if (state.mode === MODE.REVISION && isLastRevision) {
      this.handleClickLastVersion()
      return
    }

    if (state.mode === MODE.VIEW && isLastRevision) return

    const filenameNoExtension = removeExtensionOfFilename(revision.filename)

    this.setState(prev => ({
      content: {
        ...prev.content,
        ...revision,
        workspace_id: state.content.workspace_id, // don't overrides workspace_id because if file has been moved to a different workspace, workspace_id will change and break image urls
        filenameNoExtension: filenameNoExtension,
        current_revision_id: revision.revision_id,
        contentFull: null,
        is_archived: prev.is_archived, // archived and delete should always be taken from last version
        is_deleted: prev.is_deleted,
        // use state.content.workspace_id instead of revision.workspace_id because if file has been moved to a different workspace, workspace_id will change and break image urls
        previewUrl: buildFilePreviewUrl(state.config.apiUrl, state.content.workspace_id, revision.content_id, revision.revision_id, filenameNoExtension, 1, 500, 500),
        lightboxUrlList: (new Array(revision.page_nb)).fill(null).map((n, i) => i + 1).map(pageNb => // create an array [1..revision.page_nb]
          buildFilePreviewUrl(state.config.apiUrl, state.content.workspace_id, revision.content_id, revision.revision_id, filenameNoExtension, pageNb, 1920, 1080)
        )
      },
      fileCurrentPage: 1, // always set to first page on revision switch
      mode: MODE.REVISION
    }))
  }

  handleClickLastVersion = () => {
    this.setState({
      fileCurrentPage: 1,
      mode: MODE.VIEW
    })
    this.loadContent(1)
  }

  handleChangeFile = newFile => {
    if (!newFile || !newFile[0]) return

    const fileToSave = newFile[0]

    if (fileToSave.type.includes('image') && fileToSave.size > 2000000) { // allow preview
      this.setState({ newFile: fileToSave })

      var reader = new FileReader()
      reader.onload = e => {
        this.setState({ newFilePreview: e.total > 0 ? e.target.result : false })
        const img = new Image()
        img.src = e.target.result
        img.onerror = () => this.setState({ newFilePreview: false })
      }
      reader.readAsDataURL(fileToSave)
    } else { // no preview
      this.setState({
        newFile: fileToSave,
        newFilePreview: false
      })
    }
  }

  handleClickDropzoneCancel = () => this.setState({ mode: MODE.VIEW, newFile: '', newFilePreview: null })

  handleClickDropzoneValidate = async () => {
    const { props, state } = this

    const formData = new FormData()
    formData.append('files', state.newFile)

    // fetch still doesn't handle event progress. So we need to use old school xhr object :scream:
    const xhr = new XMLHttpRequest()
    xhr.upload.addEventListener('loadstart', () => this.setState({ progressUpload: { display: false, percent: 0 } }), false)
    const uploadInProgress = e => e.lengthComputable && this.setState({ progressUpload: { display: true, percent: Math.round(e.loaded / e.total * 100) } })
    xhr.upload.addEventListener('progress', uploadInProgress, false)
    xhr.upload.addEventListener('load', () => this.setState({ progressUpload: { display: false, percent: 0 } }), false)

    // FIXME - b.l - refactor urls
    xhr.open('PUT', `${state.config.apiUrl}/workspaces/${state.content.workspace_id}/files/${state.content.content_id}/raw/${state.content.filename}`, true)
    xhr.setRequestHeader('Accept', 'application/json')
    xhr.withCredentials = true

    xhr.onreadystatechange = () => {
      if (xhr.readyState === 4) {
        switch (xhr.status) {
          case 204:
            this.setState({
              newFile: '',
              newFilePreview: null,
              fileCurrentPage: 1,
              mode: MODE.VIEW
            })
            this.loadContent(1)
            this.loadTimeline()
            break
          case 400:
            const jsonResult400 = JSON.parse(xhr.responseText)
            switch (jsonResult400.code) {
              case 3002: this.sendGlobalFlashMessage(props.t('A content with the same name already exists')); break
              case 6002: this.sendGlobalFlashMessage(props.t('The file is larger than the maximum file size allowed')); break
              case 6003: this.sendGlobalFlashMessage(props.t('Error, the shared space exceed its maximum size')); break
              case 6004: this.sendGlobalFlashMessage(props.t('You have reach your storage limit, you cannot add new files')); break
              default: this.sendGlobalFlashMessage(props.t('Error while uploading file')); break
            }
            break
          default: this.sendGlobalFlashMessage(props.t('Error while uploading file'))
        }
      }
    }

    xhr.send(formData)
  }

  handleClickPreviousNextPage = async previousNext => {
    const { state } = this

    if (!['previous', 'next'].includes(previousNext)) return
    if (previousNext === 'previous' && state.fileCurrentPage === 0) return
    if (previousNext === 'next' && state.fileCurrentPage > state.content.page_nb) return

    const nextPageNumber = previousNext === 'previous' ? state.fileCurrentPage - 1 : state.fileCurrentPage + 1

    this.setState(prev => ({
      fileCurrentPage: nextPageNumber,
      content: {
        ...prev.content,
        previewUrl: buildFilePreviewUrl(state.config.apiUrl, state.content.workspace_id, state.content.content_id, state.content.current_revision_id, state.content.filenameNoExtension, nextPageNumber, 500, 500)
      }
    }))
  }

  handleClickNewShare = async isPasswordActive => {
    const { state, props } = this

    let shareEmailList = parserStringToList(state.shareEmails)
    let invalidEmails = []

    shareEmailList.forEach(shareEmail => {
      if (!checkEmailValidity(shareEmail)) invalidEmails.push(shareEmail)
    })

    shareEmailList = shareEmailList.filter(shareEmail => !invalidEmails.includes(shareEmail))

    if (invalidEmails.length > 0 || shareEmailList === 0) {
      GLOBAL_dispatchEvent({
        type: CUSTOM_EVENT.ADD_FLASH_MSG,
        data: {
          msg: <div>{props.t('The following emails are not valid:')}<br />{invalidEmails.join(', ')}</div>,
          type: 'warning',
          delay: undefined
        }
      })
      return false
    }

    if (isPasswordActive && state.sharePassword.length < 6) {
      this.sendGlobalFlashMessage(props.t('The password is too short (minimum 6 characters)'))
      return false
    }

    if (isPasswordActive && state.sharePassword.length > 512) {
      this.sendGlobalFlashMessage(props.t('The password is too long (maximum 512 characters)'))
      return false
    }

    const fetchResultPostShareLinks = await handleFetchResult(await postShareLinksList(
      state.config.apiUrl,
      state.content.workspace_id,
      state.content.content_id,
      shareEmailList,
      isPasswordActive ? state.sharePassword : null
    ))

    switch (fetchResultPostShareLinks.apiResponse.status) {
      case 200:
        this.setState(prev => ({
          shareLinkList: [...prev.shareLinkList, ...fetchResultPostShareLinks.body],
          shareEmails: '',
          sharePassword: ''
        }))
        return true
      case 400:
        switch (fetchResultPostShareLinks.body.code) {
          case 2001:
            this.sendGlobalFlashMessage(props.t('The password length must be between 6 and 512 characters and the email(s) must be valid'))
            break
          default: this.sendGlobalFlashMessage(props.t('Error while creating new share link'))
        }
        break
      default: this.sendGlobalFlashMessage(props.t('Error while creating new share link'))
    }
    return false
  }

  handleChangeEmails = e => this.setState({ shareEmails: e.target.value })
  handleChangePassword = e => this.setState({ sharePassword: e.target.value })
  handleKeyDownEnter = e => {
    if (e.key === 'Enter') {
      const emailList = parserStringToList(this.state.shareEmails)
      let invalidEmails = []

      emailList.forEach(email => {
        if (!checkEmailValidity(email)) invalidEmails.push(email)
      })

      if (invalidEmails.length > 0) {
        this.sendGlobalFlashMessage(this.props.t(`Error: ${invalidEmails} are not valid`))
      } else {
        this.setState({ shareEmails: emailList.join('\n') })
      }
    }
  }

  handleClickDeleteShareLink = async shareLinkId => {
    const { config, content } = this.state
    const { props } = this

    const fetchResultDeleteShareLink = await handleFetchResult(
      await deleteShareLink(config.apiUrl, content.workspace_id, content.content_id, shareLinkId)
    )

    switch (fetchResultDeleteShareLink.status) {
      case 204:
        this.loadShareLinkList()
        break
      case 400:
        this.sendGlobalFlashMessage(props.t('Error in the URL'))
        props.history.push(PAGE.LOGIN)
        break
      default: this.sendGlobalFlashMessage(props.t('Error while deleting share link'))
    }
  }

  getDownloadBaseUrl = (apiUrl, content, mode) => {
    const urlRevisionPart = mode === MODE.REVISION ? `revisions/${content.current_revision_id}/` : ''
    // FIXME - b.l - refactor urls
    return `${apiUrl}/workspaces/${content.workspace_id}/files/${content.content_id}/${urlRevisionPart}`
  }

  // INFO - CH - 2019-05-24 - last path param revision_id is to force browser to not use cache when we upload new revision
  // see https://github.com/tracim/tracim/issues/1804
  getDownloadRawUrl = ({ config: { apiUrl }, content, mode }) =>
    // FIXME - b.l - refactor urls
    `${this.getDownloadBaseUrl(apiUrl, content, mode)}raw/${content.filenameNoExtension}${content.file_extension}?force_download=1&revision_id=${content.current_revision_id}`

  getDownloadPdfPageUrl = ({ config: { apiUrl }, content, mode, fileCurrentPage }) =>
    // FIXME - b.l - refactor urls
    `${this.getDownloadBaseUrl(apiUrl, content, mode)}preview/pdf/${content.filenameNoExtension + '.pdf'}?page=${fileCurrentPage}&force_download=1&revision_id=${content.current_revision_id}`

  getDownloadPdfFullUrl = ({ config: { apiUrl }, content, mode }) =>
    // FIXME - b.l - refactor urls
    `${this.getDownloadBaseUrl(apiUrl, content, mode)}preview/pdf/full/${content.filenameNoExtension + '.pdf'}?force_download=1&revision_id=${content.current_revision_id}`

  getOnlineEditionAction = () => {
    const { state } = this
    try {
      if (!appCollaborativeDocumentEdition) {
        return null
      }
      return appCollaborativeDocumentEdition.default.getOnlineEditionAction(
        state.content,
        state.config.system.config.collaborative_document_edition,
        state.loggedUser.userRoleIdInWorkspace
      )
    } catch (error) {
      // INFO - B.L - 2019/08/05 - if appCollaborativeDocumentEdition is not activated in the backend
      // the global variable will not exists and cause a ReferenceError
      if (error instanceof ReferenceError) {
        console.log('appCollaborativeDocumentEdition is not activated disabling online edition')
        return null
      }
      throw error
    }
  }

  getMenuItemList = () => {
    const { props, state } = this
    const timelineObject = {
      id: 'timeline',
      label: props.t('Timeline'),
      icon: 'fa-history',
      children: (
        <Timeline
          customClass={`${state.config.slug}__contentpage`}
          customColor={state.config.hexcolor}
          loggedUser={state.loggedUser}
          timelineData={state.timeline}
          newComment={state.newComment}
          disableComment={state.mode === MODE.REVISION || state.mode === MODE.EDIT || !state.content.is_editable}
          availableStatusList={state.config.availableStatuses}
          wysiwyg={state.timelineWysiwyg}
          onChangeNewComment={this.handleChangeNewComment}
          onClickValidateNewCommentBtn={this.handleClickValidateNewCommentBtn}
          onClickWysiwygBtn={this.handleToggleWysiwyg}
          onClickRevisionBtn={this.handleClickShowRevision}
          shouldScrollToBottom={state.mode !== MODE.REVISION}
          key={'Timeline'}
        />
      )
    }
    const propertiesObject = {
      id: 'properties',
      label: props.t('Properties'),
      icon: 'fa-info-circle',
      children: (
        <FileProperties
          color={state.config.hexcolor}
          fileType={state.content.mimetype}
          fileSize={displayFileSize(state.content.size)}
          filePageNb={state.content.page_nb}
          activesShares={state.content.actives_shares}
          creationDateFormattedWithTime={(new Date(state.content.created)).toLocaleString(props.i18n.language, { day: '2-digit', month: '2-digit', year: 'numeric' })}
          creationDateFormatted={(new Date(state.content.created)).toLocaleString(props.i18n.language)}
          lastModification={displayDistanceDate(state.content.modified, state.loggedUser.lang)}
          lastModificationFormatted={(new Date(state.content.modified)).toLocaleString(props.i18n.language)}
          description={state.content.raw_content}
          displayChangeDescriptionBtn={state.loggedUser.userRoleIdInWorkspace >= ROLE_OBJECT.contributor.id}
          disableChangeDescription={!state.content.is_editable}
          onClickValidateNewDescription={this.handleClickValidateNewDescription}
          key={'FileProperties'}
        />
      )
    }

<<<<<<< HEAD
    if (state.config.workspace.downloadEnabled && state.loggedUser.userRoleIdInWorkspace > ROLE_OBJECT.reader.id) {
=======
    if (state.config.workspace.downloadEnabled && state.loggedUser.userRoleIdInWorkspace >= 4) {
>>>>>>> b1433e62
      return [
        timelineObject,
        {
          id: 'share',
          label: props.t('Share'),
          icon: 'fa-share-alt',
          children: (
            <ShareDownload
              label={props.t(state.config.label)}
              hexcolor={state.config.hexcolor}
              shareEmails={state.shareEmails}
              onChangeEmails={this.handleChangeEmails}
              onKeyDownEnter={this.handleKeyDownEnter}
              sharePassword={state.sharePassword}
              onChangePassword={this.handleChangePassword}
              shareLinkList={state.shareLinkList}
              onClickDeleteShareLink={this.handleClickDeleteShareLink}
              onClickNewShare={this.handleClickNewShare}
              userRoleIdInWorkspace={state.loggedUser.userRoleIdInWorkspace}
              emailNotifActivated={state.config.system.config.email_notification_activated}
              key={'ShareDownload'}
            />
          )
        },
        propertiesObject
      ]
    } else {
      return [ timelineObject, propertiesObject ]
    }
  }

  render () {
    const { props, state } = this
    const onlineEditionAction = this.getOnlineEditionAction()

    if (!state.isVisible) return null

    return (
      <PopinFixed
        customClass={`${state.config.slug}`}
        customColor={state.config.hexcolor}
      >
        <PopinFixedHeader
          customClass={`${state.config.slug}`}
          customColor={state.config.hexcolor}
          faIcon={state.config.faIcon}
          rawTitle={state.content.label}
          componentTitle={<span>{state.content.label} <Badge text={state.content.file_extension} /></span>}
          userRoleIdInWorkspace={state.loggedUser.userRoleIdInWorkspace}
          onClickCloseBtn={this.handleClickBtnCloseApp}
          onValidateChangeTitle={this.handleSaveEditTitle}
          disableChangeTitle={!state.content.is_editable}
        />

        <PopinFixedOption
          customColor={state.config.hexcolor}
          customClass={`${state.config.slug}`}
          i18n={i18n}
        >
          <div /* this div in display flex, justify-content space-between */>
            <div className='d-flex'>
              {state.loggedUser.userRoleIdInWorkspace >= ROLE_OBJECT.contributor.id &&
                <NewVersionBtn
                  customColor={state.config.hexcolor}
                  onClickNewVersionBtn={this.handleClickNewVersion}
                  disabled={state.mode !== MODE.VIEW || !state.content.is_editable}
                  label={props.t('Update')}
                />
              }

              {onlineEditionAction &&
                <GenericButton
                  customClass={`${state.config.slug}__option__menu__editBtn btn outlineTextBtn`}
                  dataCy='wsContentGeneric__option__menu__addversion'
                  customColor={state.config.hexcolor}
                  onClick={onlineEditionAction.callback}
                  disabled={state.mode !== MODE.VIEW || !state.content.is_editable}
                  label={props.t(onlineEditionAction.label)}
                  style={{
                    marginLeft: '5px'
                  }}
                  faIcon={'edit'}
                />
              }

              {state.mode === MODE.REVISION &&
                <button
                  className='wsContentGeneric__option__menu__lastversion file__lastversionbtn btn'
                  onClick={this.handleClickLastVersion}
                  style={{ backgroundColor: state.config.hexcolor, color: '#fdfdfd' }}
                  data-cy='appFileLastVersionBtn'
                >
                  <i className='fa fa-history' />
                  {props.t('Last version')}
                </button>
              }
            </div>

            <div className='d-flex'>
              {state.loggedUser.userRoleIdInWorkspace >= ROLE_OBJECT.contributor.id &&
                <SelectStatus
                  selectedStatus={state.config.availableStatuses.find(s => s.slug === state.content.status)}
                  availableStatus={state.config.availableStatuses}
                  onChangeStatus={this.handleChangeStatus}
                  disabled={state.mode === MODE.REVISION || state.content.is_archived || state.content.is_deleted}
                  mobileVersion={onlineEditionAction}
                />
              }

              {state.loggedUser.userRoleIdInWorkspace >= ROLE_OBJECT.contentManager.id &&
                <ArchiveDeleteContent
                  customColor={state.config.hexcolor}
                  onClickArchiveBtn={this.handleClickArchive}
                  onClickDeleteBtn={this.handleClickDelete}
                  disabled={state.mode === MODE.REVISION || state.content.is_archived || state.content.is_deleted}
                />
              }
            </div>
          </div>
        </PopinFixedOption>

        <PopinFixedContent
          customClass={`${state.config.slug}__contentpage`}
        >
          {/* FIXME - GB - 2019-06-05 - we need to have a better way to check the state.config than using state.config.availableStatuses[3].slug
            https://github.com/tracim/tracim/issues/1840 */}
          <FileComponent
            mode={state.mode}
            customColor={state.config.hexcolor}
            loggedUser={state.loggedUser}
            previewUrl={state.content.previewUrl ? state.content.previewUrl : ''}
            isJpegAvailable={state.content.has_jpeg_preview}
            filePageNb={state.content.page_nb}
            fileCurrentPage={state.fileCurrentPage}
            version={state.content.number}
            lastVersion={state.timeline.filter(t => t.timelineType === 'revision').length}
            isArchived={state.content.is_archived}
            isDeleted={state.content.is_deleted}
            isDeprecated={state.content.status === state.config.availableStatuses[3].slug}
            deprecatedStatus={state.config.availableStatuses[3]}
            onClickRestoreArchived={this.handleClickRestoreArchived}
            onClickRestoreDeleted={this.handleClickRestoreDeleted}
            downloadRawUrl={this.getDownloadRawUrl(state)}
            isPdfAvailable={state.content.has_pdf_preview}
            downloadPdfPageUrl={this.getDownloadPdfPageUrl(state)}
            downloadPdfFullUrl={this.getDownloadPdfFullUrl(state)}
            lightboxUrlList={state.content.lightboxUrlList}
            onChangeFile={this.handleChangeFile}
            onClickDropzoneCancel={this.handleClickDropzoneCancel}
            onClickDropzoneValidate={this.handleClickDropzoneValidate}
            onClickPreviousPage={() => this.handleClickPreviousNextPage('previous')}
            onClickNextPage={() => this.handleClickPreviousNextPage('next')}
            newFile={state.newFile}
            newFilePreview={state.newFilePreview}
            progressUpload={state.progressUpload}
            ref={this.refContentLeftTop}
          />

          <PopinFixedRightPart
            customClass={`${state.config.slug}__contentpage`}
            customColor={state.config.hexcolor}
            menuItemList={this.getMenuItemList()}
          />
        </PopinFixedContent>
      </PopinFixed>
    )
  }
}

export default translate()(File)<|MERGE_RESOLUTION|>--- conflicted
+++ resolved
@@ -21,7 +21,6 @@
   Badge,
   BREADCRUMBS_TYPE,
   appFeatureCustomEventHandlerShowApp,
-  ROLE_OBJECT,
   CUSTOM_EVENT,
   ShareDownload,
   displayFileSize,
@@ -828,11 +827,7 @@
       )
     }
 
-<<<<<<< HEAD
-    if (state.config.workspace.downloadEnabled && state.loggedUser.userRoleIdInWorkspace > ROLE_OBJECT.reader.id) {
-=======
-    if (state.config.workspace.downloadEnabled && state.loggedUser.userRoleIdInWorkspace >= 4) {
->>>>>>> b1433e62
+    if (state.config.workspace.downloadEnabled && state.loggedUser.userRoleIdInWorkspace > ROLE_OBJECT.contentManager.id) {
       return [
         timelineObject,
         {
@@ -894,7 +889,7 @@
         >
           <div /* this div in display flex, justify-content space-between */>
             <div className='d-flex'>
-              {state.loggedUser.userRoleIdInWorkspace >= ROLE_OBJECT.contributor.id &&
+              {state.loggedUser.userRoleIdInWorkspace >= 2 &&
                 <NewVersionBtn
                   customColor={state.config.hexcolor}
                   onClickNewVersionBtn={this.handleClickNewVersion}
@@ -932,7 +927,7 @@
             </div>
 
             <div className='d-flex'>
-              {state.loggedUser.userRoleIdInWorkspace >= ROLE_OBJECT.contributor.id &&
+              {state.loggedUser.userRoleIdInWorkspace >= 2 &&
                 <SelectStatus
                   selectedStatus={state.config.availableStatuses.find(s => s.slug === state.content.status)}
                   availableStatus={state.config.availableStatuses}
@@ -942,7 +937,7 @@
                 />
               }
 
-              {state.loggedUser.userRoleIdInWorkspace >= ROLE_OBJECT.contentManager.id &&
+              {state.loggedUser.userRoleIdInWorkspace >= 4 &&
                 <ArchiveDeleteContent
                   customColor={state.config.hexcolor}
                   onClickArchiveBtn={this.handleClickArchive}
