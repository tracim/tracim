--- conflicted
+++ resolved
@@ -27,13 +27,9 @@
   parserStringToList,
   removeExtensionOfFilename,
   buildFilePreviewUrl,
-<<<<<<< HEAD
+  ROLE,
+  APP_FEATURE_MODE,
   computeProgressionPercentage,
-  ROLE
-=======
-  ROLE,
-  APP_FEATURE_MODE
->>>>>>> 1d4df742
 } from 'tracim_frontend_lib'
 import { PAGE } from '../helper.js'
 import { debug } from '../debug.js'
