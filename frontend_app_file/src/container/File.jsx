--- conflicted
+++ resolved
@@ -226,11 +226,7 @@
   loadShareLinkList = async () => {
     const { props, state } = this
 
-<<<<<<< HEAD
-    if (state.loggedUser.userRoleIdInWorkspace > ROLE.contributor.id) return
-=======
     if (this.state.loggedUser.userRoleIdInWorkspace < ROLE.contributor.id) return
->>>>>>> 078343d6
 
     const response = await handleFetchResult(await getShareLinksList(state.config.apiUrl, state.content.workspace_id, state.content.content_id))
 
@@ -735,16 +731,16 @@
         >
           <div /* this div in display flex, justify-content space-between */>
             <div className='d-flex'>
-              {state.loggedUser.userRoleIdInWorkspace >= ROLE.contributor.id &&
+              {state.loggedUser.userRoleIdInWorkspace >= ROLE.contributor.id && (
                 <NewVersionBtn
                   customColor={state.config.hexcolor}
                   onClickNewVersionBtn={this.handleClickNewVersion}
                   disabled={state.mode !== APP_FEATURE_MODE.VIEW || !state.content.is_editable}
                   label={props.t('Update')}
                 />
-              }
-
-              {onlineEditionAction &&
+              )}
+
+              {onlineEditionAction && (
                 <GenericButton
                   customClass={`${state.config.slug}__option__menu__editBtn btn outlineTextBtn`}
                   dataCy='wsContentGeneric__option__menu__addversion'
@@ -757,9 +753,9 @@
                   }}
                   faIcon={'edit'}
                 />
-              }
-
-              {state.mode === APP_FEATURE_MODE.REVISION &&
+              )}
+
+              {state.mode === APP_FEATURE_MODE.REVISION && (
                 <button
                   className='wsContentGeneric__option__menu__lastversion file__lastversionbtn btn'
                   onClick={this.handleClickLastVersion}
@@ -769,11 +765,11 @@
                   <i className='fa fa-history' />
                   {props.t('Last version')}
                 </button>
-              }
+              )}
             </div>
 
             <div className='d-flex'>
-              {state.loggedUser.userRoleIdInWorkspace >= ROLE.contributor.id &&
+              {state.loggedUser.userRoleIdInWorkspace >= ROLE.contributor.id && (
                 <SelectStatus
                   selectedStatus={state.config.availableStatuses.find(s => s.slug === state.content.status)}
                   availableStatus={state.config.availableStatuses}
@@ -781,16 +777,16 @@
                   disabled={state.mode === APP_FEATURE_MODE.REVISION || state.content.is_archived || state.content.is_deleted}
                   mobileVersion={onlineEditionAction}
                 />
-              }
-
-              {state.loggedUser.userRoleIdInWorkspace >= ROLE.contentManager.id &&
+              )}
+
+              {state.loggedUser.userRoleIdInWorkspace >= ROLE.contentManager.id && (
                 <ArchiveDeleteContent
                   customColor={state.config.hexcolor}
                   onClickArchiveBtn={this.handleClickArchive}
                   onClickDeleteBtn={this.handleClickDelete}
                   disabled={state.mode === APP_FEATURE_MODE.REVISION || state.content.is_archived || state.content.is_deleted}
                 />
-              }
+              )}
             </div>
           </div>
         </PopinFixedOption>
