import React from 'react'
import { translate } from 'react-i18next'
import i18n from '../i18n.js'
import FileComponent from '../component/FileComponent.jsx'
import {
  BREADCRUMBS_TYPE,
  buildContentPathBreadcrumbs,
  CONTENT_TYPE,
  TracimComponent,
  TLM_ENTITY_TYPE as TLM_ET,
  TLM_CORE_EVENT_TYPE as TLM_CET,
  TLM_SUB_TYPE as TLM_ST,
  appContentFactory,
  addAllResourceI18n,
  handleFetchResult,
  handleInvalidMentionInComment,
  PopinFixed,
  PopinFixedContent,
  PopinFixedRightPart,
  Timeline,
  displayDistanceDate,
  LOCAL_STORAGE_FIELD,
  getLocalStorageItem,
  FilenameWithExtension,
  CUSTOM_EVENT,
  ShareDownload,
  displayFileSize,
  checkEmailValidity,
  parserStringToList,
  removeExtensionOfFilename,
  buildFilePreviewUrl,
  buildHeadTitle,
  ROLE,
  APP_FEATURE_MODE,
  computeProgressionPercentage,
  FILE_PREVIEW_STATE,
  setupCommonRequestHeaders,
  getOrCreateSessionClientToken,
  getFileContent,
  getFileRevision,
  PAGE,
  putFileDescription,
  putMyselfFileRead,
  putUserConfiguration,
  FAVORITE_STATE,
  PopinFixedRightPartContent,
  TagList
} from 'tracim_frontend_lib'
import { isVideoMimeTypeAndIsAllowed, DISALLOWED_VIDEO_MIME_TYPE_LIST } from '../helper.js'
import {
  deleteShareLink,
  getShareLinksList,
  postShareLinksList
} from '../action.async.js'
import FileProperties from '../component/FileProperties.jsx'

const ACTION_EDIT = 'edit'

export class File extends React.Component {
  constructor (props) {
    super(props)

    const param = props.data
    props.setApiUrl(param.config.apiUrl)

    this.state = {
      appName: 'file',
      breadcrumbsList: [],
      isVisible: true,
      config: param.config,
      loggedUser: param.loggedUser,
      content: param.content,
      externalTranslationList: [
        props.t('File'),
        props.t('Files'),
        props.t('file'),
        props.t('files'),
        props.t('Upload files')
      ],
      newComment: '',
      newCommentAsFileList: [],
      newContent: {},
      loadingContent: true,
      loadingTimeline: true,
      newFile: '',
      newFilePreview: FILE_PREVIEW_STATE.NO_FILE,
      fileCurrentPage: 1,
      timelineWysiwyg: false,
      mode: APP_FEATURE_MODE.VIEW,
      progressUpload: {
        display: false,
        percent: 0
      },
      shareEmails: '',
      sharePassword: '',
      shareLinkList: [],
      previewVideo: false,
      showRefreshWarning: false,
      editionAuthor: '',
      invalidMentionList: [],
      showInvalidMentionPopupInComment: false,
      translationTargetLanguageCode: param.loggedUser.lang
    }
    this.refContentLeftTop = React.createRef()
    this.sessionClientToken = getOrCreateSessionClientToken()

    // i18n has been init, add resources from frontend
    addAllResourceI18n(i18n, this.state.config.translation, this.state.loggedUser.lang)
    i18n.changeLanguage(this.state.loggedUser.lang)

    props.registerCustomEventHandlerList([
      { name: CUSTOM_EVENT.SHOW_APP(this.state.config.slug), handler: this.handleShowApp },
      { name: CUSTOM_EVENT.HIDE_APP(this.state.config.slug), handler: this.handleHideApp },
      { name: CUSTOM_EVENT.RELOAD_CONTENT(this.state.config.slug), handler: this.handleReloadContent },
      { name: CUSTOM_EVENT.ALL_APP_CHANGE_LANGUAGE, handler: this.handleAllAppChangeLanguage }
    ])

    props.registerLiveMessageHandlerList([
      { entityType: TLM_ET.CONTENT, coreEntityType: TLM_CET.MODIFIED, optionalSubType: TLM_ST.FILE, handler: this.handleContentModified },
      { entityType: TLM_ET.CONTENT, coreEntityType: TLM_CET.DELETED, optionalSubType: TLM_ST.FILE, handler: this.handleContentDeletedOrRestored },
      { entityType: TLM_ET.CONTENT, coreEntityType: TLM_CET.UNDELETED, optionalSubType: TLM_ST.FILE, handler: this.handleContentDeletedOrRestored }
    ])
  }

  // Custom Event Handlers
  handleShowApp = data => {
    const { props, state } = this
    console.log('%c<File> Custom event', 'color: #28a745', CUSTOM_EVENT.SHOW_APP(state.config.slug), data)

    props.appContentCustomEventHandlerShowApp(data.content, state.content, this.setState.bind(this), this.buildBreadcrumbs)
    if (data.content.content_id === state.content.content_id) this.setHeadTitle(state.content.label)
  }

  handleHideApp = data => {
    const { props, state } = this
    console.log('%c<File> Custom event', 'color: #28a745', CUSTOM_EVENT.HIDE_APP(state.config.slug), data)

    props.appContentCustomEventHandlerHideApp(this.setState.bind(this))
  }

  handleReloadContent = data => {
    const { props, state } = this
    console.log('%c<File> Custom event', 'color: #28a745', CUSTOM_EVENT.RELOAD_CONTENT(state.config.slug), data)

    props.appContentCustomEventHandlerReloadContent(data, this.setState.bind(this), state.appName)
  }

  handleAllAppChangeLanguage = data => {
    const { state, props } = this
    console.log('%c<File> Custom event', 'color: #28a745', CUSTOM_EVENT.ALL_APP_CHANGE_LANGUAGE, data)

    props.appContentCustomEventHandlerAllAppChangeLanguage(
      data, this.setState.bind(this), i18n, state.timelineWysiwyg, this.handleChangeNewComment
    )
<<<<<<< HEAD
    props.loadTimeline(getFileRevision)
=======
>>>>>>> 185c8460
  }

  handleContentModified = (data) => {
    const { state } = this
    if (data.fields.content.content_id !== state.content.content_id) return

    const clientToken = this.sessionClientToken
    const filenameNoExtension = removeExtensionOfFilename(data.fields.content.filename)
    const newContentObject = {
      ...state.content,
      ...data.fields.content,
      previewUrl: buildFilePreviewUrl(state.config.apiUrl, state.content.workspace_id, data.fields.content.content_id, data.fields.content.current_revision_id, filenameNoExtension, 1, 500, 500),
      lightboxUrlList: (new Array(data.fields.content.page_nb)).fill(null).map((n, i) => i + 1).map(pageNb => // create an array [1..revision.page_nb]
        buildFilePreviewUrl(state.config.apiUrl, state.content.workspace_id, data.fields.content.content_id, data.fields.content.current_revision_id, filenameNoExtension, pageNb, 1920, 1080)
      )
    }

    this.setState(prev => ({
      content: clientToken === data.fields.client_token
        ? newContentObject
        : prev.content,
      newContent: newContentObject,
      editionAuthor: data.fields.author.public_name,
      showRefreshWarning: clientToken !== data.fields.client_token
    }))
    if (clientToken === data.fields.client_token) {
      this.setHeadTitle(filenameNoExtension)
      this.buildBreadcrumbs(newContentObject)
    }
  }

  handleContentDeletedOrRestored = data => {
    const { state } = this
    const isTlmAboutCurrentContent = data.fields.content.content_id === state.content.content_id

    if (!isTlmAboutCurrentContent) return

    const clientToken = this.sessionClientToken
    this.setState(prev => ({
      content: clientToken === data.fields.client_token
        ? { ...prev.content, ...data.fields.content }
        : prev.content,
      newContent: {
        ...prev.content,
        ...data.fields.content
      },
      editionAuthor: data.fields.author.public_name,
      showRefreshWarning: clientToken !== data.fields.client_token,
      mode: clientToken === data.fields.client_token ? APP_FEATURE_MODE.VIEW : prev.mode
    }))
  }

  async componentDidMount () {
    console.log('%c<File> did mount', `color: ${this.state.config.hexcolor}`)
    this.updateTimelineAndContent()
    this.props.loadFavoriteContentList(this.state.loggedUser, this.setState.bind(this))
  }

  async updateTimelineAndContent (pageToLoad = null) {
    const { props } = this
    this.setState({
      newComment: getLocalStorageItem(
        this.state.appName,
        this.state.content,
        LOCAL_STORAGE_FIELD.COMMENT
      ) || ''
    })

<<<<<<< HEAD
    await this.loadContent(pageToLoad)
    props.loadTimeline(getFileRevision)
=======
    this.loadContent(pageToLoad)
    this.loadTimeline()
>>>>>>> 185c8460
    if (this.state.config.workspace.downloadEnabled) this.loadShareLinkList()
  }

  componentDidUpdate (prevProps, prevState) {
    const { state } = this

    // console.log('%c<File> did update', `color: ${this.state.config.hexcolor}`, prevState, state)
    if (!prevState.content || !state.content) return

    if (prevState.content.content_id !== state.content.content_id) {
      this.setState({ fileCurrentPage: 1 })
      this.updateTimelineAndContent(1)
    }

    if (prevState.timelineWysiwyg && !state.timelineWysiwyg) globalThis.tinymce.remove('#wysiwygTimelineComment')
  }

  componentWillUnmount () {
    console.log('%c<File> will Unmount', `color: ${this.state.config.hexcolor}`)
    globalThis.tinymce.remove('#wysiwygTimelineComment')
  }

  sendGlobalFlashMessage = (msg, type) => GLOBAL_dispatchEvent({
    type: CUSTOM_EVENT.ADD_FLASH_MSG,
    data: {
      msg: msg,
      type: type || 'warning',
      delay: undefined
    }
  })

  setHeadTitle = (contentName) => {
    const { state } = this

    if (state.config && state.config.workspace && state.isVisible) {
      GLOBAL_dispatchEvent({
        type: CUSTOM_EVENT.SET_HEAD_TITLE,
        data: { title: buildHeadTitle([contentName, state.config.workspace.label]) }
      })
    }
  }

  loadContent = async (pageToLoad = null) => {
    const { state, props } = this

    // RJ - 2021-08-07 the state is set before the await, and is therefore not redundant
    // with the setState at the end of the function
    this.setState({ loadingContent: true })
    const response = await handleFetchResult(await getFileContent(state.config.apiUrl, state.content.workspace_id, state.content.content_id))

    switch (response.apiResponse.status) {
      case 200: {
        const filenameNoExtension = removeExtensionOfFilename(response.body.filename)
        const pageForPreview = pageToLoad || state.fileCurrentPage
        this.setState({
          loadingContent: false,
          content: {
            ...response.body,
            filenameNoExtension: filenameNoExtension,
            // FIXME - b.l - refactor urls
            previewUrl: `${state.config.apiUrl}/workspaces/${state.content.workspace_id}/files/${state.content.content_id}/revisions/${response.body.current_revision_id}/preview/jpg/500x500/${filenameNoExtension + '.jpg'}?page=${pageForPreview}&revision_id=${response.body.current_revision_id}`,
            lightboxUrlList: (new Array(response.body.page_nb)).fill('').map((n, i) =>
              // FIXME - b.l - refactor urls
              `${state.config.apiUrl}/workspaces/${state.content.workspace_id}/files/${state.content.content_id}/revisions/${response.body.current_revision_id}/preview/jpg/1920x1080/${filenameNoExtension + '.jpg'}?page=${i + 1}`
            )
          },
          mode: APP_FEATURE_MODE.VIEW
        })
        this.setHeadTitle(filenameNoExtension)
        this.buildBreadcrumbs(response.body)
        break
      }
      default:
        this.sendGlobalFlashMessage(props.t('Error while loading file'))
        return
    }

    await putMyselfFileRead(state.config.apiUrl, state.content.workspace_id, state.content.content_id)
    GLOBAL_dispatchEvent({ type: CUSTOM_EVENT.REFRESH_CONTENT_LIST, data: {} })
  }

<<<<<<< HEAD
=======
  loadTimeline = async () => {
    const { props, state } = this

    // RJ - 2021-08-07 the state is set before the awaits, and is therefore not redundant
    // with the setState at the end of the function
    this.setState({ loadingTimeline: true })

    const [resComment, resCommentAsFile, resRevision] = await Promise.all([
      handleFetchResult(await getContentComment(state.config.apiUrl, state.content.workspace_id, state.content.content_id)),
      handleFetchResult(await getFileChildContent(state.config.apiUrl, state.content.workspace_id, state.content.content_id)),
      handleFetchResult(await getFileRevision(state.config.apiUrl, state.content.workspace_id, state.content.content_id))
    ])

    if (
      resComment.apiResponse.status !== 200 &&
      resCommentAsFile.apiResponse.status !== 200 &&
      resRevision.apiResponse.status !== 200
    ) {
      this.sendGlobalFlashMessage(props.t('Error while loading timeline'))
      console.log('Error loading timeline', 'comments', resComment, 'revisions', resRevision)
      return
    }

    const revisionWithComment = props.buildTimelineFromCommentAndRevision(
      resComment.body,
      resCommentAsFile.body.items,
      resRevision.body,
      state.loggedUser,
      getDefaultTranslationState(state.config.system.config)
    )

    this.setState({ timeline: revisionWithComment, loadingTimeline: false })
  }

>>>>>>> 185c8460
  loadShareLinkList = async () => {
    const { props, state } = this

    if (state.loggedUser.userRoleIdInWorkspace < ROLE.contributor.id) return

    const response = await handleFetchResult(await getShareLinksList(state.config.apiUrl, state.content.workspace_id, state.content.content_id))

    switch (response.apiResponse.status) {
      case 200:
        this.setState({
          shareEmails: '',
          sharePassword: '',
          shareLinkList: response.body
        })
        break
      default: this.sendGlobalFlashMessage(props.t('Error while loading share links list')); break
    }
  }

  buildBreadcrumbs = async (content) => {
    try {
      const contentBreadcrumbsList = await buildContentPathBreadcrumbs(this.state.config.apiUrl, content)
      GLOBAL_dispatchEvent({
        type: CUSTOM_EVENT.APPEND_BREADCRUMBS,
        data: {
          breadcrumbs: contentBreadcrumbsList
        }
      })
      const space = {
        link: PAGE.WORKSPACE.DASHBOARD(content.workspace_id),
        label: this.state.config.workspace.label,
        type: BREADCRUMBS_TYPE.CORE,
        isALink: true
      }
      this.setState({ breadcrumbsList: [space, ...contentBreadcrumbsList] })
    } catch (e) {
      console.error('Error in app file, count not build breadcrumbs', e)
    }
  }

  handleLoadMoreTimelineItems = async () => {
    const { props } = this
    await props.loadMoreTimelineItems(getFileRevision)
  }

  handleClickBtnCloseApp = () => {
    const { state, props } = this

    if (state.progressUpload.display) {
      this.sendGlobalFlashMessage(props.t('Please wait until the upload ends'))
      return
    }

    this.setState({ isVisible: false })
    GLOBAL_dispatchEvent({ type: CUSTOM_EVENT.APP_CLOSED, data: {} })
  }

  handleClickNewVersion = () => {
    this.refContentLeftTop.current.scrollIntoView({ behavior: 'instant' })
    this.setState({ mode: APP_FEATURE_MODE.EDIT })
  }

  handleClickValidateNewDescription = async newDescription => {
    const { props, state } = this

    const fetchResultSaveFile = await handleFetchResult(
      await putFileDescription(state.config.apiUrl, state.content.workspace_id, state.content.content_id, state.content.label, newDescription)
    )
    switch (fetchResultSaveFile.apiResponse.status) {
      case 200: {
        const newConfiguration = state.loggedUser.config
        newConfiguration[`content.${state.content.content_id}.notify_all_members_message`] = true

        this.setState(prev => ({ ...prev, loggedUser: { ...prev.loggedUser, config: newConfiguration } }))

        const fetchPutUserConfiguration = await handleFetchResult(await putUserConfiguration(state.config.apiUrl, state.loggedUser.userId, state.loggedUser.config))
        if (fetchPutUserConfiguration.status !== 204) { this.sendGlobalFlashMessage(props.t('Error while saving the user configuration')) }
        break
      }
      case 400:
        switch (fetchResultSaveFile.body.code) {
          case 2041: break // same description sent, no need for error msg
          default: this.sendGlobalFlashMessage(props.t('Error while saving the new description'))
        }
        break
      default: this.sendGlobalFlashMessage(props.t('Error while saving the new description'))
    }
  }

  handleChangeNewComment = e => {
    const { props, state } = this
    props.appContentChangeComment(e, state.content, this.setState.bind(this), state.appName)
  }

  handleAddCommentAsFile = fileToUploadList => {
    this.props.appContentAddCommentAsFile(fileToUploadList, this.setState.bind(this))
  }

  handleRemoveCommentAsFile = fileToRemove => {
    this.props.appContentRemoveCommentAsFile(fileToRemove, this.setState.bind(this))
  }

  handleSaveEditTitle = async newTitle => {
    const { props, state } = this
    const response = await props.appContentChangeTitle(state.content, newTitle, state.config.slug)
    if (response.apiResponse.status === 200) {
      if (state.config.workspace.downloadEnabled) this.loadShareLinkList()
    }
  }

  searchForMentionOrLinkInQuery = async (query) => {
    return await this.props.searchForMentionOrLinkInQuery(query, this.state.content.workspace_id)
  }

  handleClickValidateNewCommentBtn = async () => {
    const { state } = this

    if (!handleInvalidMentionInComment(
      state.config.workspace.memberList,
      state.timelineWysiwyg,
      state.newComment,
      this.setState.bind(this)
    )) {
      this.handleClickValidateAnywayNewComment()
    }
  }

  handleClickValidateAnywayNewComment = () => {
    const { props, state } = this
    try {
      props.appContentSaveNewComment(
        state.content,
        state.timelineWysiwyg,
        state.newComment,
        state.newCommentAsFileList,
        this.setState.bind(this),
        state.config.slug,
        state.loggedUser.username
      )
    } catch (e) {
      this.sendGlobalFlashMessage(e.message || props.t('Error while saving the comment'))
    }
  }

  handleToggleWysiwyg = () => this.setState(prev => ({ timelineWysiwyg: !prev.timelineWysiwyg }))

  handleChangeStatus = async newStatus => {
    const { props, state } = this
    props.appContentChangeStatus(state.content, newStatus, state.config.slug)
  }

  handleClickArchive = async () => {
    const { props, state } = this
    props.appContentArchive(state.content, this.setState.bind(this), state.config.slug)
  }

  handleClickDelete = async () => {
    const { props, state } = this
    props.appContentDelete(state.content, this.setState.bind(this), state.config.slug)
  }

  handleClickRestoreArchive = async () => {
    const { props, state } = this
    props.appContentRestoreArchive(state.content, this.setState.bind(this), state.config.slug)
  }

  handleClickEditComment = (comment) => {
    const { props, state } = this
    props.appContentEditComment(
      state.content.workspace_id,
      comment.parent_id,
      comment.content_id,
      state.loggedUser.username
    )
  }

  handleClickDeleteComment = async (comment) => {
    const { state } = this
    this.props.appContentDeleteComment(
      state.content.workspace_id,
      comment.parent_id,
      comment.content_id,
      comment.content_type
    )
  }

  handleClickOpenFileComment = (comment) => {
    const { state } = this
    state.config.history.push(PAGE.WORKSPACE.CONTENT(
      state.content.workspace_id,
      CONTENT_TYPE.FILE,
      comment.content_id
    ))
  }

  handleClickRestoreDelete = async () => {
    const { props, state } = this
    props.appContentRestoreDelete(state.content, this.setState.bind(this), state.config.slug)
  }

  handleClickShowRevision = async revision => {
    const { state, props } = this

    const revisionArray = props.timeline.filter(t => t.timelineType === 'revision')
    const isLastRevision = revision.revision_id === revisionArray[revisionArray.length - 1].revision_id

    if (state.mode === APP_FEATURE_MODE.REVISION && isLastRevision) {
      this.handleClickLastVersion()
      return
    }

    if (state.mode === APP_FEATURE_MODE.VIEW && isLastRevision) return

    const filenameNoExtension = removeExtensionOfFilename(revision.filename)

    this.setState(prev => ({
      content: {
        ...prev.content,
        ...revision,
        workspace_id: state.content.workspace_id, // don't overrides workspace_id because if file has been moved to a different workspace, workspace_id will change and break image urls
        filenameNoExtension: filenameNoExtension,
        current_revision_id: revision.revision_id,
        contentFull: null,
        is_archived: prev.is_archived, // archived and delete should always be taken from last version
        is_deleted: prev.is_deleted,
        // use state.content.workspace_id instead of revision.workspace_id because if file has been moved to a different workspace, workspace_id will change and break image urls
        previewUrl: buildFilePreviewUrl(state.config.apiUrl, state.content.workspace_id, revision.content_id, revision.revision_id, filenameNoExtension, 1, 500, 500),
        lightboxUrlList: (new Array(revision.page_nb)).fill(null).map((n, i) => i + 1).map(pageNb => // create an array [1..revision.page_nb]
          buildFilePreviewUrl(state.config.apiUrl, state.content.workspace_id, revision.content_id, revision.revision_id, filenameNoExtension, pageNb, 1920, 1080)
        )
      },
      fileCurrentPage: 1, // always set to first page on revision switch
      mode: APP_FEATURE_MODE.REVISION
    }))
  }

  handleClickLastVersion = () => {
    this.setState({
      fileCurrentPage: 1,
      mode: APP_FEATURE_MODE.VIEW
    })
    this.loadContent(1)
  }

  handleChangeFile = newFile => {
    if (!newFile || !newFile[0]) return

    const fileToSave = newFile[0]

    if (fileToSave.type.includes('image') && fileToSave.size <= 2000000) {
      this.setState({ newFile: fileToSave })

      var reader = new FileReader()
      reader.onload = e => {
        this.setState({ newFilePreview: e.total > 0 ? e.target.result : FILE_PREVIEW_STATE.NO_PREVIEW })
        const img = new Image()
        img.src = e.target.result
        img.onerror = () => this.setState({ newFilePreview: FILE_PREVIEW_STATE.NO_PREVIEW })
      }
      reader.readAsDataURL(fileToSave)
    } else {
      this.setState({
        newFile: fileToSave,
        newFilePreview: FILE_PREVIEW_STATE.NO_PREVIEW
      })
    }
  }

  handleClickDropzoneCancel = () => this.setState({ mode: APP_FEATURE_MODE.VIEW, newFile: '', newFilePreview: FILE_PREVIEW_STATE.NO_FILE })

  handleClickDropzoneValidate = async () => {
    const { props, state } = this

    const formData = new FormData()
    formData.append('files', state.newFile)

    // fetch still doesn't handle event progress. So we need to use old school xhr object :scream:
    const xhr = new XMLHttpRequest()
    xhr.upload.addEventListener('loadstart', () => this.setState({ progressUpload: { display: false, percent: 0 } }), false)
    const uploadInProgress = e => e.lengthComputable && this.setState({ progressUpload: { display: true, percent: Math.round(computeProgressionPercentage(e.loaded, e.total)) } })
    xhr.upload.addEventListener('progress', uploadInProgress, false)
    xhr.upload.addEventListener('load', () => this.setState({ progressUpload: { display: false, percent: 0 } }), false)

    // FIXME - b.l - refactor urls
    xhr.open('PUT', `${state.config.apiUrl}/workspaces/${state.content.workspace_id}/files/${state.content.content_id}/raw/${state.content.filename}`, true)
    setupCommonRequestHeaders(xhr)
    xhr.withCredentials = true

    xhr.onreadystatechange = async () => {
      if (xhr.readyState === 4) {
        switch (xhr.status) {
          case 204: {
            const newConfiguration = state.loggedUser.config
            newConfiguration[`content.${state.content.content_id}.notify_all_members_message`] = true

            this.setState(prev => ({
              ...prev,
              newFile: '',
              newFilePreview: FILE_PREVIEW_STATE.NO_FILE,
              fileCurrentPage: 1,
              mode: APP_FEATURE_MODE.VIEW,
              loggedUser: { ...prev.loggedUser, config: newConfiguration }
            }))

            const fetchPutUserConfiguration = await handleFetchResult(await putUserConfiguration(state.config.apiUrl, state.loggedUser.userId, state.loggedUser.config))
            if (fetchPutUserConfiguration.status !== 204) { this.sendGlobalFlashMessage(props.t('Error while saving the user configuration')) }
            break
          }
          case 400: {
            const jsonResult400 = JSON.parse(xhr.responseText)
            switch (jsonResult400.code) {
              case 3002: this.sendGlobalFlashMessage(props.t('A content with the same name already exists')); break
              case 6002: this.sendGlobalFlashMessage(props.t('The file is larger than the maximum file size allowed')); break
              case 6003: this.sendGlobalFlashMessage(props.t('Error, the space exceed its maximum size')); break
              case 6004: this.sendGlobalFlashMessage(props.t('You have reached your storage limit, you cannot add new files')); break
              default: this.sendGlobalFlashMessage(props.t('Error while uploading file')); break
            }
            break
          }
          default: this.sendGlobalFlashMessage(props.t('Error while uploading file'))
        }
      }
    }

    xhr.send(formData)
  }

  handleClickPreviousNextPage = async previousNext => {
    const { state } = this

    if (!['previous', 'next'].includes(previousNext)) return
    if (previousNext === 'previous' && state.fileCurrentPage === 0) return
    if (previousNext === 'next' && state.fileCurrentPage > state.content.page_nb) return

    const nextPageNumber = previousNext === 'previous' ? state.fileCurrentPage - 1 : state.fileCurrentPage + 1

    this.setState(prev => ({
      fileCurrentPage: nextPageNumber,
      content: {
        ...prev.content,
        previewUrl: buildFilePreviewUrl(state.config.apiUrl, state.content.workspace_id, state.content.content_id, state.content.current_revision_id, state.content.filenameNoExtension, nextPageNumber, 500, 500)
      }
    }))
  }

  handleClickNewShare = async isPasswordActive => {
    const { state, props } = this

    let shareEmailList = parserStringToList(state.shareEmails)
    const invalidEmails = []

    shareEmailList.forEach(shareEmail => {
      if (!checkEmailValidity(shareEmail)) invalidEmails.push(shareEmail)
    })

    shareEmailList = shareEmailList.filter(shareEmail => !invalidEmails.includes(shareEmail))

    if (invalidEmails.length > 0 || shareEmailList === 0) {
      GLOBAL_dispatchEvent({
        type: CUSTOM_EVENT.ADD_FLASH_MSG,
        data: {
          msg: <div>{props.t('The following emails are not valid:')}<br />{invalidEmails.join(', ')}</div>,
          type: 'warning',
          delay: undefined
        }
      })
      return false
    }

    if (isPasswordActive && state.sharePassword.length < 6) {
      this.sendGlobalFlashMessage(props.t('The password is too short (minimum 6 characters)'))
      return false
    }

    if (isPasswordActive && state.sharePassword.length > 512) {
      this.sendGlobalFlashMessage(props.t('The password is too long (maximum 512 characters)'))
      return false
    }

    const response = await handleFetchResult(await postShareLinksList(
      state.config.apiUrl,
      state.content.workspace_id,
      state.content.content_id,
      shareEmailList,
      isPasswordActive ? state.sharePassword : null
    ))

    switch (response.apiResponse.status) {
      case 200:
        this.setState(prev => ({
          shareLinkList: [...prev.shareLinkList, ...response.body],
          shareEmails: '',
          sharePassword: ''
        }))
        return true
      case 400:
        switch (response.body.code) {
          case 2001:
            this.sendGlobalFlashMessage(props.t('The password length must be between 6 and 512 characters and the email(s) must be valid'))
            break
          default: this.sendGlobalFlashMessage(props.t('Error while creating new share link'))
        }
        break
      default: this.sendGlobalFlashMessage(props.t('Error while creating new share link'))
    }
    return false
  }

  handleChangeEmails = e => this.setState({ shareEmails: e.target.value })
  handleChangePassword = e => this.setState({ sharePassword: e.target.value })
  handleKeyDownEnter = e => {
    if (e.key === 'Enter') {
      const emailList = parserStringToList(this.state.shareEmails)
      const invalidEmails = []

      emailList.forEach(email => {
        if (!checkEmailValidity(email)) invalidEmails.push(email)
      })

      if (invalidEmails.length > 0) {
        this.sendGlobalFlashMessage(this.props.t(`Error: ${invalidEmails} are not valid`))
      } else {
        this.setState({ shareEmails: emailList.join('\n') })
      }
    }
  }

  handleCancelSave = () => this.setState({ showInvalidMentionPopupInComment: false })

  handleClickDeleteShareLink = async shareLinkId => {
    const { props, state } = this

    const response = await handleFetchResult(
      await deleteShareLink(state.config.apiUrl, state.content.workspace_id, state.content.content_id, shareLinkId)
    )

    switch (response.status) {
      case 204:
        this.loadShareLinkList()
        break
      case 400:
        this.sendGlobalFlashMessage(props.t('Error in the URL'))
        state.config.history.push(PAGE.LOGIN)
        break
      default: this.sendGlobalFlashMessage(props.t('Error while deleting share link'))
    }
  }

  handleClickRefresh = () => {
    const { state } = this

    const newObjectContent = {
      ...state.content,
      ...state.newContent
    }

    this.setState(prev => ({
      content: newObjectContent,
      mode: APP_FEATURE_MODE.VIEW,
      showRefreshWarning: false
    }))
    const filenameNoExtension = removeExtensionOfFilename(this.state.newContent.filename)
    this.setHeadTitle(filenameNoExtension)
    this.buildBreadcrumbs(newObjectContent)
  }

  getDownloadBaseUrl = (apiUrl, content, mode) => {
    const urlRevisionPart = mode === APP_FEATURE_MODE.REVISION ? `revisions/${content.current_revision_id}/` : ''
    // FIXME - b.l - refactor urls
    return `${apiUrl}/workspaces/${content.workspace_id}/files/${content.content_id}/${urlRevisionPart}`
  }

  // INFO - CH - 2019-05-24 - last path param revision_id is to force browser to not use cache when we upload new revision
  // see https://github.com/tracim/tracim/issues/1804
  getDownloadRawUrl = ({ config: { apiUrl }, content, mode }) =>
    // FIXME - b.l - refactor urls
    `${this.getDownloadBaseUrl(apiUrl, content, mode)}raw/${encodeURIComponent(content.filenameNoExtension + content.file_extension)}?force_download=1&revision_id=${content.current_revision_id}`

  getDownloadPdfPageUrl = ({ config: { apiUrl }, content, mode, fileCurrentPage }) =>
    // FIXME - b.l - refactor urls
    `${this.getDownloadBaseUrl(apiUrl, content, mode)}preview/pdf/${encodeURIComponent(content.filenameNoExtension) + '.pdf'}?page=${fileCurrentPage}&force_download=1&revision_id=${content.current_revision_id}`

  getDownloadPdfFullUrl = ({ config: { apiUrl }, content, mode }) =>
    // FIXME - b.l - refactor urls
    `${this.getDownloadBaseUrl(apiUrl, content, mode)}preview/pdf/full/${encodeURIComponent(content.filenameNoExtension) + '.pdf'}?force_download=1&revision_id=${content.current_revision_id}`

  getOnlineEditionAction = () => {
    const { state } = this
    try {
      if (!appCollaborativeDocumentEdition) {
        return null
      }
      return appCollaborativeDocumentEdition.default.getOnlineEditionAction(
        state.content,
        state.config.system.config.collaborative_document_edition,
        state.loggedUser.userRoleIdInWorkspace
      )
    } catch (error) {
      // INFO - B.L - 2019/08/05 - if appCollaborativeDocumentEdition is not activated in the backend
      // the global variable will not exists and cause a ReferenceError
      if (error instanceof ReferenceError) {
        console.log('appCollaborativeDocumentEdition is not activated disabling online edition')
        return null
      }
      throw error
    }
  }

  getMenuItemList = () => {
    const { props, state } = this
    const timelineObject = {
      id: 'timeline',
      label: props.t('Timeline'),
      icon: 'fa-history',
      children: state.config.apiUrl ? (
        <PopinFixedRightPartContent
          label={props.t('Timeline')}
        >
          <Timeline
            loading={state.loadingTimeline}
            customClass={`${state.config.slug}__contentpage`}
            customColor={state.config.hexcolor}
            apiUrl={state.config.apiUrl}
            loggedUser={state.loggedUser}
            timelineData={props.timeline}
            memberList={state.config.workspace.memberList}
            newComment={state.newComment}
            newCommentAsFileList={state.newCommentAsFileList}
            disableComment={state.mode === APP_FEATURE_MODE.REVISION || state.mode === APP_FEATURE_MODE.EDIT || !state.content.is_editable}
            availableStatusList={state.config.availableStatuses}
            wysiwyg={state.timelineWysiwyg}
            onChangeNewComment={this.handleChangeNewComment}
            onRemoveCommentAsFile={this.handleRemoveCommentAsFile}
            onValidateCommentFileToUpload={this.handleAddCommentAsFile}
            onClickValidateNewCommentBtn={this.handleClickValidateNewCommentBtn}
            onClickWysiwygBtn={this.handleToggleWysiwyg}
            onClickRevisionBtn={this.handleClickShowRevision}
            shouldScrollToBottom={state.mode !== APP_FEATURE_MODE.REVISION}
            isLastTimelineItemCurrentToken={props.isLastTimelineItemCurrentToken}
            key='Timeline'
            invalidMentionList={state.invalidMentionList}
            onClickCancelSave={this.handleCancelSave}
            onClickSaveAnyway={this.handleClickValidateAnywayNewComment}
            onInitWysiwyg={this.handleInitTimelineCommentWysiwyg}
            showInvalidMentionPopup={state.showInvalidMentionPopupInComment}
            searchForMentionOrLinkInQuery={this.searchForMentionOrLinkInQuery}
            workspaceId={state.content.workspace_id}
            onClickTranslateComment={comment => props.handleTranslateComment(
              comment,
              state.content.workspace_id,
              state.translationTargetLanguageCode
            )}
            onClickRestoreComment={props.handleRestoreComment}
            onClickEditComment={this.handleClickEditComment}
            onClickDeleteComment={this.handleClickDeleteComment}
            onClickOpenFileComment={this.handleClickOpenFileComment}
            translationTargetLanguageList={state.config.system.config.translation_service__target_languages}
            translationTargetLanguageCode={state.translationTargetLanguageCode}
            onChangeTranslationTargetLanguageCode={this.handleChangeTranslationTargetLanguageCode}
            onClickShowMoreTimelineItems={this.handleLoadMoreTimelineItems}
            canLoadMoreTimelineItems={props.canLoadMoreTimelineItems}
          />
        </PopinFixedRightPartContent>
      ) : null
    }
    const tag = {
      id: 'tag',
      label: props.t('Tags'),
      icon: 'fas fa-tag',
      children: (
        <PopinFixedRightPartContent
          label={props.t('Tags')}
        >
          <TagList
            apiUrl={state.config.apiUrl}
            workspaceId={state.content.workspace_id}
            contentId={state.content.content_id}
            userRoleIdInWorkspace={state.loggedUser.userRoleIdInWorkspace}
          />
        </PopinFixedRightPartContent>
      )
    }
    const propertiesObject = {
      id: 'properties',
      label: props.t('Properties'),
      icon: 'fa-info-circle',
      children: (
        <PopinFixedRightPartContent
          label={props.t('Properties')}
        >
          <FileProperties
            color={state.config.hexcolor}
            fileType={state.content.mimetype}
            fileSize={displayFileSize(state.content.size)}
            filePageNb={state.content.page_nb}
            activesShares={state.content.actives_shares}
            creationDateFormattedWithTime={(new Date(state.content.created)).toLocaleString(props.i18n.language, { day: '2-digit', month: '2-digit', year: 'numeric' })}
            creationDateFormatted={(new Date(state.content.created)).toLocaleString(props.i18n.language)}
            lastModification={displayDistanceDate(state.content.modified, state.loggedUser.lang)}
            lastModificationFormatted={(new Date(state.content.modified)).toLocaleString(props.i18n.language)}
            description={state.content.description}
            displayChangeDescriptionBtn={state.loggedUser.userRoleIdInWorkspace >= ROLE.contributor.id}
            disableChangeDescription={!state.content.is_editable}
            onClickValidateNewDescription={this.handleClickValidateNewDescription}
            key='FileProperties'
          />
        </PopinFixedRightPartContent>
      )
    }

    if (state.config.workspace.downloadEnabled && state.loggedUser.userRoleIdInWorkspace >= ROLE.contentManager.id) {
      return [
        timelineObject,
        tag,
        {
          id: 'share',
          label: props.t('Share'),
          icon: 'fa-share-alt',
          children: (
            <PopinFixedRightPartContent
              label={props.t('Share')}
            >
              <ShareDownload
                label={props.t(state.config.label)}
                hexcolor={state.config.hexcolor}
                shareEmails={state.shareEmails}
                onChangeEmails={this.handleChangeEmails}
                onKeyDownEnter={this.handleKeyDownEnter}
                sharePassword={state.sharePassword}
                onChangePassword={this.handleChangePassword}
                shareLinkList={state.shareLinkList}
                onClickDeleteShareLink={this.handleClickDeleteShareLink}
                onClickNewShare={this.handleClickNewShare}
                userRoleIdInWorkspace={state.loggedUser.userRoleIdInWorkspace}
                emailNotifActivated={state.config.system.config.email_notification_activated}
                key='ShareDownload'
              />
            </PopinFixedRightPartContent>
          )
        },
        propertiesObject

      ]
    } else {
      return [timelineObject, tag, propertiesObject]
    }
  }

  handleInitTimelineCommentWysiwyg = (handleTinyMceInput, handleTinyMceKeyDown, handleTinyMceKeyUp, handleTinyMceSelectionChange) => {
    globalThis.wysiwyg(
      '#wysiwygTimelineComment',
      this.state.loggedUser.lang,
      this.handleChangeNewComment,
      handleTinyMceInput,
      handleTinyMceKeyDown,
      handleTinyMceKeyUp,
      handleTinyMceSelectionChange
    )
  }

  handleCloseNotifyAllMessage = async () => {
    const { state, props } = this
    const newConfiguration = state.loggedUser.config

    newConfiguration[`content.${state.content.content_id}.notify_all_members_message`] = false
    this.setState(prev => ({
      ...prev,
      loggedUser: {
        ...prev.loggedUser,
        config: newConfiguration
      }
    }))

    const fetchPutUserConfiguration = await handleFetchResult(
      await putUserConfiguration(state.config.apiUrl, state.loggedUser.userId, newConfiguration)
    )
    if (fetchPutUserConfiguration.status !== 204) {
      this.sendGlobalFlashMessage(props.t('Error while saving the user configuration'))
    }
  }

  handleClickNotifyAll = async () => {
    const { state, props } = this

    props.appContentNotifyAll(state.content, this.setState.bind(this), state.config.slug)
    this.handleCloseNotifyAllMessage()
  }

  shouldDisplayNotifyAllMessage = () => {
    const { state } = this
    if (
      !state.loggedUser.config ||
      state.content.current_revision_type === 'creation' ||
      (
        state.newContent.last_modifier &&
        state.newContent.last_modifier.user_id !== state.loggedUser.userId
      ) ||
      (
        !state.newContent.last_modifier &&
        state.content.last_modifier &&
        state.content.last_modifier.user_id !== state.loggedUser.userId
      )
    ) return false

    return !!state.loggedUser.config[`content.${state.content.content_id}.notify_all_members_message`]
  }

  handleChangeTranslationTargetLanguageCode = (translationTargetLanguageCode) => {
    this.setState({ translationTargetLanguageCode })
  }

  render () {
    const { props, state } = this
    const onlineEditionAction = this.getOnlineEditionAction()

    if (!state.isVisible) return null

    const revisionList = props.timeline.filter(t => t.timelineType === 'revision')
    const contentVersionNumber = (revisionList.find(t => t.revision_id === state.content.current_revision_id) || { version_number: 1 }).version_number
    const lastVersionNumber = (revisionList[revisionList.length - 1] || { version_number: 1 }).version_number

    return (
      <PopinFixed
        customClass={`${state.config.slug}`}
        customColor={state.config.hexcolor}
      >
        <PopinFixedContent
          loading={state.loadingContent}
          appMode={state.mode}
          availableStatuses={state.config.availableStatuses}
          breadcrumbsList={state.breadcrumbsList}
          componentTitle={<FilenameWithExtension file={state.content} />}
          content={state.content}
          config={state.config}
          customClass={`${state.config.slug}__contentpage`}
          disableChangeTitle={!state.content.is_editable}
          headerButtons={[
            {
              icon: 'fas fa-edit',
              label: onlineEditionAction ? props.t(onlineEditionAction.label) : '',
              onClick: onlineEditionAction ? onlineEditionAction.handleClick : undefined,
              showAction: onlineEditionAction && onlineEditionAction.action === ACTION_EDIT,
              disabled: state.mode !== APP_FEATURE_MODE.VIEW || !state.content.is_editable,
              dataCy: 'wsContentGeneric__option__menu__addversion'
            }, {
              icon: 'fas fa-upload',
              label: props.t('Upload a new version'),
              onClick: this.handleClickNewVersion,
              showAction: state.loggedUser.userRoleIdInWorkspace >= ROLE.contributor.id &&
                (!onlineEditionAction || (onlineEditionAction && onlineEditionAction.action !== ACTION_EDIT)),
              disabled: state.mode !== APP_FEATURE_MODE.VIEW || !state.content.is_editable,
              dataCy: 'newVersionBtn'
            }
          ]}
          isRefreshNeeded={state.showRefreshWarning}
          contentVersionNumber={contentVersionNumber}
          lastVersion={lastVersionNumber}
          loggedUser={state.loggedUser}
          onChangeStatus={this.handleChangeStatus}
          onClickCloseBtn={this.handleClickBtnCloseApp}
          onValidateChangeTitle={this.handleSaveEditTitle}
          actionList={[
            {
              icon: 'fas fa-upload',
              label: props.t('Upload a new version'),
              onClick: this.handleClickNewVersion,
              showAction: state.loggedUser.userRoleIdInWorkspace >= ROLE.contributor.id &&
                (onlineEditionAction && onlineEditionAction.action === ACTION_EDIT),
              disabled: state.mode !== APP_FEATURE_MODE.VIEW || !state.content.is_editable,
              dataCy: 'newVersionBtn'
            }, {
              icon: 'fas fa-play',
              label: props.t('Play video'),
              onClick: () => this.setState({ previewVideo: true }),
              showAction: isVideoMimeTypeAndIsAllowed(state.content.mimetype, DISALLOWED_VIDEO_MIME_TYPE_LIST),
              dataCy: 'popinListItem__playVideo'
            }, {
              icon: 'fas fa-edit',
              label: onlineEditionAction ? props.t(onlineEditionAction.label) : '',
              onClick: onlineEditionAction ? onlineEditionAction.handleClick : undefined,
              showAction: onlineEditionAction && onlineEditionAction.action !== ACTION_EDIT,
              disabled: state.mode !== APP_FEATURE_MODE.VIEW || !state.content.is_editable,
              dataCy: 'wsContentGeneric__option__menu__addversion'
            }, {
              icon: 'far fa-file',
              label: props.t('Download current page as PDF'),
              downloadLink: this.getDownloadPdfPageUrl(state),
              showAction: state.content.has_pdf_preview,
              dataCy: 'popinListItem__downloadPageAsPdf'
            }, {
              icon: 'far fa-file-pdf',
              label: props.t('Download as PDF'),
              downloadLink: this.getDownloadPdfFullUrl(state),
              showAction: state.content.has_pdf_preview,
              dataCy: 'popinListItem__downloadAsPdf'
            }, {
              icon: 'fas fa-download',
              label: props.t('Download file'),
              downloadLink: this.getDownloadRawUrl(state),
              showAction: true,
              dataCy: 'popinListItem__downloadFile'
            }, {
              icon: 'far fa-trash-alt',
              label: props.t('Delete'),
              onClick: this.handleClickDelete,
              showAction: state.loggedUser.userRoleIdInWorkspace >= ROLE.contentManager.id,
              disabled: state.mode === APP_FEATURE_MODE.REVISION || state.content.is_archived || state.content.is_deleted,
              dataCy: 'popinListItem__delete'
            }
          ]}
          showReactions
          favoriteState={props.isContentInFavoriteList(state.content, state)
            ? FAVORITE_STATE.FAVORITE
            : FAVORITE_STATE.NOT_FAVORITE}
          onClickAddToFavoriteList={() => props.addContentToFavoriteList(
            state.content, state.loggedUser, this.setState.bind(this)
          )}
          onClickRemoveFromFavoriteList={() => props.removeContentFromFavoriteList(
            state.content, state.loggedUser, this.setState.bind(this)
          )}
        >
          {/* FIXME - GB - 2019-06-05 - we need to have a better way to check the state.config than using state.config.availableStatuses[3].slug
            https://github.com/tracim/tracim/issues/1840 */}
          <FileComponent
            editionAuthor={state.editionAuthor}
            isRefreshNeeded={state.showRefreshWarning}
            mode={state.mode}
            customColor={state.config.hexcolor}
            loggedUser={state.loggedUser}
            previewUrl={state.content.previewUrl ? state.content.previewUrl : ''}
            isJpegAvailable={state.content.has_jpeg_preview}
            filePageNb={state.content.page_nb}
            fileCurrentPage={state.fileCurrentPage}
            mimeType={state.content.mimetype}
            isArchived={state.content.is_archived}
            isDeleted={state.content.is_deleted}
            isDeprecated={state.content.status === state.config.availableStatuses[3].slug}
            deprecatedStatus={state.config.availableStatuses[3]}
            onClickRestoreArchived={this.handleClickRestoreArchive}
            onClickRestoreDeleted={this.handleClickRestoreDelete}
            downloadRawUrl={this.getDownloadRawUrl(state)}
            isPdfAvailable={state.content.has_pdf_preview}
            downloadPdfPageUrl={this.getDownloadPdfPageUrl(state)}
            downloadPdfFullUrl={this.getDownloadPdfFullUrl(state)}
            lightboxUrlList={state.content.lightboxUrlList}
            onChangeFile={this.handleChangeFile}
            onClickDropzoneCancel={this.handleClickDropzoneCancel}
            onClickDropzoneValidate={this.handleClickDropzoneValidate}
            onClickPreviousPage={() => this.handleClickPreviousNextPage('previous')}
            onClickNextPage={() => this.handleClickPreviousNextPage('next')}
            newFile={state.newFile}
            newFilePreview={state.newFilePreview}
            progressUpload={state.progressUpload}
            previewVideo={state.previewVideo}
            workspaceId={state.content.workspace_id}
            onClickClosePreviewVideo={() => this.setState({ previewVideo: false })}
            ref={this.refContentLeftTop}
            displayNotifyAllMessage={this.shouldDisplayNotifyAllMessage()}
            onClickCloseNotifyAllMessage={this.handleCloseNotifyAllMessage}
            onClickNotifyAll={this.handleClickNotifyAll}
            onClickRefresh={this.handleClickRefresh}
            onClickLastVersion={this.handleClickLastVersion}
          />

          <PopinFixedRightPart
            customClass={`${state.config.slug}__contentpage`}
            customColor={state.config.hexcolor}
            menuItemList={this.getMenuItemList()}
          />
        </PopinFixedContent>
      </PopinFixed>
    )
  }
}

export default translate()(appContentFactory(TracimComponent(File)))<|MERGE_RESOLUTION|>--- conflicted
+++ resolved
@@ -81,7 +81,6 @@
       newCommentAsFileList: [],
       newContent: {},
       loadingContent: true,
-      loadingTimeline: true,
       newFile: '',
       newFilePreview: FILE_PREVIEW_STATE.NO_FILE,
       fileCurrentPage: 1,
@@ -152,10 +151,7 @@
     props.appContentCustomEventHandlerAllAppChangeLanguage(
       data, this.setState.bind(this), i18n, state.timelineWysiwyg, this.handleChangeNewComment
     )
-<<<<<<< HEAD
     props.loadTimeline(getFileRevision)
-=======
->>>>>>> 185c8460
   }
 
   handleContentModified = (data) => {
@@ -224,13 +220,9 @@
       ) || ''
     })
 
-<<<<<<< HEAD
-    await this.loadContent(pageToLoad)
+    this.loadContent(pageToLoad)
     props.loadTimeline(getFileRevision)
-=======
-    this.loadContent(pageToLoad)
-    this.loadTimeline()
->>>>>>> 185c8460
+
     if (this.state.config.workspace.downloadEnabled) this.loadShareLinkList()
   }
 
@@ -312,43 +304,6 @@
     GLOBAL_dispatchEvent({ type: CUSTOM_EVENT.REFRESH_CONTENT_LIST, data: {} })
   }
 
-<<<<<<< HEAD
-=======
-  loadTimeline = async () => {
-    const { props, state } = this
-
-    // RJ - 2021-08-07 the state is set before the awaits, and is therefore not redundant
-    // with the setState at the end of the function
-    this.setState({ loadingTimeline: true })
-
-    const [resComment, resCommentAsFile, resRevision] = await Promise.all([
-      handleFetchResult(await getContentComment(state.config.apiUrl, state.content.workspace_id, state.content.content_id)),
-      handleFetchResult(await getFileChildContent(state.config.apiUrl, state.content.workspace_id, state.content.content_id)),
-      handleFetchResult(await getFileRevision(state.config.apiUrl, state.content.workspace_id, state.content.content_id))
-    ])
-
-    if (
-      resComment.apiResponse.status !== 200 &&
-      resCommentAsFile.apiResponse.status !== 200 &&
-      resRevision.apiResponse.status !== 200
-    ) {
-      this.sendGlobalFlashMessage(props.t('Error while loading timeline'))
-      console.log('Error loading timeline', 'comments', resComment, 'revisions', resRevision)
-      return
-    }
-
-    const revisionWithComment = props.buildTimelineFromCommentAndRevision(
-      resComment.body,
-      resCommentAsFile.body.items,
-      resRevision.body,
-      state.loggedUser,
-      getDefaultTranslationState(state.config.system.config)
-    )
-
-    this.setState({ timeline: revisionWithComment, loadingTimeline: false })
-  }
-
->>>>>>> 185c8460
   loadShareLinkList = async () => {
     const { props, state } = this
 
@@ -868,7 +823,7 @@
           label={props.t('Timeline')}
         >
           <Timeline
-            loading={state.loadingTimeline}
+            loading={props.loadingTimeline}
             customClass={`${state.config.slug}__contentpage`}
             customColor={state.config.hexcolor}
             apiUrl={state.config.apiUrl}
