import React from 'react'
import { translate } from 'react-i18next'
import i18n from '../i18n.js'
import FileComponent from '../component/FileComponent.jsx'
import {
  addAllResourceI18n,
  handleFetchResult,
  PopinFixed,
  PopinFixedHeader,
  PopinFixedOption,
  PopinFixedContent,
  PopinFixedRightPart,
  Timeline,
  NewVersionBtn,
  GenericButton,
  ArchiveDeleteContent,
  SelectStatus,
  displayDistanceDate,
  convertBackslashNToBr,
  generateLocalStorageContentId,
  Badge,
  BREADCRUMBS_TYPE,
  appFeatureCustomEventHandlerShowApp,
<<<<<<< HEAD
  ROLE_OBJECT
=======
  CUSTOM_EVENT,
  ShareDownload,
  displayFileSize,
  checkEmailValidity,
  parserStringToList
>>>>>>> 87ef9b13
} from 'tracim_frontend_lib'
import {
  MODE,
  removeExtensionOfFilename,
  PAGE
} from '../helper.js'
import { debug } from '../debug.js'
import {
  deleteShareLink,
  getFileContent,
  getFileComment,
  getFileRevision,
  getShareLinksList,
  postShareLinksList,
  postFileNewComment,
  putFileContent,
  putFileStatus,
  putFileIsArchived,
  putFileIsDeleted,
  putFileRestoreArchived,
  putFileRestoreDeleted,
  putMyselfFileRead
} from '../action.async.js'
import FileProperties from '../component/FileProperties.jsx'

const CONTENT_TYPE_FILE = 'file'

class File extends React.Component {
  constructor (props) {
    super(props)
    this.state = {
      appName: 'file',
      isVisible: true,
      config: props.data ? props.data.config : debug.config,
      loggedUser: props.data ? props.data.loggedUser : debug.loggedUser,
      content: props.data ? props.data.content : debug.content,
      timeline: props.data ? [] : [], // debug.timeline,
      externalTranslationList: [
        props.t('File'),
        props.t('Files'),
        props.t('file'),
        props.t('files'),
        props.t('Upload a file')
      ],
      newComment: '',
      newFile: '',
      newFilePreview: null,
      fileCurrentPage: 1,
      timelineWysiwyg: false,
      mode: MODE.VIEW,
      progressUpload: {
        display: false,
        percent: 0
      },
      shareEmails: '',
      sharePassword: '',
      shareLinkList: []
    }

    // i18n has been init, add resources from frontend
    addAllResourceI18n(i18n, this.state.config.translation, this.state.loggedUser.lang)
    i18n.changeLanguage(this.state.loggedUser.lang)

    document.addEventListener(CUSTOM_EVENT.APP_CUSTOM_EVENT_LISTENER, this.customEventReducer)
  }

  customEventReducer = ({ detail: { type, data } }) => { // action: { type: '', data: {} }
    const { state } = this
    switch (type) {
      case CUSTOM_EVENT.SHOW_APP(state.config.slug):
        console.log('%c<File> Custom event', 'color: #28a745', type, data)
        const isSameContentId = appFeatureCustomEventHandlerShowApp(data.content, state.content.content_id, state.content.content_type)
        if (isSameContentId) {
          this.setState({ isVisible: true })
          this.buildBreadcrumbs()
        }
        break

      case CUSTOM_EVENT.HIDE_APP(state.config.slug):
        console.log('%c<File> Custom event', 'color: #28a745', type, data)
        tinymce.remove('#wysiwygTimelineComment')
        this.setState({
          isVisible: false,
          timelineWysiwyg: false
        })
        break

      case CUSTOM_EVENT.RELOAD_CONTENT(state.config.slug):
        console.log('%c<File> Custom event', 'color: #28a745', type, data)
        tinymce.remove('#wysiwygTimelineComment')
        const previouslyUnsavedComment = localStorage.getItem(
          generateLocalStorageContentId(data.workspace_id, data.content_id, state.appName, 'comment')
        )
        this.setState(prev => ({
          content: { ...prev.content, ...data },
          isVisible: true,
          timelineWysiwyg: false,
          newComment: prev.content.content_id === data.content_id ? prev.newComment : previouslyUnsavedComment || ''
        }))
        break

      case CUSTOM_EVENT.ALL_APP_CHANGE_LANGUAGE:
        console.log('%c<File> Custom event', 'color: #28a745', type, data)

        if (state.timelineWysiwyg) {
          tinymce.remove('#wysiwygTimelineComment')
          wysiwyg('#wysiwygTimelineComment', data, this.handleChangeNewComment)
        }

        this.setState(prev => ({
          loggedUser: {
            ...prev.loggedUser,
            lang: data
          }
        }))
        i18n.changeLanguage(data)
        this.loadTimeline()
        break
    }
  }

  async componentDidMount () {
    console.log('%c<File> did mount', `color: ${this.state.config.hexcolor}`)

    const { appName, content, config } = this.state
    const previouslyUnsavedComment = localStorage.getItem(
      generateLocalStorageContentId(content.workspace_id, content.content_id, appName, 'comment')
    )
    if (previouslyUnsavedComment) this.setState({ newComment: previouslyUnsavedComment })

    await this.loadContent()
    this.loadTimeline()
    this.buildBreadcrumbs()
    if (config.workspace.downloadEnabled) this.loadShareLinkList()
  }

  async componentDidUpdate (prevProps, prevState) {
    const { state } = this

    console.log('%c<File> did update', `color: ${this.state.config.hexcolor}`, prevState, state)
    if (!prevState.content || !state.content) return

    if (prevState.content.content_id !== state.content.content_id) {
      await this.loadContent()
      this.loadTimeline()
      this.buildBreadcrumbs()
      if (state.config.workspace.downloadEnabled) this.loadShareLinkList()
    }

    if (!prevState.timelineWysiwyg && state.timelineWysiwyg) wysiwyg('#wysiwygTimelineComment', state.loggedUser.lang, this.handleChangeNewComment)
    else if (prevState.timelineWysiwyg && !state.timelineWysiwyg) tinymce.remove('#wysiwygTimelineComment')
  }

  componentWillUnmount () {
    console.log('%c<File> will Unmount', `color: ${this.state.config.hexcolor}`)
    tinymce.remove('#wysiwygTimelineComment')
    document.removeEventListener(CUSTOM_EVENT.APP_CUSTOM_EVENT_LISTENER, this.customEventReducer)
  }

  sendGlobalFlashMessage = msg => GLOBAL_dispatchEvent({
    type: CUSTOM_EVENT.ADD_FLASH_MSG,
    data: {
      msg: msg,
      type: 'warning',
      delay: undefined
    }
  })

  loadContent = async (pageToLoad = null) => {
    const { content, config, fileCurrentPage } = this.state

    const fetchResultFile = await handleFetchResult(await getFileContent(config.apiUrl, content.workspace_id, content.content_id))

    switch (fetchResultFile.apiResponse.status) {
      case 200:
        const filenameNoExtension = removeExtensionOfFilename(fetchResultFile.body.filename)
        const pageForPreview = pageToLoad || fileCurrentPage
        this.setState({
          content: {
            ...fetchResultFile.body,
            filenameNoExtension: filenameNoExtension,
            // FIXME - b.l - refactor urls
            previewUrl: `${config.apiUrl}/workspaces/${content.workspace_id}/files/${content.content_id}/revisions/${fetchResultFile.body.current_revision_id}/preview/jpg/500x500/${filenameNoExtension + '.jpg'}?page=${pageForPreview}&revision_id=${fetchResultFile.body.current_revision_id}`,
            lightboxUrlList: (new Array(fetchResultFile.body.page_nb)).fill('').map((n, i) =>
              // FIXME - b.l - refactor urls
              `${config.apiUrl}/workspaces/${content.workspace_id}/files/${content.content_id}/revisions/${fetchResultFile.body.current_revision_id}/preview/jpg/1920x1080/${filenameNoExtension + '.jpg'}?page=${i + 1}`
            )
          },
          mode: MODE.VIEW
        })
        break
      default:
        this.sendGlobalFlashMessage(this.props.t('Error while loading file'))
        return
    }

    await putMyselfFileRead(config.apiUrl, content.workspace_id, content.content_id)
    GLOBAL_dispatchEvent({ type: CUSTOM_EVENT.REFRESH_CONTENT_LIST, data: {} })
  }

  loadTimeline = async () => {
    const { loggedUser, content, config, t } = this.state

    const [resComment, resRevision] = await Promise.all([
      handleFetchResult(await getFileComment(config.apiUrl, content.workspace_id, content.content_id)),
      handleFetchResult(await getFileRevision(config.apiUrl, content.workspace_id, content.content_id))
    ])

    if (resComment.apiResponse.status !== 200 && resRevision.apiResponse.status !== 200) {
      this.sendGlobalFlashMessage(t('Error while loading timeline'))
      console.log('Error loading timeline', 'comments', resComment, 'revisions', resRevision)
      return
    }

    const resCommentWithProperDate = resComment.body.map(c => ({
      ...c,
      created_raw: c.created,
      created: displayDistanceDate(c.created, loggedUser.lang)
    }))

    const revisionWithComment = resRevision.body
      .map((r, i) => ({
        ...r,
        created_raw: r.created,
        created: displayDistanceDate(r.created, loggedUser.lang),
        timelineType: 'revision',
        commentList: r.comment_ids.map(ci => ({
          timelineType: 'comment',
          ...resCommentWithProperDate.find(c => c.content_id === ci)
        })),
        number: i + 1
      }))
      .reduce((acc, rev) => [
        ...acc,
        rev,
        ...rev.commentList.map(comment => ({
          ...comment,
          customClass: '',
          loggedUser: config.loggedUser
        }))
      ], [])

    this.setState({
      timeline: revisionWithComment
    })
  }

  loadShareLinkList = async () => {
    const { content, config } = this.state

    if (this.state.loggedUser.userRoleIdInWorkspace < 2) return

    const fetchResultShareLinkList = await handleFetchResult(await getShareLinksList(config.apiUrl, content.workspace_id, content.content_id))

    switch (fetchResultShareLinkList.apiResponse.status) {
      case 200:
        this.setState({
          shareLinkList: fetchResultShareLinkList.body
        })
        GLOBAL_dispatchEvent({ type: CUSTOM_EVENT.REFRESH_CONTENT_LIST, data: {} })
        break
      default:
        this.sendGlobalFlashMessage(this.props.t('Error while loading share links list'))
    }
  }

  buildBreadcrumbs = () => {
    const { state } = this

    GLOBAL_dispatchEvent({
      type: CUSTOM_EVENT.APPEND_BREADCRUMBS,
      data: {
        breadcrumbs: [{
          // FIXME - b.l - refactor urls
          url: `/ui/workspaces/${state.content.workspace_id}/contents/${state.config.slug}/${state.content.content_id}`,
          label: `${state.content.filename}`,
          link: null,
          type: BREADCRUMBS_TYPE.APP_FEATURE
        }]
      }
    })
  }

  handleClickBtnCloseApp = () => {
    const { state, props } = this

    if (state.progressUpload.display) {
      this.sendGlobalFlashMessage(props.t('Please wait until the upload ends'))
      return
    }

    this.setState({ isVisible: false })
    GLOBAL_dispatchEvent({ type: CUSTOM_EVENT.APP_CLOSED, data: {} })
  }

  handleSaveEditTitle = async newTitle => {
    const { props, state } = this

    const fetchResultSaveFile = await handleFetchResult(
      await putFileContent(state.config.apiUrl, state.content.workspace_id, state.content.content_id, newTitle, state.content.raw_content)
    )

    switch (fetchResultSaveFile.apiResponse.status) {
      case 200:
        this.loadContent()
        this.loadTimeline()
        if (state.config.workspace.downloadEnabled) this.loadShareLinkList()
        GLOBAL_dispatchEvent({ type: CUSTOM_EVENT.REFRESH_CONTENT_LIST, data: {} })
        break
      case 400:
        switch (fetchResultSaveFile.body.code) {
          case 2041: break // INFO - CH - 2019-04-04 - this means the same title has been sent. Therefore, no modification
          case 3002: this.sendGlobalFlashMessage(props.t('A content with the same name already exists')); break
          default: this.sendGlobalFlashMessage(props.t('Error while saving new title')); break
        }
        break
      default: this.sendGlobalFlashMessage(props.t('Error while saving new title')); break
    }
  }

  handleClickNewVersion = () => this.setState({ mode: MODE.EDIT })

  handleClickEdit = () => {
    const { state } = this
    state.config.history.push(
      PAGE.WORKSPACE.CONTENT_EDITION(state.content.workspace_id, CONTENT_TYPE_FILE, state.content.content_id)
    )
  }

  handleClickValidateNewDescription = async newDescription => {
    const { props, state } = this

    const fetchResultSaveFile = await handleFetchResult(
      await putFileContent(state.config.apiUrl, state.content.workspace_id, state.content.content_id, state.content.label, newDescription)
    )
    switch (fetchResultSaveFile.apiResponse.status) {
      case 200: this.setState(prev => ({ content: { ...prev.content, raw_content: newDescription } })); break
      case 400:
        switch (fetchResultSaveFile.body.code) {
          case 2041: break // same description sent, no need for error msg
          default: this.sendGlobalFlashMessage(props.t('Error while saving new description'))
        }
        break
      default: this.sendGlobalFlashMessage(props.t('Error while saving new description'))
    }
  }

  handleChangeNewComment = e => {
    const newComment = e.target.value
    this.setState({ newComment })

    const { appName, content } = this.state
    localStorage.setItem(
      generateLocalStorageContentId(content.workspace_id, content.content_id, appName, 'comment'),
      newComment
    )
  }

  handleClickValidateNewCommentBtn = async () => {
    const { props, state } = this

    // @FIXME - Côme - 2018/10/31 - line bellow is a hack to force send html to api
    // see https://github.com/tracim/tracim/issues/1101
    const newCommentForApi = state.timelineWysiwyg
      ? state.newComment
      : `<p>${convertBackslashNToBr(state.newComment)}</p>`

    const fetchResultSaveNewComment = await handleFetchResult(await postFileNewComment(state.config.apiUrl, state.content.workspace_id, state.content.content_id, newCommentForApi))

    switch (fetchResultSaveNewComment.apiResponse.status) {
      case 200:
        this.setState({ newComment: '' })
        localStorage.removeItem(
          generateLocalStorageContentId(state.content.workspace_id, state.content.content_id, state.appName, 'comment')
        )
        if (state.timelineWysiwyg) tinymce.get('wysiwygTimelineComment').setContent('')
        this.loadContent()
        this.loadTimeline()
        break
      case 400:
        switch (fetchResultSaveNewComment.body.code) {
          case 2003:
            this.sendGlobalFlashMessage(props.t("You can't send an empty comment"))
            break
          default:
            this.sendGlobalFlashMessage(props.t('Error while saving new comment'))
            break
        }
        break
      default: this.sendGlobalFlashMessage(props.t('Error while saving new comment')); break
    }
  }

  handleToggleWysiwyg = () => this.setState(prev => ({ timelineWysiwyg: !prev.timelineWysiwyg }))

  handleChangeStatus = async newStatus => {
    const { state, props } = this

    if (newStatus === state.content.status) return

    const fetchResultSaveEditStatus = await handleFetchResult(
      await putFileStatus(state.config.apiUrl, state.content.workspace_id, state.content.content_id, newStatus)
    )

    switch (fetchResultSaveEditStatus.status) {
      case 204:
        this.loadContent()
        this.loadTimeline()
        break
      default: this.sendGlobalFlashMessage(props.t('Error while changing status'))
    }
  }

  handleClickArchive = async () => {
    const { config, content } = this.state

    const fetchResultArchive = await putFileIsArchived(config.apiUrl, content.workspace_id, content.content_id)
    switch (fetchResultArchive.status) {
      case 204:
        this.setState(prev => ({ content: { ...prev.content, is_archived: true } }))
        this.loadContent()
        this.loadTimeline()
        break
      default: this.sendGlobalFlashMessage(this.props.t('Error while archiving document'))
    }
  }

  handleClickDelete = async () => {
    const { config, content } = this.state

    const fetchResultArchive = await putFileIsDeleted(config.apiUrl, content.workspace_id, content.content_id)
    switch (fetchResultArchive.status) {
      case 204:
        this.setState(prev => ({ content: { ...prev.content, is_deleted: true } }))
        this.loadContent()
        this.loadTimeline()
        break
      default: this.sendGlobalFlashMessage(this.props.t('Error while deleting document'))
    }
  }

  handleClickRestoreArchived = async () => {
    const { config, content } = this.state

    const fetchResultRestore = await putFileRestoreArchived(config.apiUrl, content.workspace_id, content.content_id)
    switch (fetchResultRestore.status) {
      case 204:
        this.setState(prev => ({ content: { ...prev.content, is_archived: false } }))
        this.loadContent()
        this.loadTimeline()
        break
      default: this.sendGlobalFlashMessage(this.props.t('Error while restoring document'))
    }
  }

  handleClickRestoreDeleted = async () => {
    const { config, content } = this.state

    const fetchResultRestore = await putFileRestoreDeleted(config.apiUrl, content.workspace_id, content.content_id)
    switch (fetchResultRestore.status) {
      case 204:
        this.setState(prev => ({ content: { ...prev.content, is_deleted: false } }))
        this.loadContent()
        this.loadTimeline()
        break
      default: this.sendGlobalFlashMessage(this.props.t('Error while restoring document'))
    }
  }

  handleClickShowRevision = async revision => {
    const { state } = this

    const revisionArray = state.timeline.filter(t => t.timelineType === 'revision')
    const isLastRevision = revision.revision_id === revisionArray[revisionArray.length - 1].revision_id

    if (state.mode === MODE.REVISION && isLastRevision) {
      this.handleClickLastVersion()
      return
    }

    if (state.mode === MODE.VIEW && isLastRevision) return

    const filenameNoExtension = removeExtensionOfFilename(revision.filename)

    this.setState(prev => ({
      content: {
        ...prev.content,
        ...revision,
        workspace_id: state.content.workspace_id, // don't overrides workspace_id because if file has been moved to a different workspace, workspace_id will change and break image urls
        filenameNoExtension: filenameNoExtension,
        current_revision_id: revision.revision_id,
        contentFull: null,
        is_archived: prev.is_archived, // archived and delete should always be taken from last version
        is_deleted: prev.is_deleted,
        // use state.content.workspace_id instead of revision.workspace_id because if file has been moved to a different workspace, workspace_id will change and break image urls
        previewUrl: `${state.config.apiUrl}/workspaces/${state.content.workspace_id}/files/${revision.content_id}/revisions/${revision.revision_id}/preview/jpg/500x500/${filenameNoExtension + '.jpg'}?page=1&revision_id=${revision.revision_id}`,
        lightboxUrlList: (new Array(revision.page_nb)).fill(null).map((n, i) => i + 1).map(pageNb => // create an array [1..revision.page_nb]
          // FIXME - b.l - refactor urls
          `${state.config.apiUrl}/workspaces/${state.content.workspace_id}/files/${revision.content_id}/revisions/${revision.revision_id}/preview/jpg/1920x1080/${filenameNoExtension + '.jpg'}?page=${pageNb}`
        )
      },
      fileCurrentPage: 1, // always set to first page on revision switch
      mode: MODE.REVISION
    }))
  }

  handleClickLastVersion = () => {
    this.setState({
      fileCurrentPage: 1,
      mode: MODE.VIEW
    })
    this.loadContent(1)
  }

  handleChangeFile = newFile => {
    if (!newFile || !newFile[0]) return

    const fileToSave = newFile[0]

    if (fileToSave.type.includes('image') && fileToSave.size > 2000000) { // allow preview
      this.setState({ newFile: fileToSave })

      var reader = new FileReader()
      reader.onload = e => {
        this.setState({ newFilePreview: e.total > 0 ? e.target.result : false })
        const img = new Image()
        img.src = e.target.result
        img.onerror = () => this.setState({ newFilePreview: false })
      }
      reader.readAsDataURL(fileToSave)
    } else { // no preview
      this.setState({
        newFile: fileToSave,
        newFilePreview: false
      })
    }
  }

  handleClickDropzoneCancel = () => this.setState({ mode: MODE.VIEW, newFile: '', newFilePreview: null })

  handleClickDropzoneValidate = async () => {
    const { props, state } = this

    const formData = new FormData()
    formData.append('files', state.newFile)

    // fetch still doesn't handle event progress. So we need to use old school xhr object :scream:
    const xhr = new XMLHttpRequest()
    xhr.upload.addEventListener('loadstart', () => this.setState({ progressUpload: { display: false, percent: 0 } }), false)
    const uploadInProgress = e => e.lengthComputable && this.setState({ progressUpload: { display: true, percent: Math.round(e.loaded / e.total * 100) } })
    xhr.upload.addEventListener('progress', uploadInProgress, false)
    xhr.upload.addEventListener('load', () => this.setState({ progressUpload: { display: false, percent: 0 } }), false)

    // FIXME - b.l - refactor urls
    xhr.open('PUT', `${state.config.apiUrl}/workspaces/${state.content.workspace_id}/files/${state.content.content_id}/raw/${state.content.filename}`, true)
    xhr.setRequestHeader('Accept', 'application/json')
    xhr.withCredentials = true

    xhr.onreadystatechange = () => {
      if (xhr.readyState === 4) {
        switch (xhr.status) {
          case 204:
            this.setState({
              newFile: '',
              newFilePreview: null,
              fileCurrentPage: 1,
              mode: MODE.VIEW
            })
            this.loadContent(1)
            this.loadTimeline()
            break
          case 400:
            const jsonResult400 = JSON.parse(xhr.responseText)
            switch (jsonResult400.code) {
              case 3002: this.sendGlobalFlashMessage(props.t('A content with the same name already exists')); break
              default: this.sendGlobalFlashMessage(props.t('Error while uploading file'))
            }
            break
          default: this.sendGlobalFlashMessage(props.t('Error while uploading file'))
        }
      }
    }

    xhr.send(formData)
  }

  handleClickPreviousNextPage = async previousNext => {
    const { state } = this

    if (!['previous', 'next'].includes(previousNext)) return
    if (previousNext === 'previous' && state.fileCurrentPage === 0) return
    if (previousNext === 'next' && state.fileCurrentPage > state.content.page_nb) return

    const revisionString = state.mode === MODE.REVISION ? `revisions/${state.content.current_revision_id}/` : ''
    const nextPageNumber = previousNext === 'previous' ? state.fileCurrentPage - 1 : state.fileCurrentPage + 1

    this.setState(prev => ({
      fileCurrentPage: nextPageNumber,
      content: {
        ...prev.content,
        // FIXME - b.l - refactor urls
        previewUrl: `${state.config.apiUrl}/workspaces/${state.content.workspace_id}/files/${state.content.content_id}/${revisionString}preview/jpg/500x500/${state.content.filenameNoExtension + '.jpg'}?page=${nextPageNumber}&revision_id=${state.content.current_revision_id}`
      }
    }))
  }

  handleClickNewShare = async isPasswordActive => {
    const { state, props } = this

    let shareEmailList = parserStringToList(state.shareEmails)
    let invalidEmails = []

    shareEmailList.forEach(shareEmail => {
      if (!checkEmailValidity(shareEmail)) invalidEmails.push(shareEmail)
    })

    shareEmailList = shareEmailList.filter(shareEmail => !invalidEmails.includes(shareEmail))

    if (invalidEmails.length > 0 || shareEmailList === 0) {
      GLOBAL_dispatchEvent({
        type: CUSTOM_EVENT.ADD_FLASH_MSG,
        data: {
          msg: <div>{props.t('The following emails are not valid:')}<br />{invalidEmails.join(', ')}</div>,
          type: 'warning',
          delay: undefined
        }
      })
      return false
    }

    if (isPasswordActive && state.sharePassword.length < 6) {
      this.sendGlobalFlashMessage(props.t('The password is too short (minimum 6 characters)'))
      return false
    }

    if (isPasswordActive && state.sharePassword.length > 512) {
      this.sendGlobalFlashMessage(props.t('The password is too long (maximum 512 characters)'))
      return false
    }

    const fetchResultPostShareLinks = await handleFetchResult(await postShareLinksList(
      state.config.apiUrl,
      state.content.workspace_id,
      state.content.content_id,
      shareEmailList,
      isPasswordActive ? state.sharePassword : null
    ))

    switch (fetchResultPostShareLinks.apiResponse.status) {
      case 200:
        this.setState(prev => ({
          shareLinkList: [...prev.shareLinkList, ...fetchResultPostShareLinks.body],
          shareEmails: '',
          sharePassword: ''
        }))
        return true
      case 400:
        switch (fetchResultPostShareLinks.body.code) {
          case 2001:
            this.sendGlobalFlashMessage(props.t('The password length must be between 6 and 512 characters and the email(s) must be valid'))
            break
          default: this.sendGlobalFlashMessage(props.t('Error while creating new share link'))
        }
        break
      default: this.sendGlobalFlashMessage(props.t('Error while creating new share link'))
    }
    return false
  }

  handleChangeEmails = e => this.setState({ shareEmails: e.target.value })
  handleChangePassword = e => this.setState({ sharePassword: e.target.value })
  handleKeyDownEnter = e => {
    if (e.key === 'Enter') {
      const emailList = parserStringToList(this.state.shareEmails)
      let invalidEmails = []

      emailList.forEach(email => {
        if (!checkEmailValidity(email)) invalidEmails.push(email)
      })

      if (invalidEmails.length > 0) {
        this.sendGlobalFlashMessage(this.props.t(`Error: ${invalidEmails} are not valid`))
      } else {
        this.setState({ shareEmails: emailList.join('\n') })
      }
    }
  }

  handleClickDeleteShareLink = async shareLinkId => {
    const { config, content } = this.state
    const { props } = this

    const fetchResultDeleteShareLink = await handleFetchResult(
      await deleteShareLink(config.apiUrl, content.workspace_id, content.content_id, shareLinkId)
    )

    switch (fetchResultDeleteShareLink.status) {
      case 204:
        this.loadShareLinkList()
        break
      case 400:
        this.sendGlobalFlashMessage(props.t('Error in the URL'))
        props.history.push(PAGE.LOGIN)
        break
      default: this.sendGlobalFlashMessage(props.t('Error while deleting share link'))
    }
  }

  getDownloadBaseUrl = (apiUrl, content, mode) => {
    const urlRevisionPart = mode === MODE.REVISION ? `revisions/${content.current_revision_id}/` : ''
    // FIXME - b.l - refactor urls
    return `${apiUrl}/workspaces/${content.workspace_id}/files/${content.content_id}/${urlRevisionPart}`
  }

  // INFO - CH - 2019-05-24 - last path param revision_id is to force browser to not use cache when we upload new revision
  // see https://github.com/tracim/tracim/issues/1804
  getDownloadRawUrl = ({ config: { apiUrl }, content, mode }) =>
    // FIXME - b.l - refactor urls
    `${this.getDownloadBaseUrl(apiUrl, content, mode)}raw/${content.filenameNoExtension}${content.file_extension}?force_download=1&revision_id=${content.current_revision_id}`

  getDownloadPdfPageUrl = ({ config: { apiUrl }, content, mode, fileCurrentPage }) =>
    // FIXME - b.l - refactor urls
    `${this.getDownloadBaseUrl(apiUrl, content, mode)}preview/pdf/${content.filenameNoExtension + '.pdf'}?page=${fileCurrentPage}&force_download=1&revision_id=${content.current_revision_id}`

  getDownloadPdfFullUrl = ({ config: { apiUrl }, content, mode }) =>
    // FIXME - b.l - refactor urls
    `${this.getDownloadBaseUrl(apiUrl, content, mode)}preview/pdf/full/${content.filenameNoExtension + '.pdf'}?force_download=1&revision_id=${content.current_revision_id}`

  getOnlineEditionAction = () => {
    const { state } = this
    try {
      if (!appOfficeDocument) {
        return null
      }
      return appOfficeDocument.default.getOnlineEditionAction(
        state.content,
        state.config.system.config.collaborative_document_edition,
        state.loggedUser.userRoleIdInWorkspace
      )
    } catch (error) {
      // INFO - B.L - 2019/08/05 - if appOfficeDocument is not activated in the backend
      // the global variable will not exists and cause a ReferenceError
      if (error instanceof ReferenceError) {
        console.log('appOfficeDocument is not activated disabling online edition')
        return null
      }
      throw error
    }
  }

  getMenuItemList = () => {
    const { props, state } = this
    const timelineObject = {
      id: 'timeline',
      label: props.t('Timeline'),
      icon: 'fa-history',
      children: (
        <Timeline
          customClass={`${state.config.slug}__contentpage`}
          customColor={state.config.hexcolor}
          loggedUser={state.loggedUser}
          timelineData={state.timeline}
          newComment={state.newComment}
          disableComment={state.mode === MODE.REVISION || state.mode === MODE.EDIT || !state.content.is_editable}
          availableStatusList={state.config.availableStatuses}
          wysiwyg={state.timelineWysiwyg}
          onChangeNewComment={this.handleChangeNewComment}
          onClickValidateNewCommentBtn={this.handleClickValidateNewCommentBtn}
          onClickWysiwygBtn={this.handleToggleWysiwyg}
          onClickRevisionBtn={this.handleClickShowRevision}
          shouldScrollToBottom={state.mode !== MODE.REVISION}
          key={'Timeline'}
        />
      )
    }
    const propertiesObject = {
      id: 'properties',
      label: props.t('Properties'),
      icon: 'fa-info-circle',
      children: (
        <FileProperties
          color={state.config.hexcolor}
          fileType={state.content.file_extension}
          fileSize={displayFileSize(state.content.size)}
          filePageNb={state.content.page_nb}
          activesShares={state.content.actives_shares}
          creationDateFormattedWithTime={(new Date(state.content.created)).toLocaleString(props.i18n.language, { day: '2-digit', month: '2-digit', year: 'numeric' })}
          creationDateFormatted={(new Date(state.content.created)).toLocaleString(props.i18n.language)}
          lastModification={displayDistanceDate(state.content.modified, state.loggedUser.lang)}
          lastModificationFormatted={(new Date(state.content.modified)).toLocaleString(props.i18n.language)}
          description={state.content.raw_content}
          displayChangeDescriptionBtn={state.loggedUser.userRoleIdInWorkspace >= 2}
          disableChangeDescription={!state.content.is_editable}
          onClickValidateNewDescription={this.handleClickValidateNewDescription}
          key={'FileProperties'}
        />
      )
    }

    if (state.config.workspace.downloadEnabled && state.loggedUser.userRoleIdInWorkspace > 1) {
      return [
        timelineObject,
        {
          id: 'share',
          label: props.t('Share'),
          icon: 'fa-share-alt',
          children: (
            <ShareDownload
              label={props.t(state.config.label)}
              hexcolor={state.config.hexcolor}
              shareEmails={state.shareEmails}
              onChangeEmails={this.handleChangeEmails}
              onKeyDownEnter={this.handleKeyDownEnter}
              sharePassword={state.sharePassword}
              onChangePassword={this.handleChangePassword}
              shareLinkList={state.shareLinkList}
              onClickDeleteShareLink={this.handleClickDeleteShareLink}
              onClickNewShare={this.handleClickNewShare}
              userRoleIdInWorkspace={state.loggedUser.userRoleIdInWorkspace}
              emailNotifActivated={state.config.system.config.email_notification_activated}
              key={'ShareDownload'}
            />
          )
        },
        propertiesObject
      ]
    } else {
      return [ timelineObject, propertiesObject ]
    }
  }

  render () {
    const { props, state } = this
    const onlineEditionAction = this.getOnlineEditionAction()

    if (!state.isVisible) return null

    return (
      <PopinFixed
        customClass={`${state.config.slug}`}
        customColor={state.config.hexcolor}
      >
        <PopinFixedHeader
          customClass={`${state.config.slug}`}
          customColor={state.config.hexcolor}
          faIcon={state.config.faIcon}
          rawTitle={state.content.label}
          componentTitle={<span>{state.content.label} <Badge text={state.content.file_extension} /></span>}
          userRoleIdInWorkspace={state.loggedUser.userRoleIdInWorkspace}
          onClickCloseBtn={this.handleClickBtnCloseApp}
          onValidateChangeTitle={this.handleSaveEditTitle}
          disableChangeTitle={!state.content.is_editable}
        />

        <PopinFixedOption
          customColor={state.config.hexcolor}
          customClass={`${state.config.slug}`}
          i18n={i18n}
        >
          <div /* this div in display flex, justify-content space-between */>
            <div className='d-flex'>
<<<<<<< HEAD
              {state.loggedUser.idRoleUserWorkspace >= ROLE_OBJECT.contributor.id &&
=======
              {state.loggedUser.userRoleIdInWorkspace >= 2 &&
>>>>>>> 87ef9b13
                <NewVersionBtn
                  customColor={state.config.hexcolor}
                  onClickNewVersionBtn={this.handleClickNewVersion}
                  disabled={state.mode !== MODE.VIEW || !state.content.is_editable}
                  label={props.t('Update')}
                />
              }

              {onlineEditionAction &&
                <GenericButton
                  customClass={`${state.config.slug}__option__menu__editBtn btn outlineTextBtn`}
                  dataCy='wsContentGeneric__option__menu__addversion'
                  customColor={state.config.hexcolor}
                  onClick={onlineEditionAction.callback}
                  disabled={state.mode !== MODE.VIEW || !state.content.is_editable}
                  label={props.t(onlineEditionAction.label)}
                  style={{
                    marginLeft: '5px'
                  }}
                  faIcon={'edit'}
                />
              }

              {state.mode === MODE.REVISION &&
                <button
                  className='wsContentGeneric__option__menu__lastversion file__lastversionbtn btn'
                  onClick={this.handleClickLastVersion}
                  style={{ backgroundColor: state.config.hexcolor, color: '#fdfdfd' }}
                  data-cy='appFileLastVersionBtn'
                >
                  <i className='fa fa-history' />
                  {props.t('Last version')}
                </button>
              }
            </div>

            <div className='d-flex'>
<<<<<<< HEAD
              {state.loggedUser.idRoleUserWorkspace >= ROLE_OBJECT.contributor.id &&
=======
              {state.loggedUser.userRoleIdInWorkspace >= 2 &&
>>>>>>> 87ef9b13
                <SelectStatus
                  selectedStatus={state.config.availableStatuses.find(s => s.slug === state.content.status)}
                  availableStatus={state.config.availableStatuses}
                  onChangeStatus={this.handleChangeStatus}
                  disabled={state.mode === MODE.REVISION || state.content.is_archived || state.content.is_deleted}
                  mobileVersion={onlineEditionAction}
                />
              }

<<<<<<< HEAD
              {state.loggedUser.idRoleUserWorkspace >= ROLE_OBJECT.contentManager.id &&
=======
              {state.loggedUser.userRoleIdInWorkspace >= 4 &&
>>>>>>> 87ef9b13
                <ArchiveDeleteContent
                  customColor={state.config.hexcolor}
                  onClickArchiveBtn={this.handleClickArchive}
                  onClickDeleteBtn={this.handleClickDelete}
                  disabled={state.mode === MODE.REVISION || state.content.is_archived || state.content.is_deleted}
                />
              }
            </div>
          </div>
        </PopinFixedOption>

        <PopinFixedContent
          customClass={`${state.config.slug}__contentpage`}
        >
          {/* FIXME - GB - 2019-06-05 - we need to have a better way to check the state.config than using state.config.availableStatuses[3].slug
            https://github.com/tracim/tracim/issues/1840 */}
          <FileComponent
            mode={state.mode}
            customColor={state.config.hexcolor}
            loggedUser={state.loggedUser}
            previewUrl={state.content.previewUrl ? state.content.previewUrl : ''}
            isJpegAvailable={state.content.has_jpeg_preview}
            filePageNb={state.content.page_nb}
            fileCurrentPage={state.fileCurrentPage}
            version={state.content.number}
            lastVersion={state.timeline.filter(t => t.timelineType === 'revision').length}
            isArchived={state.content.is_archived}
            isDeleted={state.content.is_deleted}
            isDeprecated={state.content.status === state.config.availableStatuses[3].slug}
            deprecatedStatus={state.config.availableStatuses[3]}
            onClickRestoreArchived={this.handleClickRestoreArchived}
            onClickRestoreDeleted={this.handleClickRestoreDeleted}
            downloadRawUrl={this.getDownloadRawUrl(state)}
            isPdfAvailable={state.content.has_pdf_preview}
            downloadPdfPageUrl={this.getDownloadPdfPageUrl(state)}
            downloadPdfFullUrl={this.getDownloadPdfFullUrl(state)}
            lightboxUrlList={state.content.lightboxUrlList}
            onChangeFile={this.handleChangeFile}
            onClickDropzoneCancel={this.handleClickDropzoneCancel}
            onClickDropzoneValidate={this.handleClickDropzoneValidate}
            onClickPreviousPage={() => this.handleClickPreviousNextPage('previous')}
            onClickNextPage={() => this.handleClickPreviousNextPage('next')}
            newFile={state.newFile}
            newFilePreview={state.newFilePreview}
            progressUpload={state.progressUpload}
          />

          <PopinFixedRightPart
            customClass={`${state.config.slug}__contentpage`}
            customColor={state.config.hexcolor}
            menuItemList={this.getMenuItemList()}
          />
        </PopinFixedContent>
      </PopinFixed>
    )
  }
}

export default translate()(File)<|MERGE_RESOLUTION|>--- conflicted
+++ resolved
@@ -21,15 +21,12 @@
   Badge,
   BREADCRUMBS_TYPE,
   appFeatureCustomEventHandlerShowApp,
-<<<<<<< HEAD
-  ROLE_OBJECT
-=======
+  ROLE_OBJECT,
   CUSTOM_EVENT,
   ShareDownload,
   displayFileSize,
   checkEmailValidity,
   parserStringToList
->>>>>>> 87ef9b13
 } from 'tracim_frontend_lib'
 import {
   MODE,
@@ -891,11 +888,7 @@
         >
           <div /* this div in display flex, justify-content space-between */>
             <div className='d-flex'>
-<<<<<<< HEAD
-              {state.loggedUser.idRoleUserWorkspace >= ROLE_OBJECT.contributor.id &&
-=======
-              {state.loggedUser.userRoleIdInWorkspace >= 2 &&
->>>>>>> 87ef9b13
+              {state.loggedUser.userRoleIdInWorkspace >= ROLE_OBJECT.contributor.id &&
                 <NewVersionBtn
                   customColor={state.config.hexcolor}
                   onClickNewVersionBtn={this.handleClickNewVersion}
@@ -933,11 +926,7 @@
             </div>
 
             <div className='d-flex'>
-<<<<<<< HEAD
-              {state.loggedUser.idRoleUserWorkspace >= ROLE_OBJECT.contributor.id &&
-=======
-              {state.loggedUser.userRoleIdInWorkspace >= 2 &&
->>>>>>> 87ef9b13
+              {state.loggedUser.userRoleIdInWorkspace >= ROLE_OBJECT.contributor.id &&
                 <SelectStatus
                   selectedStatus={state.config.availableStatuses.find(s => s.slug === state.content.status)}
                   availableStatus={state.config.availableStatuses}
@@ -947,11 +936,7 @@
                 />
               }
 
-<<<<<<< HEAD
-              {state.loggedUser.idRoleUserWorkspace >= ROLE_OBJECT.contentManager.id &&
-=======
-              {state.loggedUser.userRoleIdInWorkspace >= 4 &&
->>>>>>> 87ef9b13
+              {state.loggedUser.userRoleIdInWorkspace >= ROLE_OBJECT.contentManager.id &&
                 <ArchiveDeleteContent
                   customColor={state.config.hexcolor}
                   onClickArchiveBtn={this.handleClickArchive}
