--- conflicted
+++ resolved
@@ -40,29 +40,6 @@
     props.registerCustomEventHandlerList([
       { name: CUSTOM_EVENT.ALL_APP_CHANGE_LANGUAGE, handler: this.handleAllAppChangeLanguage }
     ])
-<<<<<<< HEAD
-
-    props.registerLiveMessageHandlerList([
-      { entityType: TLM_ET.CONTENT, coreEntityType: TLM_CET.CREATED, optionalSubType: TLM_ST.FILE, handler: this.handleContentCreated }
-    ])
-  }
-
-  handleContentCreated = data => {
-    const { state } = this
-
-    if (
-      data.fields.content.workspace_id !== state.workspaceId ||
-      state.loggedUser.userId !== data.fields.content.author.user_id ||
-      !state.fileToUploadList.some(f => f.name === data.fields.content.filename)
-    ) return
-
-    const filePosted = new File([data.fields.content], data.fields.content.filename)
-
-    filePosted.content = { ...data.fields.content }
-    const newFileUploadedList = [...state.fileUploadedList, filePosted]
-    this.setState({ fileUploadedList: newFileUploadedList })
-=======
->>>>>>> 1dc405f6
   }
 
   handleAllAppChangeLanguage = data => {
