import React from 'react'
import { translate } from 'react-i18next'
import {
  CardPopupCreateContent,
  addAllResourceI18n,
  FileDropzone,
  CUSTOM_EVENT
} from 'tracim_frontend_lib'
import i18n from '../i18n.js'
<<<<<<< HEAD
import { debug } from '../helper.js'
=======
import FileDropzone from '../component/FileDropzone.jsx'
>>>>>>> 3d1e3538
import PopupProgressUpload from '../component/PopupProgressUpload.jsx'
// FIXME - GB - 2019-07-04 - The debug process for creation popups are outdated
// https://github.com/tracim/tracim/issues/2066
import { debug } from '../debug.js'

class PopupCreateFile extends React.Component {
  constructor (props) {
    super(props)
    this.state = {
      appName: 'file', // must remain 'file' because it is the name of the react built app (which contains File and PopupCreateFile)
      config: props.data ? props.data.config : debug.config,
      loggedUser: props.data ? props.data.loggedUser : debug.loggedUser,
      workspaceId: props.data ? props.data.workspaceId : debug.workspaceId,
      folderId: props.data ? props.data.folderId : debug.folderId,
      uploadFile: null,
      uploadFilePreview: null,
      progressUpload: {
        display: false,
        percent: 0
      }
    }

    // i18n has been init, add resources from frontend
    addAllResourceI18n(i18n, this.state.config.translation, this.state.loggedUser.lang)
    i18n.changeLanguage(this.state.loggedUser.lang)

    document.addEventListener(CUSTOM_EVENT.APP_CUSTOM_EVENT_LISTENER, this.customEventReducer)
  }

  customEventReducer = ({ detail: { type, data } }) => { // action: { type: '', data: {} }
    switch (type) {
      case CUSTOM_EVENT.ALL_APP_CHANGE_LANGUAGE:
        console.log('%c<PopupCreateFile> Custom event', 'color: #28a745', type, data)
        this.setState(prev => ({
          loggedUser: {
            ...prev.loggedUser,
            lang: data
          }
        }))
        i18n.changeLanguage(data)
        break
    }
  }

  componentWillUnmount () {
    // console.log('%c<File> will Unmount', `color: ${this.state.config.hexcolor}`)
    document.removeEventListener(CUSTOM_EVENT.APP_CUSTOM_EVENT_LISTENER, this.customEventReducer)
  }

  handleChangeFile = newFile => {
    if (!newFile || !newFile[0]) return

    const fileToSave = newFile[0]

    if (
      !fileToSave.type.includes('image') ||
      fileToSave.size > 2000000
    ) {
      this.setState({
        uploadFile: fileToSave,
        uploadFilePreview: false
      })
      return
    }

    this.setState({uploadFile: fileToSave})

    var reader = new FileReader()
    reader.onload = e => {
      this.setState({uploadFilePreview: e.total > 0 ? e.target.result : false})
      const img = new Image()
      img.src = e.target.result
      img.onerror = () => this.setState({uploadFilePreview: false})
    }
    reader.readAsDataURL(fileToSave)
  }

  handleClose = () => {
    const { state, props } = this

    if (state.progressUpload.display) {
      GLOBAL_dispatchEvent({
        type: CUSTOM_EVENT.ADD_FLASH_MSG,
        data: {
          msg: props.t('Please wait until the upload ends'),
          type: 'warning',
          delay: undefined
        }
      })
      return
    }

    GLOBAL_dispatchEvent({
      type: CUSTOM_EVENT.HIDE_POPUP_CREATE_CONTENT,
      data: {
        name: state.appName
      }
    })
  }

  handleValidate = async () => {
    const { state } = this

    const formData = new FormData()
    formData.append('files', state.uploadFile)
    formData.append('parent_id', state.folderId || 0)

    // fetch still doesn't handle event progress. So we need to use old school xhr object
    const xhr = new XMLHttpRequest()
    xhr.upload.addEventListener('loadstart', () => this.setState({progressUpload: {display: false, percent: 0}}), false)
    const uploadInProgress = e => e.lengthComputable && this.setState({progressUpload: {display: true, percent: Math.round(e.loaded / e.total * 100)}})
    xhr.upload.addEventListener('progress', uploadInProgress, false)
    xhr.upload.addEventListener('load', () => this.setState({progressUpload: {display: false, percent: 0}}), false)

    xhr.open('POST', `${state.config.apiUrl}/workspaces/${state.workspaceId}/files`, true)

    xhr.setRequestHeader('Accept', 'application/json')
    xhr.withCredentials = true

    xhr.onreadystatechange = () => {
      if (xhr.readyState === 4) {
        switch (xhr.status) {
          case 200:
            const jsonResult200 = JSON.parse(xhr.responseText)
            this.handleClose()

            GLOBAL_dispatchEvent({ type: CUSTOM_EVENT.REFRESH_CONTENT_LIST, data: {} })

            GLOBAL_dispatchEvent({
              type: CUSTOM_EVENT.OPEN_CONTENT_URL,
              data: {
                workspaceId: jsonResult200.workspace_id,
                contentType: state.appName,
                contentId: jsonResult200.content_id
              }
            })
            break
          case 400:
            const jsonResult400 = JSON.parse(xhr.responseText)
            switch (jsonResult400.code) {
              case 3002:
                GLOBAL_dispatchEvent({
                  type: CUSTOM_EVENT.ADD_FLASH_MSG,
                  data: {
                    msg: this.props.t('A content with the same name already exists'),
                    type: 'warning',
                    delay: undefined
                  }
                })
                break
            }
            break
          default: GLOBAL_dispatchEvent({
            type: CUSTOM_EVENT.ADD_FLASH_MSG,
            data: {
              msg: this.props.t('Error while creating file'),
              type: 'warning',
              delay: undefined
            }
          })
        }
      }
    }

    xhr.send(formData)
  }

  render () {
    const { props, state } = this

    return (
      <CardPopupCreateContent
        onClose={this.handleClose}
        onValidate={this.handleValidate}
        label={props.t(state.config.creationLabel)}
        customColor={state.config.hexcolor}
        faIcon={state.config.faIcon}
        contentName={state.uploadFile ? 'allowValidate' : ''} // hack to update the "disabled" state of the button
        onChangeContentName={() => {}}
        btnValidateLabel={props.t('Validate and create')}
        customStyle={{top: 'calc(50% - 177px)'}}
      >
        <div>
          {state.progressUpload.display &&
            <PopupProgressUpload
              color={state.config.hexcolor}
              percent={state.progressUpload.percent}
              filename={state.uploadFile ? state.uploadFile.name : ''}
            />
          }
          <FileDropzone
            onDrop={this.handleChangeFile}
            onClick={this.handleChangeFile}
            hexcolor={state.config.hexcolor}
            preview={state.uploadFilePreview}
            filename={state.uploadFile ? state.uploadFile.name : ''}
          />
        </div>
      </CardPopupCreateContent>
    )
  }
}

export default translate()(PopupCreateFile)<|MERGE_RESOLUTION|>--- conflicted
+++ resolved
@@ -7,11 +7,8 @@
   CUSTOM_EVENT
 } from 'tracim_frontend_lib'
 import i18n from '../i18n.js'
-<<<<<<< HEAD
 import { debug } from '../helper.js'
-=======
 import FileDropzone from '../component/FileDropzone.jsx'
->>>>>>> 3d1e3538
 import PopupProgressUpload from '../component/PopupProgressUpload.jsx'
 // FIXME - GB - 2019-07-04 - The debug process for creation popups are outdated
 // https://github.com/tracim/tracim/issues/2066
