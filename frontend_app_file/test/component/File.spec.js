--- conflicted
+++ resolved
@@ -94,22 +94,14 @@
       describe('handleContentModified', () => {
         describe('Modify the fileName of the current content', () => {
           const tlmData = {
-<<<<<<< HEAD
             fields: {
               content: {
                 ...contentFile.file,
                 filename: 'newName.jpeg'
               },
-              author: contentFile.file.author
-            }
-=======
-            content: {
-              ...contentFile.file,
-              filename: 'newName.jpeg'
-            },
-            author: contentFile.file.author,
-            client_token: wrapper.state('config').apiHeader['X-Tracim-ClientToken']
->>>>>>> 1dc405f6
+              author: contentFile.file.author,
+              client_token: wrapper.state('config').apiHeader['X-Tracim-ClientToken']
+            }
           }
 
           before(() => {
