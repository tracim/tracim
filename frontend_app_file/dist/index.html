<!DOCTYPE html>
<html>
<<<<<<< HEAD
  <head>
    <meta charset='utf-8' />
    <meta name="viewport" content="width=device-width, user-scalable=no" />
    <title>File App Tracim</title>
    <link rel='shortcut icon' href='favicon.ico'>

    <link rel="stylesheet" type="text/css" href="./assets/font/font-awesome-4.7.0/css/font-awesome.css">
    <link rel="stylesheet" type="text/css" href="./assets/bootstrap/bootstrap-4.0.0-beta.css">

    <style>
      .primaryColorFont { color: #7d4e24; }
      .primaryColorFontDarken { color: #522c00; }
      .primaryColorFontLighten { color: #a37346; }

      .primaryColorFontHover:hover { color: #7d4e24; }
      .primaryColorFontDarkenHover:hover { color: #522c00; }
      .primaryColorFontLightenHover:hover { color: #a37346; }


      .primaryColorBg { background-color: #7d4e24; }
      .primaryColorBgDarken { background-color: #522c00; }
      .primaryColorBgLighten { background-color: #a37346; }

      .primaryColorBgHover:hover { background-color: #7d4e24; }
      .primaryColorBgDarkenHover:hover { background-color: #522c00; }
      .primaryColorBgLightenHover:hover { background-color: #a37346; }


      .primaryColorBorder { border-color: #7d4e24; }
      .primaryColorBorderDarken { border-color: #522c00; }
      .primaryColorBorderLighten { border-color: #a37346; }

      .primaryColorBorderHover:hover { border-color: #7d4e24; }
      .primaryColorBorderDarkenHover:hover { border-color: #522c00; }
      .primaryColorBorderLightenHover:hover { border-color: #a37346; }
    </style>

    <style>
      @font-face {
        font-family: 'Quicksand';
        src: url('/assets/font/Quicksand/Quicksand-Regular.ttf');
      }
      @font-face {
        font-family: 'Quicksand';
        src: url('/assets/font/Quicksand/Quicksand-Bold.ttf');
        font-weight: bold;
      }

      body {
        font-family: 'Quicksand';
      }
    </style>

    <script type='text/javascript'>
      GLOBAL_primaryColor = '#7d4e24'
      GLOBAL_dispatchEvent = () => {}
      tinymce = {
        remove: () => {}
      }
      wysiwyg = () => {}
    </script>
  </head>
  <body>
    <script src="./assets/bootstrap/jquery-3.2.1.js"></script>
    <script src="./assets/bootstrap/popper-1.12.3.js"></script>
    <script src="./assets/bootstrap/bootstrap-4.0.0-beta.2.js"></script>

    <div id='content'></div>

    <script type='text/javascript' src='./app/tracim_frontend_vendors.js'></script>
    <script type='text/javascript' src='./app/tracim_frontend_lib.lib.js'></script>

    <script type='text/javascript' src='/assets/tracim/appInterface.js'></script>
    <script type='text/javascript' src='/assets/tracim/tinymceInit.js'></script>

    <script type='text/javascript' src='./app/tracim_frontend_lib.style.js'></script>

    <script src='./file.app.dev.js'></script>

    <script type='text/javascript' src='/assets/tinymce/js/tinymce/jquery.tinymce.min.js'></script>
    <script type='text/javascript' src='/assets/tinymce/js/tinymce/tinymce.min.js'></script>
  </body>
=======

<head>
  <meta charset='utf-8' />
  <meta name="viewport" content="width=device-width, user-scalable=no" />
  <title>File App Tracim</title>
  <link rel='shortcut icon' href='favicon.ico'>

  <link rel="stylesheet" type="text/css" href="./assets/font/font-awesome-4.7.0/css/font-awesome.css">
  <link rel="stylesheet" type="text/css" href="./assets/bootstrap/bootstrap-4.0.0-beta.css">

  <style>
    .primaryColorFont {
      color: #7d4e24;
    }

    .primaryColorFontDarken {
      color: #522c00;
    }

    .primaryColorFontLighten {
      color: #a37346;
    }

    .primaryColorFontHover:hover {
      color: #7d4e24;
    }

    .primaryColorFontDarkenHover:hover {
      color: #522c00;
    }

    .primaryColorFontLightenHover:hover {
      color: #a37346;
    }


    .primaryColorBg {
      background-color: #7d4e24;
    }

    .primaryColorBgDarken {
      background-color: #522c00;
    }

    .primaryColorBgLighten {
      background-color: #a37346;
    }

    .primaryColorBgHover:hover {
      background-color: #7d4e24;
    }

    .primaryColorBgDarkenHover:hover {
      background-color: #522c00;
    }

    .primaryColorBgLightenHover:hover {
      background-color: #a37346;
    }


    .primaryColorBorder {
      border-color: #7d4e24;
    }

    .primaryColorBorderDarken {
      border-color: #522c00;
    }

    .primaryColorBorderLighten {
      border-color: #a37346;
    }

    .primaryColorBorderHover:hover {
      border-color: #7d4e24;
    }

    .primaryColorBorderDarkenHover:hover {
      border-color: #522c00;
    }

    .primaryColorBorderLightenHover:hover {
      border-color: #a37346;
    }
  </style>

  <style>
    @font-face {
      font-family: 'Quicksand';
      src: url('/assets/font/Quicksand/Quicksand-Regular.ttf');
    }

    @font-face {
      font-family: 'Quicksand';
      src: url('/assets/font/Quicksand/Quicksand-Bold.ttf');
      font-weight: bold;
    }

    body {
      font-family: 'Quicksand';
    }
  </style>

  <script type='text/javascript'>
    GLOBAL_primaryColor = '#7d4e24'
    GLOBAL_dispatchEvent = () => { }
    tinymce = {
      remove: () => { }
    }
    wysiwyg = () => { }
  </script>
</head>

<body>
  <script src="./assets/bootstrap/jquery-3.2.1.js"></script>
  <script src="./assets/bootstrap/popper-1.12.3.js"></script>
  <script src="./assets/bootstrap/bootstrap-4.0.0-beta.2.js"></script>

  <div id='content'></div>

  <script type='text/javascript' src='/assets/tracim/appInterface.js'></script>
  <script type='text/javascript' src='/assets/tracim/tinymceInit.js'></script>

  <script type='text/javascript' src='./app/tracim_frontend_lib.style.js'></script>

  <script src='./file.app.dev.js'></script>

  <script type='text/javascript' src='/assets/tinymce/js/tinymce/jquery.tinymce.min.js'></script>
  <script type='text/javascript' src='/assets/tinymce/js/tinymce/tinymce.min.js'></script>
</body>

>>>>>>> e0858f58
</html><|MERGE_RESOLUTION|>--- conflicted
+++ resolved
@@ -1,90 +1,5 @@
 <!DOCTYPE html>
 <html>
-<<<<<<< HEAD
-  <head>
-    <meta charset='utf-8' />
-    <meta name="viewport" content="width=device-width, user-scalable=no" />
-    <title>File App Tracim</title>
-    <link rel='shortcut icon' href='favicon.ico'>
-
-    <link rel="stylesheet" type="text/css" href="./assets/font/font-awesome-4.7.0/css/font-awesome.css">
-    <link rel="stylesheet" type="text/css" href="./assets/bootstrap/bootstrap-4.0.0-beta.css">
-
-    <style>
-      .primaryColorFont { color: #7d4e24; }
-      .primaryColorFontDarken { color: #522c00; }
-      .primaryColorFontLighten { color: #a37346; }
-
-      .primaryColorFontHover:hover { color: #7d4e24; }
-      .primaryColorFontDarkenHover:hover { color: #522c00; }
-      .primaryColorFontLightenHover:hover { color: #a37346; }
-
-
-      .primaryColorBg { background-color: #7d4e24; }
-      .primaryColorBgDarken { background-color: #522c00; }
-      .primaryColorBgLighten { background-color: #a37346; }
-
-      .primaryColorBgHover:hover { background-color: #7d4e24; }
-      .primaryColorBgDarkenHover:hover { background-color: #522c00; }
-      .primaryColorBgLightenHover:hover { background-color: #a37346; }
-
-
-      .primaryColorBorder { border-color: #7d4e24; }
-      .primaryColorBorderDarken { border-color: #522c00; }
-      .primaryColorBorderLighten { border-color: #a37346; }
-
-      .primaryColorBorderHover:hover { border-color: #7d4e24; }
-      .primaryColorBorderDarkenHover:hover { border-color: #522c00; }
-      .primaryColorBorderLightenHover:hover { border-color: #a37346; }
-    </style>
-
-    <style>
-      @font-face {
-        font-family: 'Quicksand';
-        src: url('/assets/font/Quicksand/Quicksand-Regular.ttf');
-      }
-      @font-face {
-        font-family: 'Quicksand';
-        src: url('/assets/font/Quicksand/Quicksand-Bold.ttf');
-        font-weight: bold;
-      }
-
-      body {
-        font-family: 'Quicksand';
-      }
-    </style>
-
-    <script type='text/javascript'>
-      GLOBAL_primaryColor = '#7d4e24'
-      GLOBAL_dispatchEvent = () => {}
-      tinymce = {
-        remove: () => {}
-      }
-      wysiwyg = () => {}
-    </script>
-  </head>
-  <body>
-    <script src="./assets/bootstrap/jquery-3.2.1.js"></script>
-    <script src="./assets/bootstrap/popper-1.12.3.js"></script>
-    <script src="./assets/bootstrap/bootstrap-4.0.0-beta.2.js"></script>
-
-    <div id='content'></div>
-
-    <script type='text/javascript' src='./app/tracim_frontend_vendors.js'></script>
-    <script type='text/javascript' src='./app/tracim_frontend_lib.lib.js'></script>
-
-    <script type='text/javascript' src='/assets/tracim/appInterface.js'></script>
-    <script type='text/javascript' src='/assets/tracim/tinymceInit.js'></script>
-
-    <script type='text/javascript' src='./app/tracim_frontend_lib.style.js'></script>
-
-    <script src='./file.app.dev.js'></script>
-
-    <script type='text/javascript' src='/assets/tinymce/js/tinymce/jquery.tinymce.min.js'></script>
-    <script type='text/javascript' src='/assets/tinymce/js/tinymce/tinymce.min.js'></script>
-  </body>
-=======
-
 <head>
   <meta charset='utf-8' />
   <meta name="viewport" content="width=device-width, user-scalable=no" />
@@ -204,6 +119,9 @@
 
   <div id='content'></div>
 
+  <script type='text/javascript' src='./app/tracim_frontend_vendors.js'></script>
+  <script type='text/javascript' src='./app/tracim_frontend_lib.lib.js'></script>
+
   <script type='text/javascript' src='/assets/tracim/appInterface.js'></script>
   <script type='text/javascript' src='/assets/tracim/tinymceInit.js'></script>
 
@@ -214,6 +132,4 @@
   <script type='text/javascript' src='/assets/tinymce/js/tinymce/jquery.tinymce.min.js'></script>
   <script type='text/javascript' src='/assets/tinymce/js/tinymce/tinymce.min.js'></script>
 </body>
-
->>>>>>> e0858f58
 </html>