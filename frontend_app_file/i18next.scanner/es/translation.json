{
  "Validate": "Validar",
  "Error while saving the user configuration": "Error al guardar la configuración de usuario",
  "Delete": "Suprimir",
  "Cancel": "Cancelar",
  "Download file": "Descargar archivo",
  "Error while uploading file": "Error al cargar el archivo",
  "A content with the same name already exists": "Ya existe un contenido con el mismo nombre",
  "Error in the URL": "Error en la URL",
  "Upload files": "Cargar archivos",
  "The file is larger than the maximum file size allowed": "El archivo es mayor que el tamaño máximo permitido",
  "Error, the space exceed its maximum size": "Error, el espacio excede su tamaño máximo",
  "No preview available": "Vista previa no disponible",
  "Validate and create": "Validar y crear",
  "You have reached your storage limit, you cannot add new files": "Has alcanzado su límite de almacenamiento, no puede añadir nuevos archivos",
  "Preview loading...": "Vista previa cargando…",
<<<<<<< HEAD
  "Error while saving the comment": "Error al guardar el comentario"
=======
  "Error while saving the comment": "Error al guardar el comentario",
  "The content has been modified by {{author}}": "El contenido fue modificado por {{author}}"
>>>>>>> 154d1658
}<|MERGE_RESOLUTION|>--- conflicted
+++ resolved
@@ -14,10 +14,6 @@
   "Validate and create": "Validar y crear",
   "You have reached your storage limit, you cannot add new files": "Has alcanzado su límite de almacenamiento, no puede añadir nuevos archivos",
   "Preview loading...": "Vista previa cargando…",
-<<<<<<< HEAD
-  "Error while saving the comment": "Error al guardar el comentario"
-=======
   "Error while saving the comment": "Error al guardar el comentario",
   "The content has been modified by {{author}}": "El contenido fue modificado por {{author}}"
->>>>>>> 154d1658
 }