--- conflicted
+++ resolved
@@ -21,7 +21,15 @@
 - PostgreSQL 9.6+
 
 ## Installation
-<<<<<<< HEAD
+
+Use the automated script that will install dependencies and generate default configuration files:
+```bash
+./setup_default_backend.sh
+```
+
+For a manual installation, follow the [manual setup documentation](/docs/development/backend/setup/manual_setup.md).
+
+## Running Tracim
 
 You can run Tracim WSGI apps with many WSGI servers. We provide examples to run them with:
 
@@ -29,18 +37,7 @@
 - The pserve command of pyramid which only relies on development.ini pastedeploy config
 
 We advise using uWSGI for production and pserve for development.
-
-### Install uWSGI
-
-On Debian:
-```bash
-sudo apt install uwsgi uwsgi-plugin-python3
-```
-
-Or with PIP:
-```bash
-sudo pip3 install uwsgi
-```
+For pserve usage documentation, see [manual setup documentation](/docs/development/backend/setup/manual_setup.md).
 
 ### Run Tracim with uWSGI command line
 
@@ -59,43 +56,6 @@
   --pidfile /tmp/tracim_web.pid
 ```
 
-=======
-
-Use the automated script that will install dependencies and generate default configuration files:
-```bash
-./setup_default_backend.sh
-```
-
-For a manual installation, follow the [manual setup documentation](/docs/development/backend/setup/manual_setup.md).
-
-## Running Tracim
-
-You can run Tracim WSGI apps with many WSGI servers. We provide examples to run them with:
-
-- uWSGI using backend/wsgi/* scripts
-- The pserve command of pyramid which only relies on development.ini pastedeploy config
-
-We advise using uWSGI for production and pserve for development.
-For pserve usage documentation, see [manual setup documentation](/docs/development/backend/setup/manual_setup.md).
-
-### Run Tracim with uWSGI command line
-
-Set tracim_conf_file path:
-```bash
-export TRACIM_CONF_PATH="$(pwd)/development.ini"
-```
-
-Start pyramid webserver:
-```bash
-uwsgi \
-  -d /tmp/tracim_web.log \
-  --http-socket :6543 \
-  --plugin python3 \
-  --wsgi-file wsgi/web.py -H env \
-  --pidfile /tmp/tracim_web.pid
-```
-
->>>>>>> 0bb1d027
 (Optional, webdav) Start webdav wsgidav server:
 ```bash
 uwsgi \
@@ -135,7 +95,7 @@
 ### Run Tracim with uWSGI configuration file
 
 #### Pyramid webserver
-Create and edit a configuration file `/etc/uwsgi/apps-available/tracim_web.ini`.  
+Create and edit a configuration file `/etc/uwsgi/apps-available/tracim_web.ini`.
 You can use a different path.
 ```ini
 [uwsgi]
@@ -155,7 +115,7 @@
 ```
 
 #### WebDAV
-Create and edit a configuration file `/etc/uwsgi/apps-available/tracim_webdav.ini`.  
+Create and edit a configuration file `/etc/uwsgi/apps-available/tracim_webdav.ini`.
 You can use a different path.
 ```ini
 [uwsgi]
@@ -174,7 +134,7 @@
 ```
 
 #### CalDAV
-Create and edit a configuration file `/etc/uwsgi/apps-available/tracim_caldav.ini`.  
+Create and edit a configuration file `/etc/uwsgi/apps-available/tracim_caldav.ini`.
 You can use a different path.
 ```ini
 [uwsgi]
@@ -236,10 +196,6 @@
 
 ```ini
 [supervisord]
-<<<<<<< HEAD
-; You need to replace <PATH> with correct absolute path
-=======
->>>>>>> 0bb1d027
 
 ; email notifier (if async jobs processing is enabled)
 [program:tracim_mail_notifier]
@@ -281,10 +237,7 @@
 autorestart=true
 environment=TRACIM_CONF_PATH=<PATH>/tracim/backend/development.ini
 ```
-<<<<<<< HEAD
-=======
-Replace <PATH> with the correct absolute path.
->>>>>>> 0bb1d027
+Replace <PATH> with the correct absolute path.
 
 A complete example of such a configuration is available in
 [tools_docker/Debian_Uwsgi/supervisord_tracim.conf](/tools_docker/Debian_Uwsgi/supervisord_tracim.conf).
