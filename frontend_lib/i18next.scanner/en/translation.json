{
  "Timeline": "Timeline",
  "Restore": "Restore",
  "Simple edition": "Simple edition",
  "Advanced edition": "Advanced edition",
  "Send": "Send",
  "Your message...": "Your message...",
  "Validate the title": "Validate the title",
  "Edit title": "Edit title",
  "Undo change in title": "Undo change in title",
  "Archive": "Archive",
  "Delete": "Delete",
  "Choose the role of the member": "Choose the role of the member",
  "Validate": "Validate",
  "Status": "Status",
  "Comment": "Comment",
  "Item created": "Item created",
  "Item deleted": "Item deleted",
  "New revision": "New revision",
  "Item unarchived": "Item unarchived",
  "Item restored": "Item restored",
  "Item moved": "Item moved",
  "Item copied": "Item copied",
  "Item archived": "Item archived",
  "Enter the username, email or full name of the user": "Enter the username, email or full name of the user",
  "Add a member": "Add a member",
  "If you type an email that isn't associated to an account, an invitational email will be sent": "If you type an email that isn't associated to an account, an invitational email will be sent",
  "Email notifications are disabled, you can't create new users from here": "Email notifications are disabled, you can't create new users from here",
  "Email notification are disabled, please manually share the link": "Email notification are disabled, please manually share the link",
  "Send an invitational email to this user": "Send an invitational email to this user",
  "I know this user exists": "I know this user exists",
  "Cancel": "Cancel",
  "Search user...": "Search user...",
  "Unknown error, please inform an administrator": "Unknown error, please inform an administrator",
  "Error detail": "Error detail",
  "This content is archived": "This content is archived",
  "This content is deleted": "This content is deleted",
  "Status changed to {{status}}": "Status changed to {{status}}",
  "This content is deprecated": "This content is deprecated",
  "Drag and drop your file here": "Drag and drop your file here",
  "Drag and drop your files here": "Drag and drop your files here",
  "You can also import your file by clicking here": "You can also import your file by clicking here",
  "You can also import your files by clicking here": "You can also import your files by clicking here",
  "Copy link": "Copy link",
  "Delete link": "Delete link",
  "New share": "New share",
  "Protect by password": "Protect by password",
  "Cancel protection by password": "Cancel protection by password",
  "{{label}} share": "{{label}} share",
  "New": "New",
  "No share link has been created yet": "No share link has been created yet",
  "Generate random password": "Generate random password",
  "Show password": "Show password",
  "by {{author}}": "by {{author}}",
  "Close": "Close",
  "Open": "Open",
  "Bytes": "Bytes",
  "KB": "KB",
  "MB": "MB",
  "GB": "GB",
  "TB": "TB",
  "PB": "PB",
  "EB": "EB",
  "ZB": "ZB",
  "YB": "YB",
  "Recipient's email addresses": "Recipient's email addresses",
  "To add multiple recipients, separate the email addresses with a comma, a semicolon or a line break.": "To add multiple recipients, separate the email addresses with a comma, a semicolon or a line break.",
  "Password": "Password",
  "Uploaded files": "Uploaded files",
  "You have not yet chosen any files to upload.": "You have not yet chosen any files to upload.",
  "Space manager": "Space manager",
  "Content manager + add members and edit spaces": "Content manager + add members and edit spaces",
  "Content manager": "Content manager",
  "Contributor + create folders and manage contents": "Contributor + create folders and manage contents",
  "Contributor": "Contributor",
  "Reader + create/modify content": "Reader + create/modify content",
  "Reader": "Reader",
  "Read contents": "Read contents",
  "Administrator": "Administrator",
  "Trusted user + create users, administration of instance": "Trusted user + create users, administration of instance",
  "Trusted user": "Trusted user",
  "User + create spaces, add members in spaces": "User + create spaces, add members in spaces",
  "User": "User",
  "Access to spaces where user is member": "Access to spaces where user is member",
  "Refresh?": "Refresh?",
  "System Administrator": "System Administrator",
  "Username must be at least {{minimumCharactersUsername}} characters long": "Username must be at least {{minimumCharactersUsername}} characters long",
  "Username must be at maximum {{maximumCharactersUsername}} characters long": "Username must be at maximum {{maximumCharactersUsername}} characters long",
  "Username can't contain any whitespace": "Username can't contain any whitespace",
  "Allowed characters: {{allowedCharactersUsername}}": "Allowed characters: {{allowedCharactersUsername}}",
  "Error while checking reserved usernames": "Error while checking reserved usernames",
  "This word is reserved for group mentions": "This word is reserved for group mentions",
  "Error while checking username availability": "Error while checking username availability",
<<<<<<< HEAD
  "This username is not available": "This username is not available"
=======
  "This username is not available": "This username is not available",
  "You are trying to mention an invalid user": "You are trying to mention an invalid user",
  "all": "all"
>>>>>>> bcd35545
}<|MERGE_RESOLUTION|>--- conflicted
+++ resolved
@@ -91,11 +91,7 @@
   "Error while checking reserved usernames": "Error while checking reserved usernames",
   "This word is reserved for group mentions": "This word is reserved for group mentions",
   "Error while checking username availability": "Error while checking username availability",
-<<<<<<< HEAD
-  "This username is not available": "This username is not available"
-=======
   "This username is not available": "This username is not available",
   "You are trying to mention an invalid user": "You are trying to mention an invalid user",
   "all": "all"
->>>>>>> bcd35545
 }