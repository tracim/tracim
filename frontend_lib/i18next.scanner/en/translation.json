--- conflicted
+++ resolved
@@ -55,7 +55,6 @@
   "by {{author}}": "by {{author}}",
   "Create": "Create",
   "Close": "Close",
-<<<<<<< HEAD
   "Open": "Open",
   "Bytes": "Bytes",
   "KB": "KB",
@@ -66,7 +65,4 @@
   "EB": "EB",
   "ZB": "ZB",
   "YB": "YB"
-=======
-  "Open": "Open"
->>>>>>> 394b2239
 }