--- conflicted
+++ resolved
@@ -139,14 +139,6 @@
   "Translation is not available": "La traduction est indisponible",
   "Unknown error": "Erreur inconnue",
   "Error while translating the document: {{details}}": "Erreur pendant la traduction du document : {{details}}",
-<<<<<<< HEAD
-  "Upload a file": "__NOT_TRANSLATED__",
-  "A content with the same name already exists": "__NOT_TRANSLATED__",
-  "The file is larger than the maximum file size allowed": "__NOT_TRANSLATED__",
-  "Error, the space exceed its maximum size": "__NOT_TRANSLATED__",
-  "You have reach your storage limit, you cannot add new files": "__NOT_TRANSLATED__",
-  "{{numberOfFile}} files added": "__NOT_TRANSLATED__"
-=======
   "Error while fetching a list of reactions": "Erreur pendant la récupération d'une liste de réactions",
   "Error while adding your reaction": "Erreur pendant l'ajout de votre réaction",
   "Error while removing your reaction": "Erreur pendant le retrait de votre réaction",
@@ -181,5 +173,4 @@
   "Medium Skin Tone": "Peau moyennement claire",
   "Medium-Dark Skin Tone": "Peau moyennement foncée",
   "Dark Skin Tone": "Peau foncée"
->>>>>>> 95a92d36
 }