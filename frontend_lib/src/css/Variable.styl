/*************************/
/**** COLOR ****/

fontColor = #252525

darkGrey = #252525
rgbGrey = rgba(25,25,25,0.3)
lightDarkGrey = #595959
mediumDarkGrey = #999
mediumGrey = #cecece
grey = #ababab
grey-hover = #e8e8e8
lightGrey = #f0f0f0
veryLightGrey = #f6f6f6
errorRed = #dc3545
<<<<<<< HEAD
warningOrange = #f2a027
warningOrangeOpacity = #F2BB6A
=======
warningOrange = #ff8a00
>>>>>>> f2de3e5d
lightBlue = #3F9FF7
bootstrapLinkColor = #007bff // This color comes from bootstrap

offWhite = #fdfdfd

zIndexOverHeader = 50

/*************************/
/**** SIZE ****/

headerHeight = 61px // INFO - CH - 2019-04-19 - the total header height. Used to calculate height of layout like height: "calc(100% - %s)" % headerHeight
sidebarWidth = 300px

// INFO - GB - 2021-08-10 - The constants below indicate the three possible font size levels
// titleFontSize : should be used for titles (that have high priority and need a highlight)
// standardFontSize : is the default font size and everything that is not high or low priority should be at this size
// metadataFontSize : should be used for meta data, i.e. used when it is not information of the content but about the
// content (that have high priority and need a highlight)

titleFontSize = 20px
standardFontSize = 16px
metadataFontSize = 14px
listItemHeight = 5px
popupWidth = 420px
bigIconSize = 20px

standardBorderRadius = 5px

notificationCircleSize = 15px
mentionCircleSize = 20px
wallCircleSize = 8px


/*************************/
/**** SPACING ****/

// INFO - GB - 2021-08-10 - The constants below indicate the three possible spacings
// pageSpacing : is the space around the page
// standardFontSize : is the default space and everything that does not have a specific space should have this one around
// textSpacing : X is the space between something and its associated text, for example, the space between an icon and its text

pageSpacing = 30px
standardSpacing = 10px
textSpacing = 5px

/*************************/
/**** BOX SHADOW ****/

shadow-bottom = 0px 0px 5px 1px #606060
shadow-right = 2px 2px 5px 0px #404040
shadow-all = 1px 1px 5px 2px #ababab
shadow-half = 1px 1px 1px 1px #ababab

/***********************/
/**** MEDIA QUERIES ****/

json('../screenSizes.json')

min-xs = unit(MIN_XS, px)
max-xs = unit(MAX_XS, px)

min-sm = unit(MIN_SM, px)
max-sm = unit(MAX_SM, px)

min-md = unit(MIN_MD, px)
max-md = unit(MAX_MD, px)

min-lg = unit(MIN_LG, px)
max-lg = unit(MAX_LG, px)

min-xl = unit(MIN_XL, px)<|MERGE_RESOLUTION|>--- conflicted
+++ resolved
@@ -13,12 +13,8 @@
 lightGrey = #f0f0f0
 veryLightGrey = #f6f6f6
 errorRed = #dc3545
-<<<<<<< HEAD
 warningOrange = #f2a027
 warningOrangeOpacity = #F2BB6A
-=======
-warningOrange = #ff8a00
->>>>>>> f2de3e5d
 lightBlue = #3F9FF7
 bootstrapLinkColor = #007bff // This color comes from bootstrap
 
