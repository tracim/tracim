import React from 'react'
import ReactDOM from 'react-dom'
import './i18n.js'
import 'core-js/stable'
import 'regenerator-runtime/runtime'
import { appContentFactory } from '../src/appContentFactory.js'

<<<<<<< HEAD
ReactDOM.render(
  <div style={{ width: '1200px' }}>
    <NewMemberForm
      onClickCloseAddMemberBtn={() => {}}
      personalData='text'
      isEmail={false}
      onChangePersonalData={() => {}}
      searchedKnownMemberList={[]}
      autoCompleteActive={false}
      onClickKnownMember={() => {}}
      roleList={[]}
      role='woot'
      onChangeRole={() => {}}
      onClickBtnValidate={() => {}}
      emailNotifActivated
      canSendInviteNewUser
      userRoleIdInWorkspace={1}
      autoCompleteClicked={false}
      onClickAutoComplete={() => {}}
    />
=======
const testComponent = props => {
  props.appContentSaveNewComment(
    { content_id: 1, workspace_id: 1 },
    false,
    'new comment that includes a mention here @admin which should be wrapped',
    () => { console.log('setState called') },
    'html-document'
  )

  props.appContentSaveNewComment(
    { content_id: 2, workspace_id: 1 },
    true,
    'Another comment that contains HTML and a mention @admin which should be wrapped too',
    () => { console.log('setState called') },
    'html-document'
  )
  return (
    <div>
      I'm a dummy test component
    </div>
  )
}
const WrapperTestComponent = appContentFactory(testComponent)

ReactDOM.render(
  <div style={{ width: '1200px' }}>
    <WrapperTestComponent />
>>>>>>> a314d8b2
  </div>
  , document.getElementById('content')
)<|MERGE_RESOLUTION|>--- conflicted
+++ resolved
@@ -5,28 +5,6 @@
 import 'regenerator-runtime/runtime'
 import { appContentFactory } from '../src/appContentFactory.js'
 
-<<<<<<< HEAD
-ReactDOM.render(
-  <div style={{ width: '1200px' }}>
-    <NewMemberForm
-      onClickCloseAddMemberBtn={() => {}}
-      personalData='text'
-      isEmail={false}
-      onChangePersonalData={() => {}}
-      searchedKnownMemberList={[]}
-      autoCompleteActive={false}
-      onClickKnownMember={() => {}}
-      roleList={[]}
-      role='woot'
-      onChangeRole={() => {}}
-      onClickBtnValidate={() => {}}
-      emailNotifActivated
-      canSendInviteNewUser
-      userRoleIdInWorkspace={1}
-      autoCompleteClicked={false}
-      onClickAutoComplete={() => {}}
-    />
-=======
 const testComponent = props => {
   props.appContentSaveNewComment(
     { content_id: 1, workspace_id: 1 },
@@ -54,7 +32,6 @@
 ReactDOM.render(
   <div style={{ width: '1200px' }}>
     <WrapperTestComponent />
->>>>>>> a314d8b2
   </div>
   , document.getElementById('content')
 )