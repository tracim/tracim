import React from 'react'
import ReactDOM from 'react-dom'
import './i18n.js'
import 'core-js/stable'
import 'regenerator-runtime/runtime'
import NewMemberForm from './component/NewMemberForm/NewMemberForm.jsx'

<<<<<<< HEAD
import PopinFixed from './component/PopinFixed/PopinFixed.jsx'
import PopinFixedHeader from './component/PopinFixed/PopinFixedHeader.jsx'
import PopinFixedOption from './component/PopinFixed/PopinFixedOption.jsx'
import PopinFixedContent from './component/PopinFixed/PopinFixedContent.jsx'
import PopinFixedRightPart from './component/PopinFixed/PopinFixedRightPart.jsx'

// import TextAreaApp from './component/Input/TextAreaApp/TextAreaApp.jsx'
// import BtnSwitch from './component/Input/BtnSwitch/BtnSwitch.jsx'
// import Checkbox from './component/Input/Checkbox.jsx'

import Timeline from './component/Timeline/Timeline.jsx'
import TimelineDebugData from './component/Timeline/debugData.js'

// import Delimiter from './component/Delimiter/Delimiter.jsx'
//
// import CardPopup from './component/CardPopup/CardPopup.jsx'
// import CardPopupCreateContent from './component/CardPopup/CardPopupCreateContent.jsx'

// import NewVersionButton from './component/OptionComponent/NewVersionBtn.jsx'
// import ArchiveDeleteContent from './component/OptionComponent/ArchiveDeleteContent.jsx'

ReactDOM.render(
  <div style={{width: '1200px'}}>
    <PopinFixed customClass={`${'randomClass'}`} style={{width: '1200px'}}>
      <PopinFixedHeader
        customClass={`${'randomClass'}`}
        faIcon={'fa fa-file-word-o'}
        name={'test exemple'}
        onClickCloseBtn={() => {}}
      />

      <PopinFixedOption
        customClass={`${'randomClass'}`}
        onClickNewVersionBtn={() => {}}
        selectedStatus={{
          label: 'Open',
          slug: 'open',
          faIcon: 'square-o',
          hexcolor: '#3f52e3',
          globalStatus: 'open'
        }}
        availableStatus={[{
          label: 'Open',
          slug: 'open',
          faIcon: 'square-o',
          hexcolor: '#3f52e3',
          globalStatus: 'open'
        }, {
          label: 'Validated',
          slug: 'closed-validated',
          faIcon: 'check-square-o',
          hexcolor: '#008000',
          globalStatus: 'closed'
        }, {
          label: 'Cancelled',
          slug: 'closed-unvalidated',
          faIcon: 'close',
          hexcolor: '#f63434',
          globalStatus: 'closed'
        }, {
          label: 'Deprecated',
          slug: 'closed-deprecated',
          faIcon: 'warning',
          hexcolor: '#ababab',
          globalStatus: 'closed'
        }]}
        onChangeStatus={newStatus => console.log('newStatus', newStatus)}
        onClickArchive={() => console.log('btn archive clicked')}
        onClickDelete={() => console.log('btn delete clicked')}
      />

      <PopinFixedContent customClass={`${'randomClass'}__contentpage`} style={{width: '100%'}}>
        <div className='wsContentGeneric__content__left' />

        <PopinFixedRightPart
            customClass={`${'randomClass'}__contentpage`}
            customColor={'#3f52e3'}
            menuItemList={[
              {
                id: 'timeline',
                label: 'Timeline',
                icon: 'fa-history',
                children: <Timeline
                  customClass={`${'randomClass'}__contentpage`}
                  customColor={'#3f52e3'}
                  loggedUser={{
                    user_id: 1,
                    username: 'Smoi',
                    firstname: 'Côme',
                    lastname: 'Stoilenom',
                    email: 'osef@algoo.fr',
                    avatar_url: 'https://avatars3.githubusercontent.com/u/11177014?s=460&v=4',
                    userRoleIdInWorkspace: 8
                  }}
                  timelineData={TimelineDebugData.map(item => item.timelineType === 'comment'
                    ? {
                      ...item,
                      author: {
                        ...item.author,
                        avatar_url: item.author.avatar_url
                          ? item.author.avatar_url
                          : ''
                      }
                    }
                    : item
                  )}
                  newComment={''}
                  disableComment={false}
                  wysiwyg={false}
                  onChangeNewComment={() => {}}
                  onClickValidateNewCommentBtn={() => {}}
                  onClickWysiwygBtn={() => {}}
                  onClickRevisionBtn={() => {}}
                  shouldScrollToBottom={true}
                />
              }
            ]}
          />
      </PopinFixedContent>
    </PopinFixed>
=======

ReactDOM.render(
  <div style={{ width: '1200px' }}>
    <NewMemberForm
      onClickCloseAddMemberBtn={() => {}}
      nameOrEmail={'text'}
      isEmail={false}
      onChangeNameOrEmail={() => {}}
      searchedKnownMemberList={[]}
      autoCompleteActive={false}
      onClickKnownMember={() => {}}
      roleList={[]}
      role={'woot'}
      onChangeRole={() => {}}
      onClickBtnValidate={() => {}}
      emailNotifActivated={true}
      canSendInviteNewUser={true}
      userRoleIdInWorkspace={1}
      autoCompleteClicked={false}
      onClickAutoComplete={() => {}}
    />
>>>>>>> c5bdc5e6
  </div>
  , document.getElementById('content')
)<|MERGE_RESOLUTION|>--- conflicted
+++ resolved
@@ -5,128 +5,6 @@
 import 'regenerator-runtime/runtime'
 import NewMemberForm from './component/NewMemberForm/NewMemberForm.jsx'
 
-<<<<<<< HEAD
-import PopinFixed from './component/PopinFixed/PopinFixed.jsx'
-import PopinFixedHeader from './component/PopinFixed/PopinFixedHeader.jsx'
-import PopinFixedOption from './component/PopinFixed/PopinFixedOption.jsx'
-import PopinFixedContent from './component/PopinFixed/PopinFixedContent.jsx'
-import PopinFixedRightPart from './component/PopinFixed/PopinFixedRightPart.jsx'
-
-// import TextAreaApp from './component/Input/TextAreaApp/TextAreaApp.jsx'
-// import BtnSwitch from './component/Input/BtnSwitch/BtnSwitch.jsx'
-// import Checkbox from './component/Input/Checkbox.jsx'
-
-import Timeline from './component/Timeline/Timeline.jsx'
-import TimelineDebugData from './component/Timeline/debugData.js'
-
-// import Delimiter from './component/Delimiter/Delimiter.jsx'
-//
-// import CardPopup from './component/CardPopup/CardPopup.jsx'
-// import CardPopupCreateContent from './component/CardPopup/CardPopupCreateContent.jsx'
-
-// import NewVersionButton from './component/OptionComponent/NewVersionBtn.jsx'
-// import ArchiveDeleteContent from './component/OptionComponent/ArchiveDeleteContent.jsx'
-
-ReactDOM.render(
-  <div style={{width: '1200px'}}>
-    <PopinFixed customClass={`${'randomClass'}`} style={{width: '1200px'}}>
-      <PopinFixedHeader
-        customClass={`${'randomClass'}`}
-        faIcon={'fa fa-file-word-o'}
-        name={'test exemple'}
-        onClickCloseBtn={() => {}}
-      />
-
-      <PopinFixedOption
-        customClass={`${'randomClass'}`}
-        onClickNewVersionBtn={() => {}}
-        selectedStatus={{
-          label: 'Open',
-          slug: 'open',
-          faIcon: 'square-o',
-          hexcolor: '#3f52e3',
-          globalStatus: 'open'
-        }}
-        availableStatus={[{
-          label: 'Open',
-          slug: 'open',
-          faIcon: 'square-o',
-          hexcolor: '#3f52e3',
-          globalStatus: 'open'
-        }, {
-          label: 'Validated',
-          slug: 'closed-validated',
-          faIcon: 'check-square-o',
-          hexcolor: '#008000',
-          globalStatus: 'closed'
-        }, {
-          label: 'Cancelled',
-          slug: 'closed-unvalidated',
-          faIcon: 'close',
-          hexcolor: '#f63434',
-          globalStatus: 'closed'
-        }, {
-          label: 'Deprecated',
-          slug: 'closed-deprecated',
-          faIcon: 'warning',
-          hexcolor: '#ababab',
-          globalStatus: 'closed'
-        }]}
-        onChangeStatus={newStatus => console.log('newStatus', newStatus)}
-        onClickArchive={() => console.log('btn archive clicked')}
-        onClickDelete={() => console.log('btn delete clicked')}
-      />
-
-      <PopinFixedContent customClass={`${'randomClass'}__contentpage`} style={{width: '100%'}}>
-        <div className='wsContentGeneric__content__left' />
-
-        <PopinFixedRightPart
-            customClass={`${'randomClass'}__contentpage`}
-            customColor={'#3f52e3'}
-            menuItemList={[
-              {
-                id: 'timeline',
-                label: 'Timeline',
-                icon: 'fa-history',
-                children: <Timeline
-                  customClass={`${'randomClass'}__contentpage`}
-                  customColor={'#3f52e3'}
-                  loggedUser={{
-                    user_id: 1,
-                    username: 'Smoi',
-                    firstname: 'Côme',
-                    lastname: 'Stoilenom',
-                    email: 'osef@algoo.fr',
-                    avatar_url: 'https://avatars3.githubusercontent.com/u/11177014?s=460&v=4',
-                    userRoleIdInWorkspace: 8
-                  }}
-                  timelineData={TimelineDebugData.map(item => item.timelineType === 'comment'
-                    ? {
-                      ...item,
-                      author: {
-                        ...item.author,
-                        avatar_url: item.author.avatar_url
-                          ? item.author.avatar_url
-                          : ''
-                      }
-                    }
-                    : item
-                  )}
-                  newComment={''}
-                  disableComment={false}
-                  wysiwyg={false}
-                  onChangeNewComment={() => {}}
-                  onClickValidateNewCommentBtn={() => {}}
-                  onClickWysiwygBtn={() => {}}
-                  onClickRevisionBtn={() => {}}
-                  shouldScrollToBottom={true}
-                />
-              }
-            ]}
-          />
-      </PopinFixedContent>
-    </PopinFixed>
-=======
 
 ReactDOM.render(
   <div style={{ width: '1200px' }}>
@@ -148,7 +26,6 @@
       autoCompleteClicked={false}
       onClickAutoComplete={() => {}}
     />
->>>>>>> c5bdc5e6
   </div>
   , document.getElementById('content')
 )