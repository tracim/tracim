import React from 'react'
import { CUSTOM_EVENT } from './customEvent.js'
import { buildTracimLiveMessageEventType } from './helper.js'

export function TracimComponent (WrappedComponent) {
  return class TracimComponent extends React.Component {
    constructor (props) {
      super(props)

      this.registeredCustomEventHandlerList = {}
      document.addEventListener(CUSTOM_EVENT.APP_CUSTOM_EVENT_LISTENER, this.execRegisteredCustomEventHandler)

      this.registeredLiveMessageHandlerList = {}
      document.addEventListener(CUSTOM_EVENT.TRACIM_LIVE_MESSAGE, this.execRegisteredLiveMessageHandler)
    }

    componentWillUnmount () {
      document.removeEventListener(CUSTOM_EVENT.APP_CUSTOM_EVENT_LISTENER, this.execRegisteredCustomEventHandler)
      document.removeEventListener(CUSTOM_EVENT.TRACIM_LIVE_MESSAGE, this.execRegisteredLiveMessageHandler)
    }

    registerCustomEventHandlerList = (customEventList) => {
      customEventList.forEach(customEvent =>
        this.registeredCustomEventHandlerList[customEvent.name] = customEvent.handler
      )
    }
    execRegisteredCustomEventHandler = ({ detail: { type, data } }) => {
      if (this.registeredCustomEventHandlerList.hasOwnProperty(type)) {
        this.registeredCustomEventHandlerList[type](data)
      }
    }

    registerLiveMessageHandlerList = (liveMessageList) => {
<<<<<<< HEAD
      liveMessageList.forEach(({ entityType, coreEntityType, handler, subType }) => {
        const eventType = buildTracimLiveMessageEventType(entityType, coreEntityType, subType)
=======
      liveMessageList.forEach(({ entityType, coreEntityType, optionalSubType, handler }) => {
        const eventType = this.eventNameBuilder(entityType, coreEntityType, optionalSubType)
>>>>>>> 3edc8598
        this.registeredLiveMessageHandlerList[eventType] = handler
      })
    }
    execRegisteredLiveMessageHandler = ({ detail: { type, data } }) => {
      if (this.registeredLiveMessageHandlerList.hasOwnProperty(type)) {
        this.registeredLiveMessageHandlerList[type](data)
      }
    }

<<<<<<< HEAD
=======
    eventNameBuilder = (entityType, coreEntityType, optionalSubType = null) =>
      `${entityType}.${coreEntityType}${optionalSubType ? `.${optionalSubType}` : ''}`

>>>>>>> 3edc8598
    render () {
      return (
        <WrappedComponent
          {...this.props}
          registerCustomEventHandlerList={this.registerCustomEventHandlerList}
          registerLiveMessageHandlerList={this.registerLiveMessageHandlerList}
        />
      )
    }
  }
}<|MERGE_RESOLUTION|>--- conflicted
+++ resolved
@@ -31,13 +31,8 @@
     }
 
     registerLiveMessageHandlerList = (liveMessageList) => {
-<<<<<<< HEAD
-      liveMessageList.forEach(({ entityType, coreEntityType, handler, subType }) => {
-        const eventType = buildTracimLiveMessageEventType(entityType, coreEntityType, subType)
-=======
       liveMessageList.forEach(({ entityType, coreEntityType, optionalSubType, handler }) => {
-        const eventType = this.eventNameBuilder(entityType, coreEntityType, optionalSubType)
->>>>>>> 3edc8598
+        const eventType = buildTracimLiveMessageEventType(entityType, coreEntityType, optionalSubType)
         this.registeredLiveMessageHandlerList[eventType] = handler
       })
     }
@@ -47,12 +42,6 @@
       }
     }
 
-<<<<<<< HEAD
-=======
-    eventNameBuilder = (entityType, coreEntityType, optionalSubType = null) =>
-      `${entityType}.${coreEntityType}${optionalSubType ? `.${optionalSubType}` : ''}`
-
->>>>>>> 3edc8598
     render () {
       return (
         <WrappedComponent
