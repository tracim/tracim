--- conflicted
+++ resolved
@@ -69,14 +69,14 @@
   })
 }
 
-<<<<<<< HEAD
 export const getMyselfKnownMember = (apiUrl, userNameToSearch, workspaceIdToInclude) => {
   return fetch(`${apiUrl}/users/me/known_members?acp=${userNameToSearch}&include_workspace_ids=${workspaceIdToInclude}`, {
     credentials: 'include',
     headers: FETCH_CONFIG.headers,
     method: 'GET'
   })
-=======
+}
+
 export const getUsernameAvailability = async (apiUrl, username) => {
   const response = await fetch(`${apiUrl}/system/username-availability?username=${username}`,
     {
@@ -105,5 +105,4 @@
     status: response.status,
     json: await response.json()
   }
->>>>>>> 881ebcb4
 }