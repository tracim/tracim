import { FETCH_CONFIG, ROLE_OBJECT, ROLE, PROFILE } from './helper.js'

const STATUSES = [{
  label: 'Opened',
  slug: 'open',
  faIcon: 'square-o',
  hexcolor: '#3f52e3',
  globalStatus: 'open'
}, {
  label: 'Validated',
  slug: 'closed-validated',
  faIcon: 'check-square-o',
  hexcolor: '#008000',
  globalStatus: 'closed'
}, {
  label: 'Cancelled',
  slug: 'closed-unvalidated',
  faIcon: 'close',
  hexcolor: '#f63434',
  globalStatus: 'closed'
}, {
  label: 'Deprecated',
  slug: 'closed-deprecated',
  faIcon: 'warning',
  hexcolor: '#ababab',
  globalStatus: 'closed'
}]

const SYSTEM_CONFIG = {
  appListLoaded: true,
  config: {
    email_notification_activated: false,
    new_user_invitation_do_notify: true,
    search_enabled: true,
    webdav_enabled: true,
    webdav_url: 'http://localhost:3030/'
  },
  contentTypeListLoaded: true,
  redirectLogin: '',
  workspaceListLoaded: true
}

const DOM_CONTAINER = 'appFeatureContainer'

export const defaultDebug = {
  config: {
    apiHeader: FETCH_CONFIG.headers,
    apiUrl: '',
    availableStatuses: STATUSES,
    profileObject: PROFILE,
    roleList: ROLE,
    system: SYSTEM_CONFIG,
    domContainer: DOM_CONTAINER,
    slug: '',
    faIcon: '',
    hexcolor: '',
    creationLabel: '',
    translation: {
      en: {
        translation: {
        }
      },
      fr: {
        translation: {
        }
      }
    },
    label: ''
  },
  content: {
    content_id: 0,
    content_type: '',
    workspace_id: 0
  },
  loggedUser: {
    agendaUrl: '',
    auth_type: 'internal',
    user_id: 1,
    public_name: 'Global manager',
    email: 'osef@algoo.fr',
    lang: 'fr',
    avatar_url: null,
<<<<<<< HEAD
    userRoleIdInWorkspace: ROLE_OBJECT.workspaceManager.id,
=======
    userRoleIdInWorkspace: 8,
>>>>>>> b1433e62
    created: '2019-06-03T14:28:14Z',
    is_active: true,
    is_deleted: false,
    logged: true,
    profile: PROFILE.ADMINISTRATOR.slug,
    timezone: ''
  }
}<|MERGE_RESOLUTION|>--- conflicted
+++ resolved
@@ -1,4 +1,10 @@
-import { FETCH_CONFIG, ROLE_OBJECT, ROLE, PROFILE } from './helper.js'
+import i18n from './i18n.js'
+import {
+  FETCH_CONFIG,
+  ROLE_OBJECT,
+  ROLE,
+  PROFILE
+} from './helper.js'
 
 const STATUSES = [{
   label: 'Opened',
@@ -80,11 +86,7 @@
     email: 'osef@algoo.fr',
     lang: 'fr',
     avatar_url: null,
-<<<<<<< HEAD
     userRoleIdInWorkspace: ROLE_OBJECT.workspaceManager.id,
-=======
-    userRoleIdInWorkspace: 8,
->>>>>>> b1433e62
     created: '2019-06-03T14:28:14Z',
     is_active: true,
     is_deleted: false,
