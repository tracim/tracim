import { v4 as uuidv4 } from 'uuid';
import React from 'react'
import i18n from './i18n.js'
import { distanceInWords, isAfter } from 'date-fns'
import ErrorFlashMessageTemplateHtml from './component/ErrorFlashMessageTemplateHtml/ErrorFlashMessageTemplateHtml.jsx'
import { CUSTOM_EVENT } from './customEvent.js'

var dateFnsLocale = {
  fr: require('date-fns/locale/fr'),
  en: require('date-fns/locale/en'),
  pt: require('date-fns/locale/pt')
}

export const generateFetchResponse = async fetchResult => {
  const resultJson = await fetchResult.clone().json()
  return new Promise((resolve, reject) => resolve({
    apiResponse: fetchResult,
    body: resultJson
  }))
}

export const errorFlashMessageTemplateObject = errorMsg => ({
  type: CUSTOM_EVENT.ADD_FLASH_MSG,
  data: {
    msg: <ErrorFlashMessageTemplateHtml errorMsg={errorMsg} />,
    type: 'danger',
    delay: 30000
  }
})

export const handleFetchResult = async fetchResult => {
  const status = fetchResult.status

  if (status === 204) return fetchResult // no result
  if (status >= 200 && status <= 299) return generateFetchResponse(fetchResult)
  if (status >= 300 && status <= 399) return generateFetchResponse(fetchResult)
  if (status === 401) { // unauthorized
    GLOBAL_dispatchEvent({ type: CUSTOM_EVENT.DISCONNECTED_FROM_API, date: {} })
    return generateFetchResponse(fetchResult)
  }
  if (status >= 400 && status <= 499) return generateFetchResponse(fetchResult) // let specific handler handle it with fetchResult.body.code
  if (status >= 500 && status <= 599) {
    GLOBAL_dispatchEvent(errorFlashMessageTemplateObject(`Unexpected api error with http status ${status}`)) // no need for translation
    return generateFetchResponse(fetchResult)
  }

  GLOBAL_dispatchEvent(errorFlashMessageTemplateObject(`Unknown http status ${status}`)) // no need for translation
  return generateFetchResponse(fetchResult)
}

export const addAllResourceI18n = (i18nFromApp, translation, activeLang) => {
  Object.keys(translation).forEach(lang =>
    Object.keys(translation[lang]).forEach(namespace =>
      i18nFromApp.addResources(lang, namespace, translation[lang][namespace])
    )
  )
  i18n.changeLanguage(activeLang) // set frontend_lib's i18n on app mount
}

export const displayDistanceDate = (dateToDisplay, lang) => distanceInWords(new Date(), dateToDisplay, { locale: dateFnsLocale[lang], addSuffix: true })

export const convertBackslashNToBr = msg => msg.replace(/\n/g, '<br />')

export const BREADCRUMBS_TYPE = {
  CORE: 'CORE',
  APP_FULLSCREEN: 'APP_FULLSCREEN',
  APP_FEATURE: 'APP_FEATURE'
}

export const revisionTypeList = [{
  id: 'archiving',
  faIcon: 'archive',
  label: i18n.t('Item archived')
}, {
  id: 'content-comment',
  faIcon: 'comment-o',
  label: i18n.t('Comment')
}, {
  id: 'creation',
  faIcon: 'magic',
  label: i18n.t('Item created')
}, {
  id: 'deletion',
  faIcon: 'trash',
  label: i18n.t('Item deleted')
}, {
  id: 'edition',
  faIcon: 'edit',
  label: i18n.t('New revision')
}, {
  id: 'revision',
  faIcon: 'history',
  label: i18n.t('New revision')
}, {
  id: 'status-update',
  faIcon: 'random',
  label: statusLabel => i18n.t('Status changed to {{status}}', { status: statusLabel })
}, {
  id: 'unarchiving',
  faIcon: 'file-archive-o',
  label: i18n.t('Item unarchived')
}, {
  id: 'undeletion',
  faIcon: 'trash-o',
  label: i18n.t('Item restored')
}, {
  id: 'move',
  faIcon: 'arrows',
  label: i18n.t('Item moved')
}, {
  id: 'copy',
  faIcon: 'files-o',
  label: i18n.t('Item copied')
}]

export const generateLocalStorageContentId = (workspaceId, contentId, contentType, dataType) => `${workspaceId}/${contentId}/${contentType}_${dataType}`

const WORKSPACE_MANAGER = {
  id: 8,
  slug: 'workspace-manager',
  faIcon: 'gavel',
  hexcolor: '#ed0007',
  tradKey: [
    i18n.t('Shared space manager'),
    i18n.t('Content manager + add members and edit shared spaces')
  ], // trad key allow the parser to generate an entry in the json file
  label: 'Shared space manager', // label must be used in components
  description: 'Content manager + add members and edit shared spaces'
}
const CONTENT_MANAGER = {
  id: 4,
  slug: 'content-manager',
  faIcon: 'graduation-cap',
  hexcolor: '#f2af2d',
  tradKey: [
    i18n.t('Content manager'),
    i18n.t('Contributor + create folders and manage contents')
  ], // trad key allow the parser to generate an entry in the json file
  label: 'Content manager', // label must be used in components
  description: 'Contributor + create folders and manage contents'
}
const CONTRIBUTOR = {
  id: 2,
  slug: 'contributor',
  faIcon: 'pencil',
  hexcolor: '#3145f7',
  tradKey: [
    i18n.t('Contributor'),
    i18n.t('Reader + create/modify content')
  ], // trad key allow the parser to generate an entry in the json file
  label: 'Contributor', // label must be used in components
  description: 'Reader + create/modify content'
}
const READER = {
  id: 1,
  slug: 'reader',
  faIcon: 'eye',
  hexcolor: '#15d948',
  tradKey: [
    i18n.t('Reader'),
    i18n.t('Read contents')
  ], // trad key allow the parser to generate an entry in the json file
  label: 'Reader', // label must be used in components
  description: 'Read contents'
}
export const ROLE = {
  workspaceManager: WORKSPACE_MANAGER,
  contentManager: CONTENT_MANAGER,
  contributor: CONTRIBUTOR,
  reader: READER
}
export const ROLE_LIST = [WORKSPACE_MANAGER, CONTENT_MANAGER, CONTRIBUTOR, READER]

const ADMINISTRATOR = {
  id: 3,
  slug: 'administrators',
  faIcon: 'shield',
  hexcolor: '#ed0007',
  tradKey: [
    i18n.t('Administrator'),
    i18n.t('Trusted user + create users, administration of instance')
  ], // trad key allow the parser to generate an entry in the json file
  label: 'Administrator', // label must be used in components
  description: 'Trusted user + create users, administration of instance'
}
const MANAGER = {
  id: 2,
  slug: 'trusted-users',
  faIcon: 'graduation-cap',
  hexcolor: '#f2af2d',
  tradKey: [
    i18n.t('Trusted user'),
    i18n.t('User + create shared spaces, add members in shared spaces')
  ], // trad key allow the parser to generate an entry in the json file
  label: 'Trusted user', // label must be used in components
  description: 'User + create shared spaces, add members in shared spaces'
}
const USER = {
  id: 1,
  slug: 'users',
  faIcon: 'user',
  hexcolor: '#3145f7',
  tradKey: [
    i18n.t('User'),
    i18n.t('Access to shared spaces where user is member')
  ], // trad key allow the parser to generate an entry in the json file
  label: 'User', // label must be used in components
  description: 'Access to shared spaces where user is member'
}
export const PROFILE = {
  administrator: ADMINISTRATOR,
  manager: MANAGER,
  user: USER
}
export const PROFILE_LIST = [ADMINISTRATOR, MANAGER, USER]

export const APP_FEATURE_MODE = {
  VIEW: 'view',
  EDIT: 'edit',
  REVISION: 'revision'
}

// INFO - GB - 2019-07-05 - This password generator function was based on
// https://stackoverflow.com/questions/5840577/jquery-or-javascript-password-generator-with-at-least-a-capital-and-a-number
export const generateRandomPassword = () => {
  let password = []
  let charCode = String.fromCharCode
  let randomNumber = Math.random
  let random, i

  for (i = 0; i < 10; i++) { // password with a size 10
    random = 0 | randomNumber() * 62 // generate upper OR lower OR number
    password.push(charCode(48 + random + (random > 9 ? 7 : 0) + (random > 35 ? 6 : 0)))
  }
  let randomPassword = password.sort(() => { return randomNumber() - 0.5 }).join('')

  return randomPassword
}

export const getOrCreateSessionClientToken = () => {
  const clientTokenKey = 'tracimClientToken'
  let token = window.sessionStorage.getItem(clientTokenKey)
  if (token === null) {
    token = uuidv4()
    window.sessionStorage.setItem(clientTokenKey, token)
  }
  return token
}

export const COMMON_REQUEST_HEADERS = {
  'Accept': 'application/json',
  'X-Tracim-ClientToken': getOrCreateSessionClientToken()
}

export const FETCH_CONFIG = {
  headers: {
    ...COMMON_REQUEST_HEADERS,
    'Content-Type': 'application/json',
  }
}

export const setupCommonRequestHeaders = (xhr) => {
  for (const [key, value] of Object.entries(COMMON_REQUEST_HEADERS)) {
    xhr.setRequestHeader(key, value)
  }
}

export const displayFileSize = (bytes, decimals) => {
  if (bytes === 0) return '0 Bytes'
  const k = 1024
  const dm = decimals <= 0 ? 0 : decimals || 2
  const sizes = [i18n.t('Bytes'), i18n.t('KB'), i18n.t('MB'), i18n.t('GB'), i18n.t('TB'), i18n.t('PB'), i18n.t('EB'), i18n.t('ZB'), i18n.t('YB')]
  const i = Math.floor(Math.log(bytes) / Math.log(k))
  return parseFloat((bytes / Math.pow(k, i)).toFixed(dm)) + ' ' + sizes[i]
}

export const parserStringToList = (string, separatorList = [',', ';', '\n']) => {
  let parsedString = string
  separatorList.forEach(separator => {
    parsedString = parsedString.split(separator).join(',')
  })
  return parsedString.split(',').filter(notEmptyString => notEmptyString !== '')
}

// INFO - GB - 2019-07-31 - This function check if the email has three parts arranged like somethig@something.somethig
export const checkEmailValidity = email => {
  const parts = email.split('@')
  if (parts.length !== 2) return false

  const domainParts = parts[1].split('.')
  return domainParts.length === 2
}

export const buildFilePreviewUrl = (apiUrl, workspaceId, contentId, revisionId, filenameNoExtension, page, width, height) =>
  `${apiUrl}/workspaces/${workspaceId}/files/${contentId}/revisions/${revisionId}/preview/jpg/${width}x${height}/${filenameNoExtension + '.jpg'}?page=${page}`

export const removeExtensionOfFilename = filename => filename.split('.').splice(0, (filename.split('.').length - 1)).join('.')

export const computeProgressionPercentage = (progressionLoaded, progressionTotal, elementListLength = 1) => (progressionLoaded / progressionTotal * 99) / elementListLength

export const FILE_PREVIEW_STATE = {
  NO_PREVIEW: 'noPreview',
  NO_FILE: 'noFile'
}

export const buildHeadTitle = words => words.reduce((acc, curr) => acc !== '' ? `${acc} · ${curr}` : curr, '')

export const IMG_LOAD_STATE = {
  LOADED: 'loaded',
  LOADING: 'loading',
  ERROR: 'error'
}

export const buildTracimLiveMessageEventType = (entityType, coreEntityType, optionalSubType = null) => `${entityType}.${coreEntityType}${optionalSubType ? `.${optionalSubType}` : ''}`

// INFO - CH - 2019-06-11 - This object must stay synchronized with the slugs of /api/system/content_types
export const CONTENT_TYPE = {
  HTML_DOCUMENT: 'html-document',
  FILE: 'file',
  THREAD: 'thread',
  FOLDER: 'folder',
  COMMENT: 'comment'
}

export const TIMELINE_TYPE = {
  COMMENT: CONTENT_TYPE.COMMENT,
  REVISION: 'revision'
}

export const sortTimelineByDate = (timeline) => {
  return timeline.sort((a, b) => isAfter(new Date(a.created_raw), new Date(b.created_raw)) ? 1 : -1)
}

export const addRevisionFromTLM = (data, timeline, lang, isTokenClient = true) => {
  // INFO - GB - 2020-05-29 In the filter below we use the names from the TLM message so they are not in camelCase and it is necessary to ignore the eslint rule.
  const {
    actives_shares, // eslint-disable-line camelcase
    author,
    created,
    current_revision_id, // eslint-disable-line camelcase
    current_revision_type, // eslint-disable-line camelcase
    last_modifier, // eslint-disable-line camelcase
    ...revisionObject
  } = data.content

  const revisionNumber = 1 + timeline.filter(tl => tl.timelineType === 'revision').length

  return [
    ...timeline,
    {
      ...revisionObject,
      author: {
        public_name: data.author.public_name,
        avatar_url: data.author.avatar_url,
        user_id: data.author.user_id
      },
      commentList: [], // INFO - GB - 2020-05-29 For now it is not possible to get commentList and comment_ids via TLM message, and since such properties are not used, we leave them empty.
      comment_ids: [],
      created: displayDistanceDate(data.content.modified, lang),
      created_raw: data.content.modified,
      number: revisionNumber,
      revision_id: data.content.current_revision_id,
      revision_type: data.content.current_revision_type,
      timelineType: 'revision',
      hasBeenRead: isTokenClient
    }
  ]
}

export const removeAtInUsername = (username) => {
  let trimmedUsername = username.trim()
  if (trimmedUsername.length > 0 && trimmedUsername[0] === '@') {
    trimmedUsername = trimmedUsername.substring(1)
  }
  return trimmedUsername
}

// INFO - GB - 2020-06-08 The allowed characters are azAZ09-_
export const hasNotAllowedCharacters = name => !(/^[A-Za-z0-9_-]*$/.test(name))

export const hasSpaces = name => /\s/.test(name)

// FIXME - GM - 2020-06-24 - This function doesn't handle nested object, it need to be improved
// https://github.com/tracim/tracim/issues/3229
export const serialize = (objectToSerialize, propertyMap) => {
  return Object.fromEntries(
    Object.entries(objectToSerialize)
      .map(([key, value]) => [propertyMap[key], value])
      .filter(([key, value]) => key !== undefined)
  )
}

<<<<<<< HEAD
export const EXCEPTION_MENTION_PARSING = 'Mention parsing error'
export const wrapMentionInSpanTag = text => {
  try {
    return text
      .split(' ')
      .map(subStr => subStr.charAt(0) === '@'
        ? `<span class='mention' id='mention-${uuidv4()}'>${subStr}</span>`
        : subStr
      )
      .join(' ')
  } catch (e) {
    console.error('Error while parsing mention', e)
    throw EXCEPTION_MENTION_PARSING
  }
} // Does not work at the begging of a sentence
=======
export const getCurrentContentVersionNumber = (appFeatureMode, content, timeline) => {
  if (appFeatureMode === APP_FEATURE_MODE.REVISION) return content.number
  return timeline.filter(t => t.timelineType === 'revision' && t.hasBeenRead).length
}
>>>>>>> c570e7dc
<|MERGE_RESOLUTION|>--- conflicted
+++ resolved
@@ -390,7 +390,11 @@
   )
 }
 
-<<<<<<< HEAD
+export const getCurrentContentVersionNumber = (appFeatureMode, content, timeline) => {
+  if (appFeatureMode === APP_FEATURE_MODE.REVISION) return content.number
+  return timeline.filter(t => t.timelineType === 'revision' && t.hasBeenRead).length
+}
+
 export const EXCEPTION_MENTION_PARSING = 'Mention parsing error'
 export const wrapMentionInSpanTag = text => {
   try {
@@ -405,10 +409,4 @@
     console.error('Error while parsing mention', e)
     throw EXCEPTION_MENTION_PARSING
   }
-} // Does not work at the begging of a sentence
-=======
-export const getCurrentContentVersionNumber = (appFeatureMode, content, timeline) => {
-  if (appFeatureMode === APP_FEATURE_MODE.REVISION) return content.number
-  return timeline.filter(t => t.timelineType === 'revision' && t.hasBeenRead).length
-}
->>>>>>> c570e7dc
+} // Does not work at the begging of a sentence