import { v4 as uuidv4 } from 'uuid'
import React from 'react'
import i18n from './i18n.js'
import { distanceInWords, isAfter } from 'date-fns'
import color from 'color'
import ErrorFlashMessageTemplateHtml from './component/ErrorFlashMessageTemplateHtml/ErrorFlashMessageTemplateHtml.jsx'
import { CUSTOM_EVENT } from './customEvent.js'
import { getReservedUsernames, getUsernameAvailability } from './action.async.js'

var dateFnsLocale = {
  fr: require('date-fns/locale/fr'),
  en: require('date-fns/locale/en'),
  pt: require('date-fns/locale/pt')
}

export const generateFetchResponse = async fetchResult => {
  const resultJson = await fetchResult.clone().json()
  return new Promise((resolve, reject) => resolve({
    apiResponse: fetchResult,
    body: resultJson
  }))
}

export const errorFlashMessageTemplateObject = errorMsg => ({
  type: CUSTOM_EVENT.ADD_FLASH_MSG,
  data: {
    msg: <ErrorFlashMessageTemplateHtml errorMsg={errorMsg} />,
    type: 'danger',
    delay: 30000
  }
})

export const handleFetchResult = async fetchResult => {
  const status = fetchResult.status

  if (status === 204) return fetchResult // no result
  if (status >= 200 && status <= 299) return generateFetchResponse(fetchResult)
  if (status >= 300 && status <= 399) return generateFetchResponse(fetchResult)
  if (status === 401) { // unauthorized
    GLOBAL_dispatchEvent({ type: CUSTOM_EVENT.DISCONNECTED_FROM_API, date: {} })
    return generateFetchResponse(fetchResult)
  }
  if (status >= 400 && status <= 499) return generateFetchResponse(fetchResult) // let specific handler handle it with fetchResult.body.code
  if (status >= 500 && status <= 599) {
    GLOBAL_dispatchEvent(errorFlashMessageTemplateObject(`Unexpected api error with http status ${status}`)) // no need for translation
    return generateFetchResponse(fetchResult)
  }

  GLOBAL_dispatchEvent(errorFlashMessageTemplateObject(`Unknown http status ${status}`)) // no need for translation
  return generateFetchResponse(fetchResult)
}

export const addAllResourceI18n = (i18nFromApp, translation, activeLang) => {
  Object.keys(translation).forEach(lang =>
    Object.keys(translation[lang]).forEach(namespace =>
      i18nFromApp.addResources(lang, namespace, translation[lang][namespace])
    )
  )
  i18n.changeLanguage(activeLang) // set frontend_lib's i18n on app mount
}

export const displayDistanceDate = (dateToDisplay, lang) => distanceInWords(new Date(), dateToDisplay, { locale: dateFnsLocale[lang], addSuffix: true })

export const convertBackslashNToBr = msg => msg.replace(/\n/g, '<br />')

export const BREADCRUMBS_TYPE = {
  CORE: 'CORE',
  APP_FULLSCREEN: 'APP_FULLSCREEN',
  APP_FEATURE: 'APP_FEATURE'
}

export const revisionTypeList = [{
  id: 'archiving',
  faIcon: 'archive',
  label: i18n.t('Item archived')
}, {
  id: 'content-comment',
  faIcon: 'comment-o',
  label: i18n.t('Comment')
}, {
  id: 'creation',
  faIcon: 'magic',
  label: i18n.t('Item created')
}, {
  id: 'deletion',
  faIcon: 'trash',
  label: i18n.t('Item deleted')
}, {
  id: 'edition',
  faIcon: 'edit',
  label: i18n.t('New revision')
}, {
  id: 'revision',
  faIcon: 'history',
  label: i18n.t('New revision')
}, {
  id: 'status-update',
  faIcon: 'random',
  label: statusLabel => i18n.t('Status changed to {{status}}', { status: statusLabel })
}, {
  id: 'unarchiving',
  faIcon: 'file-archive-o',
  label: i18n.t('Item unarchived')
}, {
  id: 'undeletion',
  faIcon: 'trash-o',
  label: i18n.t('Item restored')
}, {
  id: 'move',
  faIcon: 'arrows',
  label: i18n.t('Item moved')
}, {
  id: 'copy',
  faIcon: 'files-o',
  label: i18n.t('Item copied')
}]

export const generateLocalStorageContentId = (workspaceId, contentId, contentType, dataType) => `${workspaceId}/${contentId}/${contentType}_${dataType}`

const WORKSPACE_MANAGER = {
  id: 8,
  slug: 'workspace-manager',
  faIcon: 'gavel',
  hexcolor: '#ed0007',
  tradKey: [
    i18n.t('Space manager'),
    i18n.t('Content manager + add members and edit spaces')
  ], // trad key allow the parser to generate an entry in the json file
  label: 'Space manager', // label must be used in components
  description: 'Content manager + add members and edit spaces'
}
const CONTENT_MANAGER = {
  id: 4,
  slug: 'content-manager',
  faIcon: 'graduation-cap',
  hexcolor: '#f2af2d',
  tradKey: [
    i18n.t('Content manager'),
    i18n.t('Contributor + create folders and manage contents')
  ], // trad key allow the parser to generate an entry in the json file
  label: 'Content manager', // label must be used in components
  description: 'Contributor + create folders and manage contents'
}
const CONTRIBUTOR = {
  id: 2,
  slug: 'contributor',
  faIcon: 'pencil',
  hexcolor: '#3145f7',
  tradKey: [
    i18n.t('Contributor'),
    i18n.t('Reader + create/modify content')
  ], // trad key allow the parser to generate an entry in the json file
  label: 'Contributor', // label must be used in components
  description: 'Reader + create/modify content'
}
const READER = {
  id: 1,
  slug: 'reader',
  faIcon: 'eye',
  hexcolor: '#15d948',
  tradKey: [
    i18n.t('Reader'),
    i18n.t('Read contents')
  ], // trad key allow the parser to generate an entry in the json file
  label: 'Reader', // label must be used in components
  description: 'Read contents'
}
export const ROLE = {
  workspaceManager: WORKSPACE_MANAGER,
  contentManager: CONTENT_MANAGER,
  contributor: CONTRIBUTOR,
  reader: READER
}
export const ROLE_LIST = [WORKSPACE_MANAGER, CONTENT_MANAGER, CONTRIBUTOR, READER]

const ADMINISTRATOR = {
  id: 3,
  slug: 'administrators',
  faIcon: 'shield',
  hexcolor: '#ed0007',
  tradKey: [
    i18n.t('Administrator'),
    i18n.t('Trusted user + create users, administration of instance')
  ], // trad key allow the parser to generate an entry in the json file
  label: 'Administrator', // label must be used in components
  description: 'Trusted user + create users, administration of instance'
}
const MANAGER = {
  id: 2,
  slug: 'trusted-users',
  faIcon: 'graduation-cap',
  hexcolor: '#f2af2d',
  tradKey: [
    i18n.t('Trusted user'),
    i18n.t('User + create spaces, add members in spaces')
  ], // trad key allow the parser to generate an entry in the json file
  label: 'Trusted user', // label must be used in components
  description: 'User + create spaces, add members in spaces'
}
const USER = {
  id: 1,
  slug: 'users',
  faIcon: 'user',
  hexcolor: '#3145f7',
  tradKey: [
    i18n.t('User'),
    i18n.t('Access to spaces where user is member')
  ], // trad key allow the parser to generate an entry in the json file
  label: 'User', // label must be used in components
  description: 'Access to spaces where user is member'
}
export const PROFILE = {
  administrator: ADMINISTRATOR,
  manager: MANAGER,
  user: USER
}
export const PROFILE_LIST = [ADMINISTRATOR, MANAGER, USER]

const OPEN = {
  id: 2,
  slug: 'open',
  faIcon: 'sun-o',
  tradKey: [
    i18n.t('Open'),
    i18n.t('Any user will be able to see, join and open this space.')
  ], // trad key allow the parser to generate an entry in the json file
  label: 'Open',
  description: 'Any user will be able to see, join and open this space.'
}
const ON_REQUEST = {
  id: 3,
  slug: 'on_request',
  faIcon: 'handshake-o',
  tradKey: [
    i18n.t('On request'),
    i18n.t('Any user will be able to see and send a request to join this space, the space managers will be able to accept/reject requests.')
  ], // trad key allow the parser to generate an entry in the json file
  label: 'On request',
  description: 'Any user will be able to see and send a request to join this space, the space managers will be able to accept/reject requests.'
}
const CONFIDENTIAL = {
  id: 4,
  slug: 'confidential',
  faIcon: 'user-secret',
  tradKey: [
    i18n.t('Confidential'),
    i18n.t('Only invited users will be able to see and open this space, invitation is sent by space managers.')
  ], // trad key allow the parser to generate an entry in the json file
  label: 'Confidential',
  description: 'Only invited users will be able to see and open this space, invitation is sent by space managers.'
}
export const SPACE_TYPE = {
  open: OPEN,
  onRequest: ON_REQUEST,
  confidential: CONFIDENTIAL
}
export const SPACE_TYPE_LIST = [OPEN, ON_REQUEST, CONFIDENTIAL]
export const ACCESSIBLE_SPACE_TYPE_LIST = [OPEN, ON_REQUEST]

const SUBSCRIPTION_PENDING = {
  id: 1,
  slug: 'pending',
  faIcon: 'sign-in'
}
const SUBSCRIPTION_REJECTED = {
  id: 2,
  slug: 'rejected',
  faIcon: 'times'
}
const SUBSCRIPTION_ACCEPTED = {
  id: 3,
  slug: 'accepted',
  faIcon: 'check'
}
export const SUBSCRIPTION_TYPE = {
  pending: SUBSCRIPTION_PENDING,
  rejected: SUBSCRIPTION_REJECTED,
  accepted: SUBSCRIPTION_ACCEPTED
}
export const SUBSCRIPTION_TYPE_LIST = [SUBSCRIPTION_PENDING, SUBSCRIPTION_REJECTED, SUBSCRIPTION_ACCEPTED]

export const APP_FEATURE_MODE = {
  VIEW: 'view',
  EDIT: 'edit',
  REVISION: 'revision'
}

export const updateTLMAuthor = author => {
  return author
    ? { ...author, is_from_system_admin: false }
    : {
      allowed_space: 0,
      auth_type: 'internal',
      avatar_url: null,
      created: '',
      email: '',
      is_active: true,
      is_deleted: false,
      is_from_system_admin: true,
      lang: 'en',
      profile: 'administrators',
      public_name: i18n.t('System Administrator'),
      timezone: '',
      user_id: 0,
      username: ''
    }
}

// INFO - GB - 2019-07-05 - This password generator function was based on
// https://stackoverflow.com/questions/5840577/jquery-or-javascript-password-generator-with-at-least-a-capital-and-a-number
export const generateRandomPassword = () => {
  const password = []
  const charCode = String.fromCharCode
  const randomNumber = Math.random
  let random, i

  for (i = 0; i < 10; i++) { // password with a size 10
    random = 0 | randomNumber() * 62 // generate upper OR lower OR number
    password.push(charCode(48 + random + (random > 9 ? 7 : 0) + (random > 35 ? 6 : 0)))
  }
  const randomPassword = password.sort(() => { return randomNumber() - 0.5 }).join('')

  return randomPassword
}

export const getOrCreateSessionClientToken = () => {
  const clientTokenKey = 'tracimClientToken'
  let token = window.sessionStorage.getItem(clientTokenKey)
  if (token === null) {
    token = uuidv4()
    window.sessionStorage.setItem(clientTokenKey, token)
  }
  return token
}

export const COMMON_REQUEST_HEADERS = {
  Accept: 'application/json',
  'X-Tracim-ClientToken': getOrCreateSessionClientToken()
}

export const FETCH_CONFIG = {
  headers: {
    ...COMMON_REQUEST_HEADERS,
    'Content-Type': 'application/json'
  }
}

export const setupCommonRequestHeaders = (xhr) => {
  for (const [key, value] of Object.entries(COMMON_REQUEST_HEADERS)) {
    xhr.setRequestHeader(key, value)
  }
}

export const displayFileSize = (bytes, decimals) => {
  if (bytes === 0) return '0 Bytes'
  const k = 1024
  const dm = decimals <= 0 ? 0 : decimals || 2
  const sizes = [i18n.t('Bytes'), i18n.t('KB'), i18n.t('MB'), i18n.t('GB'), i18n.t('TB'), i18n.t('PB'), i18n.t('EB'), i18n.t('ZB'), i18n.t('YB')]
  const i = Math.floor(Math.log(bytes) / Math.log(k))
  return parseFloat((bytes / Math.pow(k, i)).toFixed(dm)) + ' ' + sizes[i]
}

export const parserStringToList = (string, separatorList = [',', ';', '\n']) => {
  let parsedString = string
  separatorList.forEach(separator => {
    parsedString = parsedString.split(separator).join(',')
  })
  return parsedString.split(',').filter(notEmptyString => notEmptyString !== '')
}

// INFO - GB - 2019-07-31 - This function check if the email has three parts arranged like somethig@something.somethig
export const checkEmailValidity = email => {
  const parts = email.split('@')
  if (parts.length !== 2) return false

  const domainParts = parts[1].split('.')
  return domainParts.length === 2
}

export const buildFilePreviewUrl = (apiUrl, workspaceId, contentId, revisionId, filenameNoExtension, page, width, height) =>
  `${apiUrl}/workspaces/${workspaceId}/files/${contentId}/revisions/${revisionId}/preview/jpg/${width}x${height}/${filenameNoExtension + '.jpg'}?page=${page}`

export const removeExtensionOfFilename = filename => filename.split('.').splice(0, (filename.split('.').length - 1)).join('.')

export const computeProgressionPercentage = (progressionLoaded, progressionTotal, elementListLength = 1) => (progressionLoaded / progressionTotal * 99) / elementListLength

export const FILE_PREVIEW_STATE = {
  NO_PREVIEW: 'noPreview',
  NO_FILE: 'noFile'
}

export const buildHeadTitle = words => words.reduce((acc, curr) => acc !== '' ? `${acc} · ${curr}` : curr, '')

export const IMG_LOAD_STATE = {
  LOADED: 'loaded',
  LOADING: 'loading',
  ERROR: 'error'
}

export const buildTracimLiveMessageEventType = (entityType, coreEntityType, optionalSubType = null) => `${entityType}.${coreEntityType}${optionalSubType ? `.${optionalSubType}` : ''}`

// INFO - CH - 2019-06-11 - This object must stay synchronized with the slugs of /api/system/content_types
export const CONTENT_TYPE = {
  HTML_DOCUMENT: 'html-document',
  FILE: 'file',
  THREAD: 'thread',
  FOLDER: 'folder',
  COMMENT: 'comment'
}

export const TIMELINE_TYPE = {
  COMMENT: CONTENT_TYPE.COMMENT,
  REVISION: 'revision'
}

export const sortTimelineByDate = (timeline) => {
  return timeline.sort((a, b) => isAfter(new Date(a.created_raw), new Date(b.created_raw)) ? 1 : -1)
}

export const addRevisionFromTLM = (data, timeline, lang, isTokenClient = true) => {
  // INFO - GB - 2020-05-29 In the filter below we use the names from the TLM message so they are not in camelCase and it is necessary to ignore the eslint rule.
  const {
    actives_shares, // eslint-disable-line camelcase
    author,
    created,
    current_revision_id, // eslint-disable-line camelcase
    current_revision_type, // eslint-disable-line camelcase
    last_modifier, // eslint-disable-line camelcase
    ...revisionObject
  } = data.content

  const revisionNumber = 1 + timeline.filter(tl => tl.timelineType === 'revision').length

  return [
    ...timeline,
    {
      ...revisionObject,
      author: {
        public_name: data.author.public_name,
        avatar_url: data.author.avatar_url,
        user_id: data.author.user_id
      },
      commentList: [], // INFO - GB - 2020-05-29 For now it is not possible to get commentList and comment_ids via TLM message, and since such properties are not used, we leave them empty.
      comment_ids: [],
      created: displayDistanceDate(data.content.modified, lang),
      created_raw: data.content.modified,
      number: revisionNumber,
      revision_id: data.content.current_revision_id,
      revision_type: data.content.current_revision_type,
      timelineType: 'revision',
      hasBeenRead: isTokenClient
    }
  ]
}

export const removeAtInUsername = (username) => {
  let trimmedUsername = username.trim()
  if (trimmedUsername.length > 0 && trimmedUsername[0] === '@') {
    trimmedUsername = trimmedUsername.substring(1)
  }
  return trimmedUsername
}

export const hasSpaces = name => /\s/.test(name)

// FIXME - GM - 2020-06-24 - This function doesn't handle nested object, it need to be improved
// https://github.com/tracim/tracim/issues/3229
export const serialize = (objectToSerialize, propertyMap) => {
  return Object.fromEntries(
    Object.entries(objectToSerialize)
      .map(([key, value]) => [propertyMap[key], value])
      .filter(([key, value]) => key !== undefined)
  )
}

export const getCurrentContentVersionNumber = (appFeatureMode, content, timeline) => {
  if (appFeatureMode === APP_FEATURE_MODE.REVISION) return content.number
  return timeline.filter(t => t.timelineType === 'revision' && t.hasBeenRead).length
}

export const MINIMUM_CHARACTERS_USERNAME = 3
export const MAXIMUM_CHARACTERS_USERNAME = 255
export const ALLOWED_CHARACTERS_USERNAME = 'azAZ09-_'
export const CHECK_USERNAME_DEBOUNCE_WAIT = 250

export const NUMBER_RESULTS_BY_PAGE = 15

// Check that the given username is valid.
// Return an object:
// {isUsernameValid: false, usernameInvalidMsg: 'Username invalid'}
// The message is translated using the given props.t.
export const checkUsernameValidity = async (apiUrl, username, props) => {
  if (username.length < MINIMUM_CHARACTERS_USERNAME) {
    return {
      isUsernameValid: false,
      usernameInvalidMsg: props.t('Username must be at least {{minimumCharactersUsername}} characters long', { minimumCharactersUsername: MINIMUM_CHARACTERS_USERNAME })
    }
  }

  if (username.length > MAXIMUM_CHARACTERS_USERNAME) {
    return {
      isUsernameValid: false,
      usernameInvalidMsg: props.t('Username must be at maximum {{maximumCharactersUsername}} characters long', { maximumCharactersUsername: MAXIMUM_CHARACTERS_USERNAME })
    }
  }

  if (hasSpaces(username)) {
    return {
      isUsernameValid: false,
      usernameInvalidMsg: props.t("Username can't contain any whitespace")
    }
  }

  // INFO - GB - 2020-06-08 The allowed characters are azAZ09-_
  if (!(/^[A-Za-z0-9_-]*$/.test(username))) {
    return {
      isUsernameValid: false,
      usernameInvalidMsg: props.t('Allowed characters: {{allowedCharactersUsername}}', { allowedCharactersUsername: ALLOWED_CHARACTERS_USERNAME })
    }
  }

  const fetchReservedUsernames = await getReservedUsernames(apiUrl)
  if (fetchReservedUsernames.status !== 200 || !fetchReservedUsernames.json.items) {
    throw new Error(props.t('Error while checking reserved usernames'))
  }
  if (fetchReservedUsernames.json.items.indexOf(username) >= 0) {
    return {
      isUsernameValid: false,
      usernameInvalidMsg: props.t('This word is reserved for group mentions')
    }
  }

  const fetchUsernameAvailability = await getUsernameAvailability(apiUrl, username)
  if (fetchUsernameAvailability.status !== 200) {
    throw new Error(props.t('Error while checking username availability'))
  }
  if (!fetchUsernameAvailability.json.available) {
    return {
      isUsernameValid: false,
      usernameInvalidMsg: props.t('This username is not available')
    }
  }

  return {
    isUsernameValid: true,
    usernameInvalidMsg: ''
  }
}

export const formatAbsoluteDate = (rawDate, lang) => new Date(rawDate).toLocaleString(lang)

// Equality test done as numbers with the following rules:
// - strings are converted to numbers before comparing
// - undefined and null are converted to 0 before comparing
export const permissiveNumberEqual = (var1, var2) => {
  return Number(var1 || 0) === Number(var2 || 0)
}

// INFO - RJ - 2020-10-26 - useful to ensure that the same functions can be used with serialized lists (like for frontend)
// or not (like for frontend_app_workspace)
const getSpaceId = (space) => space.workspace_id || space.id

export const createSpaceTree = spaceList => {
  const spaceListWithChildren = spaceList.map(space => ({ ...space, children: space.children || [] }))
  const spaceById = {}
  const newSpaceList = []
  for (const space of spaceListWithChildren) {
    spaceById[getSpaceId(space)] = space
  }
  for (const space of spaceListWithChildren) {
    const parentId = space.parent_id || space.parentId
    if (parentId && spaceById[parentId]) {
      spaceById[parentId].children.push(space)
    } else {
      newSpaceList.push(space)
    }
  }
  return newSpaceList
}

export const naturalCompareLabels = (itemA, itemB, lang) => {
  // 2020-09-04 - RJ - WARNING. Option ignorePunctuation is seducing but makes the sort unstable.
  return itemA.label.localeCompare(itemB.label, lang, { numeric: true })
}

export const sortWorkspaceList = (workspaceList, lang) => {
<<<<<<< HEAD
  return workspaceList.sort((a, b) => {
    let res = naturalCompareLabels(a, b, lang)
    if (!res) {
      res = getSpaceId(a) - getSpaceId(b)
    }
    return res
  })
}
=======
  return workspaceList.sort((a, b) => naturalCompareLabels(a, b, lang))
}

export const darkenColor = (c) => color(c).darken(0.15).hex()
export const lightenColor = (c) => color(c).lighten(0.15).hex()
>>>>>>> 5eea4833
<|MERGE_RESOLUTION|>--- conflicted
+++ resolved
@@ -584,7 +584,6 @@
 }
 
 export const sortWorkspaceList = (workspaceList, lang) => {
-<<<<<<< HEAD
   return workspaceList.sort((a, b) => {
     let res = naturalCompareLabels(a, b, lang)
     if (!res) {
@@ -593,10 +592,6 @@
     return res
   })
 }
-=======
-  return workspaceList.sort((a, b) => naturalCompareLabels(a, b, lang))
-}
 
 export const darkenColor = (c) => color(c).darken(0.15).hex()
-export const lightenColor = (c) => color(c).lighten(0.15).hex()
->>>>>>> 5eea4833
+export const lightenColor = (c) => color(c).lighten(0.15).hex()