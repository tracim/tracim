import React from 'react'
import i18n from './i18n.js'
import { distanceInWords, isAfter } from 'date-fns'
import ErrorFlashMessageTemplateHtml from './component/ErrorFlashMessageTemplateHtml/ErrorFlashMessageTemplateHtml.jsx'
import { CUSTOM_EVENT } from './customEvent.js'

var dateFnsLocale = {
  fr: require('date-fns/locale/fr'),
  en: require('date-fns/locale/en'),
  pt: require('date-fns/locale/pt')
}

export const generateFetchResponse = async fetchResult => {
  const resultJson = await fetchResult.clone().json()
  return new Promise((resolve, reject) => resolve({
    apiResponse: fetchResult,
    body: resultJson
  }))
}

export const errorFlashMessageTemplateObject = errorMsg => ({
  type: CUSTOM_EVENT.ADD_FLASH_MSG,
  data: {
    msg: <ErrorFlashMessageTemplateHtml errorMsg={errorMsg} />,
    type: 'danger',
    delay: 30000
  }
})

export const handleFetchResult = async fetchResult => {
  const status = fetchResult.status

  if (status === 204) return fetchResult // no result
  if (status >= 200 && status <= 299) return generateFetchResponse(fetchResult)
  if (status >= 300 && status <= 399) return generateFetchResponse(fetchResult)
  if (status === 401) { // unauthorized
    GLOBAL_dispatchEvent({ type: CUSTOM_EVENT.DISCONNECTED_FROM_API, date: {} })
    return generateFetchResponse(fetchResult)
  }
  if (status >= 400 && status <= 499) return generateFetchResponse(fetchResult) // let specific handler handle it with fetchResult.body.code
  if (status >= 500 && status <= 599) {
    GLOBAL_dispatchEvent(errorFlashMessageTemplateObject(`Unexpected api error with http status ${status}`)) // no need for translation
    return generateFetchResponse(fetchResult)
  }

  GLOBAL_dispatchEvent(errorFlashMessageTemplateObject(`Unknown http status ${status}`)) // no need for translation
  return generateFetchResponse(fetchResult)
}

export const addAllResourceI18n = (i18nFromApp, translation, activeLang) => {
  Object.keys(translation).forEach(lang =>
    Object.keys(translation[lang]).forEach(namespace =>
      i18nFromApp.addResources(lang, namespace, translation[lang][namespace])
    )
  )
  i18n.changeLanguage(activeLang) // set frontend_lib's i18n on app mount
}

export const displayDistanceDate = (dateToDisplay, lang) => distanceInWords(new Date(), dateToDisplay, { locale: dateFnsLocale[lang], addSuffix: true })

export const convertBackslashNToBr = msg => msg.replace(/\n/g, '<br />')

export const BREADCRUMBS_TYPE = {
  CORE: 'CORE',
  APP_FULLSCREEN: 'APP_FULLSCREEN',
  APP_FEATURE: 'APP_FEATURE'
}

export const revisionTypeList = [{
  id: 'archiving',
  faIcon: 'archive',
  label: i18n.t('Item archived')
}, {
  id: 'content-comment',
  faIcon: 'comment-o',
  label: i18n.t('Comment')
}, {
  id: 'creation',
  faIcon: 'magic',
  label: i18n.t('Item created')
}, {
  id: 'deletion',
  faIcon: 'trash',
  label: i18n.t('Item deleted')
}, {
  id: 'edition',
  faIcon: 'edit',
  label: i18n.t('New revision')
}, {
  id: 'revision',
  faIcon: 'history',
  label: i18n.t('New revision')
}, {
  id: 'status-update',
  faIcon: 'random',
  label: statusLabel => i18n.t('Status changed to {{status}}', { status: statusLabel })
}, {
  id: 'unarchiving',
  faIcon: 'file-archive-o',
  label: i18n.t('Item unarchived')
}, {
  id: 'undeletion',
  faIcon: 'trash-o',
  label: i18n.t('Item restored')
}, {
  id: 'move',
  faIcon: 'arrows',
  label: i18n.t('Item moved')
}, {
  id: 'copy',
  faIcon: 'files-o',
  label: i18n.t('Item copied')
}]

export const generateLocalStorageContentId = (workspaceId, contentId, contentType, dataType) => `${workspaceId}/${contentId}/${contentType}_${dataType}`

const WORKSPACE_MANAGER = {
  id: 8,
  slug: 'workspace-manager',
  faIcon: 'gavel',
  hexcolor: '#ed0007',
  tradKey: [
    i18n.t('Shared space manager'),
    i18n.t('Content manager + add members and edit shared spaces')
  ], // trad key allow the parser to generate an entry in the json file
  label: 'Shared space manager', // label must be used in components
  description: 'Content manager + add members and edit shared spaces'
}
const CONTENT_MANAGER = {
  id: 4,
  slug: 'content-manager',
  faIcon: 'graduation-cap',
  hexcolor: '#f2af2d',
  tradKey: [
    i18n.t('Content manager'),
    i18n.t('Contributor + create folders and manage contents')
  ], // trad key allow the parser to generate an entry in the json file
  label: 'Content manager', // label must be used in components
  description: 'Contributor + create folders and manage contents'
}
const CONTRIBUTOR = {
  id: 2,
  slug: 'contributor',
  faIcon: 'pencil',
  hexcolor: '#3145f7',
  tradKey: [
    i18n.t('Contributor'),
    i18n.t('Reader + create/modify content')
  ], // trad key allow the parser to generate an entry in the json file
  label: 'Contributor', // label must be used in components
  description: 'Reader + create/modify content'
}
const READER = {
  id: 1,
  slug: 'reader',
  faIcon: 'eye',
  hexcolor: '#15d948',
  tradKey: [
    i18n.t('Reader'),
    i18n.t('Read contents')
  ], // trad key allow the parser to generate an entry in the json file
  label: 'Reader', // label must be used in components
  description: 'Read contents'
}
export const ROLE = {
  workspaceManager: WORKSPACE_MANAGER,
  contentManager: CONTENT_MANAGER,
  contributor: CONTRIBUTOR,
  reader: READER
}
export const ROLE_LIST = [WORKSPACE_MANAGER, CONTENT_MANAGER, CONTRIBUTOR, READER]

const ADMINISTRATOR = {
  id: 3,
  slug: 'administrators',
  faIcon: 'shield',
  hexcolor: '#ed0007',
  tradKey: [
    i18n.t('Administrator'),
    i18n.t('Trusted user + create users, administration of instance')
  ], // trad key allow the parser to generate an entry in the json file
  label: 'Administrator', // label must be used in components
  description: 'Trusted user + create users, administration of instance'
}
const MANAGER = {
  id: 2,
  slug: 'trusted-users',
  faIcon: 'graduation-cap',
  hexcolor: '#f2af2d',
  tradKey: [
    i18n.t('Trusted user'),
    i18n.t('User + create shared spaces, add members in shared spaces')
  ], // trad key allow the parser to generate an entry in the json file
  label: 'Trusted user', // label must be used in components
  description: 'User + create shared spaces, add members in shared spaces'
}
const USER = {
  id: 1,
  slug: 'users',
  faIcon: 'user',
  hexcolor: '#3145f7',
  tradKey: [
    i18n.t('User'),
    i18n.t('Access to shared spaces where user is member')
  ], // trad key allow the parser to generate an entry in the json file
  label: 'User', // label must be used in components
  description: 'Access to shared spaces where user is member'
}
export const PROFILE = {
  administrator: ADMINISTRATOR,
  manager: MANAGER,
  user: USER
}
export const PROFILE_LIST = [ADMINISTRATOR, MANAGER, USER]

export const APP_FEATURE_MODE = {
  VIEW: 'view',
  EDIT: 'edit',
  REVISION: 'revision'
}

// INFO - GB - 2019-07-05 - This password generetor function was based on
// https://stackoverflow.com/questions/5840577/jquery-or-javascript-password-generator-with-at-least-a-capital-and-a-number
export const generateRandomPassword = () => {
  let password = []
  let charCode = String.fromCharCode
  let randomNumber = Math.random
  let random, i

  for (i = 0; i < 10; i++) { // password with a size 10
    random = 0 | randomNumber() * 62 // generate upper OR lower OR number
    password.push(charCode(48 + random + (random > 9 ? 7 : 0) + (random > 35 ? 6 : 0)))
  }
  let randomPassword = password.sort(() => { return randomNumber() - 0.5 }).join('')

  return randomPassword
}

export const FETCH_CONFIG = {
  headers: {
    'Accept': 'application/json',
    'Content-Type': 'application/json'
  }
}

export const displayFileSize = (bytes, decimals) => {
  if (bytes === 0) return '0 Bytes'
  const k = 1024
  const dm = decimals <= 0 ? 0 : decimals || 2
  const sizes = [i18n.t('Bytes'), i18n.t('KB'), i18n.t('MB'), i18n.t('GB'), i18n.t('TB'), i18n.t('PB'), i18n.t('EB'), i18n.t('ZB'), i18n.t('YB')]
  const i = Math.floor(Math.log(bytes) / Math.log(k))
  return parseFloat((bytes / Math.pow(k, i)).toFixed(dm)) + ' ' + sizes[i]
}

export const parserStringToList = (string, separatorList = [',', ';', '\n']) => {
  let parsedString = string
  separatorList.forEach(separator => {
    parsedString = parsedString.split(separator).join(',')
  })
  return parsedString.split(',').filter(notEmptyString => notEmptyString !== '')
}

// INFO - GB - 2019-07-31 - This function check if the email has three parts arranged like somethig@something.somethig
export const checkEmailValidity = email => {
  const parts = email.split('@')
  if (parts.length !== 2) return false

  const domainParts = parts[1].split('.')
  return domainParts.length === 2
}

export const buildFilePreviewUrl = (apiUrl, workspaceId, contentId, revisionId, filenameNoExtension, page, width, height) =>
  `${apiUrl}/workspaces/${workspaceId}/files/${contentId}/revisions/${revisionId}/preview/jpg/${width}x${height}/${filenameNoExtension + '.jpg'}?page=${page}`

export const removeExtensionOfFilename = filename => filename.split('.').splice(0, (filename.split('.').length - 1)).join('.')

export const computeProgressionPercentage = (progressionLoaded, progressionTotal, elementListLength = 1) => (progressionLoaded / progressionTotal * 99) / elementListLength

export const FILE_PREVIEW_STATE = {
  NO_PREVIEW: 'noPreview',
  NO_FILE: 'noFile'
}

export const buildHeadTitle = words => words.reduce((acc, curr) => acc !== '' ? `${acc} · ${curr}` : curr, '')

export const IMG_LOAD_STATE = {
  LOADED: 'loaded',
  LOADING: 'loading',
  ERROR: 'error'
}

<<<<<<< HEAD
// INFO - CH - 2019-06-11 - This object must stay synchronized with the slugs of /api/v2/system/content_types
export const CONTENT_TYPE = {
  HTML_DOCUMENT: 'html-document',
  FILE: 'file',
  THREAD: 'thread',
  FOLDER: 'folder',
  COMMENT: 'comment'
}

export const sortTimelineByDate = (timeline) => {
  return timeline.sort((a, b) => isAfter(new Date(a.created_raw), new Date(b.created_raw)) ? 1 : -1)
}

export const addRevisionFromTLM = (data, timeline, lang) => {
  // INFO - GB - 2020-05-29 In the filter below we use the names from the TLM message so they are not in camelCase and it is necessary to ignore the eslint rule.
  const {
    actives_shares, // eslint-disable-line camelcase
    author,
    created,
    current_revision_id, // eslint-disable-line camelcase
    current_revision_type, // eslint-disable-line camelcase
    last_modifier, // eslint-disable-line camelcase
    ...revisionObject
  } = data.content

  return [
    ...timeline,
    {
      ...revisionObject,
      author: {
        public_name: data.author.public_name,
        avatar_url: data.author.avatar_url,
        user_id: data.author.user_id
      },
      commentList: [], // INFO - GB - 2020-05-29 For now it is not possible to get commentList and comment_ids via TLM message, and since such properties are not used, we leave them empty.
      comment_ids: [],
      created: displayDistanceDate(data.content.modified, lang),
      created_raw: data.content.modified,
      number: timeline.length + 1,
      revision_id: data.content.current_revision_id,
      revision_type: data.content.current_revision_type,
      timelineType: 'revision'
    }
  ]
=======
export const removeAtInUsername = (username) => {
  let trimmedUsername = username.trim()
  if (trimmedUsername.length > 0 && trimmedUsername[0] === '@') {
    trimmedUsername = trimmedUsername.substring(1)
  }
  return trimmedUsername
>>>>>>> 3fde6f6a
}<|MERGE_RESOLUTION|>--- conflicted
+++ resolved
@@ -289,7 +289,8 @@
   ERROR: 'error'
 }
 
-<<<<<<< HEAD
+export const buildTracimLiveMessageEventType = (entityType, coreEntityType, optionalSubType = null) => `${entityType}.${coreEntityType}${optionalSubType ? `.${optionalSubType}` : ''}`
+
 // INFO - CH - 2019-06-11 - This object must stay synchronized with the slugs of /api/v2/system/content_types
 export const CONTENT_TYPE = {
   HTML_DOCUMENT: 'html-document',
@@ -334,12 +335,12 @@
       timelineType: 'revision'
     }
   ]
-=======
+}
+
 export const removeAtInUsername = (username) => {
   let trimmedUsername = username.trim()
   if (trimmedUsername.length > 0 && trimmedUsername[0] === '@') {
     trimmedUsername = trimmedUsername.substring(1)
   }
   return trimmedUsername
->>>>>>> 3fde6f6a
 }