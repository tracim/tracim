--- conflicted
+++ resolved
@@ -122,7 +122,6 @@
   return true
 }
 
-<<<<<<< HEAD
 // INFO - GB - 2019-07-05 - This password generetor function was based on
 // https://stackoverflow.com/questions/5840577/jquery-or-javascript-password-generator-with-at-least-a-capital-and-a-number
 export const generateRandomPassword = () => {
@@ -138,11 +137,11 @@
   let randomPassword = password.sort(() => { return randomNumber() - 0.5 }).join('')
 
   return randomPassword
-=======
+}
+
 export const FETCH_CONFIG = {
   headers: {
     'Accept': 'application/json',
     'Content-Type': 'application/json'
   }
->>>>>>> 3d1e3538
 }