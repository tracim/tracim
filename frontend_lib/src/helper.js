--- conflicted
+++ resolved
@@ -460,13 +460,11 @@
   }
 }
 
-<<<<<<< HEAD
 export const formatAbsoluteDate = (rawDate, lang) => new Date(rawDate).toLocaleString(lang)
-=======
+
 // Equality test done as numbers with the following rules:
 // - strings are converted to numbers before comparing
 // - undefined and null are converted to 0 before comparing
 export const permissiveNumberEqual = (var1, var2) => {
   return Number(var1 || 0) === Number(var2 || 0)
-}
->>>>>>> 8d707dd7
+}