--- conflicted
+++ resolved
@@ -291,11 +291,7 @@
 
 export const removeAtInUsername = (username) => {
   let trimmedUsername = username.trim()
-<<<<<<< HEAD
-  if (trimmedUsername.length > 0 && trimmedUsername.includes('@') && trimmedUsername[0] === '@') {
-=======
   if (trimmedUsername.length > 0 && trimmedUsername[0] === '@') {
->>>>>>> 56cace7c
     trimmedUsername = trimmedUsername.substring(1)
   }
   return trimmedUsername
