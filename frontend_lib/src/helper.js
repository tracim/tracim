--- conflicted
+++ resolved
@@ -1,8 +1,4 @@
-<<<<<<< HEAD
-/* global GLOBAL_dispatchEvent */
-=======
 import { v4 as uuidv4 } from 'uuid';
->>>>>>> a314d8b2
 import React from 'react'
 import i18n from './i18n.js'
 import { distanceInWords, isAfter } from 'date-fns'
@@ -259,10 +255,6 @@
 
 export const FETCH_CONFIG = {
   headers: {
-<<<<<<< HEAD
-    Accept: 'application/json',
-    'Content-Type': 'application/json'
-=======
     ...COMMON_REQUEST_HEADERS,
     'Content-Type': 'application/json',
   }
@@ -271,7 +263,6 @@
 export const setupCommonRequestHeaders = (xhr) => {
   for (const [key, value] of Object.entries(COMMON_REQUEST_HEADERS)) {
     xhr.setRequestHeader(key, value)
->>>>>>> a314d8b2
   }
 }
 
