--- conflicted
+++ resolved
@@ -202,17 +202,14 @@
   serialize,
   getOrCreateSessionClientToken,
   getCurrentContentVersionNumber,
-<<<<<<< HEAD
+  checkUsernameValidity,
+  ALLOWED_CHARACTERS_USERNAME,
+  MINIMUM_CHARACTERS_USERNAME,
+  MAXIMUM_CHARACTERS_USERNAME,
+  CHECK_USERNAME_DEBOUNCE_WAIT,
   MentionAutoComplete,
   tinymceAutoCompleteHandleInput,
   tinymceAutoCompleteHandleKeyDown,
   tinymceAutoCompleteHandleKeyUp,
   tinymceAutoCompleteHandleClickItem
-=======
-  checkUsernameValidity,
-  ALLOWED_CHARACTERS_USERNAME,
-  MINIMUM_CHARACTERS_USERNAME,
-  MAXIMUM_CHARACTERS_USERNAME,
-  CHECK_USERNAME_DEBOUNCE_WAIT
->>>>>>> 881ebcb4
 }