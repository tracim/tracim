--- conflicted
+++ resolved
@@ -205,11 +205,8 @@
 export {
   appContentFactory,
   addRevisionFromTLM,
-<<<<<<< HEAD
   AVATAR_SIZE,
-=======
   buildContentPathBreadcrumbs,
->>>>>>> ac6449e9
   createSpaceTree,
   DropdownMenu,
   getContentPath,
