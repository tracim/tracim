import i18n from './i18n.js'
import {
  addAllResourceI18n,
  addRevisionFromTLM,
  createSpaceTree,
  handleFetchResult,
  displayDistanceDate,
  convertBackslashNToBr,
  naturalCompareLabels,
  revisionTypeList,
  generateLocalStorageContentId,
  generateRandomPassword,
  getCurrentContentVersionNumber,
  hasSpaces,
  BREADCRUMBS_TYPE,
  ROLE,
  ROLE_LIST,
  PROFILE,
  PROFILE_LIST,
  SPACE_TYPE,
  SPACE_TYPE_LIST,
  ACCESSIBLE_SPACE_TYPE_LIST,
  SUBSCRIPTION_TYPE,
  SUBSCRIPTION_TYPE_LIST,
  FETCH_CONFIG,
  APP_FEATURE_MODE,
  FILE_PREVIEW_STATE,
  IMG_LOAD_STATE,
  displayFileSize,
  parserStringToList,
  checkEmailValidity,
  buildFilePreviewUrl,
  removeExtensionOfFilename,
  computeProgressionPercentage,
  buildHeadTitle,
  CONTENT_TYPE,
  buildTracimLiveMessageEventType,
  sortTimelineByDate,
  removeAtInUsername,
  setupCommonRequestHeaders,
  serialize,
  getOrCreateSessionClientToken,
  ALLOWED_CHARACTERS_USERNAME,
  MINIMUM_CHARACTERS_USERNAME,
  MAXIMUM_CHARACTERS_USERNAME,
  CHECK_USERNAME_DEBOUNCE_WAIT,
  NUMBER_RESULTS_BY_PAGE,
  checkUsernameValidity,
  formatAbsoluteDate,
  permissiveNumberEqual,
  sortWorkspaceList,
  updateTLMAuthor,
  darkenColor,
  lightenColor
} from './helper.js'
import {
  addClassToMentionsOfUser,
  handleMentionsBeforeSave
} from './mention.js'
import { TracimComponent } from './tracimComponent.js'
import { CUSTOM_EVENT } from './customEvent.js'
import {
  TLM_ENTITY_TYPE,
  TLM_CORE_EVENT_TYPE,
  TLM_SUB_TYPE
} from './tracimLiveMessage.js'

import {
  LiveMessageManager,
  LIVE_MESSAGE_STATUS
} from './LiveMessageManager.js'

import { appContentFactory } from './appContentFactory.js'

import { defaultDebug } from './debug.js'

import { Breadcrumbs } from './component/Breadcrumbs/Breadcrumbs.jsx'

import PopinFixed from './component/PopinFixed/PopinFixed.jsx'
import PopinFixedHeader from './component/PopinFixed/PopinFixedHeader.jsx'
import PopinFixedOption from './component/PopinFixed/PopinFixedOption.jsx'
import PopinFixedContent from './component/PopinFixed/PopinFixedContent.jsx'
import PopinFixedRightPart from './component/PopinFixed/PopinFixedRightPart.jsx'
import PopinFixedRightPartContent from './component/PopinFixed/PopinFixedRightPartContent.jsx'

import Avatar from './component/Avatar/Avatar.jsx'
import Badge from './component/Badge/Badge.jsx'

import Timeline from './component/Timeline/Timeline.jsx'

import TextAreaApp from './component/Input/TextAreaApp/TextAreaApp.jsx'
import BtnSwitch from './component/Input/BtnSwitch/BtnSwitch.jsx'
import Checkbox from './component/Input/Checkbox.jsx'
import SingleChoiceList from './component/Input/SingleChoiceList/SingleChoiceList.jsx'
import MentionAutoComplete from './component/Input/MentionAutoComplete/MentionAutoComplete.jsx'

import PageWrapper from './component/Layout/PageWrapper.jsx'
import PageTitle from './component/Layout/PageTitle.jsx'
import PageContent from './component/Layout/PageContent.jsx'

import Delimiter from './component/Delimiter/Delimiter.jsx'

import CardPopup from './component/CardPopup/CardPopup.jsx'
import CardPopupCreateContent from './component/CardPopup/CardPopupCreateContent.jsx'

import DropdownMenu from './component/DropdownMenu/DropdownMenu.jsx'

import NewVersionBtn from './component/OptionComponent/NewVersionBtn.jsx'
import ArchiveDeleteContent from './component/OptionComponent/ArchiveDeleteContent.jsx'
import SelectStatus from './component/Input/SelectStatus/SelectStatus.jsx'
import ErrorFlashMessageTemplateHtml from './component/ErrorFlashMessageTemplateHtml/ErrorFlashMessageTemplateHtml.jsx'
import RefreshWarningMessage from './component/RefreshWarningMessage/RefreshWarningMessage.jsx'

import NewMemberForm from './component/NewMemberForm/NewMemberForm.jsx'

import ListItemWrapper from './component/Lists/ListItemWrapper/ListItemWrapper.jsx'
import NoHoverListItem from './component/Lists/NoHoverListItem/NoHoverListItem.jsx'

import IconButton from './component/Button/IconButton.jsx'
import ComposedIcon from './component/Icon/ComposedIcon.jsx'

import GenericButton from './component/Button/GenericButton.jsx'

import PromptMessage from './component/PromptMessage/PromptMessage.jsx'

import FileDropzone from './component/FileDropzone/FileDropzone.jsx'
import FileUploadList from './component/FileDropzone/FileUploadList.jsx'

import ShareDownload from './component/ShareDownload/ShareDownload.jsx'
import ShareLink from './component/ShareLink/ShareLink.jsx'

import ProgressBar from './component/ProgressBar/ProgressBar.jsx'

import RadioBtnGroup from './component/Input/RadioBtn/RadioBtn.jsx'

<<<<<<< HEAD
import UserInfo from './component/UserInfo/UserInfo.jsx'
=======
import TextInput from './component/Input/TextInput.jsx'
>>>>>>> 5eea4833

import {
  tinymceAutoCompleteHandleInput,
  tinymceAutoCompleteHandleKeyDown,
  tinymceAutoCompleteHandleKeyUp,
  tinymceAutoCompleteHandleClickItem,
  tinymceAutoCompleteHandleSelectionChange
} from './tinymceAutoCompleteHelper.js'

import {
  baseFetch,
  putEditContent,
  postNewComment,
  putEditStatus,
  putContentArchived,
  putContentDeleted,
  putContentRestoreArchive,
  putContentRestoreDelete,
  getMyselfKnownMember,
  getUsernameAvailability,
  getReservedUsernames,
  getWorkspaceDetail,
  getWorkspaceMemberList,
  deleteWorkspace,
  getContentTypeList,
  putUserConfiguration,
  getFolderContentList,
  getFolderDetail,
  getFileContent,
  getWorkspaceContentList,
  putFileIsDeleted,
  getFileRevision,
  putFileContent,
  putMyselfFileRead,
  getContentComment
} from './action.async.js'

const customEventReducer = ({ detail: { type, data } }) => {
  switch (type) {
    case CUSTOM_EVENT.ALL_APP_CHANGE_LANGUAGE:
      i18n.changeLanguage(data)
      break
  }
}

document.addEventListener(CUSTOM_EVENT.APP_CUSTOM_EVENT_LISTENER, customEventReducer)

export const enTranslation = require('../i18next.scanner/en/translation.json')
export const frTranslation = require('../i18next.scanner/fr/translation.json')
export const ptTranslation = require('../i18next.scanner/pt/translation.json')

export {
  appContentFactory,
  addRevisionFromTLM,
  createSpaceTree,
  DropdownMenu,
  naturalCompareLabels,
  sortWorkspaceList,
  TracimComponent,
  addAllResourceI18n,
  handleFetchResult,
  displayDistanceDate,
  convertBackslashNToBr,
  revisionTypeList,
  generateLocalStorageContentId,
  generateRandomPassword,
  getCurrentContentVersionNumber,
  hasSpaces,
  buildFilePreviewUrl,
  buildHeadTitle,
  removeExtensionOfFilename,
  removeAtInUsername,
  computeProgressionPercentage,
  Breadcrumbs,
  PopinFixed,
  PopinFixedHeader,
  PopinFixedOption,
  PopinFixedContent,
  PopinFixedRightPart,
  PopinFixedRightPartContent,
  Avatar,
  Badge,
  Timeline,
  TextAreaApp,
  BtnSwitch,
  Checkbox,
  PageWrapper,
  PageTitle,
  PageContent,
  Delimiter,
  CardPopup,
  CardPopupCreateContent,
  NewVersionBtn,
  GenericButton,
  ArchiveDeleteContent,
  SelectStatus,
  ErrorFlashMessageTemplateHtml,
  NewMemberForm,
  CUSTOM_EVENT,
  TLM_ENTITY_TYPE,
  TLM_CORE_EVENT_TYPE,
  TLM_SUB_TYPE,
  BREADCRUMBS_TYPE,
  ROLE,
  ROLE_LIST,
  PROFILE,
  PROFILE_LIST,
  SPACE_TYPE,
  SPACE_TYPE_LIST,
  ACCESSIBLE_SPACE_TYPE_LIST,
  SUBSCRIPTION_TYPE,
  SUBSCRIPTION_TYPE_LIST,
  FETCH_CONFIG,
  APP_FEATURE_MODE,
  FILE_PREVIEW_STATE,
  IMG_LOAD_STATE,
  displayFileSize,
  parserStringToList,
  checkEmailValidity,
  defaultDebug,
  ListItemWrapper,
  IconButton,
  ComposedIcon,
  PromptMessage,
  FileDropzone,
  FileUploadList,
  ShareLink,
  ShareDownload,
  ProgressBar,
  RadioBtnGroup,
  CONTENT_TYPE,
  buildTracimLiveMessageEventType,
  RefreshWarningMessage,
  sortTimelineByDate,
  setupCommonRequestHeaders,
  serialize,
  getOrCreateSessionClientToken,
  checkUsernameValidity,
  ALLOWED_CHARACTERS_USERNAME,
  MINIMUM_CHARACTERS_USERNAME,
  MAXIMUM_CHARACTERS_USERNAME,
  NUMBER_RESULTS_BY_PAGE,
  CHECK_USERNAME_DEBOUNCE_WAIT,
  formatAbsoluteDate,
  MentionAutoComplete,
  tinymceAutoCompleteHandleInput,
  tinymceAutoCompleteHandleKeyDown,
  tinymceAutoCompleteHandleKeyUp,
  tinymceAutoCompleteHandleClickItem,
  tinymceAutoCompleteHandleSelectionChange,
  updateTLMAuthor,
  baseFetch,
  putEditContent,
  postNewComment,
  putEditStatus,
  putContentArchived,
  putContentDeleted,
  putContentRestoreArchive,
  putContentRestoreDelete,
  getMyselfKnownMember,
  getUsernameAvailability,
  getReservedUsernames,
  getWorkspaceDetail,
  getWorkspaceMemberList,
  deleteWorkspace,
  getContentTypeList,
  putUserConfiguration,
  getFolderContentList,
  getFolderDetail,
  getFileContent,
  getWorkspaceContentList,
  putFileIsDeleted,
  getFileRevision,
  putFileContent,
  putMyselfFileRead,
  getContentComment,
  addClassToMentionsOfUser,
  handleMentionsBeforeSave,
  NoHoverListItem,
  permissiveNumberEqual,
  SingleChoiceList,
<<<<<<< HEAD
  UserInfo,
=======
  darkenColor,
  lightenColor,
>>>>>>> 5eea4833
  LiveMessageManager,
  LIVE_MESSAGE_STATUS,
  TextInput
}<|MERGE_RESOLUTION|>--- conflicted
+++ resolved
@@ -133,11 +133,8 @@
 
 import RadioBtnGroup from './component/Input/RadioBtn/RadioBtn.jsx'
 
-<<<<<<< HEAD
 import UserInfo from './component/UserInfo/UserInfo.jsx'
-=======
 import TextInput from './component/Input/TextInput.jsx'
->>>>>>> 5eea4833
 
 import {
   tinymceAutoCompleteHandleInput,
@@ -319,12 +316,9 @@
   NoHoverListItem,
   permissiveNumberEqual,
   SingleChoiceList,
-<<<<<<< HEAD
   UserInfo,
-=======
   darkenColor,
   lightenColor,
->>>>>>> 5eea4833
   LiveMessageManager,
   LIVE_MESSAGE_STATUS,
   TextInput
