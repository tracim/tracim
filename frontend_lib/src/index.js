--- conflicted
+++ resolved
@@ -57,16 +57,14 @@
 import ComposedIcon from './component/Icon/ComposedIcon.jsx'
 import DisplayState from './component/DisplayState/DisplayState.jsx'
 
-<<<<<<< HEAD
 import FileDropzone from './component/FileDropzone/FileDropzone.jsx'
 
 import ShareDownload from './component/ShareDownload/ShareDownload.jsx'
 import ShareLink from './component/ShareLink/ShareLink.jsx'
 
 import ProgressBar from './component/ProgressBar/ProgressBar.jsx'
-=======
+
 import RadioBtnGroup from './component/Input/RadioBtn/RadioBtn.jsx'
->>>>>>> d67748e1
 
 const customEventReducer = ({ detail: { type, data } }) => { // action: { type: '', data: {} }
   switch (type) {
@@ -123,16 +121,11 @@
   appFeatureCustomEventHandlerShowApp,
   ListItemWrapper,
   IconButton,
-<<<<<<< HEAD
   ComposedIcon,
   DisplayState,
   FileDropzone,
   ShareLink,
   ShareDownload,
-  ProgressBar
-=======
-  IconWithWarning,
-  DisplayState,
+  ProgressBar,
   RadioBtnGroup
->>>>>>> d67748e1
 }