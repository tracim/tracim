import i18n from './i18n.js'
import {
  addAllResourceI18n,
  addRevisionFromTLM,
  handleFetchResult,
  displayDistanceDate,
  convertBackslashNToBr,
  revisionTypeList,
  generateLocalStorageContentId,
  generateRandomPassword,
  getCurrentContentVersionNumber,
  hasSpaces,
  BREADCRUMBS_TYPE,
  ROLE,
  ROLE_LIST,
  PROFILE,
  PROFILE_LIST,
  FETCH_CONFIG,
  APP_FEATURE_MODE,
  FILE_PREVIEW_STATE,
  IMG_LOAD_STATE,
  displayFileSize,
  parserStringToList,
  checkEmailValidity,
  buildFilePreviewUrl,
  removeExtensionOfFilename,
  computeProgressionPercentage,
  buildHeadTitle,
  CONTENT_TYPE,
  buildTracimLiveMessageEventType,
  sortTimelineByDate,
  removeAtInUsername,
  setupCommonRequestHeaders,
  serialize,
  getOrCreateSessionClientToken,
  ALLOWED_CHARACTERS_USERNAME,
  MINIMUM_CHARACTERS_USERNAME,
  MAXIMUM_CHARACTERS_USERNAME,
  CHECK_USERNAME_DEBOUNCE_WAIT,
  checkUsernameValidity,
<<<<<<< HEAD
  formatAbsoluteDate
=======
  permissiveNumberEqual
>>>>>>> 8d707dd7
} from './helper.js'
import {
  addClassToMentionsOfUser,
  handleMentionsBeforeSave
} from './mention.js'
import { TracimComponent } from './tracimComponent.js'
import { CUSTOM_EVENT } from './customEvent.js'
import {
  TLM_ENTITY_TYPE,
  TLM_CORE_EVENT_TYPE,
  TLM_SUB_TYPE
} from './tracimLiveMessage.js'

import { appContentFactory } from './appContentFactory.js'

import { defaultDebug } from './debug.js'

import { Breadcrumbs } from './component/Breadcrumbs/Breadcrumbs.jsx'

import PopinFixed from './component/PopinFixed/PopinFixed.jsx'
import PopinFixedHeader from './component/PopinFixed/PopinFixedHeader.jsx'
import PopinFixedOption from './component/PopinFixed/PopinFixedOption.jsx'
import PopinFixedContent from './component/PopinFixed/PopinFixedContent.jsx'
import PopinFixedRightPart from './component/PopinFixed/PopinFixedRightPart.jsx'

import Avatar from './component/Avatar/Avatar.jsx'
import Badge from './component/Badge/Badge.jsx'

import Timeline from './component/Timeline/Timeline.jsx'

import TextAreaApp from './component/Input/TextAreaApp/TextAreaApp.jsx'
import BtnSwitch from './component/Input/BtnSwitch/BtnSwitch.jsx'
import Checkbox from './component/Input/Checkbox.jsx'
import MentionAutoComplete from './component/Input/MentionAutoComplete/MentionAutoComplete.jsx'

import PageWrapper from './component/Layout/PageWrapper.jsx'
import PageTitle from './component/Layout/PageTitle.jsx'
import PageContent from './component/Layout/PageContent.jsx'

import Delimiter from './component/Delimiter/Delimiter.jsx'

import CardPopup from './component/CardPopup/CardPopup.jsx'
import CardPopupCreateContent from './component/CardPopup/CardPopupCreateContent.jsx'

import NewVersionBtn from './component/OptionComponent/NewVersionBtn.jsx'
import ArchiveDeleteContent from './component/OptionComponent/ArchiveDeleteContent.jsx'
import SelectStatus from './component/Input/SelectStatus/SelectStatus.jsx'
import ErrorFlashMessageTemplateHtml from './component/ErrorFlashMessageTemplateHtml/ErrorFlashMessageTemplateHtml.jsx'
import RefreshWarningMessage from './component/RefreshWarningMessage/RefreshWarningMessage.jsx'

import NewMemberForm from './component/NewMemberForm/NewMemberForm.jsx'

import ListItemWrapper from './component/ListItemWrapper/ListItemWrapper.jsx'

import IconButton from './component/Button/IconButton.jsx'
import ComposedIcon from './component/Icon/ComposedIcon.jsx'

import GenericButton from './component/Button/GenericButton.jsx'

import PromptMessage from './component/PromptMessage/PromptMessage.jsx'

import FileDropzone from './component/FileDropzone/FileDropzone.jsx'
import FileUploadList from './component/FileDropzone/FileUploadList.jsx'

import ShareDownload from './component/ShareDownload/ShareDownload.jsx'
import ShareLink from './component/ShareLink/ShareLink.jsx'

import ProgressBar from './component/ProgressBar/ProgressBar.jsx'

import RadioBtnGroup from './component/Input/RadioBtn/RadioBtn.jsx'

import {
  tinymceAutoCompleteHandleInput,
  tinymceAutoCompleteHandleKeyDown,
  tinymceAutoCompleteHandleKeyUp,
  tinymceAutoCompleteHandleClickItem,
  tinymceAutoCompleteHandleSelectionChange,
  tinymceRemoveAllAutocompleteSpan
} from './tinymceAutoCompleteHelper.js'

import { getContentComment } from './action.async.js'

const customEventReducer = ({ detail: { type, data } }) => {
  switch (type) {
    case CUSTOM_EVENT.ALL_APP_CHANGE_LANGUAGE:
      i18n.changeLanguage(data)
      break
  }
}

document.addEventListener(CUSTOM_EVENT.APP_CUSTOM_EVENT_LISTENER, customEventReducer)

export const enTranslation = require('../i18next.scanner/en/translation.json')
export const frTranslation = require('../i18next.scanner/fr/translation.json')
export const ptTranslation = require('../i18next.scanner/pt/translation.json')

export {
  appContentFactory,
  addRevisionFromTLM,
  TracimComponent,
  addAllResourceI18n,
  handleFetchResult,
  displayDistanceDate,
  convertBackslashNToBr,
  revisionTypeList,
  generateLocalStorageContentId,
  generateRandomPassword,
  getCurrentContentVersionNumber,
  hasSpaces,
  buildFilePreviewUrl,
  buildHeadTitle,
  removeExtensionOfFilename,
  removeAtInUsername,
  computeProgressionPercentage,
  Breadcrumbs,
  PopinFixed,
  PopinFixedHeader,
  PopinFixedOption,
  PopinFixedContent,
  PopinFixedRightPart,
  Avatar,
  Badge,
  Timeline,
  TextAreaApp,
  BtnSwitch,
  Checkbox,
  PageWrapper,
  PageTitle,
  PageContent,
  Delimiter,
  CardPopup,
  CardPopupCreateContent,
  NewVersionBtn,
  GenericButton,
  ArchiveDeleteContent,
  SelectStatus,
  ErrorFlashMessageTemplateHtml,
  NewMemberForm,
  CUSTOM_EVENT,
  TLM_ENTITY_TYPE,
  TLM_CORE_EVENT_TYPE,
  TLM_SUB_TYPE,
  BREADCRUMBS_TYPE,
  ROLE,
  ROLE_LIST,
  PROFILE,
  PROFILE_LIST,
  FETCH_CONFIG,
  APP_FEATURE_MODE,
  FILE_PREVIEW_STATE,
  IMG_LOAD_STATE,
  displayFileSize,
  parserStringToList,
  checkEmailValidity,
  defaultDebug,
  ListItemWrapper,
  IconButton,
  ComposedIcon,
  PromptMessage,
  FileDropzone,
  FileUploadList,
  ShareLink,
  ShareDownload,
  ProgressBar,
  RadioBtnGroup,
  CONTENT_TYPE,
  buildTracimLiveMessageEventType,
  RefreshWarningMessage,
  sortTimelineByDate,
  setupCommonRequestHeaders,
  serialize,
  getOrCreateSessionClientToken,
  checkUsernameValidity,
  ALLOWED_CHARACTERS_USERNAME,
  MINIMUM_CHARACTERS_USERNAME,
  MAXIMUM_CHARACTERS_USERNAME,
  CHECK_USERNAME_DEBOUNCE_WAIT,
<<<<<<< HEAD
  formatAbsoluteDate
=======
  MentionAutoComplete,
  tinymceAutoCompleteHandleInput,
  tinymceAutoCompleteHandleKeyDown,
  tinymceAutoCompleteHandleKeyUp,
  tinymceAutoCompleteHandleClickItem,
  tinymceAutoCompleteHandleSelectionChange,
  tinymceRemoveAllAutocompleteSpan,
  getContentComment,
  addClassToMentionsOfUser,
  handleMentionsBeforeSave,
  permissiveNumberEqual
>>>>>>> 8d707dd7
}<|MERGE_RESOLUTION|>--- conflicted
+++ resolved
@@ -38,11 +38,8 @@
   MAXIMUM_CHARACTERS_USERNAME,
   CHECK_USERNAME_DEBOUNCE_WAIT,
   checkUsernameValidity,
-<<<<<<< HEAD
-  formatAbsoluteDate
-=======
+  formatAbsoluteDate,
   permissiveNumberEqual
->>>>>>> 8d707dd7
 } from './helper.js'
 import {
   addClassToMentionsOfUser,
@@ -220,9 +217,7 @@
   MINIMUM_CHARACTERS_USERNAME,
   MAXIMUM_CHARACTERS_USERNAME,
   CHECK_USERNAME_DEBOUNCE_WAIT,
-<<<<<<< HEAD
-  formatAbsoluteDate
-=======
+  formatAbsoluteDate,
   MentionAutoComplete,
   tinymceAutoCompleteHandleInput,
   tinymceAutoCompleteHandleKeyDown,
@@ -234,5 +229,4 @@
   addClassToMentionsOfUser,
   handleMentionsBeforeSave,
   permissiveNumberEqual
->>>>>>> 8d707dd7
 }