import i18n, { getBrowserLang } from './i18n.js'
import {
  ACCESSIBLE_SPACE_TYPE_LIST,
  ALLOWED_CHARACTERS_USERNAME,
  APP_FEATURE_MODE,
  BREADCRUMBS_TYPE,
  CHECK_USERNAME_DEBOUNCE_WAIT,
  COLLABORA_EXTENSIONS,
  CONTENT_NAMESPACE,
  CONTENT_TYPE,
  DATE_FNS_LOCALE,
  FETCH_CONFIG,
  FILE_PREVIEW_STATE,
  IMG_LOAD_STATE,
  MAXIMUM_CHARACTERS_USERNAME,
  MINIMUM_CHARACTERS_USERNAME,
  NUMBER_RESULTS_BY_PAGE,
  PAGE,
  PROFILE_LIST,
  PROFILE,
  ROLE_LIST,
  ROLE,
  SPACE_TYPE_LIST,
  SPACE_TYPE,
  STATUSES,
  SUBSCRIPTION_TYPE_LIST,
  SUBSCRIPTION_TYPE,
  TIMELINE_TYPE,
  USER_CALL_STATE,
  addAllResourceI18n,
  addExternalLinksIcons,
  addRevisionFromTLM,
  buildContentPathBreadcrumbs,
  buildFilePreviewUrl,
  buildHeadTitle,
  buildTracimLiveMessageEventType,
  checkEmailValidity,
  checkUsernameValidity,
  computeProgressionPercentage,
  createSpaceTree,
  darkenColor,
  displayDistanceDate,
  displayFileSize,
  formatAbsoluteDate,
  generateRandomPassword,
  getAvatarBaseUrl,
  getCoverBaseUrl,
  getCurrentContentVersionNumber,
  getFileDownloadUrl,
  getOrCreateSessionClientToken,
  handleClickCopyLink,
  handleFetchResult,
  hasSpaces,
  htmlToText,
  lightenColor,
  parserStringToList,
  permissiveNumberEqual,
  removeAtInUsername,
  removeExtensionOfFilename,
  revisionTypeList,
  scrollIntoViewIfNeeded,
  sendGlobalFlashMessage,
  serialize,
  setupCommonRequestHeaders,
  splitFilenameExtension,
  stringIncludes,
  tinymceRemove,
<<<<<<< HEAD
  updateTLMUser
=======
  addExternalLinksIcons,
  USER_CALL_STATE,
  STATUSES,
  TIMELINE_TYPE,
  stringIncludes,
  getRevisionTypeLabel
>>>>>>> 43a25595
} from './helper.js'

import {
  SORT_BY,
  SORT_ORDER,
  putFoldersAtListBeginning,
  sortListBy,
  sortListByMultipleCriteria,
  sortTimelineByDate
} from './sortListHelper.js'

import {
  DEFAULT_ROLE_LIST,
  GROUP_MENTION_TRANSLATION_LIST,
  addClassToMentionsOfUser,
  getInvalidMentionList,
  handleLinksBeforeSave,
  handleMentionsBeforeSave,
  replaceHTMLElementWithMention,
  searchContentAndPlaceBalise,
  searchMentionAndPlaceBalise
} from './mentionOrLink.js'

import { TracimComponent } from './tracimComponent.js'
import { CUSTOM_EVENT } from './customEvent.js'
import {
  TLM_ENTITY_TYPE,
  TLM_CORE_EVENT_TYPE,
  TLM_SUB_TYPE
} from './tracimLiveMessage.js'

import {
  LiveMessageManager,
  LIVE_MESSAGE_STATUS,
  LIVE_MESSAGE_ERROR_CODE
} from './LiveMessageManager.js'

import { appContentFactory, TIMELINE_ITEM_COUNT_PER_PAGE } from './appContentFactory.js'

import {
  createFileUpload,
  uploadFile,
  isFileUploadInList,
  isFileUploadInErrorState
} from './fileUpload.js'

import { defaultDebug } from './debug.js'

import AgendaInfo from './component/AgendaInfo/AgendaInfo.jsx'
import { Breadcrumbs } from './component/Breadcrumbs/Breadcrumbs.jsx'
import EmptyListMessage from './component/EmptyListMessage/EmptyListMessage.jsx'
import TitleListHeader from './component/Lists/ListHeader/TitleListHeader.jsx'

import PopinFixed from './component/PopinFixed/PopinFixed.jsx'
import PopinFixedHeader from './component/PopinFixed/PopinFixedHeader.jsx'
import PopinFixedContent from './component/PopinFixed/PopinFixedContent.jsx'
import PopinFixedRightPart from './component/PopinFixed/PopinFixedRightPart.jsx'
import PopinFixedRightPartContent from './component/PopinFixed/PopinFixedRightPartContent.jsx'

import Avatar, { AVATAR_SIZE } from './component/Avatar/Avatar.jsx'
import Badge from './component/Badge/Badge.jsx'
import Popover from './component/Popover/Popover.jsx'

import Timeline from './component/Timeline/Timeline.jsx'
import CommentArea from './component/Timeline/CommentArea.jsx'
import EditCommentPopup from './component/Timeline/EditCommentPopup.jsx'
import AddFileToUploadButton from './component/Timeline/AddFileToUploadButton.jsx'
import DisplayFileToUpload from './component/Timeline/DisplayFileToUpload.jsx'

import TinyEditor from './component/TinyEditor/TinyEditor.jsx'

import ScrollToBottomWrapper from './component/ScrollToBottomWrapper/ScrollToBottomWrapper.jsx'

import TextAreaApp from './component/Input/TextAreaApp/TextAreaApp.jsx'
import BtnSwitch from './component/Input/BtnSwitch/BtnSwitch.jsx'
import Checkbox from './component/Input/Checkbox.jsx'
import SingleChoiceList from './component/Input/SingleChoiceList/SingleChoiceList.jsx'
import AutoComplete from './component/Input/AutoComplete/AutoComplete.jsx'

import PageWrapper from './component/Layout/PageWrapper.jsx'
import PageTitle from './component/Layout/PageTitle.jsx'
import PageContent from './component/Layout/PageContent.jsx'

import TimedEvent from './component/TimedEvent/TimedEvent.jsx'

import Delimiter from './component/Delimiter/Delimiter.jsx'

import CardPopup from './component/CardPopup/CardPopup.jsx'
import CardPopupCreateContent from './component/CardPopup/CardPopupCreateContent.jsx'

import DropdownMenu from './component/DropdownMenu/DropdownMenu.jsx'

import NewVersionBtn from './component/OptionComponent/NewVersionBtn.jsx'
import ArchiveDeleteContent from './component/OptionComponent/ArchiveDeleteContent.jsx'
import SelectStatus from './component/Input/SelectStatus/SelectStatus.jsx'
import ErrorFlashMessageTemplateHtml from './component/ErrorFlashMessageTemplateHtml/ErrorFlashMessageTemplateHtml.jsx'
import RefreshWarningMessage from './component/RefreshWarningMessage/RefreshWarningMessage.jsx'

import NewMemberForm from './component/NewMemberForm/NewMemberForm.jsx'

import ListItemWrapper from './component/Lists/ListItemWrapper/ListItemWrapper.jsx'
import NoHoverListItem from './component/Lists/NoHoverListItem/NoHoverListItem.jsx'

import ComposedIcon from './component/Icon/ComposedIcon.jsx'

import IconButton from './component/Button/IconButton.jsx'
import GenericButton from './component/Button/GenericButton.jsx'
import TranslateButton from './component/Button/TranslateButton.jsx'

import PromptMessage from './component/PromptMessage/PromptMessage.jsx'

import FileDropzone from './component/FileDropzone/FileDropzone.jsx'
import FileUploadList from './component/FileDropzone/FileUploadList.jsx'

import ShareDownload from './component/ShareDownload/ShareDownload.jsx'
import ShareLink from './component/ShareLink/ShareLink.jsx'

import ProgressBar from './component/ProgressBar/ProgressBar.jsx'

import RadioBtnGroup from './component/Input/RadioBtn/RadioBtn.jsx'
import DateInput from './component/Input/DateInput/DateInput.jsx'

import UserInfo from './component/UserInfo/UserInfo.jsx'
import TextInput from './component/Input/TextInput.jsx'
import DistanceDate from './component/DistanceDate.jsx'
import Icon from './component/Icon/Icon.jsx'
import FilterBar from './component/FilterBar/FilterBar.jsx'

import PopupUploadFile from './container/PopupUploadFile.jsx'
import PopupProgressUpload from './container/PopupProgressUpload.jsx'
import ProfileNavigation from './component/ProfileNavigation/ProfileNavigation.jsx'

import ToDoManagement from './component/ToDo/ToDoManagement.jsx'
import NewToDo from './component/ToDo/NewToDo.jsx'
import ToDoItem from './component/ToDo/ToDoItem.jsx'

import ContentType from './component/ContentType/ContentType.jsx'

import {
  tinymceAutoCompleteHandleInput,
  tinymceAutoCompleteHandleKeyDown,
  tinymceAutoCompleteHandleKeyUp,
  tinymceAutoCompleteHandleClickItem,
  tinymceAutoCompleteHandleSelectionChange
} from './tinymceAutoCompleteHelper.js'

import {
  baseFetch,
  deleteToDo,
  deleteWorkspace,
  getComment,
  getCommentTranslated,
  getContent,
  getContentComment,
  getContentPath,
  getContentTypeList,
  getFileChildContent,
  getFileContent,
  getFileRevision,
  getFileRevisionPreviewInfo,
  getFolderContentList,
  getFolderDetail,
  getGenericWorkspaceContent,
  getHtmlDocTranslated,
  getMyselfKnownMember,
  getRawFileContent,
  getReservedUsernames,
  getSpaceContent,
  getSpaceMemberFromId,
  getSpaceMemberList,
  getToDo,
  getToDoListForUser,
  getUsernameAvailability,
  getWorkspaceContentList,
  getWorkspaceDetail,
  postNewComment,
  postNewEmptyContent,
  postRawFileContent,
  putContentArchived,
  putContentDeleted,
  putContentRestoreArchive,
  putContentRestoreDelete,
  putEditContent,
  putEditStatus,
  putFileDescription,
  putFileIsDeleted,
  putMyselfFileRead,
  putRawFileContent,
  putToDo,
  putUserConfiguration
} from './action.async.js'

export {
  usePublishLifecycle,
  withUsePublishLifecycle
} from './customHooks.jsx'

const customEventReducer = ({ detail: { type, data } }) => {
  switch (type) {
    case CUSTOM_EVENT.ALL_APP_CHANGE_LANGUAGE:
      i18n.changeLanguage(data)
      break
  }
}

document.addEventListener(CUSTOM_EVENT.APP_CUSTOM_EVENT_LISTENER, customEventReducer)

export const enTranslation = require('../i18next.scanner/en/translation.json')
export const frTranslation = require('../i18next.scanner/fr/translation.json')
export const ptTranslation = require('../i18next.scanner/pt/translation.json')
export const deTranslation = require('../i18next.scanner/de/translation.json')
export const arTranslation = require('../i18next.scanner/ar/translation.json')
export const esTranslation = require('../i18next.scanner/es/translation.json')
export const nbNOTranslation = require('../i18next.scanner/nb_NO/translation.json')

export { default as ConfirmPopup } from './component/ConfirmPopup/ConfirmPopup.jsx'
export { default as HTMLContent } from './component/HTMLContent/HTMLContent.jsx'
export { default as Comment } from './component/Timeline/Comment.jsx'

export { default as SCREEN_SIZE } from './screenSizes.json'
export { removeInteractiveContentFromHTML } from './htmlRemoveInteractivity.js'

export {
  LOCAL_STORAGE_FIELD,
  getLocalStorageItem,
  setLocalStorageItem,
  removeLocalStorageItem
} from './localStorage.js'

export { default as AttachedFile } from './component/AttachedFile/AttachedFile.jsx'
export { default as FilenameWithBadges } from './component/FilenameWithBadges/FilenameWithBadges.jsx'
export { default as EmojiReactions } from './container/EmojiReactions.jsx'
export { default as FavoriteButton, FAVORITE_STATE } from './component/Button/FavoriteButton.jsx'
export { default as ToolBar } from './component/ToolBar/ToolBar.jsx'
export { default as LinkPreview } from './component/LinkPreview/LinkPreview.jsx'
export { default as TagList } from './component/Tags/TagList.jsx'
export { default as Tag } from './component/Tags/Tag.jsx'
export { default as Loading } from './component/Loading/Loading.jsx'
export { default as COLORS } from './colors.js'

export { default as tracimTableLib } from './TracimTableLib/tracimTableLib.js'

export {
  TRANSLATION_STATE,
  handleTranslateComment,
  handleTranslateHtmlContent,
  getTranslationApiErrorMessage,
  getDefaultTranslationState
} from './translation.js'

export {
  ACCESSIBLE_SPACE_TYPE_LIST,
  ALLOWED_CHARACTERS_USERNAME,
  APP_FEATURE_MODE,
  AVATAR_SIZE,
  BREADCRUMBS_TYPE,
  CHECK_USERNAME_DEBOUNCE_WAIT,
  COLLABORA_EXTENSIONS,
  CONTENT_NAMESPACE,
  CONTENT_TYPE,
  CUSTOM_EVENT,
  DATE_FNS_LOCALE,
  DEFAULT_ROLE_LIST,
  FETCH_CONFIG,
  FILE_PREVIEW_STATE,
  GROUP_MENTION_TRANSLATION_LIST,
  IMG_LOAD_STATE,
  LIVE_MESSAGE_ERROR_CODE,
  LIVE_MESSAGE_STATUS,
  MAXIMUM_CHARACTERS_USERNAME,
  MINIMUM_CHARACTERS_USERNAME,
  NUMBER_RESULTS_BY_PAGE,
  PAGE,
  PROFILE_LIST,
  PROFILE,
  ROLE_LIST,
  ROLE,
  SORT_BY,
  SORT_ORDER,
  SPACE_TYPE_LIST,
  SPACE_TYPE,
  STATUSES,
  SUBSCRIPTION_TYPE_LIST,
  SUBSCRIPTION_TYPE,
  TIMELINE_ITEM_COUNT_PER_PAGE,
  TIMELINE_TYPE,
  TLM_CORE_EVENT_TYPE,
  TLM_ENTITY_TYPE,
  TLM_SUB_TYPE,
  USER_CALL_STATE,
  AddFileToUploadButton,
  AgendaInfo,
  ArchiveDeleteContent,
  AutoComplete,
  Avatar,
  Badge,
  Breadcrumbs,
  BtnSwitch,
  CardPopup,
  CardPopupCreateContent,
  Checkbox,
  CommentArea,
  ComposedIcon,
  DateInput,
  Delimiter,
  DisplayFileToUpload,
  DistanceDate,
  DropdownMenu,
  EditCommentPopup,
  EmptyListMessage,
  ErrorFlashMessageTemplateHtml,
  FileDropzone,
  FileUploadList,
  FilterBar,
  GenericButton,
  Icon,
  IconButton,
  ListItemWrapper,
  LiveMessageManager,
  NewMemberForm,
  NewToDo,
  NewVersionBtn,
  NoHoverListItem,
  PageContent,
  PageTitle,
  PageWrapper,
  PopinFixed,
  PopinFixedContent,
  PopinFixedHeader,
  PopinFixedRightPart,
  PopinFixedRightPartContent,
  Popover,
  PopupProgressUpload,
  PopupUploadFile,
  ProfileNavigation,
  ProgressBar,
  PromptMessage,
  RadioBtnGroup,
  RefreshWarningMessage,
  ScrollToBottomWrapper,
  SelectStatus,
  ShareDownload,
  ShareLink,
  SingleChoiceList,
  TextAreaApp,
  TextInput,
  TimedEvent,
  Timeline,
  TinyEditor,
  TitleListHeader,
  ToDoItem,
  ToDoManagement,
  TracimComponent,
  TranslateButton,
  UserInfo,
  addAllResourceI18n,
  addClassToMentionsOfUser,
  addExternalLinksIcons,
  addRevisionFromTLM,
  appContentFactory,
  baseFetch,
  buildContentPathBreadcrumbs,
  buildFilePreviewUrl,
  buildHeadTitle,
  buildTracimLiveMessageEventType,
  checkEmailValidity,
  checkUsernameValidity,
  computeProgressionPercentage,
  createFileUpload,
  createSpaceTree,
  darkenColor,
  defaultDebug,
  deleteToDo,
  deleteWorkspace,
  displayDistanceDate,
  displayFileSize,
  formatAbsoluteDate,
  generateRandomPassword,
  getAvatarBaseUrl,
  getBrowserLang,
  getComment,
  getCommentTranslated,
  getContent,
  getContentComment,
  getContentPath,
  getContentTypeList,
  getCoverBaseUrl,
  getCurrentContentVersionNumber,
  getFileChildContent,
  getFileContent,
  getFileDownloadUrl,
  getFileRevision,
  getFileRevisionPreviewInfo,
  getFolderContentList,
  getFolderDetail,
  getGenericWorkspaceContent,
  getHtmlDocTranslated,
  getInvalidMentionList,
  getMyselfKnownMember,
  getOrCreateSessionClientToken,
  getRawFileContent,
  getReservedUsernames,
  getSpaceContent,
  getSpaceMemberFromId,
  getSpaceMemberList,
  getToDo,
  getToDoListForUser,
  getUsernameAvailability,
  getWorkspaceContentList,
  getWorkspaceDetail,
  handleClickCopyLink,
  handleFetchResult,
  handleLinksBeforeSave,
  handleMentionsBeforeSave,
  hasSpaces,
  htmlToText,
  isFileUploadInErrorState,
  isFileUploadInList,
  lightenColor,
  parserStringToList,
  permissiveNumberEqual,
  postNewComment,
  postNewEmptyContent,
  postRawFileContent,
  putContentArchived,
  putContentDeleted,
  putContentRestoreArchive,
  putContentRestoreDelete,
  putEditContent,
  putEditStatus,
  putFileDescription,
  putFileIsDeleted,
  putFoldersAtListBeginning,
  putMyselfFileRead,
  putRawFileContent,
  putToDo,
  putUserConfiguration,
  removeAtInUsername,
  removeExtensionOfFilename,
  replaceHTMLElementWithMention,
  revisionTypeList,
  scrollIntoViewIfNeeded,
  searchContentAndPlaceBalise,
  searchMentionAndPlaceBalise,
  sendGlobalFlashMessage,
  serialize,
  setupCommonRequestHeaders,
  sortListBy,
  sortListByMultipleCriteria,
  sortTimelineByDate,
  splitFilenameExtension,
  stringIncludes,
<<<<<<< HEAD
  tinymceAutoCompleteHandleClickItem,
  tinymceAutoCompleteHandleInput,
  tinymceAutoCompleteHandleKeyDown,
  tinymceAutoCompleteHandleKeyUp,
  tinymceAutoCompleteHandleSelectionChange,
  tinymceRemove,
  updateTLMUser,
  uploadFile
=======
  FilterBar,
  ContentType,
  getRevisionTypeLabel
>>>>>>> 43a25595
}<|MERGE_RESOLUTION|>--- conflicted
+++ resolved
@@ -48,6 +48,7 @@
   getCurrentContentVersionNumber,
   getFileDownloadUrl,
   getOrCreateSessionClientToken,
+  getRevisionTypeLabel,
   handleClickCopyLink,
   handleFetchResult,
   hasSpaces,
@@ -65,16 +66,7 @@
   splitFilenameExtension,
   stringIncludes,
   tinymceRemove,
-<<<<<<< HEAD
   updateTLMUser
-=======
-  addExternalLinksIcons,
-  USER_CALL_STATE,
-  STATUSES,
-  TIMELINE_TYPE,
-  stringIncludes,
-  getRevisionTypeLabel
->>>>>>> 43a25595
 } from './helper.js'
 
 import {
@@ -378,6 +370,7 @@
   Checkbox,
   CommentArea,
   ComposedIcon,
+  ContentType,
   DateInput,
   Delimiter,
   DisplayFileToUpload,
@@ -477,6 +470,7 @@
   getOrCreateSessionClientToken,
   getRawFileContent,
   getReservedUsernames,
+  getRevisionTypeLabel,
   getSpaceContent,
   getSpaceMemberFromId,
   getSpaceMemberList,
@@ -527,7 +521,6 @@
   sortTimelineByDate,
   splitFilenameExtension,
   stringIncludes,
-<<<<<<< HEAD
   tinymceAutoCompleteHandleClickItem,
   tinymceAutoCompleteHandleInput,
   tinymceAutoCompleteHandleKeyDown,
@@ -536,9 +529,4 @@
   tinymceRemove,
   updateTLMUser,
   uploadFile
-=======
-  FilterBar,
-  ContentType,
-  getRevisionTypeLabel
->>>>>>> 43a25595
 }