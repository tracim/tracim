import i18n from './i18n.js'
import {
  addAllResourceI18n,
  addRevisionFromTLM,
  handleFetchResult,
  displayDistanceDate,
  convertBackslashNToBr,
  revisionTypeList,
  generateLocalStorageContentId,
  generateRandomPassword,
  hasNotAllowedCharacters,
  hasSpaces,
  BREADCRUMBS_TYPE,
  ROLE,
  ROLE_LIST,
  PROFILE,
  PROFILE_LIST,
  FETCH_CONFIG,
  APP_FEATURE_MODE,
  FILE_PREVIEW_STATE,
  IMG_LOAD_STATE,
  displayFileSize,
  parserStringToList,
  checkEmailValidity,
  buildFilePreviewUrl,
  removeExtensionOfFilename,
  computeProgressionPercentage,
  buildHeadTitle,
  CONTENT_TYPE,
  buildTracimLiveMessageEventType,
  sortTimelineByDate,
  removeAtInUsername,
  setupCommonRequestHeaders,
  serialize,
  getOrCreateSessionClientToken,
<<<<<<< HEAD
  wrapMentionInSpanTag
=======
  getCurrentContentVersionNumber
>>>>>>> c570e7dc
} from './helper.js'
import { TracimComponent } from './tracimComponent.js'
import { CUSTOM_EVENT } from './customEvent.js'
import {
  TLM_ENTITY_TYPE,
  TLM_CORE_EVENT_TYPE,
  TLM_SUB_TYPE
} from './tracimLiveMessage.js'

import { appContentFactory } from './appContentFactory.js'

import { defaultDebug } from './debug.js'

import { Breadcrumbs } from './component/Breadcrumbs/Breadcrumbs.jsx'

import PopinFixed from './component/PopinFixed/PopinFixed.jsx'
import PopinFixedHeader from './component/PopinFixed/PopinFixedHeader.jsx'
import PopinFixedOption from './component/PopinFixed/PopinFixedOption.jsx'
import PopinFixedContent from './component/PopinFixed/PopinFixedContent.jsx'
import PopinFixedRightPart from './component/PopinFixed/PopinFixedRightPart.jsx'

import Avatar from './component/Avatar/Avatar.jsx'
import Badge from './component/Badge/Badge.jsx'

import Timeline from './component/Timeline/Timeline.jsx'

import TextAreaApp from './component/Input/TextAreaApp/TextAreaApp.jsx'
import BtnSwitch from './component/Input/BtnSwitch/BtnSwitch.jsx'
import Checkbox from './component/Input/Checkbox.jsx'

import PageWrapper from './component/Layout/PageWrapper.jsx'
import PageTitle from './component/Layout/PageTitle.jsx'
import PageContent from './component/Layout/PageContent.jsx'

import Delimiter from './component/Delimiter/Delimiter.jsx'

import CardPopup from './component/CardPopup/CardPopup.jsx'
import CardPopupCreateContent from './component/CardPopup/CardPopupCreateContent.jsx'

import NewVersionBtn from './component/OptionComponent/NewVersionBtn.jsx'
import ArchiveDeleteContent from './component/OptionComponent/ArchiveDeleteContent.jsx'
import SelectStatus from './component/Input/SelectStatus/SelectStatus.jsx'
import ErrorFlashMessageTemplateHtml from './component/ErrorFlashMessageTemplateHtml/ErrorFlashMessageTemplateHtml.jsx'
import RefreshWarningMessage from './component/RefreshWarningMessage/RefreshWarningMessage.jsx'

import NewMemberForm from './component/NewMemberForm/NewMemberForm.jsx'

import ListItemWrapper from './component/ListItemWrapper/ListItemWrapper.jsx'

import IconButton from './component/Button/IconButton.jsx'
import ComposedIcon from './component/Icon/ComposedIcon.jsx'

import GenericButton from './component/Button/GenericButton.jsx'

import DisplayState from './component/DisplayState/DisplayState.jsx'

import FileDropzone from './component/FileDropzone/FileDropzone.jsx'
import FileUploadList from './component/FileDropzone/FileUploadList.jsx'

import ShareDownload from './component/ShareDownload/ShareDownload.jsx'
import ShareLink from './component/ShareLink/ShareLink.jsx'

import ProgressBar from './component/ProgressBar/ProgressBar.jsx'

import RadioBtnGroup from './component/Input/RadioBtn/RadioBtn.jsx'

const customEventReducer = ({ detail: { type, data } }) => {
  switch (type) {
    case CUSTOM_EVENT.ALL_APP_CHANGE_LANGUAGE:
      i18n.changeLanguage(data)
      break
  }
}

document.addEventListener(CUSTOM_EVENT.APP_CUSTOM_EVENT_LISTENER, customEventReducer)

export const enTranslation = require('../i18next.scanner/en/translation.json')
export const frTranslation = require('../i18next.scanner/fr/translation.json')
export const ptTranslation = require('../i18next.scanner/pt/translation.json')

export {
  appContentFactory,
  addRevisionFromTLM,
  TracimComponent,
  addAllResourceI18n,
  handleFetchResult,
  displayDistanceDate,
  convertBackslashNToBr,
  revisionTypeList,
  generateLocalStorageContentId,
  generateRandomPassword,
  hasNotAllowedCharacters,
  hasSpaces,
  buildFilePreviewUrl,
  buildHeadTitle,
  removeExtensionOfFilename,
  removeAtInUsername,
  computeProgressionPercentage,
  Breadcrumbs,
  PopinFixed,
  PopinFixedHeader,
  PopinFixedOption,
  PopinFixedContent,
  PopinFixedRightPart,
  Avatar,
  Badge,
  Timeline,
  TextAreaApp,
  BtnSwitch,
  Checkbox,
  PageWrapper,
  PageTitle,
  PageContent,
  Delimiter,
  CardPopup,
  CardPopupCreateContent,
  NewVersionBtn,
  GenericButton,
  ArchiveDeleteContent,
  SelectStatus,
  ErrorFlashMessageTemplateHtml,
  NewMemberForm,
  CUSTOM_EVENT,
  TLM_ENTITY_TYPE,
  TLM_CORE_EVENT_TYPE,
  TLM_SUB_TYPE,
  BREADCRUMBS_TYPE,
  ROLE,
  ROLE_LIST,
  PROFILE,
  PROFILE_LIST,
  FETCH_CONFIG,
  APP_FEATURE_MODE,
  FILE_PREVIEW_STATE,
  IMG_LOAD_STATE,
  displayFileSize,
  parserStringToList,
  checkEmailValidity,
  defaultDebug,
  ListItemWrapper,
  IconButton,
  ComposedIcon,
  DisplayState,
  FileDropzone,
  FileUploadList,
  ShareLink,
  ShareDownload,
  ProgressBar,
  RadioBtnGroup,
  CONTENT_TYPE,
  buildTracimLiveMessageEventType,
  RefreshWarningMessage,
  sortTimelineByDate,
  setupCommonRequestHeaders,
  serialize,
  getOrCreateSessionClientToken,
<<<<<<< HEAD
  wrapMentionInSpanTag
=======
  getCurrentContentVersionNumber
>>>>>>> c570e7dc
}<|MERGE_RESOLUTION|>--- conflicted
+++ resolved
@@ -8,6 +8,7 @@
   revisionTypeList,
   generateLocalStorageContentId,
   generateRandomPassword,
+  getCurrentContentVersionNumber,
   hasNotAllowedCharacters,
   hasSpaces,
   BREADCRUMBS_TYPE,
@@ -33,11 +34,7 @@
   setupCommonRequestHeaders,
   serialize,
   getOrCreateSessionClientToken,
-<<<<<<< HEAD
   wrapMentionInSpanTag
-=======
-  getCurrentContentVersionNumber
->>>>>>> c570e7dc
 } from './helper.js'
 import { TracimComponent } from './tracimComponent.js'
 import { CUSTOM_EVENT } from './customEvent.js'
@@ -129,6 +126,7 @@
   revisionTypeList,
   generateLocalStorageContentId,
   generateRandomPassword,
+  getCurrentContentVersionNumber,
   hasNotAllowedCharacters,
   hasSpaces,
   buildFilePreviewUrl,
@@ -194,9 +192,5 @@
   setupCommonRequestHeaders,
   serialize,
   getOrCreateSessionClientToken,
-<<<<<<< HEAD
   wrapMentionInSpanTag
-=======
-  getCurrentContentVersionNumber
->>>>>>> c570e7dc
 }