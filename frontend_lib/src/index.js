import i18n from './i18n.js'
import {
  addAllResourceI18n,
  addRevisionFromTLM,
  handleFetchResult,
  displayDistanceDate,
  convertBackslashNToBr,
  revisionTypeList,
  generateLocalStorageContentId,
  generateRandomPassword,
  BREADCRUMBS_TYPE,
  ROLE,
  ROLE_LIST,
  PROFILE,
  PROFILE_LIST,
  FETCH_CONFIG,
  APP_FEATURE_MODE,
  FILE_PREVIEW_STATE,
  IMG_LOAD_STATE,
  displayFileSize,
  parserStringToList,
  checkEmailValidity,
  buildFilePreviewUrl,
  removeExtensionOfFilename,
  computeProgressionPercentage,
  buildHeadTitle,
<<<<<<< HEAD
  CONTENT_TYPE,
  sortTimelineByDate
=======
  removeAtInUsername
>>>>>>> 3fde6f6a
} from './helper.js'
import { TracimComponent } from './tracimComponent.js'
import { CUSTOM_EVENT } from './customEvent.js'
import {
  TLM_ENTITY_TYPE,
  TLM_CORE_EVENT_TYPE,
  TLM_SUB_TYPE
} from './tracimLiveMessage.js'

import { appContentFactory } from './appContentFactory.js'

import { defaultDebug } from './debug.js'

import { Breadcrumbs } from './component/Breadcrumbs/Breadcrumbs.jsx'

import PopinFixed from './component/PopinFixed/PopinFixed.jsx'
import PopinFixedHeader from './component/PopinFixed/PopinFixedHeader.jsx'
import PopinFixedOption from './component/PopinFixed/PopinFixedOption.jsx'
import PopinFixedContent from './component/PopinFixed/PopinFixedContent.jsx'
import PopinFixedRightPart from './component/PopinFixed/PopinFixedRightPart.jsx'

import Avatar from './component/Avatar/Avatar.jsx'
import Badge from './component/Badge/Badge.jsx'

import Timeline from './component/Timeline/Timeline.jsx'

import TextAreaApp from './component/Input/TextAreaApp/TextAreaApp.jsx'
import BtnSwitch from './component/Input/BtnSwitch/BtnSwitch.jsx'
import Checkbox from './component/Input/Checkbox.jsx'

import PageWrapper from './component/Layout/PageWrapper.jsx'
import PageTitle from './component/Layout/PageTitle.jsx'
import PageContent from './component/Layout/PageContent.jsx'

import Delimiter from './component/Delimiter/Delimiter.jsx'

import CardPopup from './component/CardPopup/CardPopup.jsx'
import CardPopupCreateContent from './component/CardPopup/CardPopupCreateContent.jsx'

import NewVersionBtn from './component/OptionComponent/NewVersionBtn.jsx'
import ArchiveDeleteContent from './component/OptionComponent/ArchiveDeleteContent.jsx'
import SelectStatus from './component/Input/SelectStatus/SelectStatus.jsx'
import ErrorFlashMessageTemplateHtml from './component/ErrorFlashMessageTemplateHtml/ErrorFlashMessageTemplateHtml.jsx'

import NewMemberForm from './component/NewMemberForm/NewMemberForm.jsx'

import ListItemWrapper from './component/ListItemWrapper/ListItemWrapper.jsx'

import IconButton from './component/Button/IconButton.jsx'
import ComposedIcon from './component/Icon/ComposedIcon.jsx'

import GenericButton from './component/Button/GenericButton.jsx'

import DisplayState from './component/DisplayState/DisplayState.jsx'

import FileDropzone from './component/FileDropzone/FileDropzone.jsx'
import FileUploadList from './component/FileDropzone/FileUploadList.jsx'

import ShareDownload from './component/ShareDownload/ShareDownload.jsx'
import ShareLink from './component/ShareLink/ShareLink.jsx'

import ProgressBar from './component/ProgressBar/ProgressBar.jsx'

import RadioBtnGroup from './component/Input/RadioBtn/RadioBtn.jsx'

const customEventReducer = ({ detail: { type, data } }) => {
  switch (type) {
    case CUSTOM_EVENT.ALL_APP_CHANGE_LANGUAGE:
      i18n.changeLanguage(data)
      break
  }
}

document.addEventListener(CUSTOM_EVENT.APP_CUSTOM_EVENT_LISTENER, customEventReducer)

export const enTranslation = require('../i18next.scanner/en/translation.json')
export const frTranslation = require('../i18next.scanner/fr/translation.json')
export const ptTranslation = require('../i18next.scanner/pt/translation.json')

export {
  appContentFactory,
  addRevisionFromTLM,
  TracimComponent,
  addAllResourceI18n,
  handleFetchResult,
  displayDistanceDate,
  convertBackslashNToBr,
  revisionTypeList,
  generateLocalStorageContentId,
  generateRandomPassword,
  buildFilePreviewUrl,
  buildHeadTitle,
  removeExtensionOfFilename,
  removeAtInUsername,
  computeProgressionPercentage,
  Breadcrumbs,
  PopinFixed,
  PopinFixedHeader,
  PopinFixedOption,
  PopinFixedContent,
  PopinFixedRightPart,
  Avatar,
  Badge,
  Timeline,
  TextAreaApp,
  BtnSwitch,
  Checkbox,
  PageWrapper,
  PageTitle,
  PageContent,
  Delimiter,
  CardPopup,
  CardPopupCreateContent,
  NewVersionBtn,
  GenericButton,
  ArchiveDeleteContent,
  SelectStatus,
  ErrorFlashMessageTemplateHtml,
  NewMemberForm,
  CUSTOM_EVENT,
  TLM_ENTITY_TYPE,
  TLM_CORE_EVENT_TYPE,
  TLM_SUB_TYPE,
  BREADCRUMBS_TYPE,
  ROLE,
  ROLE_LIST,
  PROFILE,
  PROFILE_LIST,
  FETCH_CONFIG,
  APP_FEATURE_MODE,
  FILE_PREVIEW_STATE,
  IMG_LOAD_STATE,
  displayFileSize,
  parserStringToList,
  checkEmailValidity,
  defaultDebug,
  ListItemWrapper,
  IconButton,
  ComposedIcon,
  DisplayState,
  FileDropzone,
  FileUploadList,
  ShareLink,
  ShareDownload,
  ProgressBar,
  RadioBtnGroup,
  CONTENT_TYPE,
  sortTimelineByDate
}<|MERGE_RESOLUTION|>--- conflicted
+++ resolved
@@ -24,12 +24,10 @@
   removeExtensionOfFilename,
   computeProgressionPercentage,
   buildHeadTitle,
-<<<<<<< HEAD
   CONTENT_TYPE,
-  sortTimelineByDate
-=======
+  buildTracimLiveMessageEventType,
+  sortTimelineByDate,
   removeAtInUsername
->>>>>>> 3fde6f6a
 } from './helper.js'
 import { TracimComponent } from './tracimComponent.js'
 import { CUSTOM_EVENT } from './customEvent.js'
@@ -177,5 +175,6 @@
   ProgressBar,
   RadioBtnGroup,
   CONTENT_TYPE,
+  buildTracimLiveMessageEventType,
   sortTimelineByDate
 }