import i18n from './i18n.js'
import {
  addAllResourceI18n,
  addRevisionFromTLM,
  handleFetchResult,
  displayDistanceDate,
  convertBackslashNToBr,
  revisionTypeList,
  generateLocalStorageContentId,
  generateRandomPassword,
  getCurrentContentVersionNumber,
  hasSpaces,
  BREADCRUMBS_TYPE,
  ROLE,
  ROLE_LIST,
  PROFILE,
  PROFILE_LIST,
  FETCH_CONFIG,
  APP_FEATURE_MODE,
  FILE_PREVIEW_STATE,
  IMG_LOAD_STATE,
  displayFileSize,
  parserStringToList,
  checkEmailValidity,
  buildFilePreviewUrl,
  removeExtensionOfFilename,
  computeProgressionPercentage,
  buildHeadTitle,
  CONTENT_TYPE,
  buildTracimLiveMessageEventType,
  sortTimelineByDate,
  removeAtInUsername,
  setupCommonRequestHeaders,
  serialize,
  getOrCreateSessionClientToken,
  ALLOWED_CHARACTERS_USERNAME,
  MINIMUM_CHARACTERS_USERNAME,
  MAXIMUM_CHARACTERS_USERNAME,
  CHECK_USERNAME_DEBOUNCE_WAIT,
  checkUsernameValidity,
  permissiveNumberEqual
} from './helper.js'
import {
  addClassToMentionsOfUser,
  handleMentionsBeforeSave
} from './mention.js'
import { TracimComponent } from './tracimComponent.js'
import { CUSTOM_EVENT } from './customEvent.js'
import {
  TLM_ENTITY_TYPE,
  TLM_CORE_EVENT_TYPE,
  TLM_SUB_TYPE
} from './tracimLiveMessage.js'

import { appContentFactory } from './appContentFactory.js'

import { defaultDebug } from './debug.js'

import { Breadcrumbs } from './component/Breadcrumbs/Breadcrumbs.jsx'

import PopinFixed from './component/PopinFixed/PopinFixed.jsx'
import PopinFixedHeader from './component/PopinFixed/PopinFixedHeader.jsx'
import PopinFixedOption from './component/PopinFixed/PopinFixedOption.jsx'
import PopinFixedContent from './component/PopinFixed/PopinFixedContent.jsx'
import PopinFixedRightPart from './component/PopinFixed/PopinFixedRightPart.jsx'

import Avatar from './component/Avatar/Avatar.jsx'
import Badge from './component/Badge/Badge.jsx'

import Timeline from './component/Timeline/Timeline.jsx'

import TextAreaApp from './component/Input/TextAreaApp/TextAreaApp.jsx'
import BtnSwitch from './component/Input/BtnSwitch/BtnSwitch.jsx'
import Checkbox from './component/Input/Checkbox.jsx'
import MentionAutoComplete from './component/Input/MentionAutoComplete/MentionAutoComplete.jsx'

import PageWrapper from './component/Layout/PageWrapper.jsx'
import PageTitle from './component/Layout/PageTitle.jsx'
import PageContent from './component/Layout/PageContent.jsx'

import Delimiter from './component/Delimiter/Delimiter.jsx'

import CardPopup from './component/CardPopup/CardPopup.jsx'
import CardPopupCreateContent from './component/CardPopup/CardPopupCreateContent.jsx'

import NewVersionBtn from './component/OptionComponent/NewVersionBtn.jsx'
import ArchiveDeleteContent from './component/OptionComponent/ArchiveDeleteContent.jsx'
import SelectStatus from './component/Input/SelectStatus/SelectStatus.jsx'
import ErrorFlashMessageTemplateHtml from './component/ErrorFlashMessageTemplateHtml/ErrorFlashMessageTemplateHtml.jsx'
import RefreshWarningMessage from './component/RefreshWarningMessage/RefreshWarningMessage.jsx'

import NewMemberForm from './component/NewMemberForm/NewMemberForm.jsx'

import ListItemWrapper from './component/ListItemWrapper/ListItemWrapper.jsx'

import IconButton from './component/Button/IconButton.jsx'
import ComposedIcon from './component/Icon/ComposedIcon.jsx'

import GenericButton from './component/Button/GenericButton.jsx'

import PromptMessage from './component/PromptMessage/PromptMessage.jsx'

import FileDropzone from './component/FileDropzone/FileDropzone.jsx'
import FileUploadList from './component/FileDropzone/FileUploadList.jsx'

import ShareDownload from './component/ShareDownload/ShareDownload.jsx'
import ShareLink from './component/ShareLink/ShareLink.jsx'

import ProgressBar from './component/ProgressBar/ProgressBar.jsx'

import RadioBtnGroup from './component/Input/RadioBtn/RadioBtn.jsx'

<<<<<<< HEAD
import {
  tinymceAutoCompleteHandleInput,
  tinymceAutoCompleteHandleKeyDown,
  tinymceAutoCompleteHandleKeyUp,
  tinymceAutoCompleteHandleClickItem,
  tinymceAutoCompleteHandleSelectionChange,
  tinymceRemoveAllAutocompleteSpan
} from './tinymceAutoCompleteHelper.js'
=======
import { getContentComment } from './action.async.js'
>>>>>>> 2d3b4cd9

const customEventReducer = ({ detail: { type, data } }) => {
  switch (type) {
    case CUSTOM_EVENT.ALL_APP_CHANGE_LANGUAGE:
      i18n.changeLanguage(data)
      break
  }
}

document.addEventListener(CUSTOM_EVENT.APP_CUSTOM_EVENT_LISTENER, customEventReducer)

export const enTranslation = require('../i18next.scanner/en/translation.json')
export const frTranslation = require('../i18next.scanner/fr/translation.json')
export const ptTranslation = require('../i18next.scanner/pt/translation.json')

export {
  appContentFactory,
  addRevisionFromTLM,
  TracimComponent,
  addAllResourceI18n,
  handleFetchResult,
  displayDistanceDate,
  convertBackslashNToBr,
  revisionTypeList,
  generateLocalStorageContentId,
  generateRandomPassword,
  getCurrentContentVersionNumber,
  hasSpaces,
  buildFilePreviewUrl,
  buildHeadTitle,
  removeExtensionOfFilename,
  removeAtInUsername,
  computeProgressionPercentage,
  Breadcrumbs,
  PopinFixed,
  PopinFixedHeader,
  PopinFixedOption,
  PopinFixedContent,
  PopinFixedRightPart,
  Avatar,
  Badge,
  Timeline,
  TextAreaApp,
  BtnSwitch,
  Checkbox,
  PageWrapper,
  PageTitle,
  PageContent,
  Delimiter,
  CardPopup,
  CardPopupCreateContent,
  NewVersionBtn,
  GenericButton,
  ArchiveDeleteContent,
  SelectStatus,
  ErrorFlashMessageTemplateHtml,
  NewMemberForm,
  CUSTOM_EVENT,
  TLM_ENTITY_TYPE,
  TLM_CORE_EVENT_TYPE,
  TLM_SUB_TYPE,
  BREADCRUMBS_TYPE,
  ROLE,
  ROLE_LIST,
  PROFILE,
  PROFILE_LIST,
  FETCH_CONFIG,
  APP_FEATURE_MODE,
  FILE_PREVIEW_STATE,
  IMG_LOAD_STATE,
  displayFileSize,
  parserStringToList,
  checkEmailValidity,
  defaultDebug,
  ListItemWrapper,
  IconButton,
  ComposedIcon,
  PromptMessage,
  FileDropzone,
  FileUploadList,
  ShareLink,
  ShareDownload,
  ProgressBar,
  RadioBtnGroup,
  CONTENT_TYPE,
  buildTracimLiveMessageEventType,
  RefreshWarningMessage,
  sortTimelineByDate,
  setupCommonRequestHeaders,
  serialize,
  getOrCreateSessionClientToken,
  checkUsernameValidity,
  ALLOWED_CHARACTERS_USERNAME,
  MINIMUM_CHARACTERS_USERNAME,
  MAXIMUM_CHARACTERS_USERNAME,
  CHECK_USERNAME_DEBOUNCE_WAIT,
<<<<<<< HEAD
  MentionAutoComplete,
  tinymceAutoCompleteHandleInput,
  tinymceAutoCompleteHandleKeyDown,
  tinymceAutoCompleteHandleKeyUp,
  tinymceAutoCompleteHandleClickItem,
  tinymceAutoCompleteHandleSelectionChange,
  tinymceRemoveAllAutocompleteSpan
=======
  getContentComment,
  addClassToMentionsOfUser,
  handleMentionsBeforeSave,
  permissiveNumberEqual
>>>>>>> 2d3b4cd9
}<|MERGE_RESOLUTION|>--- conflicted
+++ resolved
@@ -110,7 +110,6 @@
 
 import RadioBtnGroup from './component/Input/RadioBtn/RadioBtn.jsx'
 
-<<<<<<< HEAD
 import {
   tinymceAutoCompleteHandleInput,
   tinymceAutoCompleteHandleKeyDown,
@@ -119,9 +118,8 @@
   tinymceAutoCompleteHandleSelectionChange,
   tinymceRemoveAllAutocompleteSpan
 } from './tinymceAutoCompleteHelper.js'
-=======
+
 import { getContentComment } from './action.async.js'
->>>>>>> 2d3b4cd9
 
 const customEventReducer = ({ detail: { type, data } }) => {
   switch (type) {
@@ -218,18 +216,15 @@
   MINIMUM_CHARACTERS_USERNAME,
   MAXIMUM_CHARACTERS_USERNAME,
   CHECK_USERNAME_DEBOUNCE_WAIT,
-<<<<<<< HEAD
   MentionAutoComplete,
   tinymceAutoCompleteHandleInput,
   tinymceAutoCompleteHandleKeyDown,
   tinymceAutoCompleteHandleKeyUp,
   tinymceAutoCompleteHandleClickItem,
   tinymceAutoCompleteHandleSelectionChange,
-  tinymceRemoveAllAutocompleteSpan
-=======
+  tinymceRemoveAllAutocompleteSpan,
   getContentComment,
   addClassToMentionsOfUser,
   handleMentionsBeforeSave,
   permissiveNumberEqual
->>>>>>> 2d3b4cd9
 }