import i18n from './i18n.js'
import {
  addAllResourceI18n,
  addRevisionFromTLM,
  createSpaceTree,
  handleFetchResult,
  displayDistanceDate,
  convertBackslashNToBr,
  naturalCompareLabels,
  revisionTypeList,
  generateLocalStorageContentId,
  generateRandomPassword,
  getCurrentContentVersionNumber,
  hasSpaces,
  BREADCRUMBS_TYPE,
  ROLE,
  ROLE_LIST,
  PROFILE,
  PROFILE_LIST,
  SPACE_TYPE,
  SPACE_TYPE_LIST,
  ACCESSIBLE_SPACE_TYPE_LIST,
  SUBSCRIPTION_TYPE,
  SUBSCRIPTION_TYPE_LIST,
  FETCH_CONFIG,
  APP_FEATURE_MODE,
  FILE_PREVIEW_STATE,
  IMG_LOAD_STATE,
  displayFileSize,
  parserStringToList,
  checkEmailValidity,
  buildFilePreviewUrl,
  removeExtensionOfFilename,
  computeProgressionPercentage,
  buildHeadTitle,
  CONTENT_TYPE,
  buildTracimLiveMessageEventType,
  sortTimelineByDate,
  removeAtInUsername,
  setupCommonRequestHeaders,
  serialize,
  getOrCreateSessionClientToken,
  ALLOWED_CHARACTERS_USERNAME,
  MINIMUM_CHARACTERS_USERNAME,
  MAXIMUM_CHARACTERS_USERNAME,
  CHECK_USERNAME_DEBOUNCE_WAIT,
  NUMBER_RESULTS_BY_PAGE,
  checkUsernameValidity,
  formatAbsoluteDate,
  permissiveNumberEqual,
  sortWorkspaceList,
  updateTLMAuthor,
  darkenColor,
  lightenColor
} from './helper.js'
import {
  addClassToMentionsOfUser,
  handleMentionsBeforeSave
} from './mention.js'
import { TracimComponent } from './tracimComponent.js'
import { CUSTOM_EVENT } from './customEvent.js'
import {
  TLM_ENTITY_TYPE,
  TLM_CORE_EVENT_TYPE,
  TLM_SUB_TYPE
} from './tracimLiveMessage.js'

import {
  LiveMessageManager,
  LIVE_MESSAGE_STATUS
} from './LiveMessageManager.js'

import { appContentFactory } from './appContentFactory.js'

import { defaultDebug } from './debug.js'

import { Breadcrumbs } from './component/Breadcrumbs/Breadcrumbs.jsx'

import PopinFixed from './component/PopinFixed/PopinFixed.jsx'
import PopinFixedHeader from './component/PopinFixed/PopinFixedHeader.jsx'
import PopinFixedOption from './component/PopinFixed/PopinFixedOption.jsx'
import PopinFixedContent from './component/PopinFixed/PopinFixedContent.jsx'
import PopinFixedRightPart from './component/PopinFixed/PopinFixedRightPart.jsx'

import Avatar from './component/Avatar/Avatar.jsx'
import Badge from './component/Badge/Badge.jsx'

import Timeline from './component/Timeline/Timeline.jsx'

import TextAreaApp from './component/Input/TextAreaApp/TextAreaApp.jsx'
import BtnSwitch from './component/Input/BtnSwitch/BtnSwitch.jsx'
import Checkbox from './component/Input/Checkbox.jsx'
import SingleChoiceList from './component/Input/SingleChoiceList/SingleChoiceList.jsx'
import MentionAutoComplete from './component/Input/MentionAutoComplete/MentionAutoComplete.jsx'

import PageWrapper from './component/Layout/PageWrapper.jsx'
import PageTitle from './component/Layout/PageTitle.jsx'
import PageContent from './component/Layout/PageContent.jsx'

import Delimiter from './component/Delimiter/Delimiter.jsx'

import CardPopup from './component/CardPopup/CardPopup.jsx'
import CardPopupCreateContent from './component/CardPopup/CardPopupCreateContent.jsx'

import DropdownMenu from './component/DropdownMenu/DropdownMenu.jsx'

import NewVersionBtn from './component/OptionComponent/NewVersionBtn.jsx'
import ArchiveDeleteContent from './component/OptionComponent/ArchiveDeleteContent.jsx'
import SelectStatus from './component/Input/SelectStatus/SelectStatus.jsx'
import ErrorFlashMessageTemplateHtml from './component/ErrorFlashMessageTemplateHtml/ErrorFlashMessageTemplateHtml.jsx'
import RefreshWarningMessage from './component/RefreshWarningMessage/RefreshWarningMessage.jsx'

import NewMemberForm from './component/NewMemberForm/NewMemberForm.jsx'

import ListItemWrapper from './component/ListItemWrapper/ListItemWrapper.jsx'

import IconButton from './component/Button/IconButton.jsx'
import ComposedIcon from './component/Icon/ComposedIcon.jsx'

import GenericButton from './component/Button/GenericButton.jsx'

import PromptMessage from './component/PromptMessage/PromptMessage.jsx'

import FileDropzone from './component/FileDropzone/FileDropzone.jsx'
import FileUploadList from './component/FileDropzone/FileUploadList.jsx'

import ShareDownload from './component/ShareDownload/ShareDownload.jsx'
import ShareLink from './component/ShareLink/ShareLink.jsx'

import ProgressBar from './component/ProgressBar/ProgressBar.jsx'

import RadioBtnGroup from './component/Input/RadioBtn/RadioBtn.jsx'

import {
  tinymceAutoCompleteHandleInput,
  tinymceAutoCompleteHandleKeyDown,
  tinymceAutoCompleteHandleKeyUp,
  tinymceAutoCompleteHandleClickItem,
  tinymceAutoCompleteHandleSelectionChange
} from './tinymceAutoCompleteHelper.js'

import {
  baseFetch,
  putEditContent,
  postNewComment,
  putEditStatus,
  putContentArchived,
  putContentDeleted,
  putContentRestoreArchive,
  putContentRestoreDelete,
  getMyselfKnownMember,
  getUsernameAvailability,
  getReservedUsernames,
  getWorkspaceDetail,
  getWorkspaceMemberList,
  deleteWorkspace,
  getContentTypeList,
  putUserConfiguration,
  getFolderContentList,
  getFolderDetail,
  getFileContent,
  getWorkspaceContentList,
  putFileIsDeleted,
  getFileRevision,
  putFileContent,
  putMyselfFileRead,
  getContentComment
} from './action.async.js'

const customEventReducer = ({ detail: { type, data } }) => {
  switch (type) {
    case CUSTOM_EVENT.ALL_APP_CHANGE_LANGUAGE:
      i18n.changeLanguage(data)
      break
  }
}

document.addEventListener(CUSTOM_EVENT.APP_CUSTOM_EVENT_LISTENER, customEventReducer)

export const enTranslation = require('../i18next.scanner/en/translation.json')
export const frTranslation = require('../i18next.scanner/fr/translation.json')
export const ptTranslation = require('../i18next.scanner/pt/translation.json')

export {
  appContentFactory,
  addRevisionFromTLM,
  createSpaceTree,
  DropdownMenu,
  naturalCompareLabels,
  sortWorkspaceList,
  TracimComponent,
  addAllResourceI18n,
  handleFetchResult,
  displayDistanceDate,
  convertBackslashNToBr,
  revisionTypeList,
  generateLocalStorageContentId,
  generateRandomPassword,
  getCurrentContentVersionNumber,
  hasSpaces,
  buildFilePreviewUrl,
  buildHeadTitle,
  removeExtensionOfFilename,
  removeAtInUsername,
  computeProgressionPercentage,
  Breadcrumbs,
  PopinFixed,
  PopinFixedHeader,
  PopinFixedOption,
  PopinFixedContent,
  PopinFixedRightPart,
  Avatar,
  Badge,
  Timeline,
  TextAreaApp,
  BtnSwitch,
  Checkbox,
  PageWrapper,
  PageTitle,
  PageContent,
  Delimiter,
  CardPopup,
  CardPopupCreateContent,
  NewVersionBtn,
  GenericButton,
  ArchiveDeleteContent,
  SelectStatus,
  ErrorFlashMessageTemplateHtml,
  NewMemberForm,
  CUSTOM_EVENT,
  TLM_ENTITY_TYPE,
  TLM_CORE_EVENT_TYPE,
  TLM_SUB_TYPE,
  BREADCRUMBS_TYPE,
  ROLE,
  ROLE_LIST,
  PROFILE,
  PROFILE_LIST,
  SPACE_TYPE,
  SPACE_TYPE_LIST,
  ACCESSIBLE_SPACE_TYPE_LIST,
  SUBSCRIPTION_TYPE,
  SUBSCRIPTION_TYPE_LIST,
  FETCH_CONFIG,
  APP_FEATURE_MODE,
  FILE_PREVIEW_STATE,
  IMG_LOAD_STATE,
  displayFileSize,
  parserStringToList,
  checkEmailValidity,
  defaultDebug,
  ListItemWrapper,
  IconButton,
  ComposedIcon,
  PromptMessage,
  FileDropzone,
  FileUploadList,
  ShareLink,
  ShareDownload,
  ProgressBar,
  RadioBtnGroup,
  CONTENT_TYPE,
  buildTracimLiveMessageEventType,
  RefreshWarningMessage,
  sortTimelineByDate,
  setupCommonRequestHeaders,
  serialize,
  getOrCreateSessionClientToken,
  checkUsernameValidity,
  ALLOWED_CHARACTERS_USERNAME,
  MINIMUM_CHARACTERS_USERNAME,
  MAXIMUM_CHARACTERS_USERNAME,
  NUMBER_RESULTS_BY_PAGE,
  CHECK_USERNAME_DEBOUNCE_WAIT,
  formatAbsoluteDate,
  MentionAutoComplete,
  tinymceAutoCompleteHandleInput,
  tinymceAutoCompleteHandleKeyDown,
  tinymceAutoCompleteHandleKeyUp,
  tinymceAutoCompleteHandleClickItem,
  tinymceAutoCompleteHandleSelectionChange,
  updateTLMAuthor,
  baseFetch,
  putEditContent,
  postNewComment,
  putEditStatus,
  putContentArchived,
  putContentDeleted,
  putContentRestoreArchive,
  putContentRestoreDelete,
  getMyselfKnownMember,
  getUsernameAvailability,
  getReservedUsernames,
  getWorkspaceDetail,
  getWorkspaceMemberList,
  deleteWorkspace,
  getContentTypeList,
  putUserConfiguration,
  getFolderContentList,
  getFolderDetail,
  getFileContent,
  getWorkspaceContentList,
  putFileIsDeleted,
  getFileRevision,
  putFileContent,
  putMyselfFileRead,
  getContentComment,
  addClassToMentionsOfUser,
  handleMentionsBeforeSave,
  permissiveNumberEqual,
  SingleChoiceList,
<<<<<<< HEAD
  darkenColor,
  lightenColor
=======
  LiveMessageManager,
  LIVE_MESSAGE_STATUS
>>>>>>> 66b80db5
}<|MERGE_RESOLUTION|>--- conflicted
+++ resolved
@@ -309,11 +309,8 @@
   handleMentionsBeforeSave,
   permissiveNumberEqual,
   SingleChoiceList,
-<<<<<<< HEAD
   darkenColor,
   lightenColor
-=======
   LiveMessageManager,
   LIVE_MESSAGE_STATUS
->>>>>>> 66b80db5
 }