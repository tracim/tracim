import i18n from './i18n.js'
import {
  addAllResourceI18n,
  handleFetchResult,
  displayDistanceDate,
  convertBackslashNToBr,
  revisionTypeList,
  generateLocalStorageContentId,
  generateRandomPassword,
  appFeatureCustomEventHandlerShowApp,
  BREADCRUMBS_TYPE,
<<<<<<< HEAD
  ROLE,
  ROLE_OBJECT,
  PROFILE
=======
  FETCH_CONFIG,
  displayFileSize,
  parserStringToList,
  checkEmailValidity
>>>>>>> 87ef9b13
} from './helper.js'
import { CUSTOM_EVENT } from './customEvent.js'

import { defaultDebug } from './debug.js'

import { Breadcrumbs } from './component/Breadcrumbs/Breadcrumbs.jsx'

import PopinFixed from './component/PopinFixed/PopinFixed.jsx'
import PopinFixedHeader from './component/PopinFixed/PopinFixedHeader.jsx'
import PopinFixedOption from './component/PopinFixed/PopinFixedOption.jsx'
import PopinFixedContent from './component/PopinFixed/PopinFixedContent.jsx'
import PopinFixedRightPart from './component/PopinFixed/PopinFixedRightPart.jsx'

import Avatar from './component/Avatar/Avatar.jsx'
import Badge from './component/Badge/Badge.jsx'

import Timeline from './component/Timeline/Timeline.jsx'

import TextAreaApp from './component/Input/TextAreaApp/TextAreaApp.jsx'
import BtnSwitch from './component/Input/BtnSwitch/BtnSwitch.jsx'
import Checkbox from './component/Input/Checkbox.jsx'

import PageWrapper from './component/Layout/PageWrapper.jsx'
import PageTitle from './component/Layout/PageTitle.jsx'
import PageContent from './component/Layout/PageContent.jsx'

import Delimiter from './component/Delimiter/Delimiter.jsx'

import CardPopup from './component/CardPopup/CardPopup.jsx'
import CardPopupCreateContent from './component/CardPopup/CardPopupCreateContent.jsx'

import NewVersionBtn from './component/OptionComponent/NewVersionBtn.jsx'
import ArchiveDeleteContent from './component/OptionComponent/ArchiveDeleteContent.jsx'
import SelectStatus from './component/Input/SelectStatus/SelectStatus.jsx'
import ErrorFlashMessageTemplateHtml from './component/ErrorFlashMessageTemplateHtml/ErrorFlashMessageTemplateHtml.jsx'

import NewMemberForm from './component/NewMemberForm/NewMemberForm.jsx'

import ListItemWrapper from './component/ListItemWrapper/ListItemWrapper.jsx'

import IconButton from './component/Button/IconButton.jsx'
import ComposedIcon from './component/Icon/ComposedIcon.jsx'

import GenericButton from './component/Button/GenericButton.jsx'

import DisplayState from './component/DisplayState/DisplayState.jsx'

import FileDropzone from './component/FileDropzone/FileDropzone.jsx'

import ShareDownload from './component/ShareDownload/ShareDownload.jsx'
import ShareLink from './component/ShareLink/ShareLink.jsx'

import ProgressBar from './component/ProgressBar/ProgressBar.jsx'

import RadioBtnGroup from './component/Input/RadioBtn/RadioBtn.jsx'

const customEventReducer = ({ detail: { type, data } }) => { // action: { type: '', data: {} }
  switch (type) {
    case CUSTOM_EVENT.ALL_APP_CHANGE_LANGUAGE:
      i18n.changeLanguage(data)
      break
    default: break
  }
}

document.addEventListener(CUSTOM_EVENT.APP_CUSTOM_EVENT_LISTENER, customEventReducer)

export const enTranslation = require('../i18next.scanner/en/translation.json')
export const frTranslation = require('../i18next.scanner/fr/translation.json')

export {
  addAllResourceI18n,
  handleFetchResult,
  displayDistanceDate,
  convertBackslashNToBr,
  revisionTypeList,
  generateLocalStorageContentId,
  generateRandomPassword,
  Breadcrumbs,
  PopinFixed,
  PopinFixedHeader,
  PopinFixedOption,
  PopinFixedContent,
  PopinFixedRightPart,
  Avatar,
  Badge,
  Timeline,
  TextAreaApp,
  BtnSwitch,
  Checkbox,
  PageWrapper,
  PageTitle,
  PageContent,
  Delimiter,
  CardPopup,
  CardPopupCreateContent,
  NewVersionBtn,
  GenericButton,
  ArchiveDeleteContent,
  SelectStatus,
  ErrorFlashMessageTemplateHtml,
  NewMemberForm,
  CUSTOM_EVENT,
  BREADCRUMBS_TYPE,
<<<<<<< HEAD
  ROLE,
  ROLE_OBJECT,
  PROFILE,
=======
  FETCH_CONFIG,
  displayFileSize,
  parserStringToList,
  checkEmailValidity,
  defaultDebug,
>>>>>>> 87ef9b13
  appFeatureCustomEventHandlerShowApp,
  ListItemWrapper,
  IconButton,
  ComposedIcon,
  DisplayState,
  FileDropzone,
  ShareLink,
  ShareDownload,
  ProgressBar,
  RadioBtnGroup
}<|MERGE_RESOLUTION|>--- conflicted
+++ resolved
@@ -9,16 +9,13 @@
   generateRandomPassword,
   appFeatureCustomEventHandlerShowApp,
   BREADCRUMBS_TYPE,
-<<<<<<< HEAD
   ROLE,
   ROLE_OBJECT,
-  PROFILE
-=======
+  PROFILE,
   FETCH_CONFIG,
   displayFileSize,
   parserStringToList,
   checkEmailValidity
->>>>>>> 87ef9b13
 } from './helper.js'
 import { CUSTOM_EVENT } from './customEvent.js'
 
@@ -123,17 +120,14 @@
   NewMemberForm,
   CUSTOM_EVENT,
   BREADCRUMBS_TYPE,
-<<<<<<< HEAD
   ROLE,
   ROLE_OBJECT,
   PROFILE,
-=======
   FETCH_CONFIG,
   displayFileSize,
   parserStringToList,
   checkEmailValidity,
   defaultDebug,
->>>>>>> 87ef9b13
   appFeatureCustomEventHandlerShowApp,
   ListItemWrapper,
   IconButton,
