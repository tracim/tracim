--- conflicted
+++ resolved
@@ -65,13 +65,8 @@
   addExternalLinksIcons,
   USER_CALL_STATE,
   STATUSES,
-<<<<<<< HEAD
-  TIMELINE_TYPE
-=======
   TIMELINE_TYPE,
-  sortMemberList,
   stringIncludes
->>>>>>> b0eacc99
 } from './helper.js'
 
 import {
@@ -518,12 +513,7 @@
   ToDoItem,
   ToDoManagement,
   STATUSES,
-<<<<<<< HEAD
-  TIMELINE_TYPE
-=======
   TIMELINE_TYPE,
-  sortMemberList,
   stringIncludes,
   FilterBar
->>>>>>> b0eacc99
 }