import i18n from './i18n.js'
import {
  addAllResourceI18n,
  handleFetchResult,
  displayDistanceDate,
  convertBackslashNToBr,
  revisionTypeList,
  generateLocalStorageContentId,
  generateRandomPassword,
  BREADCRUMBS_TYPE,
  ROLE,
  ROLE_LIST,
  PROFILE,
  PROFILE_LIST,
  FETCH_CONFIG,
  APP_FEATURE_MODE,
  FILE_PREVIEW_STATE,
  IMG_LOAD_STATE,
  displayFileSize,
  parserStringToList,
  checkEmailValidity,
  buildFilePreviewUrl,
  removeExtensionOfFilename,
  computeProgressionPercentage,
  buildHeadTitle,
<<<<<<< HEAD
  CONTENT_TYPE,
  buildTracimLiveMessageEventType,
  sortTimelineByDate
=======
  removeAtInUsername
>>>>>>> 3fde6f6a
} from './helper.js'
import { TracimComponent } from './tracimComponent.js'
import { CUSTOM_EVENT } from './customEvent.js'
import {
  TLM_ENTITY_TYPE,
  TLM_CORE_EVENT_TYPE,
  TLM_SUB_TYPE
} from './tracimLiveMessage.js'

import { appContentFactory } from './appContentFactory.js'

import { defaultDebug } from './debug.js'

import { Breadcrumbs } from './component/Breadcrumbs/Breadcrumbs.jsx'

import PopinFixed from './component/PopinFixed/PopinFixed.jsx'
import PopinFixedHeader from './component/PopinFixed/PopinFixedHeader.jsx'
import PopinFixedOption from './component/PopinFixed/PopinFixedOption.jsx'
import PopinFixedContent from './component/PopinFixed/PopinFixedContent.jsx'
import PopinFixedRightPart from './component/PopinFixed/PopinFixedRightPart.jsx'

import Avatar from './component/Avatar/Avatar.jsx'
import Badge from './component/Badge/Badge.jsx'

import Timeline from './component/Timeline/Timeline.jsx'

import TextAreaApp from './component/Input/TextAreaApp/TextAreaApp.jsx'
import BtnSwitch from './component/Input/BtnSwitch/BtnSwitch.jsx'
import Checkbox from './component/Input/Checkbox.jsx'

import PageWrapper from './component/Layout/PageWrapper.jsx'
import PageTitle from './component/Layout/PageTitle.jsx'
import PageContent from './component/Layout/PageContent.jsx'

import Delimiter from './component/Delimiter/Delimiter.jsx'

import CardPopup from './component/CardPopup/CardPopup.jsx'
import CardPopupCreateContent from './component/CardPopup/CardPopupCreateContent.jsx'

import NewVersionBtn from './component/OptionComponent/NewVersionBtn.jsx'
import ArchiveDeleteContent from './component/OptionComponent/ArchiveDeleteContent.jsx'
import SelectStatus from './component/Input/SelectStatus/SelectStatus.jsx'
import ErrorFlashMessageTemplateHtml from './component/ErrorFlashMessageTemplateHtml/ErrorFlashMessageTemplateHtml.jsx'

import NewMemberForm from './component/NewMemberForm/NewMemberForm.jsx'

import ListItemWrapper from './component/ListItemWrapper/ListItemWrapper.jsx'

import IconButton from './component/Button/IconButton.jsx'
import ComposedIcon from './component/Icon/ComposedIcon.jsx'

import GenericButton from './component/Button/GenericButton.jsx'

import DisplayState from './component/DisplayState/DisplayState.jsx'

import FileDropzone from './component/FileDropzone/FileDropzone.jsx'
import FileUploadList from './component/FileDropzone/FileUploadList.jsx'

import ShareDownload from './component/ShareDownload/ShareDownload.jsx'
import ShareLink from './component/ShareLink/ShareLink.jsx'

import ProgressBar from './component/ProgressBar/ProgressBar.jsx'

import RadioBtnGroup from './component/Input/RadioBtn/RadioBtn.jsx'

const customEventReducer = ({ detail: { type, data } }) => {
  switch (type) {
    case CUSTOM_EVENT.ALL_APP_CHANGE_LANGUAGE:
      i18n.changeLanguage(data)
      break
  }
}

document.addEventListener(CUSTOM_EVENT.APP_CUSTOM_EVENT_LISTENER, customEventReducer)

export const enTranslation = require('../i18next.scanner/en/translation.json')
export const frTranslation = require('../i18next.scanner/fr/translation.json')
export const ptTranslation = require('../i18next.scanner/pt/translation.json')

export {
  appContentFactory,
  TracimComponent,
  addAllResourceI18n,
  handleFetchResult,
  displayDistanceDate,
  convertBackslashNToBr,
  revisionTypeList,
  generateLocalStorageContentId,
  generateRandomPassword,
  buildFilePreviewUrl,
  buildHeadTitle,
  removeExtensionOfFilename,
  removeAtInUsername,
  computeProgressionPercentage,
  Breadcrumbs,
  PopinFixed,
  PopinFixedHeader,
  PopinFixedOption,
  PopinFixedContent,
  PopinFixedRightPart,
  Avatar,
  Badge,
  Timeline,
  TextAreaApp,
  BtnSwitch,
  Checkbox,
  PageWrapper,
  PageTitle,
  PageContent,
  Delimiter,
  CardPopup,
  CardPopupCreateContent,
  NewVersionBtn,
  GenericButton,
  ArchiveDeleteContent,
  SelectStatus,
  ErrorFlashMessageTemplateHtml,
  NewMemberForm,
  CUSTOM_EVENT,
  TLM_ENTITY_TYPE,
  TLM_CORE_EVENT_TYPE,
  TLM_SUB_TYPE,
  BREADCRUMBS_TYPE,
  ROLE,
  ROLE_LIST,
  PROFILE,
  PROFILE_LIST,
  FETCH_CONFIG,
  APP_FEATURE_MODE,
  FILE_PREVIEW_STATE,
  IMG_LOAD_STATE,
  displayFileSize,
  parserStringToList,
  checkEmailValidity,
  defaultDebug,
  ListItemWrapper,
  IconButton,
  ComposedIcon,
  DisplayState,
  FileDropzone,
  FileUploadList,
  ShareLink,
  ShareDownload,
  ProgressBar,
  RadioBtnGroup,
  CONTENT_TYPE,
  buildTracimLiveMessageEventType,
  sortTimelineByDate
}<|MERGE_RESOLUTION|>--- conflicted
+++ resolved
@@ -23,13 +23,10 @@
   removeExtensionOfFilename,
   computeProgressionPercentage,
   buildHeadTitle,
-<<<<<<< HEAD
   CONTENT_TYPE,
   buildTracimLiveMessageEventType,
-  sortTimelineByDate
-=======
+  sortTimelineByDate,
   removeAtInUsername
->>>>>>> 3fde6f6a
 } from './helper.js'
 import { TracimComponent } from './tracimComponent.js'
 import { CUSTOM_EVENT } from './customEvent.js'
