--- conflicted
+++ resolved
@@ -69,13 +69,9 @@
 } from './helper.js'
 
 import {
-<<<<<<< HEAD
-  sortWithFoldersAtListBeginning,
-=======
   SORT_BY,
   SORT_ORDER,
-  putFoldersAtListBeginning,
->>>>>>> 2a12838f
+  sortWithFoldersAtListBeginning,
   sortListBy,
   sortListByMultipleCriteria,
   sortTimelineByDate
@@ -480,14 +476,6 @@
   postNewComment,
   postNewEmptyContent,
   postRawFileContent,
-<<<<<<< HEAD
-  getFileRevisionPreviewInfo,
-  tinymceRemove,
-  Popover,
-  getBrowserLang,
-  NewToDo,
-  sortWithFoldersAtListBeginning,
-=======
   putContentArchived,
   putContentDeleted,
   putContentRestoreArchive,
@@ -496,10 +484,8 @@
   putEditStatus,
   putFileDescription,
   putFileIsDeleted,
-  putFoldersAtListBeginning,
   putMyselfFileRead,
   putRawFileContent,
->>>>>>> 2a12838f
   putToDo,
   putUserConfiguration,
   removeAtInUsername,
@@ -515,6 +501,7 @@
   sortListBy,
   sortListByMultipleCriteria,
   sortTimelineByDate,
+  sortWithFoldersAtListBeginning,
   splitFilenameExtension,
   stringIncludes,
   updateTLMUser,
