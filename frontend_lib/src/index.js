import i18n from './i18n.js'
import {
  addAllResourceI18n,
  addRevisionFromTLM,
  handleFetchResult,
  displayDistanceDate,
  convertBackslashNToBr,
  revisionTypeList,
  generateLocalStorageContentId,
  generateRandomPassword,
  hasNotAllowedCharacters,
  hasSpaces,
  BREADCRUMBS_TYPE,
  ROLE,
  ROLE_LIST,
  PROFILE,
  PROFILE_LIST,
  FETCH_CONFIG,
  APP_FEATURE_MODE,
  FILE_PREVIEW_STATE,
  IMG_LOAD_STATE,
  displayFileSize,
  parserStringToList,
  checkEmailValidity,
  buildFilePreviewUrl,
  removeExtensionOfFilename,
  computeProgressionPercentage,
  buildHeadTitle,
  CONTENT_TYPE,
  buildTracimLiveMessageEventType,
  sortTimelineByDate,
  removeAtInUsername,
  setupCommonRequestHeaders,
  serialize,
  getOrCreateSessionClientToken,
  getCurrentContentVersionNumber
} from './helper.js'
import { TracimComponent } from './tracimComponent.js'
import { CUSTOM_EVENT } from './customEvent.js'
import {
  TLM_ENTITY_TYPE,
  TLM_CORE_EVENT_TYPE,
  TLM_SUB_TYPE
} from './tracimLiveMessage.js'

import { appContentFactory } from './appContentFactory.js'

import { defaultDebug } from './debug.js'

import { Breadcrumbs } from './component/Breadcrumbs/Breadcrumbs.jsx'

import PopinFixed from './component/PopinFixed/PopinFixed.jsx'
import PopinFixedHeader from './component/PopinFixed/PopinFixedHeader.jsx'
import PopinFixedOption from './component/PopinFixed/PopinFixedOption.jsx'
import PopinFixedContent from './component/PopinFixed/PopinFixedContent.jsx'
import PopinFixedRightPart from './component/PopinFixed/PopinFixedRightPart.jsx'

import Avatar from './component/Avatar/Avatar.jsx'
import Badge from './component/Badge/Badge.jsx'

import Timeline from './component/Timeline/Timeline.jsx'

import TextAreaApp from './component/Input/TextAreaApp/TextAreaApp.jsx'
import BtnSwitch from './component/Input/BtnSwitch/BtnSwitch.jsx'
import Checkbox from './component/Input/Checkbox.jsx'
import AutoCompleteContainer from './component/Input/AutoCompleteContainer/AutoCompleteContainer.jsx'

import PageWrapper from './component/Layout/PageWrapper.jsx'
import PageTitle from './component/Layout/PageTitle.jsx'
import PageContent from './component/Layout/PageContent.jsx'

import Delimiter from './component/Delimiter/Delimiter.jsx'

import CardPopup from './component/CardPopup/CardPopup.jsx'
import CardPopupCreateContent from './component/CardPopup/CardPopupCreateContent.jsx'

import NewVersionBtn from './component/OptionComponent/NewVersionBtn.jsx'
import ArchiveDeleteContent from './component/OptionComponent/ArchiveDeleteContent.jsx'
import SelectStatus from './component/Input/SelectStatus/SelectStatus.jsx'
import ErrorFlashMessageTemplateHtml from './component/ErrorFlashMessageTemplateHtml/ErrorFlashMessageTemplateHtml.jsx'
import RefreshWarningMessage from './component/RefreshWarningMessage/RefreshWarningMessage.jsx'

import NewMemberForm from './component/NewMemberForm/NewMemberForm.jsx'

import ListItemWrapper from './component/ListItemWrapper/ListItemWrapper.jsx'

import IconButton from './component/Button/IconButton.jsx'
import ComposedIcon from './component/Icon/ComposedIcon.jsx'

import GenericButton from './component/Button/GenericButton.jsx'

import DisplayState from './component/DisplayState/DisplayState.jsx'

import FileDropzone from './component/FileDropzone/FileDropzone.jsx'
import FileUploadList from './component/FileDropzone/FileUploadList.jsx'

import ShareDownload from './component/ShareDownload/ShareDownload.jsx'
import ShareLink from './component/ShareLink/ShareLink.jsx'

import ProgressBar from './component/ProgressBar/ProgressBar.jsx'

import RadioBtnGroup from './component/Input/RadioBtn/RadioBtn.jsx'

const customEventReducer = ({ detail: { type, data } }) => {
  switch (type) {
    case CUSTOM_EVENT.ALL_APP_CHANGE_LANGUAGE:
      i18n.changeLanguage(data)
      break
  }
}

document.addEventListener(CUSTOM_EVENT.APP_CUSTOM_EVENT_LISTENER, customEventReducer)

export const enTranslation = require('../i18next.scanner/en/translation.json')
export const frTranslation = require('../i18next.scanner/fr/translation.json')
export const ptTranslation = require('../i18next.scanner/pt/translation.json')

export {
  appContentFactory,
  addRevisionFromTLM,
  TracimComponent,
  addAllResourceI18n,
  handleFetchResult,
  displayDistanceDate,
  convertBackslashNToBr,
  revisionTypeList,
  generateLocalStorageContentId,
  generateRandomPassword,
  hasNotAllowedCharacters,
  hasSpaces,
  buildFilePreviewUrl,
  buildHeadTitle,
  removeExtensionOfFilename,
  removeAtInUsername,
  computeProgressionPercentage,
  Breadcrumbs,
  PopinFixed,
  PopinFixedHeader,
  PopinFixedOption,
  PopinFixedContent,
  PopinFixedRightPart,
  Avatar,
  Badge,
  Timeline,
  TextAreaApp,
  BtnSwitch,
  Checkbox,
  PageWrapper,
  PageTitle,
  PageContent,
  Delimiter,
  CardPopup,
  CardPopupCreateContent,
  NewVersionBtn,
  GenericButton,
  ArchiveDeleteContent,
  SelectStatus,
  ErrorFlashMessageTemplateHtml,
  NewMemberForm,
  CUSTOM_EVENT,
  TLM_ENTITY_TYPE,
  TLM_CORE_EVENT_TYPE,
  TLM_SUB_TYPE,
  BREADCRUMBS_TYPE,
  ROLE,
  ROLE_LIST,
  PROFILE,
  PROFILE_LIST,
  FETCH_CONFIG,
  APP_FEATURE_MODE,
  FILE_PREVIEW_STATE,
  IMG_LOAD_STATE,
  displayFileSize,
  parserStringToList,
  checkEmailValidity,
  defaultDebug,
  ListItemWrapper,
  IconButton,
  ComposedIcon,
  DisplayState,
  FileDropzone,
  FileUploadList,
  ShareLink,
  ShareDownload,
  ProgressBar,
  RadioBtnGroup,
  CONTENT_TYPE,
  buildTracimLiveMessageEventType,
  RefreshWarningMessage,
  sortTimelineByDate,
  setupCommonRequestHeaders,
  serialize,
  getOrCreateSessionClientToken,
<<<<<<< HEAD
  AutoCompleteContainer
=======
  getCurrentContentVersionNumber
>>>>>>> cb40f07f
}<|MERGE_RESOLUTION|>--- conflicted
+++ resolved
@@ -191,9 +191,6 @@
   setupCommonRequestHeaders,
   serialize,
   getOrCreateSessionClientToken,
-<<<<<<< HEAD
+  getCurrentContentVersionNumber,
   AutoCompleteContainer
-=======
-  getCurrentContentVersionNumber
->>>>>>> cb40f07f
 }