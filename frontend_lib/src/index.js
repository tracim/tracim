--- conflicted
+++ resolved
@@ -25,10 +25,7 @@
   computeProgressionPercentage,
   buildHeadTitle,
   CONTENT_TYPE,
-<<<<<<< HEAD
-=======
   buildTracimLiveMessageEventType,
->>>>>>> 2fd33386
   sortTimelineByDate,
   removeAtInUsername
 } from './helper.js'
@@ -178,9 +175,6 @@
   ProgressBar,
   RadioBtnGroup,
   CONTENT_TYPE,
-<<<<<<< HEAD
-=======
   buildTracimLiveMessageEventType,
->>>>>>> 2fd33386
   sortTimelineByDate
 }