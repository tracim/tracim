--- conflicted
+++ resolved
@@ -43,13 +43,10 @@
 
 import NewMemberForm from './component/NewMemberForm/NewMemberForm.jsx'
 
-<<<<<<< HEAD
 import ListItemWrapper from './component/ListItemWrapper/ListItemWrapper.jsx'
 
 import IconButton from './component/Button/IconButton.jsx'
-=======
 import DisplayState from './component/DisplayState/DisplayState.jsx'
->>>>>>> 1c9e88a4
 
 const customEventReducer = ({ detail: { type, data } }) => { // action: { type: '', data: {} }
   switch (type) {
@@ -95,10 +92,7 @@
   CUSTOM_EVENT,
   BREADCRUMBS_TYPE,
   appFeatureCustomEventHandlerShowApp,
-<<<<<<< HEAD
   ListItemWrapper,
-  IconButton
-=======
+  IconButton,
   DisplayState
->>>>>>> 1c9e88a4
 }