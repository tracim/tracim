@import "../../css/Variable.styl"

.pageWrapperGeneric
  &__header
    display flex
  &__content
    margin standardSpacing standardSpacing 120px standardSpacing

.pageTitleGeneric
  position relative
<<<<<<< HEAD
  padding-left pageSpacing
=======
  padding-inline-start pageSpacing
>>>>>>> b565d5a5
  padding-inline-end pageSpacing
  width 100%
  background-color offWhite
  border-bottom borderStyle
  min-height headerHeight
  display flex
  flex-direction column
  justify-content center
  &__title
    display flex
    align-items center
    font-size titleFontSize
    &__icon > i
      margin-right standardSpacing
    &__label
      overflow hidden
      text-overflow ellipsis
      white-space nowrap
  &__subtitle
    margin-top 15px

.pageContentGeneric
  padding pageSpacing
  width 100%
  height 100%

@media (min-width: min-md) and (max-width: max-md)
  .pageWrapperGeneric
    display block
    &__header
      margin-top 95px
      margin-inline-end 0
      margin-bottom textSpacing
      margin-inline-start pageSpacing
    &__content
      margin 0

@media (min-width: min-sm) and (max-width: max-sm)
  .pageWrapperGeneric
    display block
    &__header
      margin 95px 0 35px 0
      &__title
        display inline-block
        margin-left 0
    &__content
      margin 0

@media (max-width: max-xs)
  .pageWrapperGeneric
    display block
    &__header
      display block
      margin-top 60px
    &__content
      margin 0
  .pageContentGeneric
    padding standardSpacing

#appFullscreenContainer > div[data-radium="true"] > .pageWrapperGeneric
  width auto
  height auto
  overflow-y auto<|MERGE_RESOLUTION|>--- conflicted
+++ resolved
@@ -8,11 +8,7 @@
 
 .pageTitleGeneric
   position relative
-<<<<<<< HEAD
-  padding-left pageSpacing
-=======
   padding-inline-start pageSpacing
->>>>>>> b565d5a5
   padding-inline-end pageSpacing
   width 100%
   background-color offWhite
