import React from 'react'
<<<<<<< HEAD
import Radium from 'radium'
import { translate } from 'react-i18next'
=======
import GenericButton from '../Button/GenericButton'
>>>>>>> 7491267c
import PropTypes from 'prop-types'

const NewVersionBtn = props => {
  return (
    <GenericButton
      customClass='wsContentGeneric__option__menu__addversion newversionbtn btn outlineTextBtn'
      dataCy='wsContentGeneric__option__menu__addversion'
      onClick={props.onClickNewVersionBtn}
      disabled={props.disabled}
      style={props.style}
      faIcon={'plus-circle'}
      label={props.label}
      customColor={props.customColor}
    />
  )
}

<<<<<<< HEAD
export default translate()(Radium(NewVersionBtn))

NewVersionBtn.propTypes = {
  onClickNewVersionBtn: PropTypes.func,
  disabled: PropTypes.bool,
  customColor: PropTypes.string,
  label: PropTypes.string
}

NewVersionBtn.defaultProps = {
  onClickNewVersionBtn: () => {},
  disabled: false,
  customColor: '',
  label: ''
=======
export default NewVersionBtn

GenericButton.propTypes = {
  onClickNewVersionBtn: PropTypes.func,
  disabled: PropTypes.bool,
  style: PropTypes.string,
  label: PropTypes.string,
  customColor: PropTypes.string
}

GenericButton.defaultProps = {
  onClickNewVersionBtn: () => {},
  disabled: false,
  customColor: '',
  label: '',
  style: {}
>>>>>>> 7491267c
}<|MERGE_RESOLUTION|>--- conflicted
+++ resolved
@@ -1,10 +1,5 @@
 import React from 'react'
-<<<<<<< HEAD
-import Radium from 'radium'
-import { translate } from 'react-i18next'
-=======
 import GenericButton from '../Button/GenericButton'
->>>>>>> 7491267c
 import PropTypes from 'prop-types'
 
 const NewVersionBtn = props => {
@@ -22,22 +17,6 @@
   )
 }
 
-<<<<<<< HEAD
-export default translate()(Radium(NewVersionBtn))
-
-NewVersionBtn.propTypes = {
-  onClickNewVersionBtn: PropTypes.func,
-  disabled: PropTypes.bool,
-  customColor: PropTypes.string,
-  label: PropTypes.string
-}
-
-NewVersionBtn.defaultProps = {
-  onClickNewVersionBtn: () => {},
-  disabled: false,
-  customColor: '',
-  label: ''
-=======
 export default NewVersionBtn
 
 GenericButton.propTypes = {
@@ -54,5 +33,4 @@
   customColor: '',
   label: '',
   style: {}
->>>>>>> 7491267c
 }