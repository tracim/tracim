--- conflicted
+++ resolved
@@ -1,11 +1,7 @@
 import React from 'react'
 import Radium from 'radium'
-<<<<<<< HEAD
-import { withTranslation } from 'react-i18next'
+import { translate } from 'react-i18next'
 import PropTypes from 'prop-types'
-=======
-import { translate } from 'react-i18next'
->>>>>>> b95bebfa
 
 const ArchiveDeleteContent = props => {
   const styleColorBtn = {
@@ -46,8 +42,7 @@
   )
 }
 
-<<<<<<< HEAD
-export default withTranslation()(Radium(ArchiveDeleteContent))
+export default translate()(Radium(ArchiveDeleteContent))
 
 ArchiveDeleteContent.propTypes = {
   onClickDeleteBtn: PropTypes.func,
@@ -61,7 +56,4 @@
   onClickArchiveBtn: () => {},
   disabled: false,
   customColor: ''
-}
-=======
-export default translate()(Radium(ArchiveDeleteContent))
->>>>>>> b95bebfa
+}