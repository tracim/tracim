@import '../../css/Variable.styl'

.taglist
<<<<<<< HEAD
  margin-top 10px
=======
  padding 10px
  margin-top 10px
  width 100%
>>>>>>> 4706275c
  &__header
    font-size 20px
    margin-bottom 10px
  &__wrapper
    position relative
    border 1px solid grey
    background-color offWhite
  &__list
    margin 0
    padding 0
    list-style none
    &__item
      display flex
      border-bottom 1px solid grey
      padding 10px 15px
      &:hover
        background-color grey-hover
      &__avatar
        margin-right 20px
        & > img
          width 50px
          height 50px
      &__info
        margin-right auto
        width calc(100% - 81px) // 81px is the avatar's size
        display flex
        flex-direction row
        &__firstColumn
          overflow hidden
          white-space nowrap
          &__name
            font-size 20px
            text-overflow ellipsis
            overflow hidden
          &__username
            font-size 14px
            color mediumDarkGrey
            text-overflow ellipsis
            overflow hidden
        &__role
          font-size 14px
          color mediumDarkGrey
          margin auto 5px
      &__delete
        font-size 20px
        color darkGrey
        cursor pointer
      &__last
        border none
  &__btnadd
    border-bottom 2px solid grey
    padding 15px
    &__button
      display flex
      align-items center
      border-color grey
      color grey
      &__avatar
        display flex
        justify-content center
        align-items center
        margin-right 20px
        border-width 2px
        border-style dashed
        border-radius 50%
        width 50px
        height 50px
        cursor pointer
        &__icon
          font-size 25px
      &__text
        font-size 18px
        cursor pointer


// MEDIAQUERIES

@media (min-width: min-md) and (max-width: max-md)

  .taglist
    width 100%

@media (min-width: min-sm) and (max-width: max-sm)
  .taglist
    margin 50px 0
    width 100%

@media (max-width: max-xs)
  .taglist
    margin 50px 0
    width 100%
    &__title
      margin-left 10px
    &__wrapper
      height auto
    &__list
      height auto
      overflow-Y visible
      &__item:nth-last-child(1)
        border-bottom 1px solid grey
    &__btnadd
      border-top 0<|MERGE_RESOLUTION|>--- conflicted
+++ resolved
@@ -1,13 +1,9 @@
 @import '../../css/Variable.styl'
 
 .taglist
-<<<<<<< HEAD
-  margin-top 10px
-=======
   padding 10px
   margin-top 10px
   width 100%
->>>>>>> 4706275c
   &__header
     font-size 20px
     margin-bottom 10px
