--- conflicted
+++ resolved
@@ -162,14 +162,11 @@
 }
 
 NewTagForm.defaultProps = {
-<<<<<<< HEAD
   onClickCloseAddTagBtn: () => { },
-=======
   searchedKnownTagList: [],
   autoCompleteClicked: false,
   autoCompleteActive: false,
   onClickKnownTag: () => { },
   onClickAutoComplete: () => { },
->>>>>>> acd0edb3
   spaceTaglist: []
 }