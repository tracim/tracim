--- conflicted
+++ resolved
@@ -11,79 +11,11 @@
 // require('./Revision.styl') // see https://github.com/tracim/tracim/issues/1156
 
 const RevisionLabel = props => {
-  const formatStatus = status => {
-    switch (status) {
-      case 'open': return i18n.t('open')
-      case 'closed-deprecated': return i18n.t('deprecated')
-      case 'closed-validated': return i18n.t('validated')
-      case 'closed-unvalidated': return i18n.t('unvalidated')
-      default:
-        console.log(`Unknown revision status ${status}`)
-        return ''
+  const label = (type, status) => {
+    if (type === 'status-update') {
+      return props.revisionType.label(status.label)
     }
-  }
-
-  const label = (type, status) => {
-    switch (type) {
-      case 'archiving':return (
-        <Trans i18nKey='revisionDataLabel'>
-          <span className='revision__data__label'>Item archived</span>
-        </Trans>
-      )
-      case 'content-comment': return (
-        <Trans i18nKey='revisionDataLabel'>
-          <span className='revision__data__label'>Comment</span>
-        </Trans>
-      )
-      case 'creation': return (
-        <Trans i18nKey='revisionDataLabel'>
-          <span className='revision__data__label'>Item created</span>
-        </Trans>
-      )
-      case 'deletion': return (
-        <Trans i18nKey='revisionDataLabel'>
-          <span className='revision__data__label'>Item deleted</span>
-        </Trans>
-      )
-      case 'edition': return (
-        <Trans i18nKey='revisionDataLabel'>
-          <span className='revision__data__label'>New revision</span>
-        </Trans>
-      )
-      case 'revision': return (
-        <Trans i18nKey='revisionDataLabel'>
-          <span className='revision__data__label'>New revision</span>
-        </Trans>
-      )
-      case 'status-update': return (
-        <Trans i18nKey='revisionDataLabel'>
-          Status changed to {formatStatus(status)}
-        </Trans>
-      )
-      case 'unarchiving': return (
-        <Trans i18nKey='revisionDataLabel'>
-          <span className='revision__data__label'>Item unarchived</span>
-        </Trans>
-      )
-      case 'undeletion': return (
-        <Trans i18nKey='revisionDataLabel'>
-          <span className='revision__data__label'>Item undeleted</span>
-        </Trans>
-      )
-      case 'move': return (
-        <Trans i18nKey='revisionDataLabel'>
-          <span className='revision__data__label'>Item moved</span>
-        </Trans>
-      )
-      case 'copy': return (
-        <Trans i18nKey='revisionDataLabel'>
-          <span className='revision__data__label'>Item copied</span>
-        </Trans>
-      )
-      default:
-        console.log(`Unknown revision type ${type}`)
-        return ''
-    }
+    return props.revisionType.label
   }
 
   return (
@@ -95,7 +27,8 @@
         publicName={props.authorPublicName}
         style={{display: 'inline-block', marginRight: '5px', title: props.authorPublicName}}
       />
-      {label(props.revisionType.id, props.status)}<span className='revision__data__created'>{props.createdDistance}</span>
+      <span className='revision__data__label'>{label(props.revisionType.id, props.status)}</span>
+      <span className='revision__data__created'>{props.createdDistance}</span>
     </span>
   )
 }
@@ -113,7 +46,6 @@
             ':hover': {
               backgroundColor: color(props.customColor).lighten(0.60).hexString()
             }
-<<<<<<< HEAD
           }
           : {}
         )
@@ -129,25 +61,7 @@
         status={props.status}
       />
     </li>
-=======
-            : {}
-          )
-        }}
-      >
-        <div className={classnames(`${props.customClass}__messagelist__version__data`, 'revision__data')}>
-          <div className='revision__data__nb'>{props.number}</div>
-          <i className={`fa fa-fw fa-${revisionType.faIcon} revision__data__icon`} style={{color: props.customColor}} />
-          {props.t(revisionType.label)}
-        </div>
 
-        <div
-          className={classnames(`${props.customClass}__messagelist__version__date`, 'revision__date')}
-          title={props.createdFormated}
-        >
-          {props.createdDistance}
-        </div>
-      </li>
->>>>>>> 7718e2dd
   )
 }
 
