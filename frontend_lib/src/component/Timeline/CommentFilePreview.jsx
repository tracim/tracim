import React from 'react'
import PropTypes from 'prop-types'
import { translate } from 'react-i18next'
import classnames from 'classnames'
import { translate } from 'react-i18next'
import Avatar, { AVATAR_SIZE } from '../Avatar/Avatar.jsx'
import {
  buildFilePreviewUrl,
  formatAbsoluteDate,
  removeExtensionOfFilename,
  getFileDownloadUrl
} from '../../helper.js'
import EmojiReactions from '../../container/EmojiReactions.jsx'
<<<<<<< HEAD
import DropdownMenu from '../DropdownMenu/DropdownMenu.jsx'
import IconButton from '../Button/IconButton.jsx'
=======
import AttachedFile from '../AttachedFile/AttachedFile.jsx'
>>>>>>> 14f27de0

export class CommentFilePreview extends React.Component {
  constructor (props) {
    super(props)
    this.state = {
      fallbackPreview: false
    }
  }

  handleError = () => {
    this.setState({ fallbackPreview: true })
  }

  render () {
    const { props } = this
    const styleSent = {
      borderColor: props.customColor
    }
    const apiAuthor = props.apiContent.author
    const createdFormatted = formatAbsoluteDate(props.apiContent.created_raw, props.loggedUser.lang)
    const fromMe = props.loggedUser.userId === apiAuthor.user_id

    const { filename, workspace_id, content_id, revision_id } = props.apiContent // eslint-disable-line

    const previewUrl = buildFilePreviewUrl(
      props.apiUrl,
      workspace_id,
      content_id,
      revision_id,
      removeExtensionOfFilename(filename),
      1, // page
      380, // width
      380 // height
    )

    const title = props.t('Download {{filename}}', { filename })
    const fileDownloadUrl = getFileDownloadUrl(
      props.apiUrl,
      workspace_id,
      content_id,
      filename
    )

    return (
      <li className={classnames(`${props.customClass}__messagelist__item`, 'timeline__messagelist__item')}>
        <div
          className={classnames(`${props.customClass}`, 'comment', {
            sent: fromMe,
            received: !fromMe
          })}
          style={fromMe ? styleSent : {}}
        >
          <div
            className={classnames(`${props.customClass}__body`, 'comment__body')}
          >
            <div className='comment__body__content'>
              <Avatar
                size={AVATAR_SIZE.MEDIUM}
                user={apiAuthor}
                apiUrl={props.apiUrl}
              />
              <div className='comment__body__content__text'>
                <div className={classnames(`${props.customClass}__body__author`, 'comment__body__author')}>
                  {apiAuthor.public_name}
                </div>

                <div
                  className={classnames(`${props.customClass}__body__date`, 'comment__body__date')}
                  title={createdFormatted}
                >
                  {props.apiContent.created}
                </div>

                <a
                  className={classnames(`${props.customClass}__body__text`, 'comment__body__text')}
                  title={title}
                  href={fileDownloadUrl}
                  download
                >
                  <AttachedFile fileName={filename} />
                  {(!this.state.fallbackPreview &&
                    <img
                      className={classnames(`${props.customClass}__body__text__asFile`, 'comment__body__text__asFile')}
                      src={previewUrl}
                      alt={filename}
                      onError={this.handleError}
                    />
                  )}
                </a>
              </div>
            </div>
<<<<<<< HEAD

            <DropdownMenu
              buttonCustomClass='comment__body__content__actions'
              buttonIcon='fas fa-ellipsis-v'
              buttonTooltip={props.t('Actions')}
            >
              <IconButton
                icon='far fa-fw fa-trash-alt'
                intent='link'
                key='deleteComment'
                mode='dark'
                onClick={props.onClickDeleteComment}
                text={props.t('Delete')}
                title={props.t('Delete comment')}
              />
            </DropdownMenu>
          </div>
=======
>>>>>>> 14f27de0

            <div className={classnames(`${props.customClass}__footer`, 'comment__footer')}>
              <EmojiReactions
                apiUrl={props.apiUrl}
                loggedUser={props.loggedUser}
                contentId={props.apiContent.content_id}
                workspaceId={props.apiContent.workspace_id}
              />
            </div>
          </div>
        </div>
      </li>
    )
  }
}

export default translate()(CommentFilePreview)

CommentFilePreview.propTypes = {
  customClass: PropTypes.string,
  customColor: PropTypes.string,
  apiUrl: PropTypes.string,
  apiContent: PropTypes.object,
  loggedUser: PropTypes.object
}

CommentFilePreview.defaultProps = {
  customClass: '',
  customColor: '',
  apiUrl: '',
  apiContent: {
    author: {
      user_id: '',
      public_name: ''
    },
    created_raw: '',
    workspace_id: '',
    content_id: '',
    revision_id: '',
    filename: '',
    created: ''
  },
  loggedUser: {
    lang: '',
    userId: ''
  }
}<|MERGE_RESOLUTION|>--- conflicted
+++ resolved
@@ -2,7 +2,6 @@
 import PropTypes from 'prop-types'
 import { translate } from 'react-i18next'
 import classnames from 'classnames'
-import { translate } from 'react-i18next'
 import Avatar, { AVATAR_SIZE } from '../Avatar/Avatar.jsx'
 import {
   buildFilePreviewUrl,
@@ -11,12 +10,9 @@
   getFileDownloadUrl
 } from '../../helper.js'
 import EmojiReactions from '../../container/EmojiReactions.jsx'
-<<<<<<< HEAD
 import DropdownMenu from '../DropdownMenu/DropdownMenu.jsx'
 import IconButton from '../Button/IconButton.jsx'
-=======
 import AttachedFile from '../AttachedFile/AttachedFile.jsx'
->>>>>>> 14f27de0
 
 export class CommentFilePreview extends React.Component {
   constructor (props) {
@@ -107,27 +103,23 @@
                   )}
                 </a>
               </div>
+
+              <DropdownMenu
+                buttonCustomClass='comment__body__content__actions'
+                buttonIcon='fas fa-ellipsis-v'
+                buttonTooltip={props.t('Actions')}
+              >
+                <IconButton
+                  icon='far fa-fw fa-trash-alt'
+                  intent='link'
+                  key='deleteComment'
+                  mode='dark'
+                  onClick={props.onClickDeleteComment}
+                  text={props.t('Delete')}
+                  title={props.t('Delete comment')}
+                />
+              </DropdownMenu>
             </div>
-<<<<<<< HEAD
-
-            <DropdownMenu
-              buttonCustomClass='comment__body__content__actions'
-              buttonIcon='fas fa-ellipsis-v'
-              buttonTooltip={props.t('Actions')}
-            >
-              <IconButton
-                icon='far fa-fw fa-trash-alt'
-                intent='link'
-                key='deleteComment'
-                mode='dark'
-                onClick={props.onClickDeleteComment}
-                text={props.t('Delete')}
-                title={props.t('Delete comment')}
-              />
-            </DropdownMenu>
-          </div>
-=======
->>>>>>> 14f27de0
 
             <div className={classnames(`${props.customClass}__footer`, 'comment__footer')}>
               <EmojiReactions
