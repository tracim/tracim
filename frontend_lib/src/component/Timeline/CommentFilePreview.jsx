--- conflicted
+++ resolved
@@ -109,6 +109,19 @@
                 buttonIcon='fas fa-ellipsis-v'
                 buttonTooltip={props.t('Actions')}
               >
+                {/*
+                   FIXME - G.B. - 2021-04-02 - Ideally it would be good to use Link here instead IconButton, but
+                   since the Timeline component is called by apps that do not have a router, we have an error case.
+                   See https://github.com/tracim/tracim/issues/4406
+                 */}
+                <IconButton
+                  icon='fas fa-paperclip'
+                  intent='link'
+                  key='openFileComment'
+                  mode='dark'
+                  onClick={props.onClickOpenFileComment}
+                  text={props.t('Open as content')}
+                />
                 <IconButton
                   icon='far fa-fw fa-trash-alt'
                   intent='link'
@@ -121,42 +134,12 @@
               </DropdownMenu>
             </div>
 
-<<<<<<< HEAD
             <div className={classnames(`${props.customClass}__footer`, 'comment__footer')}>
               <EmojiReactions
                 apiUrl={props.apiUrl}
                 loggedUser={props.loggedUser}
                 contentId={props.apiContent.content_id}
                 workspaceId={props.apiContent.workspace_id}
-=======
-            <DropdownMenu
-              buttonCustomClass='comment__body__content__actions'
-              buttonIcon='fas fa-ellipsis-v'
-              buttonTooltip={props.t('Actions')}
-            >
-              {/*
-                FIXME - G.B. - 2021-04-02 - Ideally it would be good to use Link here instead IconButton, but
-                since the Timeline component is called by apps that do not have a router, we have an error case.
-                See https://github.com/tracim/tracim/issues/4406
-              */}
-              <IconButton
-                icon='fas fa-paperclip'
-                intent='link'
-                key='openFileComment'
-                mode='dark'
-                onClick={props.onClickOpenFileComment}
-                text={props.t('Open as content')}
-              />
-
-              <IconButton
-                icon='far fa-fw fa-trash-alt'
-                intent='link'
-                key='deleteComment'
-                mode='dark'
-                onClick={props.onClickDeleteComment}
-                text={props.t('Delete')}
-                title={props.t('Delete comment')}
->>>>>>> c2e16881
               />
             </div>
           </div>
