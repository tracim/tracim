--- conflicted
+++ resolved
@@ -17,13 +17,8 @@
     &__nb
       display inline-block
       min-width 20px
-<<<<<<< HEAD
       text-align end
-      margin-right 5px
-=======
-      text-align right
       margin-inline-end textSpacing
->>>>>>> a141fd14
     &__icon
       margin-inline-end textSpacing
     &__infos
