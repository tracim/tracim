import React from 'react'
import PropTypes from 'prop-types'
import classnames from 'classnames'
import Radium from 'radium'
import Comment from './Comment.jsx'
import Revision from './Revision.jsx'
import { translate } from 'react-i18next'
import i18n from '../../i18n.js'
<<<<<<< HEAD
import DisplayState from '../DisplayState/DisplayState.jsx'
import { ROLE, CONTENT_TYPE, TIMELINE_TYPE, formatAbsoluteDate } from '../../helper.js'
=======
import PromptMessage from '../PromptMessage/PromptMessage.jsx'
import { ROLE, CONTENT_TYPE, TIMELINE_TYPE } from '../../helper.js'
>>>>>>> 8cc8d26f
import { CUSTOM_EVENT } from '../../customEvent.js'
import { TracimComponent } from '../../tracimComponent.js'

// require('./Timeline.styl') // see https://github.com/tracim/tracim/issues/1156
const color = require('color')

export class Timeline extends React.Component {
  constructor (props) {
    super(props)
    props.registerCustomEventHandlerList([
      { name: CUSTOM_EVENT.ALL_APP_CHANGE_LANGUAGE, handler: this.handleAllAppChangeLanguage }
    ])

    this.timelineContainerScrollHeight = 0
  }

  handleAllAppChangeLanguage = data => {
    console.log('%c<FrontendLib:Timeline> Custom event', 'color: #28a745', CUSTOM_EVENT.ALL_APP_CHANGE_LANGUAGE, data)
    i18n.changeLanguage(data)
  }

  componentDidMount () {
    this.timelineContainerScrollHeight = this.timelineContainer.scrollHeight
    if (window.innerWidth < 1200) return
    this.timelineBottom.scrollIntoView({ behavior: 'instant' })
  }

  componentDidUpdate (prevProps) {
    if (this.props.shouldScrollToBottom && this.props.timelineData && prevProps.timelineData) {
      this.scrollToBottom(prevProps.timelineData)
    }
    this.timelineContainerScrollHeight = this.timelineContainer.scrollHeight
  }

  scrollToBottom = (prevTimeline) => {
    const { props } = this

    if (props.timelineData.length === 0) return

    const lastCurrentTimelineItem = props.timelineData[props.timelineData.length - 1]
    const isNewContent = prevTimeline.length > 0
      ? this.getTimelineContentId(prevTimeline[prevTimeline.length - 1]) !== this.getTimelineContentId(lastCurrentTimelineItem)
      : false

    const scrollPosition = this.timelineContainer.scrollTop + this.timelineContainer.clientHeight
    const isScrollAtTheBottom = scrollPosition === this.timelineContainerScrollHeight

    const isLastTimelineItemAddedFromCurrentToken = props.isLastTimelineItemCurrentToken && props.newComment === ''
    const isLastTimelineItemTypeComment = props.timelineData[props.timelineData.length - 1].content_type === CONTENT_TYPE.COMMENT

    // GM - INFO - 2020-06-30 - When width >= 1200: Check if the timeline scroll is at the bottom
    // or if the new item was created by the current session tokenId or if the content_id has changed.
    // When width >= 1200: Check the if the new comment was created by the current session tokenId.
    if (
      (window.innerWidth >= 1200 && (isNewContent || isScrollAtTheBottom || isLastTimelineItemAddedFromCurrentToken)) ||
      (window.innerWidth < 1200 && isLastTimelineItemAddedFromCurrentToken && isLastTimelineItemTypeComment)
    ) {
      const behavior = isScrollAtTheBottom && props.isLastTimelineItemCurrentToken ? 'smooth' : 'instant'
      this.timelineBottom.scrollIntoView({ behavior })
    }
  }

  getTimelineContentId = (content) => {
    if (!content) return -1
    return content.timelineType === TIMELINE_TYPE.COMMENT ? content.parent_id : content.content_id
  }

  render () {
    const { props } = this

    if (!Array.isArray(props.timelineData)) {
      console.log('Error in Timeline.jsx, props.timelineData is not an array. timelineData: ', props.timelineData)
      return null
    }

    return (
      <div className={classnames('timeline')}>
        {props.showTitle &&
          <div className='timeline__title'>
            {props.t('Timeline')}
          </div>
        }
        <div className='timeline__warning'>
          {props.isDeprecated && !props.isArchived && !props.isDeleted && (
            <PromptMessage
              msg={props.t('This content is deprecated')}
              icon={props.deprecatedStatus.faIcon}
            />
          )}

          {props.isArchived && (
            <PromptMessage
              msg={props.t('This content is archived')}
              btnType='button'
              icon='archive'
              btnLabel={props.t('Restore')}
              onClickBtn={props.onClickRestoreArchived}
            />
          )}

          {props.isDeleted && (
            <PromptMessage
              msg={props.t('This content is deleted')}
              btnType='button'
              icon='trash'
              btnLabel={props.t('Restore')}
              onClickBtn={props.onClickRestoreDeleted}
            />
          )}
        </div>

        <ul className={classnames(`${props.customClass}__messagelist`, 'timeline__messagelist')} ref={el => { this.timelineContainer = el }}>
          {props.timelineData.map(content => {
            switch (content.timelineType) {
              case 'comment':
                return (
                  <Comment
                    customClass={props.customClass}
                    customColor={props.customColor}
                    author={content.author.public_name}
                    createdFormated={formatAbsoluteDate(content.created_raw, props.loggedUser.lang)}
                    createdDistance={content.created}
                    text={content.raw_content}
                    fromMe={props.loggedUser.userId === content.author.user_id}
                    key={`comment_${content.content_id}`}
                  />
                )
              case 'revision':
                return (
                  <Revision
                    customClass={props.customClass}
                    customColor={props.customColor}
                    revisionType={content.revision_type}
                    createdFormated={formatAbsoluteDate(content.created_raw, props.loggedUser.lang)}
                    createdDistance={content.created}
                    number={content.number}
                    status={props.availableStatusList.find(status => status.slug === content.status)}
                    authorPublicName={content.author.public_name}
                    allowClickOnRevision={props.allowClickOnRevision}
                    onClickRevision={() => props.onClickRevisionBtn(content)}
                    key={`revision_${content.revision_id}`}
                  />
                )
            }
          })}
          <li style={{ visibility: 'hidden' }} ref={el => { this.timelineBottom = el }} />
        </ul>

        {props.loggedUser.userRoleIdInWorkspace >= ROLE.contributor.id && (
          <form className={classnames(`${props.customClass}__texteditor`, 'timeline__texteditor')}>
            <div
              className={classnames(
                `${props.customClass}__texteditor__textinput`,
                'timeline__texteditor__textinput'
              )}
            >
              <textarea
                id='wysiwygTimelineComment'
                placeholder={props.t('Your message...')}
                value={props.newComment}
                onChange={props.onChangeNewComment}
                disabled={props.disableComment}
              />
            </div>

            <div className={classnames(`${props.customClass}__texteditor__wrapper`, 'timeline__texteditor__wrapper')}>
              <div className={classnames(`${props.customClass}__texteditor__advancedtext`, 'timeline__texteditor__advancedtext')}>
                <button
                  type='button'
                  className={classnames(
                    `${props.customClass}__texteditor__advancedtext__btn timeline__texteditor__advancedtext__btn`
                  )}
                  onClick={props.onClickWysiwygBtn}
                  disabled={props.disableComment}
                  key={'timeline__comment__advancedtext'}
                >
                  {props.wysiwyg ? props.t('Simple edition') : props.t('Advanced edition')}
                </button>
              </div>

              <div className={classnames(`${props.customClass}__texteditor__submit`, 'timeline__texteditor__submit')}>
                <button
                  type='button'
                  className={classnames(`${props.customClass}__texteditor__submit__btn `, 'timeline__texteditor__submit__btn btn highlightBtn')}
                  onClick={props.onClickValidateNewCommentBtn}
                  disabled={props.disableComment || props.newComment === ''}
                  style={{
                    backgroundColor: props.customColor,
                    color: '#fdfdfd',
                    ':hover': {
                      backgroundColor: color(props.customColor).darken(0.15).hex()
                    }
                  }}
                  key={'timeline__comment__send'}
                >
                  {props.t('Send')}
                  <div
                    className={classnames(`${props.customClass}__texteditor__submit__btn__icon`, 'timeline__texteditor__submit__btn__icon')}>
                    <i className='fa fa-paper-plane-o' />
                  </div>
                </button>
              </div>
            </div>
          </form>
        )}
      </div>
    )
  }
}

export default translate()(Radium(TracimComponent(Timeline)))

Timeline.propTypes = {
  timelineData: PropTypes.array.isRequired,
  newComment: PropTypes.string.isRequired,
  onChangeNewComment: PropTypes.func.isRequired,
  onClickValidateNewCommentBtn: PropTypes.func.isRequired,
  disableComment: PropTypes.bool,
  customClass: PropTypes.string,
  customColor: PropTypes.string,
  loggedUser: PropTypes.object,
  wysiwyg: PropTypes.bool,
  onClickWysiwygBtn: PropTypes.func,
  onClickRevisionBtn: PropTypes.func,
  allowClickOnRevision: PropTypes.bool,
  shouldScrollToBottom: PropTypes.bool,
  isLastTimelineItemCurrentToken: PropTypes.bool,
  rightPartOpen: PropTypes.bool,
  isArchived: PropTypes.bool,
  onClickRestoreArchived: PropTypes.func,
  isDeleted: PropTypes.bool,
  onClickRestoreDeleted: PropTypes.func,
  showTitle: PropTypes.bool
}

Timeline.defaultProps = {
  disableComment: false,
  customClass: '',
  customColor: '',
  loggedUser: {
    userId: '',
    name: '',
    userRoleIdInWorkspace: ROLE.reader.id
  },
  timelineData: [],
  wysiwyg: false,
  onClickWysiwygBtn: () => {},
  onClickRevisionBtn: () => {},
  allowClickOnRevision: true,
  shouldScrollToBottom: true,
  isLastTimelineItemCurrentToken: false,
  rightPartOpen: false,
  isArchived: false,
  isDeleted: false,
  showTitle: true
}<|MERGE_RESOLUTION|>--- conflicted
+++ resolved
@@ -6,13 +6,8 @@
 import Revision from './Revision.jsx'
 import { translate } from 'react-i18next'
 import i18n from '../../i18n.js'
-<<<<<<< HEAD
-import DisplayState from '../DisplayState/DisplayState.jsx'
 import { ROLE, CONTENT_TYPE, TIMELINE_TYPE, formatAbsoluteDate } from '../../helper.js'
-=======
 import PromptMessage from '../PromptMessage/PromptMessage.jsx'
-import { ROLE, CONTENT_TYPE, TIMELINE_TYPE } from '../../helper.js'
->>>>>>> 8cc8d26f
 import { CUSTOM_EVENT } from '../../customEvent.js'
 import { TracimComponent } from '../../tracimComponent.js'
 
