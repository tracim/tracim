--- conflicted
+++ resolved
@@ -148,8 +148,7 @@
           shouldScrollToBottom={props.shouldScrollToBottom}
           isLastItemAddedFromCurrentToken={props.isLastTimelineItemCurrentToken && props.newComment === ''}
         >
-<<<<<<< HEAD
-          {props.canLoadMoreTimelineItems() && (
+          {!props.loading && props.canLoadMoreTimelineItems() && (
             <IconButton
               onClick={props.onClickShowMoreTimelineItems}
               text={props.t('See more')}
@@ -158,10 +157,7 @@
               customClass='timeline__messagelist__showMoreButton'
             />
           )}
-          {props.timelineData.map(content => {
-=======
           {props.loading ? <Loading /> : props.timelineData.map(content => {
->>>>>>> 185c8460
             switch (content.timelineType) {
               case TIMELINE_TYPE.COMMENT:
               case TIMELINE_TYPE.COMMENT_AS_FILE:
@@ -198,13 +194,8 @@
                     customColor={props.customColor}
                     revisionType={content.revision_type}
                     createdFormated={formatAbsoluteDate(content.created_raw, props.loggedUser.lang)}
-<<<<<<< HEAD
-                    createdDistance={content.created}
+                    createdDistance={displayDistanceDate(content.created_raw, props.loggedUser.lang)}
                     versionNumber={content.version_number}
-=======
-                    createdDistance={displayDistanceDate(content.created_raw, props.loggedUser.lang)}
-                    number={content.number}
->>>>>>> 185c8460
                     status={props.availableStatusList.find(status => status.slug === content.status)}
                     authorPublicName={content.author.public_name}
                     allowClickOnRevision={props.allowClickOnRevision}
