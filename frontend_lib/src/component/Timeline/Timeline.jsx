--- conflicted
+++ resolved
@@ -4,14 +4,10 @@
 import Radium from 'radium'
 import Comment from './Comment.jsx'
 import Revision from './Revision.jsx'
-import { translate } from 'react-i18next'
 import i18n from '../../i18n.js'
 import DisplayState from '../DisplayState/DisplayState.jsx'
-<<<<<<< HEAD
 import { ROLE_OBJECT } from '../../helper.js'
-=======
 import { CUSTOM_EVENT } from '../../customEvent.js'
->>>>>>> 87ef9b13
 
 // require('./Timeline.styl') // see https://github.com/tracim/tracim/issues/1156
 const color = require('color')
@@ -61,81 +57,36 @@
             {props.t('Timeline')}
           </div>
         }
-          <div className='timeline__warning'>
-            {props.isDeprecated && !props.isArchived && !props.isDeleted && (
-              <DisplayState
-                msg={props.t('This content is deprecated')}
-                icon={props.deprecatedStatus.faIcon}
-              />
-            )}
-
-            {props.isArchived && (
-              <DisplayState
-                msg={props.t('This content is archived')}
-                btnType='button'
-                icon='archive'
-                btnLabel={props.t('Restore')}
-                onClickBtn={props.onClickRestoreArchived}
-              />
-            )}
-
-            {props.isDeleted && (
-              <DisplayState
-                msg={props.t('This content is deleted')}
-                btnType='button'
-                icon='trash'
-                btnLabel={props.t('Restore')}
-                onClickBtn={props.onClickRestoreDeleted}
-              />
-            )}
-          </div>
-
-<<<<<<< HEAD
-          <ul className={classnames(`${props.customClass}__messagelist`, 'timeline__body__messagelist')}>
-            {props.timelineData.map(content => {
-              switch (content.timelineType) {
-                case 'comment':
-                  return <Comment
-                    customClass={props.customClass}
-                    customColor={props.customColor}
-                    author={content.author.public_name}
-                    createdFormated={(new Date(content.created_raw)).toLocaleString(props.loggedUser.lang)}
-                    createdDistance={content.created}
-                    text={content.raw_content}
-                    fromMe={props.loggedUser.user_id === content.author.user_id}
-                    key={`comment_${content.content_id}`}
-                  />
-
-                case 'revision':
-                  return <Revision
-                    customClass={props.customClass}
-                    customColor={props.customColor}
-                    revisionType={content.revision_type}
-                    createdFormated={(new Date(content.created_raw)).toLocaleString(props.loggedUser.lang)}
-                    createdDistance={content.created}
-                    number={content.number}
-                    status={props.availableStatusList.find(status => status.slug === content.status)}
-                    authorPublicName={content.author.public_name}
-                    allowClickOnRevision={props.allowClickOnRevision}
-                    onClickRevision={() => props.onClickRevisionBtn(content)}
-                    key={`revision_${content.revision_id}`}
-                  />
-              }
-            })}
-            <li style={{visibility: 'hidden'}} ref={el => { this.timelineBottom = el }} />
-          </ul>
-
-          {props.loggedUser.idRoleUserWorkspace >= ROLE_OBJECT.contributor.id &&
-            <form className={classnames(`${props.customClass}__texteditor`, 'timeline__body__texteditor')}>
-              <div className={classnames(`${props.customClass}__texteditor__textinput`, 'timeline__body__texteditor__textinput')}>
-                <textarea
-                  id='wysiwygTimelineComment'
-                  placeholder={props.t('Your message...')}
-                  value={props.newComment}
-                  onChange={props.onChangeNewComment}
-                  disabled={props.disableComment}
-=======
-          <ul className={classnames(`${props.customClass}__messagelist`, 'timeline__messagelist')}>
+        <div className='timeline__warning'>
+          {props.isDeprecated && !props.isArchived && !props.isDeleted && (
+            <DisplayState
+              msg={props.t('This content is deprecated')}
+              icon={props.deprecatedStatus.faIcon}
+            />
+          )}
+
+          {props.isArchived && (
+            <DisplayState
+              msg={props.t('This content is archived')}
+              btnType='button'
+              icon='archive'
+              btnLabel={props.t('Restore')}
+              onClickBtn={props.onClickRestoreArchived}
+            />
+          )}
+
+          {props.isDeleted && (
+            <DisplayState
+              msg={props.t('This content is deleted')}
+              btnType='button'
+              icon='trash'
+              btnLabel={props.t('Restore')}
+              onClickBtn={props.onClickRestoreDeleted}
+            />
+          )}
+        </div>
+
+        <ul className={classnames(`${props.customClass}__messagelist`, 'timeline__messagelist')}>
           {props.timelineData.map(content => {
             switch (content.timelineType) {
               case 'comment':
@@ -162,14 +113,13 @@
                   allowClickOnRevision={props.allowClickOnRevision}
                   onClickRevision={() => props.onClickRevisionBtn(content)}
                   key={`revision_${content.revision_id}`}
->>>>>>> 87ef9b13
                 />
             }
           })}
           <li style={{visibility: 'hidden'}} ref={el => { this.timelineBottom = el }} />
         </ul>
 
-        {props.loggedUser.userRoleIdInWorkspace >= 2 &&
+        {props.loggedUser.userRoleIdInWorkspace >= ROLE_OBJECT.contributor.id &&
           <form className={classnames(`${props.customClass}__texteditor`, 'timeline__texteditor')}>
             <div className={classnames(`${props.customClass}__texteditor__textinput`, 'timeline__texteditor__textinput')}>
               <textarea
@@ -265,11 +215,7 @@
   loggedUser: {
     id: '',
     name: '',
-<<<<<<< HEAD
-    idRoleUserWorkspace: ROLE_OBJECT.reader.id
-=======
-    userRoleIdInWorkspace: 1
->>>>>>> 87ef9b13
+    userRoleIdInWorkspace: ROLE_OBJECT.reader.id
   },
   timelineData: [],
   wysiwyg: false,
