import React from 'react'
import classnames from 'classnames'
import { translate } from 'react-i18next'
import Avatar, { AVATAR_SIZE } from '../Avatar/Avatar.jsx'
import HTMLContent from '../HTMLContent/HTMLContent.jsx'
import PropTypes from 'prop-types'
import { TRANSLATION_STATE } from '../../translation.js'
import TranslateButton from '../Button/TranslateButton.jsx'
import EmojiReactions from '../../container/EmojiReactions.jsx'
import DropdownMenu from '../DropdownMenu/DropdownMenu.jsx'
import IconButton from '../Button/IconButton.jsx'
import LinkPreview from '../LinkPreview/LinkPreview.jsx'
<<<<<<< HEAD
import ProfileNavigation from '../../component/ProfileNavigation/ProfileNavigation.jsx'
=======
import {
  ROLE,
  CONTENT_TYPE,
  formatAbsoluteDate
} from '../../helper.js'

import CommentFilePreview from './CommentFilePreview.jsx'

function areCommentActionsAllowed (loggedUser, commentAuthorId) {
  return (
    loggedUser.userRoleIdInWorkspace === ROLE.workspaceManager.id ||
    loggedUser.userId === commentAuthorId
  )
}
>>>>>>> 1b4e4dd3

const Comment = props => {
  const styleSent = {
    borderColor: props.customColor
  }

  const createdFormated = formatAbsoluteDate(props.createdRaw, props.loggedUser.lang)
  const isFile = (props.apiContent.content_type || props.apiContent.type) === CONTENT_TYPE.FILE

  return (
    <div className={classnames(`${props.customClass}__messagelist__item`, 'timeline__messagelist__item')}>
      <div
        className={classnames(`${props.customClass}`, 'comment', {
          sent: props.fromMe,
          received: !props.fromMe
        })}
        style={props.fromMe ? styleSent : {}}
      >
        <div className={classnames(`${props.customClass}__body`, 'comment__body')}>
          {!props.isPublication && (
            <Avatar
              size={AVATAR_SIZE.MEDIUM}
              user={props.author}
              apiUrl={props.apiUrl}
            />
<<<<<<< HEAD
            <div className='comment__body__content__textAndPreview'>
              <div className='comment__body__content__text'>
                <ProfileNavigation
                  user={{
                    userId: props.author.user_id,
                    publicName: props.author.public_name
                  }}
                >
                  <span
                    className={classnames(`${props.customClass}__body__author`, 'comment__body__author')}
                    title={props.author.public_name}
                  >
                    {props.author.public_name}
                  </span>
                </ProfileNavigation>
                <div
                  className={classnames(`${props.customClass}__body__date`, 'comment__body__date')}
                  title={props.createdFormated}
                >
                  {props.createdDistance}
=======
          )}
          <div className={classnames(`${props.customClass}__body__content`, 'comment__body__content')}>
            {!props.isPublication && (
              <div className={classnames(`${props.customClass}__body__content__header`, 'comment__body__content__header')}>
                <div className={classnames(`${props.customClass}__body__content__header__meta`, 'comment__body__content__header__meta')}>
                  <div className={classnames(`${props.customClass}__body__content__header__meta__author`, 'comment__body__content__header__meta__author')}>
                    {props.author.public_name}
                  </div>

                  <div
                    className={classnames(`${props.customClass}__body__content__header__meta__date`, 'comment__body__content__header__meta__date')}
                    title={createdFormated}
                  >
                    {props.createdDistance}
                  </div>
>>>>>>> 1b4e4dd3
                </div>

                {areCommentActionsAllowed(props.loggedUser, props.author) && (
                  <DropdownMenu
                    buttonCustomClass='comment__body__content__header__actions'
                    buttonIcon='fas fa-ellipsis-v'
                    buttonTooltip={props.t('Actions')}
                  >
                    {(isFile
                      ? (
                        <IconButton
                          icon='fas fa-paperclip'
                          intent='link'
                          key='openFileComment'
                          mode='dark'
                          onClick={props.onClickOpenFileComment}
                          text={props.t('Open as content')}
                        />
                      )
                      : (
                        <IconButton
                          icon='fas fa-fw fa-pencil-alt'
                          intent='link'
                          key='editComment'
                          mode='dark'
                          onClick={props.onClickEditComment}
                          text={props.t('Edit')}
                          title={props.t('Edit comment')}
                        />
                      )
                    )}

                    <IconButton
                      icon='far fa-fw fa-trash-alt'
                      intent='link'
                      key='deleteComment'
                      mode='dark'
                      onClick={props.onClickDeleteComment}
                      text={props.t('Delete')}
                      title={props.t('Delete comment')}
                    />
                  </DropdownMenu>
                )}
              </div>
            )}

            <div className='comment__body__content__textAndPreview'>
              <div className='comment__body__content__text'>
                <div
                  className={classnames(`${props.customClass}__body__content__text`, 'comment__body__content__text')}
                >
                  {(isFile
                    ? (
                      <CommentFilePreview
                        apiUrl={props.apiUrl}
                        apiContent={props.apiContent}
                        isPublication={props.isPublication}
                      />
                    )
                    : (
                      <HTMLContent isTranslated={props.translationState === TRANSLATION_STATE.TRANSLATED}>
                        {props.text}
                      </HTMLContent>
                    )
                  )}
                </div>
              </div>
              <LinkPreview apiUrl={props.apiUrl} findLinkInHTML={props.text} />
            </div>
          </div>
        </div>
        <div
          className={classnames(`${props.customClass}__footer`, 'comment__footer')}
        >
          {!isFile && (
            <TranslateButton
              translationState={props.translationState}
              onClickTranslate={props.onClickTranslate}
              onClickRestore={props.onClickRestore}
              dataCy='commentTranslateButton'
            />
          )}
          <EmojiReactions
            apiUrl={props.apiUrl}
            loggedUser={props.loggedUser}
            contentId={props.contentId}
            workspaceId={props.workspaceId}
          />
        </div>
      </div>
    </div>
  )
}

export default translate()(Comment)

Comment.propTypes = {
  author: PropTypes.object.isRequired,
  isPublication: PropTypes.bool.isRequired,
  loggedUser: PropTypes.object.isRequired,
  contentId: PropTypes.number.isRequired,
  apiContent: PropTypes.object.isRequired,
  workspaceId: PropTypes.number.isRequired,
  customClass: PropTypes.string,
  text: PropTypes.string,
  createdRaw: PropTypes.string.isRequired,
  createdDistance: PropTypes.string.isRequired,
  fromMe: PropTypes.bool,
  translationState: PropTypes.oneOf(Object.values(TRANSLATION_STATE)),
  onClickEditComment: PropTypes.func,
  onClickDeleteComment: PropTypes.func,
  onClickOpenFileComment: PropTypes.func,
  onClickTranslate: PropTypes.func,
  onClickRestore: PropTypes.func
}

Comment.defaultProps = {
  customClass: '',
  text: '',
  fromMe: false,
  translationState: TRANSLATION_STATE.DISABLED,
  onClickEditComment: () => {},
  onClickOpenFileComment: () => {},
  onClickDeleteComment: () => {}
}<|MERGE_RESOLUTION|>--- conflicted
+++ resolved
@@ -10,9 +10,7 @@
 import DropdownMenu from '../DropdownMenu/DropdownMenu.jsx'
 import IconButton from '../Button/IconButton.jsx'
 import LinkPreview from '../LinkPreview/LinkPreview.jsx'
-<<<<<<< HEAD
 import ProfileNavigation from '../../component/ProfileNavigation/ProfileNavigation.jsx'
-=======
 import {
   ROLE,
   CONTENT_TYPE,
@@ -27,7 +25,6 @@
     loggedUser.userId === commentAuthorId
   )
 }
->>>>>>> 1b4e4dd3
 
 const Comment = props => {
   const styleSent = {
@@ -53,36 +50,21 @@
               user={props.author}
               apiUrl={props.apiUrl}
             />
-<<<<<<< HEAD
-            <div className='comment__body__content__textAndPreview'>
-              <div className='comment__body__content__text'>
-                <ProfileNavigation
-                  user={{
-                    userId: props.author.user_id,
-                    publicName: props.author.public_name
-                  }}
-                >
-                  <span
-                    className={classnames(`${props.customClass}__body__author`, 'comment__body__author')}
-                    title={props.author.public_name}
-                  >
-                    {props.author.public_name}
-                  </span>
-                </ProfileNavigation>
-                <div
-                  className={classnames(`${props.customClass}__body__date`, 'comment__body__date')}
-                  title={props.createdFormated}
-                >
-                  {props.createdDistance}
-=======
           )}
           <div className={classnames(`${props.customClass}__body__content`, 'comment__body__content')}>
             {!props.isPublication && (
               <div className={classnames(`${props.customClass}__body__content__header`, 'comment__body__content__header')}>
                 <div className={classnames(`${props.customClass}__body__content__header__meta`, 'comment__body__content__header__meta')}>
-                  <div className={classnames(`${props.customClass}__body__content__header__meta__author`, 'comment__body__content__header__meta__author')}>
-                    {props.author.public_name}
-                  </div>
+                  <ProfileNavigation
+                    user={{
+                      userId: props.author.user_id,
+                      publicName: props.author.public_name
+                    }}
+                  >
+                    <div className={classnames(`${props.customClass}__body__content__header__meta__author`, 'comment__body__content__header__meta__author')}>
+                      {props.author.public_name}
+                    </div>
+                  </ProfileNavigation>
 
                   <div
                     className={classnames(`${props.customClass}__body__content__header__meta__date`, 'comment__body__content__header__meta__date')}
@@ -90,7 +72,6 @@
                   >
                     {props.createdDistance}
                   </div>
->>>>>>> 1b4e4dd3
                 </div>
 
                 {areCommentActionsAllowed(props.loggedUser, props.author) && (
