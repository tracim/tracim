import React, { useEffect, useState } from 'react'
import { Link } from 'react-router-dom'
import classnames from 'classnames'
import PropTypes from 'prop-types'
import { translate } from 'react-i18next'
import {
  BREADCRUMBS_TYPE,
  PAGE,
  ROLE
} from '../../helper.js'
import Breadcrumbs from '../Breadcrumbs/Breadcrumbs.jsx'
import DropdownMenu from '../DropdownMenu/DropdownMenu.jsx'
import IconButton from '../Button/IconButton.jsx'
import Icon from '../Icon/Icon.jsx'
import EmojiReactions from '../../container/EmojiReactions.jsx'
import FavoriteButton from '../Button/FavoriteButton.jsx'
import Popover from '../Popover/Popover.jsx'

export const PopinFixedHeader = (props) => {
  const [editTitle, setEditTitle] = useState(false)
  const [editTitleValue, setEditTitleValue] = useState(props.rawTitle)

  useEffect(() => {
    setEditTitleValue(props.rawTitle)
  }, [props.rawTitle])

  const handleChangeTitle = (event) => {
    const newTitle = event.target.value
    setEditTitleValue(newTitle)
  }

  const handleClickChangeTitleButton = () => {
    if (editTitle) {
      props.onValidateChangeTitle(editTitleValue)
      setEditTitle(!editTitle)
    } else {
      setEditTitle(!editTitle)
      setEditTitleValue(props.rawTitle)
    }
  }

  const handleClickChangeMarkedTemplate = () => {
    props.onClickChangeMarkedTemplate(!props.isTemplate)
  }

  const handleClickUndoChangeTitleButton = () => {
    setEditTitle(false)
    setEditTitleValue(props.rawTitle)
  }

  const handleInputKeyPress = (event) => {
    switch (event.key) {
      case 'Enter':
        handleClickChangeTitleButton()
        break
      case 'Escape':
        handleClickUndoChangeTitleButton()
        break
      default:
        break
    }
  }

  const {
    customClass,
    customColor,
    headerButtons,
    faIcon,
    rawTitle,
    componentTitle,
    userRoleIdInWorkspace,
    onClickCloseBtn,
    disableChangeTitle,
    showChangeTitleButton,
    t,
    actionList,
    apiUrl,
    content,
    favoriteState,
    loggedUser,
    onClickAddToFavoriteList,
    onClickRemoveFromFavoriteList,
    showReactions
  } = props

  const actionListWithEditTitle = [
    {
      icon: 'fas fa-pencil-alt',
      label: props.t('Edit title'),
      onClick: handleClickChangeTitleButton,
      showAction: userRoleIdInWorkspace >= ROLE.contributor.id && showChangeTitleButton && !editTitle,
      disabled: disableChangeTitle,
      dataCy: 'popinListItem__editTitle'
    },
    {
      icon: props.isTemplate ? 'fas fa-paste' : 'fas fa-clipboard',
      label: props.isTemplate ? props.t('Unmark template') : props.t('Mark template'),
      onClick: handleClickChangeMarkedTemplate,
      showAction: (userRoleIdInWorkspace >= ROLE.contributor.id) && props.showMarkedAsTemplate,
      disabled: props.disableChangeIsTemplate
    },
    ...actionList
  ]
<<<<<<< HEAD
  const filteredActionList = actionListWithEditTitle.filter(action => action.showAction)
  const filteredHeaderButtons = headerButtons?.filter(action => action.showAction) || []

  const mergedActionList = [
    ...props.customActionList
      .filter(a => a.showAction === true)
      .map((a, i) => ({ ...a, isCustomAction: true, addSeparator: i === props.customActionList.length })),
    ...actionListWithEditTitle
      .filter(a => a.showAction === true)
      .map(a => ({ ...a, isCustomAction: false, addSeparator: false }))
  ]
=======
  const filteredHeaderButtons = headerButtons ? headerButtons.filter(action => action.showAction) : []
>>>>>>> d777729a

  const mergedActionList = [
    ...actionListWithEditTitle
      .filter(a => a.showAction === true)
      .map(a => ({ ...a, isCustomAction: false, addSeparator: false })),
    ...props.customActionList
      .filter(a => a.showAction === true)
      .map((a, i) => ({ ...a, isCustomAction: true, addSeparator: i === 0 }))
  ]

  return (
    <div className={classnames(
      'wsContentGeneric__header',
      {
        [`${customClass}__header`]: !editTitle,
        [`${customClass}__header__isEditing`]: editTitle,
        wsContentGeneric__header__isEditing: editTitle
      }
    )}>
      <div className='wsContentGeneric__header__titleWithBreadcrumbs'>
        <div className='wsContentGeneric__header__titleWrapper'>
          <div className={classnames('wsContentGeneric__header__icon', `${customClass}__header__icon`)}>
            <i className={`fa-fw ${faIcon}`} title={rawTitle} style={{ color: customColor }} />
          </div>
          {props.loading ? <Icon icon='fas fa-spin fa-spinner' title={props.t('Loading…')} /> : (
            <>
              <div
                className={classnames('wsContentGeneric__header__title', `${customClass}__header__title`)}
                id={`wsContentGeneric__header__title_${content.content_id}`}
              >
                {editTitle
                  ? (
                    <input
                      className='wsContentGeneric__header__title__editiontitle editiontitle'
                      value={editTitleValue}
                      onChange={handleChangeTitle}
                      onKeyDown={handleInputKeyPress}
                      autoFocus
                    />
                  )
                  : componentTitle}
              </div>
              <Popover
                targetId={`wsContentGeneric__header__title_${content.content_id}`}
                popoverBody={rawTitle}
              />

              {userRoleIdInWorkspace >= ROLE.contributor.id && editTitle && (
                <button
                  className={classnames('wsContentGeneric__header__edittitle', `${customClass}__header__changetitle transparentButton`)}
                  onClick={handleClickUndoChangeTitleButton}
                  disabled={disableChangeTitle}
                >
                  <i className='fa-fw fas fa-undo' title={t('Undo change in title')} />
                </button>
              )}

              {userRoleIdInWorkspace >= ROLE.contributor.id && showChangeTitleButton && editTitle && (
                <button
                  className={classnames('wsContentGeneric__header__edittitle', `${customClass}__header__changetitle transparentButton`)}
                  onClick={handleClickChangeTitleButton}
                  disabled={disableChangeTitle}
                >
                  <i className='fa-fw fas fa-check' title={t('Validate the title')} />
                </button>
              )}
            </>
          )}
        </div>

        <Breadcrumbs
          hidden={props.loading || !props.breadcrumbsList.length}
          root={{
            link: PAGE.HOME,
            label: '',
            icon: 'fa-fw fas fa-home',
            type: BREADCRUMBS_TYPE.CORE,
            isALink: true
          }}
          breadcrumbsList={props.breadcrumbsList}
        />
      </div>

      {!props.loading && showReactions && (
        <div className='wsContentGeneric__header__reactions'>
          <EmojiReactions
            apiUrl={apiUrl}
            loggedUser={loggedUser}
            contentId={content.content_id}
            workspaceId={content.workspace_id}
          />
        </div>
      )}

      {!props.loading && favoriteState && (
        <FavoriteButton
          favoriteState={favoriteState}
          onClickAddToFavoriteList={onClickAddToFavoriteList}
          onClickRemoveFromFavoriteList={onClickRemoveFromFavoriteList}
        />
      )}

      {!props.loading && filteredHeaderButtons.map((action) => {
        return action.isLink
          ? (
            <Link
              aria-disabled={action.disabled}
              className={classnames(
                'iconbutton-secondary iconbutton headerBtn headerBtn__link',
                { headerBtn__link__disabled: action.disabled }
              )}
              data-cy={action.dataCy}
              key={action.label}
              title={action.label}
              to={{
                pathname: action.link,
                search: `?${action.mode}`
              }}
            >
              <i className={`fa-fw ${action.icon} iconbutton__icon`} />
              <span className='iconbutton__text_with_icon iconbutton__label'>{action.label}</span>
            </Link>
          ) : (
            <IconButton
              disabled={action.disabled}
              icon={action.icon}
              text={action.label}
              label={action.label}
              key={action.label}
              onClick={action.onClick} // eslint-disable-line react/jsx-handler-names
              customClass='transparentButton headerBtn'
              showAction={action.showAction}
              dataCy={action.dataCy}
            />
          )
      })}

      {!props.loading && props.children}

      {!props.loading && mergedActionList.length > 0 && (
        <DropdownMenu
          buttonCustomClass='wsContentGeneric__header__actions'
          buttonIcon='fa-fw fas fa-ellipsis-v'
          buttonTooltip={t('Actions')}
          buttonDataCy='dropdownContentButton'
        >
          {mergedActionList.map(action => {
            if (action.downloadLink && action.downloadLink !== '') {
              const isImage = action.icon === '' && action.image !== ''
              return (
                <a
                  href={action.downloadLink}
                  className={classnames(
                    'wsContentGeneric__header__actions__item',
                    { addSeparator: action.addSeparator === true, isImage: isImage }
                  )}
                  target='_blank'
                  rel='noopener noreferrer'
                  download
                  title={action.label}
                  key={action.label}
                  data-cy={action.dataCy}
                >
                  {(isImage
                    ? (
                      <img
                        src={action.image}
                        className='wsContentGeneric__header__actions__item__image'
                        alt=''
                      />
                    )
                    : <i className={`fa-fw ${action.icon}`} />
                  )}
                  {action.label}
                </a>
              )
            }

            return (
              <IconButton
                disabled={action.disabled}
                icon={action.icon}
                text={action.label}
                textMobile={action.label}
                label={action.label}
                key={action.label}
                onClick={action.onClick} // eslint-disable-line react/jsx-handler-names
                customClass={classnames('transparentButton', { dropdownMenuSeparatorLine: action.separatorLine })}
                showAction={action.showAction}
                dataCy={action.dataCy}
              />
            )
          })}
        </DropdownMenu>
      )}

      <div
        className={classnames('wsContentGeneric__header__close', `${customClass}__header__close`)}
        onClick={onClickCloseBtn}
        data-cy='popinFixed__header__button__close'
        title={t('Close')}
      >
        <i className='fa-fw fas fa-times' />
      </div>
    </div>
  )
}

export default translate()(PopinFixedHeader)

PopinFixedHeader.propTypes = {
  actionList: PropTypes.array,
  customActionList: PropTypes.array,
  apiUrl: PropTypes.string,
  breadcrumbsList: PropTypes.array,
  componentTitle: PropTypes.element,
  content: PropTypes.object,
  customClass: PropTypes.string,
  customColor: PropTypes.string,
  disableChangeIsTemplate: PropTypes.bool,
  disableChangeTitle: PropTypes.bool,
  faIcon: PropTypes.string.isRequired,
  favoriteState: PropTypes.string,
  headerButtons: PropTypes.array,
  isTemplate: PropTypes.bool,
  loading: PropTypes.bool,
  loggedUser: PropTypes.object,
  onClickAddToFavoriteList: PropTypes.func,
  onClickChangeMarkedTemplate: PropTypes.func,
  onClickCloseBtn: PropTypes.func.isRequired,
  onClickRemoveFromFavoriteList: PropTypes.func,
  onValidateChangeTitle: PropTypes.func,
  rawTitle: PropTypes.string,
  showChangeTitleButton: PropTypes.bool,
  showMarkedAsTemplate: PropTypes.bool,
  showReactions: PropTypes.bool,
  userRoleIdInWorkspace: PropTypes.number
}

PopinFixedHeader.defaultProps = {
  actionList: [],
  customActionList: [],
  apiUrl: '',
  breadcrumbsList: [],
  componentTitle: <div />,
  content: {
    content_id: 0,
    workspace_id: 0
  },
  customClass: '',
  customColor: '',
  disableChangeIsTemplate: false,
  disableChangeTitle: false,
  favoriteState: '',
  headerButtons: [],
  isTemplate: false,
  loading: false,
  loggedUser: {},
  onChangeTitle: () => { },
  onClickAddToFavoriteList: () => { },
  onClickChangeMarkedTemplate: () => { },
  onClickRemoveFromFavoriteList: () => { },
  rawTitle: '',
  showChangeTitleButton: true,
  showMarkedAsTemplate: false,
  showReactions: false,
  userRoleIdInWorkspace: ROLE.reader.id
}<|MERGE_RESOLUTION|>--- conflicted
+++ resolved
@@ -101,8 +101,6 @@
     },
     ...actionList
   ]
-<<<<<<< HEAD
-  const filteredActionList = actionListWithEditTitle.filter(action => action.showAction)
   const filteredHeaderButtons = headerButtons?.filter(action => action.showAction) || []
 
   const mergedActionList = [
@@ -112,18 +110,6 @@
     ...actionListWithEditTitle
       .filter(a => a.showAction === true)
       .map(a => ({ ...a, isCustomAction: false, addSeparator: false }))
-  ]
-=======
-  const filteredHeaderButtons = headerButtons ? headerButtons.filter(action => action.showAction) : []
->>>>>>> d777729a
-
-  const mergedActionList = [
-    ...actionListWithEditTitle
-      .filter(a => a.showAction === true)
-      .map(a => ({ ...a, isCustomAction: false, addSeparator: false })),
-    ...props.customActionList
-      .filter(a => a.showAction === true)
-      .map((a, i) => ({ ...a, isCustomAction: true, addSeparator: i === 0 }))
   ]
 
   return (
