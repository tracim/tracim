import React from 'react'
import classnames from 'classnames'
import PropTypes from 'prop-types'
import { translate } from 'react-i18next'
import {
  BREADCRUMBS_TYPE,
  PAGE,
  ROLE
} from '../../helper.js'
import Breadcrumbs from '../Breadcrumbs/Breadcrumbs.jsx'
import DropdownMenu from '../DropdownMenu/DropdownMenu.jsx'
import IconButton from '../Button/IconButton.jsx'
import Icon from '../Icon/Icon.jsx'
import EmojiReactions from '../../container/EmojiReactions.jsx'
import FavoriteButton from '../Button/FavoriteButton.jsx'

class PopinFixedHeader extends React.Component {
  constructor (props) {
    super(props)
    this.state = {
      editTitle: false,
      editTitleValue: props.rawTitle
    }
  }

  componentDidUpdate (prevProps) {
    if (prevProps.rawTitle !== this.props.rawTitle) this.setState({ editTitleValue: this.props.rawTitle })
  }

  handleChangeTitle = e => {
    const newTitle = e.target.value
    this.setState({ editTitleValue: newTitle })
  }

  handleClickChangeTitleBtn = () => {
    const { props, state } = this
    if (state.editTitle) {
      props.onValidateChangeTitle(state.editTitleValue)
      this.setState(prevState => ({ editTitle: !prevState.editTitle }))
      return
    }

    this.setState(prevState => ({
      editTitle: !prevState.editTitle,
      editTitleValue: props.rawTitle
    }))
  }

  handleClickUndoChangeTitleBtn = () => {
    this.setState({
      editTitle: false,
      editTitleValue: this.props.rawTitle
    })
  }

  handleInputKeyPress = e => {
    switch (e.key) {
      case 'Enter': this.handleClickChangeTitleBtn(); break
      case 'Escape': this.handleClickUndoChangeTitleBtn(); break
    }
  }

  render () {
    const { state, props } = this
    const {
      customClass,
      customColor,
      headerButtons,
      faIcon,
      rawTitle,
      componentTitle,
      userRoleIdInWorkspace,
      onClickCloseBtn,
      disableChangeTitle,
      showChangeTitleButton,
      t,
      actionList,
      apiUrl,
      content,
      favoriteState,
      loggedUser,
      onClickAddToFavoriteList,
      onClickRemoveFromFavoriteList,
      showReactions
    } = props
    const actionListWithEditTitle = [
      {
        icon: 'fas fa-pencil-alt',
        label: props.t('Edit title'),
        onClick: this.handleClickChangeTitleBtn,
        showAction: userRoleIdInWorkspace >= ROLE.contributor.id && showChangeTitleButton && !state.editTitle,
        disabled: disableChangeTitle,
        dataCy: 'popinListItem__editTitle'
      },
      ...actionList
    ]
    const filteredActionList = actionListWithEditTitle.filter(action => action.showAction)
    const filteredHeaderButtons = headerButtons ? headerButtons.filter(action => action.showAction) : []

    return (
      <div className={classnames('wsContentGeneric__header', `${customClass}__header`)}>
        <div className='wsContentGeneric__header__titleWithBreadcrumbs'>
          <div className='wsContentGeneric__header__titleWrapper'>
            <div className={classnames('wsContentGeneric__header__icon', `${customClass}__header__icon`)}>
              <i className={`fa-fw ${faIcon}`} title={rawTitle} style={{ color: customColor }} />
            </div>
            {props.loading ? <Icon icon='fas fa-spin fa-spinner' title={props.t('Loading…')} /> : (
              <>
                <div
                  className={classnames('wsContentGeneric__header__title', `${customClass}__header__title`)}
                  title={rawTitle}
                >
                  {state.editTitle
                    ? (
                      <input
                        className='wsContentGeneric__header__title__editiontitle editiontitle'
                        value={state.editTitleValue}
                        onChange={this.handleChangeTitle}
                        onKeyDown={this.handleInputKeyPress}
                        autoFocus
                      />
                    )
                    : componentTitle}
                </div>
                {userRoleIdInWorkspace >= ROLE.contributor.id && state.editTitle && (
                  <button
                    className={classnames('wsContentGeneric__header__edittitle', `${customClass}__header__changetitle transparentButton`)}
                    onClick={this.handleClickUndoChangeTitleBtn}
                    disabled={disableChangeTitle}
                  >
                    <i className='fas fa-undo' title={t('Undo change in title')} />
                  </button>
                )}

<<<<<<< HEAD
            <div
              className={classnames('wsContentGeneric__header__title', `${customClass}__header__title`)}
              title={rawTitle}
            >
              {state.editTitle
                ? (
                  <input
                    className='wsContentGeneric__header__title__editiontitle editiontitle'
                    value={state.editTitleValue}
                    onChange={this.handleChangeTitle}
                    onKeyDown={this.handleInputKeyPress}
                    autoFocus
                  />
                )
                : componentTitle}
            </div>
            {userRoleIdInWorkspace >= ROLE.contributor.id && state.editTitle && (
              <button
                className={classnames('wsContentGeneric__header__edittitle', `${customClass}__header__changetitle transparentButton`)}
                onClick={this.handleClickUndoChangeTitleBtn}
                disabled={disableChangeTitle}
              >
                <i className='fa-fw fas fa-undo' title={t('Undo change in title')} />
              </button>
            )}

            {userRoleIdInWorkspace >= ROLE.contributor.id && showChangeTitleButton && state.editTitle && (
              <button
                className={classnames('wsContentGeneric__header__edittitle', `${customClass}__header__changetitle transparentButton`)}
                onClick={this.handleClickChangeTitleBtn}
                disabled={disableChangeTitle}
              >
                <i className='fa-fw fas fa-check' title={t('Validate the title')} />
              </button>
            )}
          </div>

          {props.breadcrumbsList.length > 0 && (
            <Breadcrumbs
              root={{
                link: PAGE.HOME,
                label: '',
                icon: 'fa-fw fas fa-home',
                type: BREADCRUMBS_TYPE.CORE,
                isALink: true
              }}
              breadcrumbsList={props.breadcrumbsList}
            />
          )}
=======
                {userRoleIdInWorkspace >= ROLE.contributor.id && showChangeTitleButton && state.editTitle && (
                  <button
                    className={classnames('wsContentGeneric__header__edittitle', `${customClass}__header__changetitle transparentButton`)}
                    onClick={this.handleClickChangeTitleBtn}
                    disabled={disableChangeTitle}
                  >
                    <i className='fas fa-check' title={t('Validate the title')} />
                  </button>
                )}
              </>
            )}
          </div>

          <Breadcrumbs
            hidden={props.loading || !props.breadcrumbsList.length}
            root={{
              link: PAGE.HOME,
              label: '',
              icon: 'fas fa-home',
              type: BREADCRUMBS_TYPE.CORE,
              isALink: true
            }}
            breadcrumbsList={props.breadcrumbsList}
          />
>>>>>>> 185c8460
        </div>

        {!props.loading && showReactions && (
          <div className='wsContentGeneric__header__reactions'>
            <EmojiReactions
              apiUrl={apiUrl}
              loggedUser={loggedUser}
              contentId={content.content_id}
              workspaceId={content.workspace_id}
            />
          </div>
        )}

        {!props.loading && favoriteState && (
          <FavoriteButton
            favoriteState={favoriteState}
            onClickAddToFavoriteList={onClickAddToFavoriteList}
            onClickRemoveFromFavoriteList={onClickRemoveFromFavoriteList}
          />
        )}

        {!props.loading && filteredHeaderButtons.map((action) =>
          <IconButton
            disabled={action.disabled}
            icon={action.icon}
            text={action.label}
            label={action.label}
            key={action.label}
            onClick={action.onClick} // eslint-disable-line react/jsx-handler-names
            customClass='transparentButton headerBtn'
            showAction={action.showAction}
            dataCy={action.dataCy}
          />
        )}

        {!props.loading && props.children}

        {!props.loading && filteredActionList.length > 0 && (
          <DropdownMenu
            buttonCustomClass='wsContentGeneric__header__actions'
            buttonIcon='fa-fw fas fa-ellipsis-v'
            buttonTooltip={t('Actions')}
            buttonDataCy='dropdownContentButton'
          >
            {filteredActionList.map((action) => action.downloadLink
              ? (
                <a
                  href={action.downloadLink}
                  target='_blank'
                  rel='noopener noreferrer'
                  download
                  title={action.label}
                  key={action.label}
                >
                  <i className={`fa-fw fa-fw ${action.icon}`} />
                  {action.label}
                </a>
              ) : (
                <IconButton
                  disabled={action.disabled}
                  icon={action.icon}
                  text={action.label}
                  label={action.label}
                  key={action.label}
                  onClick={action.onClick} // eslint-disable-line react/jsx-handler-names
                  customClass='transparentButton'
                  showAction={action.showAction}
                  dataCy={action.dataCy}
                />
              ))}
          </DropdownMenu>
        )}

        <div
          className={classnames('wsContentGeneric__header__close', `${customClass}__header__close`)}
          onClick={onClickCloseBtn}
          data-cy='popinFixed__header__button__close'
          title={t('Close')}
        >
          <i className='fa-fw fas fa-times' />
        </div>
      </div>
    )
  }
}

export default translate()(PopinFixedHeader)

PopinFixedHeader.propTypes = {
  loading: PropTypes.bool,
  faIcon: PropTypes.string.isRequired,
  onClickCloseBtn: PropTypes.func.isRequired,
  breadcrumbsList: PropTypes.array,
  customClass: PropTypes.string,
  customColor: PropTypes.string,
  headerButtons: PropTypes.array,
  rawTitle: PropTypes.string,
  componentTitle: PropTypes.element,
  userRoleIdInWorkspace: PropTypes.number,
  onValidateChangeTitle: PropTypes.func,
  disableChangeTitle: PropTypes.bool,
  showChangeTitleButton: PropTypes.bool,
  actionList: PropTypes.array,
  apiUrl: PropTypes.string,
  content: PropTypes.object,
  favoriteState: PropTypes.string,
  loggedUser: PropTypes.object,
  onClickAddToFavoriteList: PropTypes.func,
  onClickRemoveFromFavoriteList: PropTypes.func,
  showReactions: PropTypes.bool
}

PopinFixedHeader.defaultProps = {
  loading: false,
  breadcrumbsList: [],
  customClass: '',
  customColor: '',
  headerButtons: [],
  rawTitle: '',
  componentTitle: <div />,
  userRoleIdInWorkspace: ROLE.reader.id,
  onChangeTitle: () => { },
  disableChangeTitle: false,
  showChangeTitleButton: true,
  actionList: [],
  apiUrl: '',
  content: {
    content_id: 0,
    workspace_id: 0
  },
  favoriteState: '',
  loggedUser: {},
  onClickAddToFavoriteList: () => { },
  onClickRemoveFromFavoriteList: () => { },
  showReactions: false
}<|MERGE_RESOLUTION|>--- conflicted
+++ resolved
@@ -104,7 +104,7 @@
             <div className={classnames('wsContentGeneric__header__icon', `${customClass}__header__icon`)}>
               <i className={`fa-fw ${faIcon}`} title={rawTitle} style={{ color: customColor }} />
             </div>
-            {props.loading ? <Icon icon='fas fa-spin fa-spinner' title={props.t('Loading…')} /> : (
+            {props.loading ? <Icon icon='fa-fw fas fa-spin fa-spinner' title={props.t('Loading…')} /> : (
               <>
                 <div
                   className={classnames('wsContentGeneric__header__title', `${customClass}__header__title`)}
@@ -128,68 +128,17 @@
                     onClick={this.handleClickUndoChangeTitleBtn}
                     disabled={disableChangeTitle}
                   >
-                    <i className='fas fa-undo' title={t('Undo change in title')} />
+                    <i className='fa-fw fas fa-undo' title={t('Undo change in title')} />
                   </button>
                 )}
 
-<<<<<<< HEAD
-            <div
-              className={classnames('wsContentGeneric__header__title', `${customClass}__header__title`)}
-              title={rawTitle}
-            >
-              {state.editTitle
-                ? (
-                  <input
-                    className='wsContentGeneric__header__title__editiontitle editiontitle'
-                    value={state.editTitleValue}
-                    onChange={this.handleChangeTitle}
-                    onKeyDown={this.handleInputKeyPress}
-                    autoFocus
-                  />
-                )
-                : componentTitle}
-            </div>
-            {userRoleIdInWorkspace >= ROLE.contributor.id && state.editTitle && (
-              <button
-                className={classnames('wsContentGeneric__header__edittitle', `${customClass}__header__changetitle transparentButton`)}
-                onClick={this.handleClickUndoChangeTitleBtn}
-                disabled={disableChangeTitle}
-              >
-                <i className='fa-fw fas fa-undo' title={t('Undo change in title')} />
-              </button>
-            )}
-
-            {userRoleIdInWorkspace >= ROLE.contributor.id && showChangeTitleButton && state.editTitle && (
-              <button
-                className={classnames('wsContentGeneric__header__edittitle', `${customClass}__header__changetitle transparentButton`)}
-                onClick={this.handleClickChangeTitleBtn}
-                disabled={disableChangeTitle}
-              >
-                <i className='fa-fw fas fa-check' title={t('Validate the title')} />
-              </button>
-            )}
-          </div>
-
-          {props.breadcrumbsList.length > 0 && (
-            <Breadcrumbs
-              root={{
-                link: PAGE.HOME,
-                label: '',
-                icon: 'fa-fw fas fa-home',
-                type: BREADCRUMBS_TYPE.CORE,
-                isALink: true
-              }}
-              breadcrumbsList={props.breadcrumbsList}
-            />
-          )}
-=======
                 {userRoleIdInWorkspace >= ROLE.contributor.id && showChangeTitleButton && state.editTitle && (
                   <button
                     className={classnames('wsContentGeneric__header__edittitle', `${customClass}__header__changetitle transparentButton`)}
                     onClick={this.handleClickChangeTitleBtn}
                     disabled={disableChangeTitle}
                   >
-                    <i className='fas fa-check' title={t('Validate the title')} />
+                    <i className='fa-fw fas fa-check' title={t('Validate the title')} />
                   </button>
                 )}
               </>
@@ -201,13 +150,12 @@
             root={{
               link: PAGE.HOME,
               label: '',
-              icon: 'fas fa-home',
+              icon: 'fa-fw fas fa-home',
               type: BREADCRUMBS_TYPE.CORE,
               isALink: true
             }}
             breadcrumbsList={props.breadcrumbsList}
           />
->>>>>>> 185c8460
         </div>
 
         {!props.loading && showReactions && (
