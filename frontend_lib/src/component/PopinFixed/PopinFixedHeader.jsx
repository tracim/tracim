import React from 'react'
import classnames from 'classnames'
import PropTypes from 'prop-types'
<<<<<<< HEAD
import { withTranslation } from 'react-i18next'
import ComposedIcon from '../Icon/ComposedIcon.jsx'
=======
import { translate } from 'react-i18next'
>>>>>>> d67748e1

class PopinFixedHeader extends React.Component {
  constructor (props) {
    super(props)
    this.state = {
      editTitle: false,
      editTitleValue: props.rawTitle
    }
  }

  componentDidUpdate (prevProps) {
    if (prevProps.rawTitle !== this.props.rawTitle) this.setState({ editTitleValue: this.props.rawTitle })
  }

  onChangeTitle = e => {
    const newTitle = e.target.value
    this.setState({ editTitleValue: newTitle })
  }

  handleClickChangeTitleBtn = () => {
    const { props, state } = this
    if (state.editTitle) {
      props.onValidateChangeTitle(state.editTitleValue)
      this.setState(prevState => ({ editTitle: !prevState.editTitle }))
      return
    }

    this.setState(prevState => ({
      editTitle: !prevState.editTitle,
      editTitleValue: props.rawTitle
    }))
  }

  handleClickUndoChangeTitleBtn = () => {
    this.setState({
      editTitle: false,
      editTitleValue: this.props.rawTitle
    })
  }

  handleInputKeyPress = e => {
    switch (e.key) {
      case 'Enter': this.handleClickChangeTitleBtn(); break
      case 'Escape': this.handleClickUndoChangeTitleBtn(); break
    }
  }

  render () {
    const { customClass, customColor, faIcon, rawTitle, componentTitle, userRoleIdInWorkspace, onClickCloseBtn, disableChangeTitle, t } = this.props
    const { state } = this

    return (
      <div className={classnames('wsContentGeneric__header', `${customClass}__header`)} style={{ backgroundColor: customColor }}>
        <div className={classnames('wsContentGeneric__header__icon', `${customClass}__header__icon`)}>
          <i className={`fa fa-${faIcon}`} />
        </div>

        <div
          className={classnames('wsContentGeneric__header__title', `${customClass}__header__title`)}
          title={rawTitle}
        >
          {state.editTitle
            ? <input
              className='wsContentGeneric__header__title__editiontitle editiontitle'
              value={state.editTitleValue}
              onChange={this.onChangeTitle}
              onKeyDown={this.handleInputKeyPress}
            />
            : componentTitle
          }
        </div>

        {userRoleIdInWorkspace >= 2 && state.editTitle &&
          <button
            className={classnames('wsContentGeneric__header__edittitle', `${customClass}__header__changetitle iconBtn`)}
            onClick={this.handleClickUndoChangeTitleBtn}
            disabled={disableChangeTitle}
          >
            <i className='fa fa-undo' title={t('Undo change in title')} />
          </button>
        }

        {userRoleIdInWorkspace >= 2 &&
          <button
            className={classnames('wsContentGeneric__header__edittitle', `${customClass}__header__changetitle iconBtn`)}
            onClick={this.handleClickChangeTitleBtn}
            disabled={disableChangeTitle}
          >
            {state.editTitle ? <i className='fa fa-check' title={t('Validate the title')} /> : <i className='fa fa-pencil' title={t('Edit title')} />}
          </button>
        }

        <div
          className={classnames('wsContentGeneric__header__close', `${customClass}__header__close iconBtn`)}
          onClick={onClickCloseBtn}
          data-cy='popinFixed__header__button__close'
        >
          <i className='fa fa-times' />
        </div>
      </div>
    )
  }
}

export default translate()(PopinFixedHeader)

PopinFixedHeader.propTypes = {
  faIcon: PropTypes.string.isRequired,
  onClickCloseBtn: PropTypes.func.isRequired,
  customClass: PropTypes.string,
  customColor: PropTypes.string,
  rawTitle: PropTypes.string,
  componentTitle: PropTypes.element,
  userRoleIdInWorkspace: PropTypes.number,
  onValidateChangeTitle: PropTypes.func,
  disableChangeTitle: PropTypes.bool
}

PopinFixedHeader.defaultProps = {
  customClass: '',
  customColor: '',
  rawTitle: '',
  componentTitle: <div />,
  userRoleIdInWorkspace: 1,
  onChangeTitle: () => {},
  disableChangeTitle: false
}<|MERGE_RESOLUTION|>--- conflicted
+++ resolved
@@ -1,12 +1,8 @@
 import React from 'react'
 import classnames from 'classnames'
 import PropTypes from 'prop-types'
-<<<<<<< HEAD
-import { withTranslation } from 'react-i18next'
+import { translate } from 'react-i18next'
 import ComposedIcon from '../Icon/ComposedIcon.jsx'
-=======
-import { translate } from 'react-i18next'
->>>>>>> d67748e1
 
 class PopinFixedHeader extends React.Component {
   constructor (props) {
