--- conflicted
+++ resolved
@@ -112,43 +112,7 @@
             : componentTitle}
         </div>
 
-<<<<<<< HEAD
-        {actionList && actionList.length > 0 &&
-          <DropdownMenu
-            buttonCustomClass='timedEvent__top'
-            // buttonClick={props.onEventClicked} // eslint-disable-line
-            buttonIcon='fa-fw fas fa-ellipsis-v'
-            buttonTooltip={t('Actions')}
-          >
-
-            {actionList.filter(action => action.showAction).map((action) =>
-              action.downloadLink
-              ? <a
-                href={action.downloadLink}
-                target='_blank'
-                rel='noopener noreferrer'
-                download
-                title={action.label}
-                key={action.label}
-              >
-                <i className={`fa-fw ${action.icon}`} />
-                {action.label}
-              </a>
-              : <IconButton
-                icon={action.icon}
-                text={action.label}
-                label={action.label}
-                key={action.label}
-                onClick={action.onClick}
-                customClass='transparentButton'
-                showAction={action.showAction}
-                disabled={action.disabled}
-              />
-            )}
-          </DropdownMenu>}
-=======
         {this.props.children}
->>>>>>> fab92084
 
         {userRoleIdInWorkspace >= ROLE.contributor.id && state.editTitle && (
           <button
