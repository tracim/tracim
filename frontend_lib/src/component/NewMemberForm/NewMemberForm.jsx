--- conflicted
+++ resolved
@@ -1,13 +1,9 @@
 import React from 'react'
 import { translate } from 'react-i18next'
 import Avatar from '../Avatar/Avatar.jsx'
-<<<<<<< HEAD
-import IconWithWarning from '../Icon/IconWithWarning.jsx'
 import { ROLE_OBJECT } from '../../helper.js'
-=======
 import ComposedIcon from '../Icon/ComposedIcon.jsx'
 import PropTypes from 'prop-types'
->>>>>>> 87ef9b13
 
 // require('./NewMemberForm.styl') // see https://github.com/tracim/tracim/issues/1156
 
@@ -95,11 +91,7 @@
             </div>
           )}
 
-<<<<<<< HEAD
-          {(props.canSendInviteNewUser && props.idRoleUserWorkspace >= ROLE_OBJECT.workspaceManager.id) && (
-=======
-          {(props.canSendInviteNewUser && props.userRoleIdInWorkspace >= 8) && (
->>>>>>> 87ef9b13
+          {(props.canSendInviteNewUser && props.userRoleIdInWorkspace >= ROLE_OBJECT.workspaceManager.id) && (
             props.emailNotifActivated
               ? (
                 <div className='name__adminmsg'>
