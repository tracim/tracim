import React, { useEffect, useState } from 'react'
import { translate } from 'react-i18next'
import PropTypes from 'prop-types'
import IconButton from '../Button/IconButton.jsx'
import ToDoItem, {
  isDeletable,
  isEditable
} from './ToDoItem.jsx'
import NewToDo from './NewToDo.jsx'
import { BtnSwitch } from '../Input/BtnSwitch/BtnSwitch.jsx'
import { ROLE } from '../../helper.js'

const ToDoManagement = (props) => {
  const isReader = props.user.userRoleIdInWorkspace === ROLE.reader.id
  const [isNewToDo, setIsNewToDo] = useState(props.toDoList.length === 0 && !isReader)
  const [isMultiCreationMode, setIsMultiCreationMode] = useState(false)
  const [newToDoList, setnewToDoList] = useState([])

  useEffect(() => {
    setnewToDoList([{
      assigneeId: null,
      value: null
    }])
  }, [isMultiCreationMode, isNewToDo])

  const addTodo = () => {
    const tmpToDoList = [...newToDoList]
    tmpToDoList.push(
      {
        assigneeId: null,
        value: null
      }
    )
    setnewToDoList(tmpToDoList)
  }

  const handleClickCancel = () => setIsNewToDo(false)
<<<<<<< HEAD
  const handleClickSaveToDo = () => {
    newToDoList.forEach(newToDo => {
      if (newToDo.value) {
        props.onClickSaveNewToDo(newToDo.assigneeId, newToDo.value)
      }
    })
=======
  const handleClickSaveToDo = (assignedUserId, toDo) => {
    if (assignedUserId === 0) {
      props.onClickSaveNewToDo(null, toDo)
    } else {
      props.onClickSaveNewToDo(assignedUserId, toDo)
    }
>>>>>>> 5abd6b17
    setIsNewToDo(false)
  }

  const handleChangeAssignee = (e, index) => {
    const tmpToDoList = [...newToDoList]
    tmpToDoList[index].assigneeId = e.value
    setnewToDoList(tmpToDoList)
  }

  const handleChangeValue = (e, index) => {
    const tmpToDoList = [...newToDoList]
    tmpToDoList[index].value = e.target.value
    setnewToDoList(tmpToDoList)
  }

  const handleBtnSwitchChange = (event) => {
    setIsMultiCreationMode(!isMultiCreationMode)
  }

  return (
    isNewToDo
      ? (
        <div className='toDoManagement__creation'>
          <div className='toDoManagement__creation__btnSwitch'>
            <BtnSwitch
              activeLabel={props.t('Creation multiple')}
              checked={isMultiCreationMode}
              inactiveLabel={props.t('Creation unique')}
              isRightAligned
              onChange={handleBtnSwitchChange}
              smallSize
            />
          </div>

          {
            isMultiCreationMode ? (
              newToDoList.map((toDo, index) => {
                return (
                  <NewToDo
                    apiUrl={props.apiUrl}
                    onChangeAssignedId={(e) => handleChangeAssignee(e, index)}
                    onChangeValue={(e) => handleChangeValue(e, index)}
                    compactMode
                    contentId={props.contentId}
                    customColor={props.customColor}
                    key={`todoList__${index}`}
                    memberList={props.memberList}
                  />
                )
              })
            ) : (
              <NewToDo
                apiUrl={props.apiUrl}
                onChangeAssignedId={(e) => handleChangeAssignee(e, 0)}
                onChangeValue={(e) => handleChangeValue(e, 0)}
                contentId={props.contentId}
                customColor={props.customColor}
                key={`todoList__${newToDoList.length}`}
                memberList={props.memberList}
              />
            )
          }

          <div className='toDoManagement__buttons'>

            {isMultiCreationMode && (
              <IconButton
                icon='fas fa-plus'
                onClick={addTodo}
                color={props.customColor}
              />
            )}

            <div className='toDoManagement__buttons__new'>
              <IconButton
                text={props.t('Cancel')}
                icon='fas fa-times'
                onClick={handleClickCancel}
                color={props.customColor}
                intent='secondary'
              />

              <IconButton
                text={props.t('Validate')}
                icon='fas fa-check'
                onClick={() => handleClickSaveToDo()}
                color={props.customColor}
                intent='primary'
                mode='light'
              />
            </div>

          </div>
        </div>
      ) : (
        <div className='toDo'>
          {!isReader && (
            <IconButton
              color={props.customColor}
              customClass='toDo__newButton'
              icon='fas fa-plus-circle'
              intent='primary'
              mode='light'
              onClick={() => setIsNewToDo(true)}
              text={props.t('New task')}
            />
          )}
          {props.toDoList.length > 0
            ? props.toDoList.map(toDo =>
              <ToDoItem
                key={`toDo_${toDo.content_id}`}
                isDeletable={isDeletable(toDo, props.user, props.user.userRoleIdInWorkspace)}
                isEditable={isEditable(toDo, props.user, props.user.userRoleIdInWorkspace)}
                memberList={props.memberList}
                onClickChangeStatusToDo={props.onClickChangeStatusToDo}
                onClickDeleteToDo={props.onClickDeleteToDo}
                user={props.user}
                toDo={toDo}
              />
            )
            : <div>{props.t('This content has no task to do associated. Click on "New task" button to create a new one.')}</div>}
        </div>
      )

  )
}
export default translate()(ToDoManagement)

ToDoManagement.propTypes = {
  apiUrl: PropTypes.string.isRequired,
  contentId: PropTypes.number.isRequired,
  onClickChangeStatusToDo: PropTypes.func.isRequired,
  onClickDeleteToDo: PropTypes.func.isRequired,
  onClickSaveNewToDo: PropTypes.func.isRequired,
  toDoList: PropTypes.array.isRequired,
  user: PropTypes.object.isRequired,
  customColor: PropTypes.string,
  memberList: PropTypes.array
}

ToDoManagement.defaultProps = {
  customColor: '',
  memberList: []
}<|MERGE_RESOLUTION|>--- conflicted
+++ resolved
@@ -35,21 +35,16 @@
   }
 
   const handleClickCancel = () => setIsNewToDo(false)
-<<<<<<< HEAD
   const handleClickSaveToDo = () => {
     newToDoList.forEach(newToDo => {
       if (newToDo.value) {
-        props.onClickSaveNewToDo(newToDo.assigneeId, newToDo.value)
+        if (newToDo.assigneeId === 0) {
+          props.onClickSaveNewToDo(null, newToDo.value)
+        } else {
+          props.onClickSaveNewToDo(newToDo.assigneeId, newToDo.value)
+        }
       }
     })
-=======
-  const handleClickSaveToDo = (assignedUserId, toDo) => {
-    if (assignedUserId === 0) {
-      props.onClickSaveNewToDo(null, toDo)
-    } else {
-      props.onClickSaveNewToDo(assignedUserId, toDo)
-    }
->>>>>>> 5abd6b17
     setIsNewToDo(false)
   }
 
