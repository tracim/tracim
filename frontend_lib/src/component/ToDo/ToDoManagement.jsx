import React, { useEffect, useState } from 'react'
import { translate } from 'react-i18next'
import PropTypes from 'prop-types'
import {
  getLocalStorageItem,
  LOCAL_STORAGE_FIELD,
  removeLocalStorageItem,
  setLocalStorageItem
} from '../../localStorage.js'
import IconButton from '../Button/IconButton.jsx'
import LinkButton from '../Button/LinkButton.jsx'
import ToDoItem, {
  isDeletable,
  isEditable
} from './ToDoItem.jsx'
import NewToDo from './NewToDo.jsx'
import { CONTENT_TYPE, ROLE } from '../../helper.js'
import CreateToDoFromTextPopUp from './CreateToDoFromTextPopUp.jsx'

// INFO - MP - 2022-07-18 - Transform a list of a to do in text form to a list of to do
// Parameters:
//  - toDosAsLineList: list of to do
//  - memberList: the list of members
//  - selectedValueList: the existing list of selected user on to dos
//  - defaultObject: the default object that will be used to create a new to do
// return an object that contains the list of to dos and the list of selected values
export function transformToDoTextListIntoArrayHelper (toDosAsLineList, memberList, selectedValueList, defaultObject) {
  const lines = toDosAsLineList
  const tmpToDoList = []
  const tmpSelectedValueList = [...selectedValueList]

  lines.forEach((line, index) => {
    // INFO - MP - 2022-07-04 - This regex will:
    // Look for a +<UserName> followed by the ToDo text
    // Ignoring blank space before the + and between the UserName and the ToDo text
    // Example:
    // With the string: '  +mathis do this'
    // The expression will return: match['+mathis do this', '  ', '+mathis', ' ', 'do this']
    // With the string: 'you have to do this'
    // The expression will return: match['you have to do this', undefined, undefined, undefined, 'you have to do this']
    const toDoGroups = line.match(/^([\s]*)([+][a-zA-Z]*)?( +)?(.*)/)

    if (toDoGroups) {
      let toDoAssigneeUsername

      if (toDoGroups[2] && toDoGroups[2].startsWith('+')) {
        toDoAssigneeUsername = toDoGroups[2].substring(1)
      }

      const toDoAssignee = memberList.find(member => member.username && member.username === toDoAssigneeUsername)

      if (toDoAssignee) {
        tmpSelectedValueList[index] = { value: toDoAssignee.id, label: `${toDoAssignee.publicName} (${toDoAssignee.username})` }
      } else {
        tmpSelectedValueList[index] = defaultObject
      }

      tmpToDoList.push(
        {
          assigneeId: tmpSelectedValueList[index] ? tmpSelectedValueList[index].value : null,
          value: toDoGroups[4]
        }
      )
    }
  })

  return { tmpToDoList, tmpSelectedValueList }
}

const ToDoManagement = (props) => {
  const isReader = props.user.userRoleIdInWorkspace === ROLE.reader.id
  const nobodyValueObject = { value: null, label: props.t('Nobody') }

  const [isPopUpDisplayed, setIsPopUpDisplayed] = useState(false)
  const [isToDoCreationDisplayed, setIsToDoCreationDisplayed] = useState(false)
  const [memberListOptions, setMemberListOptions] = useState([nobodyValueObject])
  const [newToDoList, setNewToDoList] = useState([])
  const [newToDoListAsText, setNewToDoListAsText] = useState('')
  const [newToDoListSave, setNewToDoListSave] = useState([])
  const [selectedValueList, setSelectedValueList] = useState([nobodyValueObject])

  useEffect(() => {
    const memberList = props.memberList.filter(member => member.username)
    const formattedMemberList = memberList.map(member => ({ value: member.id, label: `${member.publicName} (${member.username})` }))
    setMemberListOptions([nobodyValueObject, ...formattedMemberList])
  }, [props.memberList])

  useEffect(() => {
    const localStorageToDoList = getLocalStorageItem(
      CONTENT_TYPE.TODO,
      props.contentId,
      props.workspaceId,
      LOCAL_STORAGE_FIELD.TODO
    )

    if (localStorageToDoList) {
      transformToDoTextListIntoArray({ target: { value: localStorageToDoList } })
    } else {
      setNewToDoList([{
        assigneeId: 0,
        value: null
      }])
      setSelectedValueList([nobodyValueObject])
    }
  }, [isToDoCreationDisplayed])

  useEffect(() => {
    if (!isPopUpDisplayed) {
      let text = ''
      newToDoList.forEach((newToDo, index) => {
        if (index !== 0) {
          text = text.concat('\n')
        }
        if (newToDo.value) {
          if (newToDo.assigneeId) {
            const assignee = props.memberList.find(member => member.id === newToDo.assigneeId)
            text = text.concat(`+${assignee.username} `)
          }
          text = text.concat(`${newToDo.value}`)
        }
      })
      setNewToDoListAsText(text)
      setLocalStorageItem(
        CONTENT_TYPE.TODO,
        props.contentId,
        props.workspaceId,
        LOCAL_STORAGE_FIELD.TODO,
        text
      )
    }
  }, [newToDoList])

  const addTodo = () => {
    const tmpToDoList = [...newToDoList]
    const tmpSelectedValueList = [...selectedValueList]

    tmpToDoList.push(
      {
        assigneeId: null,
        value: null
      }
    )
    tmpSelectedValueList.push(nobodyValueObject)

    setSelectedValueList(tmpSelectedValueList)
    setNewToDoList(tmpToDoList)
  }

  const handleClickCancel = () => {
    props.displayProgressBarStatus(true)
    setIsToDoCreationDisplayed(false)
    removeLocalStorageItem(
      CONTENT_TYPE.TODO,
      props.contentId,
      props.workspaceId,
      LOCAL_STORAGE_FIELD.TODO
    )
  }

  const handleClickClose = () => {
    setNewToDoList(newToDoListSave)
    setIsPopUpDisplayed(false)
  }

  const handleAddNewToDo = () => {
    props.displayProgressBarStatus(false)
    setIsToDoCreationDisplayed(true)
  }

  const handleClickSaveToDo = () => {
    newToDoList.forEach(newToDo => {
      if (newToDo.value) {
        if (newToDo.assigneeId === 0) {
          props.onClickSaveNewToDo(null, newToDo.value)
        } else {
          props.onClickSaveNewToDo(newToDo.assigneeId, newToDo.value)
        }
      }
    })
    setIsPopUpDisplayed(false)
    setIsToDoCreationDisplayed(false)
    setNewToDoList([])
    removeLocalStorageItem(
      CONTENT_TYPE.TODO,
      props.contentId,
      props.workspaceId,
      LOCAL_STORAGE_FIELD.TODO
    )
  }

  const handleChangeSelectedValue = (e, index) => {
    const tmpToDoList = [...newToDoList]
    const tmpSelectedValueList = [...selectedValueList]

    tmpToDoList[index].assigneeId = e.value
    tmpSelectedValueList[index] = e

    setSelectedValueList(tmpSelectedValueList)
    setNewToDoList(tmpToDoList)
  }

  const handleChangeValue = (e, index) => {
    const tmpToDoList = [...newToDoList]
    tmpToDoList[index].value = e.target.value
    setNewToDoList(tmpToDoList)
  }

  const transformToDoTextListIntoArray = (e) => {
    setNewToDoListAsText(e.target.value)

    const lines = e.target.value.split(/\n/g)
    const { tmpToDoList, tmpSelectedValueList } = transformToDoTextListIntoArrayHelper(lines, props.memberList, selectedValueList, nobodyValueObject)

    setNewToDoList([...tmpToDoList])
    setSelectedValueList([...tmpSelectedValueList])
    setLocalStorageItem(
      CONTENT_TYPE.TODO,
      props.contentId,
      props.workspaceId,
      LOCAL_STORAGE_FIELD.TODO,
      e.target.value
    )
  }

  const handleOpenPopUp = () => {
    setNewToDoListSave(newToDoList)
    setIsPopUpDisplayed(true)
  }

  return (
    <div className='toDoManagement'>
      {isToDoCreationDisplayed ? (
        <div className='toDoManagement__creation'>
          <div className='toDoManagement__creation__linkButton'>
            <LinkButton
              onClick={handleOpenPopUp}
              text={props.t('Create from text')}
            />
          </div>

          {newToDoList.map((toDo, index) => {
            return (
              <NewToDo
                key={`todoList__${index}`}
                memberListOptions={memberListOptions}
                onChangeSelectedValue={(e) => handleChangeSelectedValue(e, index)}
                onChangeValue={(e) => handleChangeValue(e, index)}
                selectedValue={selectedValueList[index]}
                value={toDo.value ? toDo.value : ''}
              />
            )
          })}

          <div className='toDoManagement__buttons'>

            <IconButton
              icon='fas fa-plus'
              onClick={addTodo}
              color={props.customColor}
            />

            <div className='toDoManagement__buttons__new'>
              <IconButton
                text={props.t('Cancel')}
                icon='fas fa-times'
                onClick={handleClickCancel}
                color={props.customColor}
                intent='secondary'
              />

              <IconButton
                dataCy='toDoManagement__buttons__new'
                text={props.t('Validate')}
                icon='fas fa-check'
                onClick={handleClickSaveToDo}
                color={props.customColor}
                intent='primary'
                mode='light'
              />
            </div>

          </div>
        </div>
      ) : (
        <div className='toDo'>
          {!isReader && (
            <IconButton
              color={props.customColor}
              customClass='toDo__newButton'
              icon='fas fa-plus-circle'
              intent='primary'
              mode='light'
              onClick={handleAddNewToDo}
              text={props.t('New task')}
            />
          )}
          {props.toDoList.length > 0
            ? props.toDoList.map(toDo =>
              <ToDoItem
                key={`toDo_${toDo.content_id}`}
                isDeletable={isDeletable(toDo, props.user, props.user.userRoleIdInWorkspace)}
                isEditable={isEditable(toDo, props.user, props.user.userRoleIdInWorkspace)}
                isLoading={props.lockedToDoList.includes(toDo.content_id)}
                memberList={props.memberList}
                onClickChangeStatusToDo={props.onClickChangeStatusToDo}
                onClickDeleteToDo={props.onClickDeleteToDo}
                user={props.user}
                toDo={toDo}
              />
            )
            : (
<<<<<<< HEAD
              <div data-cy='toDo__empty'>
                {props.t('This content has no task to do associated. Click on "New task" button to create a new one.')}
=======
              <div>
                <span>{props.t('This content has no task to do associated.')}</span>
                {!isReader && <span> {props.t('Click on "New task" button to create a new one.')}</span>}
>>>>>>> 6c777c0b
              </div>
            )}
        </div>
      )}

      {isPopUpDisplayed && (
        <CreateToDoFromTextPopUp
          customColor={props.customColor}
          onChangeValue={transformToDoTextListIntoArray}
          onClickTransform={() => setIsPopUpDisplayed(false)}
          onClickClose={handleClickClose}
          value={newToDoListAsText}
        />
      )}
    </div>
  )
}
export default translate()(ToDoManagement)

ToDoManagement.propTypes = {
  apiUrl: PropTypes.string.isRequired,
  contentId: PropTypes.number.isRequired,
  onClickChangeStatusToDo: PropTypes.func.isRequired,
  onClickDeleteToDo: PropTypes.func.isRequired,
  onClickSaveNewToDo: PropTypes.func.isRequired,
  toDoList: PropTypes.array.isRequired,
  user: PropTypes.object.isRequired,
  customColor: PropTypes.string,
  displayProgressBarStatus: PropTypes.func,
  lockedToDoList: PropTypes.array,
  memberList: PropTypes.array,
  workspaceId: PropTypes.number
}

ToDoManagement.defaultProps = {
  customColor: '',
  displayProgressBarStatus: () => { },
  lockedToDoList: [],
  memberList: [],
  workspaceId: 0
}<|MERGE_RESOLUTION|>--- conflicted
+++ resolved
@@ -309,14 +309,9 @@
               />
             )
             : (
-<<<<<<< HEAD
               <div data-cy='toDo__empty'>
-                {props.t('This content has no task to do associated. Click on "New task" button to create a new one.')}
-=======
-              <div>
                 <span>{props.t('This content has no task to do associated.')}</span>
                 {!isReader && <span> {props.t('Click on "New task" button to create a new one.')}</span>}
->>>>>>> 6c777c0b
               </div>
             )}
         </div>
