import React from 'react'
import { translate } from 'react-i18next'
import PropTypes from 'prop-types'
import classnames from 'classnames'
import IconButton from '../Button/IconButton.jsx'
import { ROLE, STATUSES } from '../../helper.js'

export const isEditable = (toDo, user, userRoleId) => {
  const isAuthor = toDo.author.user_id === user.userId
  const isAssignee = toDo.assignee_id === user.userId
  const isSpaceManager = userRoleId === ROLE.workspaceManager.id
  const isContentManager = userRoleId === ROLE.contentManager.id
  return isAuthor || isAssignee || isSpaceManager || isContentManager
}

export const isDeletable = (toDo, user, userRoleId) => {
  const isAuthor = toDo.author.user_id === user.userId
  const isSpaceManager = userRoleId === ROLE.workspaceManager.id
  const isContentManager = userRoleId === ROLE.contentManager.id
  return isAuthor || isSpaceManager || isContentManager
}

const ToDoItem = props => {
  const username = props.username
    ? props.username
    : (props.memberList.find(member => member.id === props.toDo.assignee_id) || { username: '' }).username
  const isToDoChecked = props.toDo.status !== STATUSES.OPEN

  return (
    <div className={classnames('toDoItem', { toDoItemChecked: isToDoChecked })}>
<<<<<<< HEAD
      <div className='toDoItem__checkbox'>
        <IconButton
          customClass='toDoItem__checkbox'
          icon={`far ${isToDoChecked ? 'fa-check-square' : 'fa-square'}`}
          title={isToDoChecked ? props.t('Uncheck') : props.t('Check')}
          onClick={() => props.onClickChangeStatusToDo(
            props.toDo, isToDoChecked ? STATUSES.OPEN : STATUSES.VALIDATED
          )}
          disabled={!props.isEditable}
          intent='link'
        />
      </div>
=======
      <IconButton
        customClass='toDoItem__checkbox'
        icon={`far ${isToDoChecked ? 'fa-check-square' : 'fa-square'}`}
        title={isToDoChecked ? props.t('Uncheck') : props.t('Check')}
        onClick={() => props.onClickChangeStatusToDo(
          props.toDo.content_id, isToDoChecked ? STATUSES.OPEN : STATUSES.VALIDATED
        )}
        disabled={!props.isEditable}
        intent='link'
      />
>>>>>>> 124bcf7b
      <div className='toDoItem__content'>
        <strong>+{username}</strong>
        {props.toDo.raw_content}
      </div>
      {props.showDetail && (
        <>
          <div className='toDoItem__author'>
            {props.toDo.author.public_name}
          </div>
          <div className='toDoItem__path'>
            {`${props.toDo.workspace.label} > ${props.toDo.content.parent_label}`}
          </div>
          <div className='toDoItem__created'>
            {props.toDo.content.created}
          </div>
        </>
      )}
      {props.isDeletable && (
        <IconButton
          customClass='toDoItem__delete'
          icon='far fa-trash-alt'
          intent='link'
<<<<<<< HEAD
          onClick={() => props.onClickDeleteToDo(props.toDo)}
=======
          onClick={() => props.onClickDeleteToDo(props.toDo.content_id)}
>>>>>>> 124bcf7b
          title={props.t('Delete')}
        />
      )}
    </div>
  )
}

export default (translate()(ToDoItem))

ToDoItem.propTypes = {
  onClickChangeStatusToDo: PropTypes.func.isRequired,
  onClickDeleteToDo: PropTypes.func.isRequired,
  toDo: PropTypes.object.isRequired,
  isDeletable: PropTypes.bool,
  isEditable: PropTypes.bool,
  showDetail: PropTypes.bool,
  memberList: PropTypes.array,
  username: PropTypes.string
}

ToDoItem.defaultProps = {
  isDeletable: false,
  isEditable: true,
  showDetail: false,
  memberList: [],
  username: ''
}<|MERGE_RESOLUTION|>--- conflicted
+++ resolved
@@ -28,7 +28,6 @@
 
   return (
     <div className={classnames('toDoItem', { toDoItemChecked: isToDoChecked })}>
-<<<<<<< HEAD
       <div className='toDoItem__checkbox'>
         <IconButton
           customClass='toDoItem__checkbox'
@@ -41,18 +40,6 @@
           intent='link'
         />
       </div>
-=======
-      <IconButton
-        customClass='toDoItem__checkbox'
-        icon={`far ${isToDoChecked ? 'fa-check-square' : 'fa-square'}`}
-        title={isToDoChecked ? props.t('Uncheck') : props.t('Check')}
-        onClick={() => props.onClickChangeStatusToDo(
-          props.toDo.content_id, isToDoChecked ? STATUSES.OPEN : STATUSES.VALIDATED
-        )}
-        disabled={!props.isEditable}
-        intent='link'
-      />
->>>>>>> 124bcf7b
       <div className='toDoItem__content'>
         <strong>+{username}</strong>
         {props.toDo.raw_content}
@@ -75,11 +62,7 @@
           customClass='toDoItem__delete'
           icon='far fa-trash-alt'
           intent='link'
-<<<<<<< HEAD
           onClick={() => props.onClickDeleteToDo(props.toDo)}
-=======
-          onClick={() => props.onClickDeleteToDo(props.toDo.content_id)}
->>>>>>> 124bcf7b
           title={props.t('Delete')}
         />
       )}
