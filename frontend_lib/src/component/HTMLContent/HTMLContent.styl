--- conflicted
+++ resolved
@@ -9,9 +9,5 @@
 .html-content--translated
   border-inline-start-width 2px
   border-inline-start-style solid
-<<<<<<< HEAD
-  padding-left 5px
-=======
   padding-inline-start textSpacing
->>>>>>> b565d5a5
   color lightDarkGrey