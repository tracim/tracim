@import '../../css/Variable.styl'

// NOTE - SGD - 2023-01-31 - 'important' is needed as we want to override
// the default tinymce styles
.tinymce
  &-public-name, &-role-description
    margin-left textSpacing !important
  &-username, &-role-name
    color darkGrey1 !important
    margin-left textSpacing !important
  &-content-id
    color darkGrey1 !important
  &-avatar
    border-radius mentionBorderRadius
    height 25px !important
    width 25px !important

div.tox.tox-tinymce
  border-radius standardBorderRadius

.tox
  & .tox-collection--grid .tox-collection__group
    font-size 24px
// NOTE - FS - 2023-05-23 - 'important' is required as we want to override the default tinymce styles
  & .tox-dialog__body-nav-item
    font-size standardFontSize !important

  & .tox-label, & .tox-toolbar-label
    font-size standardFontSize !important

<<<<<<< HEAD
@media (max-width: max-sm)
  ul, ol
    padding-inline-start 20px
@media (max-width: max-xs)
  ul, ol
    padding-inline-start 10px
=======
  &:not(.tox-tinymce-inline) .tox-editor-header
    box-shadow none !important
    padding 0 4px !important

.tox.tox-tinymce-aux .tox-toolbar__overflow
  padding-left 5px !important
  padding-right 5px !important
>>>>>>> 09adf250
<|MERGE_RESOLUTION|>--- conflicted
+++ resolved
@@ -28,14 +28,6 @@
   & .tox-label, & .tox-toolbar-label
     font-size standardFontSize !important
 
-<<<<<<< HEAD
-@media (max-width: max-sm)
-  ul, ol
-    padding-inline-start 20px
-@media (max-width: max-xs)
-  ul, ol
-    padding-inline-start 10px
-=======
   &:not(.tox-tinymce-inline) .tox-editor-header
     box-shadow none !important
     padding 0 4px !important
@@ -43,4 +35,10 @@
 .tox.tox-tinymce-aux .tox-toolbar__overflow
   padding-left 5px !important
   padding-right 5px !important
->>>>>>> 09adf250
+
+@media (max-width: max-sm)
+  ul, ol
+    padding-inline-start 20px
+@media (max-width: max-xs)
+  ul, ol
+    padding-inline-start 10px