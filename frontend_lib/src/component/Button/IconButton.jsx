import React from 'react'
import PropTypes from 'prop-types'

<<<<<<< HEAD
const IconButton = props =>
  <button
    className={`btn ${props.className}`}
    onClick={props.onClick}
    disabled={props.disabled}
    style={props.style}
    title={props.title}
  >
    <i className={`fa fa-fw fa-${props.icon}`} /> {props.text}
  </button>
=======
import { darkenColor } from '../../helper.js'

require('../../css/IconButton.styl')

const IconButton = props => {
  const classes = ['iconbutton']
  classes.push('iconbutton__' + props.mode)
  classes.push('iconbutton__' + props.intent)
  classes.push(`iconbutton__${props.intent}_${props.mode}`)
  if (props.customClass) classes.push(props.customClass)
  const className = classes.join(' ')

  const style = {
    '--primaryColor': props.color,
    '--primaryDarkColor': darkenColor(props.color)
  }
  return (
    <button
      className={className}
      style={style}
      onClick={props.onClick}
      disabled={props.disabled}
      data-cy={props.dataCy}
    >
      <i className={`fa fa-fw fa-${props.icon}`} /> {props.text}
    </button>
  )
}
>>>>>>> 5eea4833

IconButton.propTypes = {
  icon: PropTypes.string.isRequired,
  text: PropTypes.string.isRequired,
  color: PropTypes.string,
  onClick: PropTypes.func,
  disabled: PropTypes.bool,
<<<<<<< HEAD
  text: PropTypes.string,
  title: PropTypes.string,
  style: PropTypes.object
=======
  intent: PropTypes.oneOf(['primary', 'secondary']),
  mode: PropTypes.oneOf(['dark', 'light']),
  customClass: PropTypes.string,
  dataCy: PropTypes.string
>>>>>>> 5eea4833
}

IconButton.defaultProps = {
  onClick: undefined,
  disabled: false,
<<<<<<< HEAD
  text: '',
  title: undefined,
  style: {}
=======
  color: GLOBAL_primaryColor,
  intent: 'secondary',
  customClass: '',
  mode: 'dark',
  dataCy: undefined
>>>>>>> 5eea4833
}

export default IconButton<|MERGE_RESOLUTION|>--- conflicted
+++ resolved
@@ -1,18 +1,6 @@
 import React from 'react'
 import PropTypes from 'prop-types'
 
-<<<<<<< HEAD
-const IconButton = props =>
-  <button
-    className={`btn ${props.className}`}
-    onClick={props.onClick}
-    disabled={props.disabled}
-    style={props.style}
-    title={props.title}
-  >
-    <i className={`fa fa-fw fa-${props.icon}`} /> {props.text}
-  </button>
-=======
 import { darkenColor } from '../../helper.js'
 
 require('../../css/IconButton.styl')
@@ -35,46 +23,37 @@
       style={style}
       onClick={props.onClick}
       disabled={props.disabled}
+      title={props.title}
       data-cy={props.dataCy}
     >
       <i className={`fa fa-fw fa-${props.icon}`} /> {props.text}
     </button>
   )
 }
->>>>>>> 5eea4833
 
 IconButton.propTypes = {
   icon: PropTypes.string.isRequired,
   text: PropTypes.string.isRequired,
+  title: PropTypes.string,
   color: PropTypes.string,
   onClick: PropTypes.func,
   disabled: PropTypes.bool,
-<<<<<<< HEAD
-  text: PropTypes.string,
   title: PropTypes.string,
-  style: PropTypes.object
-=======
   intent: PropTypes.oneOf(['primary', 'secondary']),
   mode: PropTypes.oneOf(['dark', 'light']),
   customClass: PropTypes.string,
   dataCy: PropTypes.string
->>>>>>> 5eea4833
 }
 
 IconButton.defaultProps = {
   onClick: undefined,
   disabled: false,
-<<<<<<< HEAD
-  text: '',
   title: undefined,
-  style: {}
-=======
   color: GLOBAL_primaryColor,
   intent: 'secondary',
   customClass: '',
   mode: 'dark',
   dataCy: undefined
->>>>>>> 5eea4833
 }
 
 export default IconButton