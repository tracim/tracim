--- conflicted
+++ resolved
@@ -695,15 +695,12 @@
           addCommentToTimeline={this.addCommentToTimeline}
           handleTranslateComment={this.onHandleTranslateComment}
           handleRestoreComment={this.onHandleRestoreComment}
-<<<<<<< HEAD
           isContentInFavoriteList={this.isContentInFavoriteList}
           addContentToFavoriteList={this.addContentToFavoriteList}
           removeContentFromFavoriteList={this.removeContentFromFavoriteList}
           loadFavoriteContentList={this.loadFavoriteContentList}
-=======
           removeCommentFromTimeline={this.removeCommentFromTimeline}
           updateCommentOnTimeline={this.updateCommentOnTimeline}
->>>>>>> bda67633
         />
       )
     }
