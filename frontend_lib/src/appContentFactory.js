--- conflicted
+++ resolved
@@ -7,12 +7,8 @@
   generateLocalStorageContentId,
   convertBackslashNToBr,
   displayDistanceDate,
-<<<<<<< HEAD
-  wrapMentionsInSpanTags,
-  getMatchingCommonMentionFromQuery
-=======
+  getMatchingCommonMentionFromQuery,
   sortTimelineByDate
->>>>>>> 2d3b4cd9
 } from './helper.js'
 import {
   addClassToMentionsOfUser,
@@ -343,7 +339,6 @@
         .flatMap(revision => [revision, ...revision.commentList])
     }
 
-<<<<<<< HEAD
     searchForMentionInQuery = async (query, workspaceId) => {
       const mentionList = getMatchingCommonMentionFromQuery(query)
 
@@ -356,7 +351,8 @@
         default: this.sendGlobalFlashMessage(`${i18n.t('An error has happened while getting')} ${i18n.t('known members list')}`, 'warning'); break
       }
       return mentionList
-=======
+    }
+
     addCommentToTimeline = (comment, timeline, loggedUser, hasBeenRead) => {
       return sortTimelineByDate([
         ...timeline,
@@ -369,7 +365,6 @@
           hasBeenRead: hasBeenRead
         }
       ])
->>>>>>> 2d3b4cd9
     }
 
     render () {
@@ -392,11 +387,8 @@
           appContentRestoreArchive={this.appContentRestoreArchive}
           appContentRestoreDelete={this.appContentRestoreDelete}
           buildTimelineFromCommentAndRevision={this.buildTimelineFromCommentAndRevision}
-<<<<<<< HEAD
           searchForMentionInQuery={this.searchForMentionInQuery}
-=======
           addCommentToTimeline={this.addCommentToTimeline}
->>>>>>> 2d3b4cd9
         />
       )
     }
