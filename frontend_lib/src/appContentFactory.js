import React from 'react'
import i18n from './i18n.js'
import { v4 as uuidv4 } from 'uuid';
import {
  handleFetchResult,
  APP_FEATURE_MODE,
  generateLocalStorageContentId,
  convertBackslashNToBr,
  displayDistanceDate,
  sortTimelineByDate
} from './helper.js'
import {
  addClassToMentionsOfUser,
  handleMentionsBeforeSave
} from './mention.js'
import {
  putEditContent,
  postNewComment,
  putEditStatus,
  putContentArchived,
  putContentDeleted,
  putContentRestoreArchive,
  putContentRestoreDelete
} from './action.async.js'
import { CUSTOM_EVENT } from './customEvent.js'
import Autolinker from 'autolinker'

// INFO - CH - 2019-12-31 - Careful, for setState to work, it must have "this" bind to it when passing it by reference from the app
// For now, I don't have found a good way of checking if it has been done or not.
export function appContentFactory (WrappedComponent) {
  return class extends React.Component {
    apiUrl = null

    checkApiUrl = () => {
      if (!this.apiUrl) {
        console.error("Warning from appContentFactory. apiUrl hasn't been set. You must call props.setApiUrl in your component's constructor.")
      }
    }

    setApiUrl = url => this.apiUrl = url

    sendGlobalFlashMessage = (msg, type, delay = undefined) => GLOBAL_dispatchEvent({
      type: CUSTOM_EVENT.ADD_FLASH_MSG,
      data: {
        msg: msg,
        type: type || 'warning',
        delay: delay || undefined
      }
    })

    // INFO - CH - 2019-01-08 - event called by OpenContentApp to open the show the app if it is already rendered
    appContentCustomEventHandlerShowApp = (newContent, content, setState, buildBreadcrumbs) => {
      if (newContent.content_id !== content.content_id) {
        GLOBAL_dispatchEvent({ type: CUSTOM_EVENT.RELOAD_CONTENT(content.content_type), data: newContent })
        return
      }
      setState({ isVisible: true })
      buildBreadcrumbs(content)
    }

    // INFO - CH - 2019-01-08 - event called by OpenContentApp in case of opening another app feature
    appContentCustomEventHandlerHideApp = setState => {
      globalThis.tinymce.remove('#wysiwygTimelineComment')
      setState({
        isVisible: false,
        timelineWysiwyg: false
      })
    }

    // CH - 2019-31-12 - This event is used to send a new content_id that will trigger data reload through componentDidUpdate
    appContentCustomEventHandlerReloadContent = (newContent, setState, appSlug) => {
      globalThis.tinymce.remove('#wysiwygTimelineComment')

      const previouslyUnsavedComment = localStorage.getItem(
        generateLocalStorageContentId(newContent.workspace_id, newContent.content_id, appSlug, 'comment')
      )

      setState(prev => ({
        content: { ...prev.content, ...newContent },
        isVisible: true,
        timelineWysiwyg: false,
        newComment: prev.content.content_id === newContent.content_id
          ? prev.newComment
          : (previouslyUnsavedComment || '')
      }))
    }

    // CH - 2019-31-12 - This event is used to reload all app data. It's not supposed to handle content id change
    appContentCustomEventHandlerReloadAppFeatureData = async (loadContent, loadTimeline) => {
      await loadContent()
      loadTimeline()
    }

    // INFO - 2019-01-09 - if param isTimelineWysiwyg is false, param changeNewCommentHandler isn't required
    appContentCustomEventHandlerAllAppChangeLanguage = (newLang, setState, i18n, isTimelineWysiwyg, changeNewCommentHandler = null) => {
      if (isTimelineWysiwyg) {
        globalThis.tinymce.remove('#wysiwygTimelineComment')
        globalThis.wysiwyg('#wysiwygTimelineComment', newLang, changeNewCommentHandler)
      }

      setState(prev => ({
        loggedUser: {
          ...prev.loggedUser,
          lang: newLang
        }
      }))
      i18n.changeLanguage(newLang)
    }

    appContentChangeTitle = async (content, newTitle, appSlug, propertiesToAddToBody = {}) => {
      this.checkApiUrl()

      if (content.label === newTitle) return

      // INFO - CH - 2019-01-03 - Check the -s added to the app slug. This is and should stay consistent with app features
      const response = await handleFetchResult(
        await putEditContent(this.apiUrl, content.workspace_id, content.content_id, appSlug, newTitle, content.raw_content, propertiesToAddToBody)
      )

      if (response.apiResponse.status !== 200) {
        switch (response.apiResponse.status) {
          case 400:
            switch (response.body.code) {
              case 2041: break // INFO - CH - 2019-04-04 - this means the same title has been sent. Therefore, no modification
              case 3002: this.sendGlobalFlashMessage(i18n.t('A content with same name already exists')); break
              default: this.sendGlobalFlashMessage(i18n.t('Error while saving the title')); break
            }
            break
          default: this.sendGlobalFlashMessage(i18n.t('Error while saving the title')); break
        }
      }
      return response
    }

    appContentChangeComment = (e, content, setState, appSlug) => {
      const newComment = e.target.value
      setState({ newComment: newComment })

      localStorage.setItem(
        generateLocalStorageContentId(content.workspace_id, content.content_id, appSlug, 'comment'),
        newComment
      )
    }

    appContentSaveNewComment = async (content, isCommentWysiwyg, newComment, setState, appSlug, loggedUsername) => {
      this.checkApiUrl()

      // @FIXME - Côme - 2018/10/31 - line below is a hack to force send html to api
      // see https://github.com/tracim/tracim/issues/1101
      const newCommentForApi = isCommentWysiwyg ? newComment : Autolinker.link(`<p>${convertBackslashNToBr(newComment)}</p>`)

      let newCommentForApiWithMention
      try {
        newCommentForApiWithMention = handleMentionsBeforeSave(newCommentForApi, loggedUsername)
      } catch (e) {
        return Promise.reject(e)
      }

      const response = await handleFetchResult(
        await postNewComment(this.apiUrl, content.workspace_id, content.content_id, newCommentForApiWithMention)
      )

      switch (response.apiResponse.status) {
        case 200:
          setState({ newComment: '' })
          if (isCommentWysiwyg) tinymce.get('wysiwygTimelineComment').setContent('')

          localStorage.removeItem(
            generateLocalStorageContentId(content.workspace_id, content.content_id, appSlug, 'comment')
          )
          break
        case 400:
          switch (response.body.code) {
            case 1001:
              this.sendGlobalFlashMessage(i18n.t('You are trying to mention an invalid user'))
            case 2003:
              this.sendGlobalFlashMessage(i18n.t("You can't send an empty comment"))
              break
            case 2044:
              this.sendGlobalFlashMessage(i18n.t('You must change the status or restore this content before any change'))
            default:
              this.sendGlobalFlashMessage(i18n.t('Error while saving the comment'))
              break
          }
          break
        default: this.sendGlobalFlashMessage(i18n.t('Error while saving the comment')); break
      }

      return response
    }

    appContentChangeStatus = async (content, newStatus, appSlug) => {
      this.checkApiUrl()

      if (newStatus === content.status) return

      const response = await handleFetchResult(
        await putEditStatus(this.apiUrl, content.workspace_id, content.content_id, appSlug, newStatus)
      )

      if (response.status !== 204) {
        this.sendGlobalFlashMessage(i18n.t('Error while changing status'), 'warning')
      }

      return response
    }

    appContentArchive = async (content, setState, appSlug) => {
      this.checkApiUrl()

      const response = await await handleFetchResult(
        await putContentArchived(this.apiUrl, content.workspace_id, content.content_id)
      )

      switch (response.status) {
        case 204:
          setState(prev => ({ content: { ...prev.content, is_archived: true }, mode: APP_FEATURE_MODE.VIEW }))
          GLOBAL_dispatchEvent({ type: CUSTOM_EVENT.RELOAD_APP_FEATURE_DATA(appSlug), data: {} })
          break
        default:
          GLOBAL_dispatchEvent({
            type: CUSTOM_EVENT.ADD_FLASH_MSG,
            data: {
              msg: i18n.t('Error while archiving content'),
              type: 'warning',
              delay: undefined
            }
          })
          break
      }

      return response
    }

    appContentDelete = async (content, setState, appSlug) => {
      this.checkApiUrl()

      const response = await await handleFetchResult(
        await putContentDeleted(this.apiUrl, content.workspace_id, content.content_id)
      )

      switch (response.status) {
        case 204:
          setState({ mode: APP_FEATURE_MODE.VIEW })
          break
        default:
          GLOBAL_dispatchEvent({
            type: CUSTOM_EVENT.ADD_FLASH_MSG,
            data: {
              msg: i18n.t('Error while deleting content'),
              type: 'warning',
              delay: undefined
            }
          })
        break
      }

      return response
    }

    appContentRestoreArchive = async (content, setState, appSlug) => {
      this.checkApiUrl()

      const response = await await handleFetchResult(
        await putContentRestoreArchive(this.apiUrl, content.workspace_id, content.content_id)
      )

      switch (response.status) {
        case 204:
          setState(prev => ({ content: { ...prev.content, is_archived: false } }))
          GLOBAL_dispatchEvent({ type: CUSTOM_EVENT.RELOAD_APP_FEATURE_DATA(appSlug), data: {} })
          break
        default: GLOBAL_dispatchEvent({
          type: CUSTOM_EVENT.ADD_FLASH_MSG,
          data: {
            msg: i18n.t('Error while restoring content'),
            type: 'warning',
            delay: undefined
          }
        })
      }

      return response
    }

    appContentRestoreDelete = async (content, setState, appSlug) => {
      this.checkApiUrl()

      const response = await await handleFetchResult(
        await putContentRestoreDelete(this.apiUrl, content.workspace_id, content.content_id)
      )

      if (response.status !== 204) {
        GLOBAL_dispatchEvent({
          type: CUSTOM_EVENT.ADD_FLASH_MSG,
          data: {
            msg: i18n.t('Error while restoring content'),
            type: 'warning',
            delay: undefined
          }
        })
      }

      return response
    }

<<<<<<< HEAD
    buildTimelineFromCommentAndRevision = (commentList, revisionList, loggedUser) => {
=======
    appContentNotifyAll = (content, setState, appSlug) => {
      const notifyAllComment = i18n.t('@all please notice that I did an important update on this content.')

      this.appContentSaveNewComment(content, false, notifyAllComment, setState, appSlug)
    }

    buildTimelineFromCommentAndRevision = (commentList, revisionList, userLang) => {
>>>>>>> 8cc8d26f
      const resCommentWithProperDate = commentList.map(c => ({
        ...c,
        created_raw: c.created,
        created: displayDistanceDate(c.created, loggedUser.lang),
        raw_content: addClassToMentionsOfUser(c.raw_content, loggedUser.username)
      }))

      return revisionList
        .map((revision, i) => ({
          ...revision,
          created_raw: revision.created,
          created: displayDistanceDate(revision.created, loggedUser.lang),
          timelineType: 'revision',
          commentList: revision.comment_ids.map(ci => ({
            timelineType: 'comment',
            ...resCommentWithProperDate.find(c => c.content_id === ci)
          })),
          number: i + 1,
          hasBeenRead: true
        }))
        .flatMap(revision => [revision, ...revision.commentList])
    }

    addCommentToTimeline = (comment, timeline, loggedUser, hasBeenRead) => {
      return sortTimelineByDate([
        ...timeline,
        {
          ...comment,
          raw_content: addClassToMentionsOfUser(comment.raw_content, loggedUser.username),
          created_raw: comment.created,
          created: displayDistanceDate(comment.created, loggedUser.lang),
          timelineType: comment.content_type,
          hasBeenRead: hasBeenRead
        }
      ])
    }

    render () {
      return (
        <WrappedComponent
          {...this.props}
          setApiUrl={this.setApiUrl}
          appContentCustomEventHandlerShowApp={this.appContentCustomEventHandlerShowApp}
          appContentCustomEventHandlerHideApp={this.appContentCustomEventHandlerHideApp}
          appContentCustomEventHandlerReloadAppFeatureData={this.appContentCustomEventHandlerReloadAppFeatureData}
          appContentCustomEventHandlerReloadContent={this.appContentCustomEventHandlerReloadContent}
          appContentCustomEventHandlerAllAppChangeLanguage={this.appContentCustomEventHandlerAllAppChangeLanguage}
          appContentChangeTitle={this.appContentChangeTitle}
          appContentChangeComment={this.appContentChangeComment}
          appContentSaveNewComment={this.appContentSaveNewComment}
          appContentChangeStatus={this.appContentChangeStatus}
          appContentArchive={this.appContentArchive}
          appContentDelete={this.appContentDelete}
          appContentNotifyAll={this.appContentNotifyAll}
          appContentRestoreArchive={this.appContentRestoreArchive}
          appContentRestoreDelete={this.appContentRestoreDelete}
          buildTimelineFromCommentAndRevision={this.buildTimelineFromCommentAndRevision}
          addCommentToTimeline={this.addCommentToTimeline}
        />
      )
    }
  }
}<|MERGE_RESOLUTION|>--- conflicted
+++ resolved
@@ -304,17 +304,13 @@
       return response
     }
 
-<<<<<<< HEAD
-    buildTimelineFromCommentAndRevision = (commentList, revisionList, loggedUser) => {
-=======
     appContentNotifyAll = (content, setState, appSlug) => {
       const notifyAllComment = i18n.t('@all please notice that I did an important update on this content.')
 
       this.appContentSaveNewComment(content, false, notifyAllComment, setState, appSlug)
     }
 
-    buildTimelineFromCommentAndRevision = (commentList, revisionList, userLang) => {
->>>>>>> 8cc8d26f
+    buildTimelineFromCommentAndRevision = (commentList, revisionList, loggedUser) => {
       const resCommentWithProperDate = commentList.map(c => ({
         ...c,
         created_raw: c.created,
