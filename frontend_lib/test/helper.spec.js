import { expect } from 'chai'
import {
  generateLocalStorageContentId,
  convertBackslashNToBr,
  handleFetchResult,
  hasSpaces,
  generateFetchResponse,
  parserStringToList,
  removeAtInUsername,
  FETCH_CONFIG,
  COMMON_REQUEST_HEADERS,
  setupCommonRequestHeaders,
  serialize,
  addRevisionFromTLM,
<<<<<<< HEAD
  wrapMentionsInSpanTags
=======
  checkUsernameValidity,
  MINIMUM_CHARACTERS_USERNAME,
  MAXIMUM_CHARACTERS_USERNAME
>>>>>>> 99b17a4e
} from '../src/helper.js'

import {
  mockGetReservedUsernames200,
  mockGetUsernameAvailability200,
  mockGetReservedUsernames500,
  mockGetUsernameAvailability500
} from './apiMock.js'

import sinon from 'sinon'

describe('helper.js', () => {
  describe('generateLocalStorageContentId()', () => {
    it('should return the proper string', () => {
      const fixture = {
        workspaceId: 23,
        contentId: 53,
        contentType: 'randomContentType',
        dataType: 'randomContentType'
      }
      const localStorageContentId = generateLocalStorageContentId(
        fixture.workspaceId,
        fixture.contentId,
        fixture.contentType,
        fixture.dataType
      )
      expect(localStorageContentId).to.eql(`${fixture.workspaceId}/${fixture.contentId}/${fixture.contentType}_${fixture.dataType}`)
    })
  })

  describe('convertBackslashNToBr()', () => {
    it('should return the proper msg', () => {
      const msg = 'random\nMessage'
      const expectedMsg = 'random<br />Message'
      const returnedMsg = convertBackslashNToBr(msg)
      expect(returnedMsg).to.equal(expectedMsg)
    })
  })

  describe('handleFetchResult()', () => {
    it('should return the proper Response when status: 200\'', (done) => {
      const cloneFetchResult = {
        json: () => 'jsonTest'
      }
      const fetchResult = Promise.resolve({
        ok: true,
        status: 200,
        clone: () => ({ json: () => 'jsonTest' })
      })
      fetchResult.then((response) => {
        handleFetchResult(response).then((result) => {
          expect(result).to.eql({ apiResponse: response, body: cloneFetchResult.json() })
        }).then(done, done)
      })
    })

    it('should return the proper Response when status: 300', (done) => {
      const cloneFetchResult = {
        json: () => 'jsonTest'
      }
      const fetchResult = Promise.resolve({
        ok: true,
        status: 300,
        clone: () => ({ json: () => 'jsonTest' })
      })
      fetchResult.then((response) => {
        handleFetchResult(response).then((result) => {
          expect(result).to.eql({ apiResponse: response, body: cloneFetchResult.json() })
        }).then(done, done)
      })
    })
  })

  describe('generateFetchResponse()', () => {
    it('should return the proper Response when status: 200', (done) => {
      const cloneFetchResult = {
        json: () => 'jsonTest'
      }
      const fetchResult = Promise.resolve({
        ok: true,
        status: 200,
        clone: () => ({ json: () => 'jsonTest' })
      })
      fetchResult.then((response) => {
        generateFetchResponse(response).then((result) => {
          expect(result).to.eql({ apiResponse: response, body: cloneFetchResult.json() })
        }).then(done, done)
      })
    })
  })

  describe('parserStringToList(string, separatorList)', () => {
    it('should return a list of substrings within string that were separated by separatorList separators', () => {
      const string = 'randomEmail@randomEmail.randomEmail,randomEmail@randomEmail.randomEmail;randomEmail@randomEmail.randomEmail'
      const separatorList = [',', ';']

      const substringList = ['randomEmail@randomEmail.randomEmail', 'randomEmail@randomEmail.randomEmail', 'randomEmail@randomEmail.randomEmail']

      expect(substringList).to.deep.equal(parserStringToList(string, separatorList))
    })
  })

  describe('the removeAtInUsername() function', () => {
    it('should return the username without @ when username is "@johndoe"', () => {
      expect(removeAtInUsername('@johndoe')).to.eq('johndoe')
    })
    it('should return the username without @  and whitespace when username is "    @johndoe    "', () => {
      expect(removeAtInUsername('    @johndoe    ')).to.eq('johndoe')
    })
    it('should return the username without channges when username is "johndoe"', () => {
      expect(removeAtInUsername('johndoe')).to.eq('johndoe')
    })
    it('should return the username empty when username is "@"', () => {
      expect(removeAtInUsername('@')).to.eq('')
    })
    it('should return the username without @ when username is "@j"', () => {
      expect(removeAtInUsername('@j')).to.eq('j')
    })
    it('should return the username empty when username is empty', () => {
      expect(removeAtInUsername('')).to.eq('')
    })
  })

  describe('the hasSpaces() function', () => {
    it('should return false if name has no spaces', () => {
      expect(hasSpaces('g00dUsername')).to.eq(false)
    })
    it('should return true if name has spaces', () => {
      expect(hasSpaces('bad Username')).to.eq(true)
    })
  })

  describe('FETCH_CONFIG object', () => {
    it('should include tracim client token header', () => {
      expect('X-Tracim-ClientToken' in FETCH_CONFIG.headers).to.eq(true)
      expect(FETCH_CONFIG.headers['X-Tracim-ClientToken']).to.be.a('string')
    })

    it('should store the client token in window session', () => {
      expect(window.sessionStorage.getItem('tracimClientToken')).to.eq(FETCH_CONFIG.headers['X-Tracim-ClientToken'])
    })
  })

  describe('setupCommonRequestHeaders() function', () => {
    it('should add COMMON_REQUEST_HEADERS object in xhr', () => {
      const xhr = new sinon.FakeXMLHttpRequest()
      xhr.open('GET', 'http://localhost')
      setupCommonRequestHeaders(xhr)
      expect(xhr.requestHeaders).to.deep.eq(COMMON_REQUEST_HEADERS)
    })
  })

  describe('the serialize(objectToSerialize, propertyMap) function', () => {
    const propertyMap = {
      user_id: 'userId',
      email: 'email',
      avatar_url: 'avatarUrl',
      public_name: 'publicName',
      lang: 'lang',
      username: 'username'
    }
    const objectToSerialize = {
      email: null,
      user_id: 0,
      public_name: '',
      lang: 'pt',
      username: undefined
    }
    const serializedObj = serialize(objectToSerialize, propertyMap)
    it('should return objectToSerialize serialized according to propertyMap', () => {
      expect(serializedObj).to.deep.equal({
        userId: objectToSerialize.user_id,
        email: objectToSerialize.email,
        publicName: objectToSerialize.public_name,
        lang: objectToSerialize.lang,
        username: objectToSerialize.username
      })
    })
  })

  describe('the addRevisionFromTLM function', () => {
    const author = {
      public_name: 'Foo',
      avatar_url: null,
      user_id: 1

    }
    const message = {
      author: author,
      content: {
        modified: '2020-05-23T12:00:01',
        current_revision_id: 2,
        current_revision_type: 'MODIFICATION'
      }
    }

    var timeline = [
      {
        author: author,
        commentList: [],
        comment_ids: [],
        created: 'One minute ago',
        created_raw: '2020-05-23T12:00:01',
        number: 1,
        revision_id: 1,
        revision_type: 'CREATION',
        timelineType: 'revision'
      },
      {
        author: author,
        commentList: [],
        comment_ids: [],
        created: 'One minute ago',
        created_raw: '2020-05-23T12:00:01',
        number: 0,
        revision_id: 1,
        revision_type: 'CREATION',
        timelineType: 'comment'
      }
    ]
    timeline = addRevisionFromTLM(message, timeline, 'en')
    const lastRevisionObject = timeline[timeline.length - 1]
    it('should add a new revision object to the end of the given list', () => {
      expect(lastRevisionObject.revision_id).to.be.equal(2)
    })
    it('should set a revision number to revision count + 1', () => {
      expect(lastRevisionObject.number).to.be.equal(2)
    })
  })

<<<<<<< HEAD
  describe('function wrapMentionsInSpanTags', () => {
    const DOMParser = new global.DOMParser()

    describe('with a source without any mention', () => {
      const textWithoutMention = 'This is a text without any mention'
      const result = wrapMentionsInSpanTags(textWithoutMention)

      it('should not modify the source', () => expect(textWithoutMention).to.equal(result))
    })

    describe('with only one mention in the source', () => {
      describe('with source as simple text', () => {
        describe('with the mention at the middle of a sentence', () => {
          const textWithMentionAtMiddle = 'This is a text with a mention @admin that should be wrapped'
          const result = wrapMentionsInSpanTags(textWithMentionAtMiddle)
          const parsedResult = DOMParser.parseFromString(result, 'text/html')
          const addedSpanList = parsedResult.getElementsByTagName('span')
          const addedSpanListId = addedSpanList[0].id

          it('should only have one span tag', () => expect(addedSpanList).to.have.lengthOf(1))
          it('should contain the username in the span tag', () => expect(addedSpanList[0].textContent).to.equal('@admin'))
          it('should have the span id starting with "mention-"', () => expect(addedSpanListId.startsWith('mention-')).to.equal(true))
          it('should have the span id with a non-empty uuid', () => expect(
            addedSpanListId.substring(addedSpanListId.lastIndexOf('-') + 1)).to.not.equal('')
          )
        })

        describe('with the mention at the beginning of a sentence', () => {
          const textWithMentionAtBeginning = '@admin'
          const result = wrapMentionsInSpanTags(textWithMentionAtBeginning)
          const parsedResult = DOMParser.parseFromString(result, 'text/html')
          const addedSpanList = parsedResult.getElementsByTagName('span')
          const addedSpanListId = addedSpanList[0].id

          it('should only have one span tag', () => expect(addedSpanList).to.have.lengthOf(1))
          it('should contain the username in the span tag', () => expect(addedSpanList[0].textContent).to.equal('@admin'))
          it('should have the span id starting with "mention-"', () => expect(addedSpanListId.startsWith('mention-')).to.equal(true))
          it('should have the span id with a non-empty uuid', () => expect(
            addedSpanListId.substring(addedSpanListId.lastIndexOf('-') + 1)).to.not.equal('')
          )
        })
      })

      describe('with source as HTML text', () => {
        describe('with the mention at the middle of a sentence', () => {
          const htmlTextWithMentionAtMiddle = '<div class="someClass">"This is a text with <p>a mention @admin that</p> should be wrapped"</div>'
          const result = wrapMentionsInSpanTags(htmlTextWithMentionAtMiddle)
          const parsedResult = DOMParser.parseFromString(result, 'text/html')
          const addedSpanList = parsedResult.getElementsByTagName('span')
          const addedSpanListId = addedSpanList[0].id

          it('should only have one span tag', () => expect(addedSpanList).to.have.lengthOf(1))
          it('should contain the username in the span tag', () => expect(addedSpanList[0].textContent).to.equal('@admin'))
          it('should have the span id starting with "mention-"', () => expect(addedSpanListId.startsWith('mention-')).to.equal(true))
          it('should have the span id with a non-empty uuid', () => expect(
            addedSpanListId.substring(addedSpanListId.lastIndexOf('-') + 1)).to.not.equal('')
          )
        })

        describe('with the mention at the beginning of a sentence', () => {
          const htmlTextWithMentionAtBeginning = '<div class="someClass">@admin is a <p>mention</p> that should be wrapped"</div>'
          const result = wrapMentionsInSpanTags(htmlTextWithMentionAtBeginning)
          const parsedResult = DOMParser.parseFromString(result, 'text/html')
          const addedSpanList = parsedResult.getElementsByTagName('span')
          const addedSpanListId = addedSpanList[0].id

          it('should only have one span tag', () => expect(addedSpanList).to.have.lengthOf(1))
          it('should contain the username in the span tag', () => expect(addedSpanList[0].textContent).to.equal('@admin'))
          it('should have the span id starting with "mention-"', () => expect(addedSpanListId.startsWith('mention-')).to.equal(true))
          it('should have the span id with a non-empty uuid', () => expect(
            addedSpanListId.substring(addedSpanListId.lastIndexOf('-') + 1)).to.not.equal('')
          )
        })
      })
    })

    describe('with 3 mention in the source', () => {
      describe('with source as simple text', () => {
        const textWithMultipleMentions = 'This is a text @user1 with 3 mention @admin that should be @user2 wrapped'
        const result = wrapMentionsInSpanTags(textWithMultipleMentions)
        const parsedResult = DOMParser.parseFromString(result, 'text/html')
        const addedSpanList = parsedResult.getElementsByTagName('span')

        it('should have 3 span tags', () => expect(addedSpanList).to.have.lengthOf(3))
        it('should contain the username in each span tag', () => {
          expect(addedSpanList[0].textContent).to.equal('@user1')
          expect(addedSpanList[1].textContent).to.equal('@admin')
          expect(addedSpanList[2].textContent).to.equal('@user2')
        })
        it('should have each span id starting with "mention-"', () => {
          expect(addedSpanList[0].id.startsWith('mention-')).to.equal(true)
          expect(addedSpanList[1].id.startsWith('mention-')).to.equal(true)
          expect(addedSpanList[2].id.startsWith('mention-')).to.equal(true)
        })
      })

      describe('with source as HTML text', () => {
        const htmlTextWithMention = '<div class="someClass">"This is @user1 a text with <p>a mention @admin that</p> should be @user2 wrapped"</div>'
        const result = wrapMentionsInSpanTags(htmlTextWithMention)
        const parsedResult = DOMParser.parseFromString(result, 'text/html')
        const addedSpanList = parsedResult.getElementsByTagName('span')

        it('should only have 3 span tags', () => expect(addedSpanList).to.have.lengthOf(3))
        it('should contain the username in the span tag', () => {
          expect(addedSpanList[0].textContent).to.equal('@user1')
          expect(addedSpanList[1].textContent).to.equal('@admin')
          expect(addedSpanList[2].textContent).to.equal('@user2')
        })
        it('should have each span id starting with "mention-"', () => {
          expect(addedSpanList[0].id.startsWith('mention-')).to.equal(true)
          expect(addedSpanList[1].id.startsWith('mention-')).to.equal(true)
          expect(addedSpanList[2].id.startsWith('mention-')).to.equal(true)
        })
      })
    })

    describe('with an @ in the source but without a space before', () => {
      const textWithAtWithoutPreSpace = 'This is a text with a mention@admin that should NOT be wrapped'
      const result = wrapMentionsInSpanTags(textWithAtWithoutPreSpace)
      const parsedResult = DOMParser.parseFromString(result, 'text/html')
      const addedSpanList = parsedResult.getElementsByTagName('span')

      it('should not have any span tag', () => {
        expect(addedSpanList).to.have.lengthOf(0)
      })
    })

    describe('if the source is NULL', () => {
      it('should throw an error exception', () => {
        try {
          wrapMentionsInSpanTags(null)
        } catch (e) {
          expect(e instanceof Error).should.equal(true)
        }
      })
=======
  describe('the checkUsernameValidity function', () => {
    const mockProps = {
      t: m => m
    }
    const apiUrl = 'http://localhost/api'

    const nominalCases = [
      { username: 'foo', available: true, valid: true, message: '' },
      { username: 'foo ', available: true, valid: false, message: "Username can't contain any whitespace" },
      { username: 'foo(', available: true, valid: false, message: 'Allowed characters: {{allowedCharactersUsername}}' },
      { username: 'f'.repeat(MINIMUM_CHARACTERS_USERNAME - 1), available: true, valid: false, message: 'Username must be at least {{minimumCharactersUsername}} characters long' },
      { username: '', available: true, valid: false, message: 'Username must be at least {{minimumCharactersUsername}} characters long' },
      { username: 'o'.repeat(MAXIMUM_CHARACTERS_USERNAME + 1), available: true, valid: false, message: 'Username must be at maximum {{maximumCharactersUsername}} characters long' },
      { username: 'bar', available: false, valid: false, message: 'This username is not available' },
      { username: 'all', available: false, valid: false, message: 'This word is reserved for group mentions' }
    ]

    nominalCases.forEach(item => {
      const { username, available, valid, message } = item
      it(`should return ${valid} for '${username}'`, async () => {
        mockGetReservedUsernames200(apiUrl)
        mockGetUsernameAvailability200(apiUrl, username, available)
        const validity = await checkUsernameValidity(apiUrl, username, mockProps)
        expect(validity).to.deep.equal({ isUsernameValid: valid, usernameInvalidMsg: message })
      })
    })

    it('should throw Error if reserved usernames API code is not 200', async () => {
      const username = 'hello'
      mockGetReservedUsernames500(apiUrl)
      mockGetUsernameAvailability200(apiUrl, username, true)
      try {
        await checkUsernameValidity(apiUrl, username, mockProps)
      } catch (e) {
        expect(typeof e).to.equal('Error')
      }
    })

    it('should throw Error if username availability API code is not 200', async () => {
      const username = 'hello'
      mockGetReservedUsernames500(apiUrl)
      mockGetUsernameAvailability200(apiUrl, username, true)
      try {
        await checkUsernameValidity(apiUrl, username, mockProps)
      } catch (e) {
        expect(typeof e).to.equal('Error')
      }
>>>>>>> 99b17a4e
    })
  })
})<|MERGE_RESOLUTION|>--- conflicted
+++ resolved
@@ -12,13 +12,10 @@
   setupCommonRequestHeaders,
   serialize,
   addRevisionFromTLM,
-<<<<<<< HEAD
-  wrapMentionsInSpanTags
-=======
+  wrapMentionsInSpanTags,
   checkUsernameValidity,
   MINIMUM_CHARACTERS_USERNAME,
   MAXIMUM_CHARACTERS_USERNAME
->>>>>>> 99b17a4e
 } from '../src/helper.js'
 
 import {
@@ -249,7 +246,6 @@
     })
   })
 
-<<<<<<< HEAD
   describe('function wrapMentionsInSpanTags', () => {
     const DOMParser = new global.DOMParser()
 
@@ -385,7 +381,9 @@
           expect(e instanceof Error).should.equal(true)
         }
       })
-=======
+    })
+  })
+
   describe('the checkUsernameValidity function', () => {
     const mockProps = {
       t: m => m
@@ -433,7 +431,6 @@
       } catch (e) {
         expect(typeof e).to.equal('Error')
       }
->>>>>>> 99b17a4e
     })
   })
 })