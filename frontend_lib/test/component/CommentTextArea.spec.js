import React from 'react'
import { expect } from 'chai'
import { shallow } from 'enzyme'
import { CommentTextArea } from '../../src/component/Timeline/CommentTextArea.jsx'
import sinon from 'sinon'

describe('<CommentTextArea />', () => {
  const onChangeNewCommentSpy = sinon.spy()

  const props = {
    newComment: '',
    onChangeNewComment: onChangeNewCommentSpy,
    disableComment: false,
    id: 'autoCompleteInputId',
    t: key => key,
    searchForMentionInQuery: () => []
  }

  const wrapper = shallow(
    <CommentTextArea
      {...props}
    />
  )

  const initialTextAreaRef = { selectionStart: 0, selectionEnd: 0 }
  wrapper.instance().textAreaRef = initialTextAreaRef

  describe('intern functions', () => {
<<<<<<< HEAD
    describe('handleInputKeyUp()', () => {
=======
    describe('handleInputKeyDown()', () => {
>>>>>>> eebdee4c
      const preventDefaultSpy = sinon.spy()
      const initialEvent = {
        key: 'A',
        preventDefault: preventDefaultSpy
      }

      describe('when isAutoCompleteActivated is true', () => {
        beforeEach(() => {
          wrapper.setState({ isAutoCompleteActivated: true })
        })

        afterEach(() => {
          preventDefaultSpy.resetHistory()
        })

        describe('press " "', () => {
          before(() => {
            wrapper.setState({ autoCompleteItemList: [{ mention: 'all', detail: 'notify all' }] })
          })

          it('should set isAutoCompleteActivated to false and clean autoCompleteItemList', () => {
<<<<<<< HEAD
            wrapper.instance().handleInputKeyUp({ ...initialEvent, key: ' ' })
=======
            wrapper.instance().handleInputKeyDown({ ...initialEvent, key: ' ' })
>>>>>>> eebdee4c
            expect(wrapper.state('isAutoCompleteActivated')).to.equal(false)
            expect(wrapper.state('autoCompleteItemList')).to.deep.equal([])
          })
        })

        describe('press "Enter"', () => {
          before(() => {
            wrapper.setState({ autoCompleteItemList: [{ mention: 'all', detail: 'notify all' }] })
          })

          it('should prevent default', () => {
<<<<<<< HEAD
            wrapper.instance().handleInputKeyUp({ ...initialEvent, key: 'Enter' })
=======
            wrapper.instance().handleInputKeyDown({ ...initialEvent, key: 'Enter' })
>>>>>>> eebdee4c
            expect(preventDefaultSpy.calledOnce).to.equal(true)
          })
        })

        describe('press "ArrowUp"', () => {
          before(() => {
            wrapper.setState({
              autoCompleteItemList: [{ mention: 'all', detail: 'notify all' }, { mention: 'john', detail: 'John doe' }],
              autoCompleteCursorPosition: 1
            })
          })

          it('should decrement autoCompleteCursorPosition and prevent default', () => {
<<<<<<< HEAD
            wrapper.instance().handleInputKeyUp({ ...initialEvent, key: 'ArrowUp' })
=======
            wrapper.instance().handleInputKeyDown({ ...initialEvent, key: 'ArrowUp' })
>>>>>>> eebdee4c
            expect(wrapper.state('autoCompleteCursorPosition')).to.equal(0)
            expect(preventDefaultSpy.calledOnce).to.equal(true)
          })
        })

        describe('press "ArrowDown"', () => {
          before(() => {
            wrapper.setState({
              autoCompleteItemList: [{ mention: 'all', detail: 'notify all' }, { mention: 'john', detail: 'John doe' }],
              autoCompleteCursorPosition: 0
            })
          })

          it('should decrement autoCompleteCursorPosition and prevent default', () => {
<<<<<<< HEAD
            wrapper.instance().handleInputKeyUp({ ...initialEvent, key: 'ArrowDown' })
=======
            wrapper.instance().handleInputKeyDown({ ...initialEvent, key: 'ArrowDown' })
>>>>>>> eebdee4c
            expect(wrapper.state('autoCompleteCursorPosition')).to.equal(1)
            expect(preventDefaultSpy.calledOnce).to.equal(true)
          })
        })
      })
    })

    describe('handleClickAutoCompleteItem()', () => {
      describe('call this function to add a mention @all', () => {
        before(() => {
          wrapper.setProps({ newComment: '@al' })
          wrapper.setState({ autoCompleteCursorPosition: 0, autoCompleteItemList: [{ mention: 'all', detail: 'notify all' }] })
          wrapper.instance().textAreaRef = { ...initialTextAreaRef, selectionStart: 4 }
        })

        it('should call props.onChangeNewComment with the right mention', () => {
          onChangeNewCommentSpy.resetHistory()
          wrapper.instance().handleClickAutoCompleteItem({ mention: 'all', detail: 'notify all' })
          expect(onChangeNewCommentSpy.calledOnceWith({ target: { value: '@all ' } })).to.equal(true)
        })
      })
    })

    describe('loadAutoComplete() (Note: "|" is the cursor position)', () => {
      describe('when isAutoCompleteActivated is false', () => {
        before(() => {
          wrapper.setState({ isAutoCompleteActivated: false })
        })

        describe('new comment: "newComment|"', () => {
          before(() => {
            wrapper.setProps({ newComment: 'newComment' })
            wrapper.instance().textAreaRef = { ...initialTextAreaRef, selectionStart: 10 }
          })

          it('should have the state isAutoCompleteActivated set to false', () => {
            wrapper.instance().searchForMentionCandidate()
            expect(wrapper.state('isAutoCompleteActivated')).to.equal(false)
          })
        })

        describe('new comment: "@newComment|"', () => {
          before(() => {
            wrapper.setProps({ newComment: '@newComment' })
            wrapper.instance().textAreaRef = { ...initialTextAreaRef, selectionStart: 11 }
          })

          it('should have the state isAutoCompleteActivated set to true', () => {
            wrapper.instance().searchForMentionCandidate()
            expect(wrapper.state('isAutoCompleteActivated')).to.equal(true)
          })
        })

        describe('new comment: "mail@domain|"', () => {
          before(() => {
            wrapper.setProps({ newComment: 'mail@domain' })
            wrapper.instance().textAreaRef = { ...initialTextAreaRef, selectionStart: 11 }
          })

          it('should have the state isAutoCompleteActivated set to false', () => {
            wrapper.instance().searchForMentionCandidate()
            expect(wrapper.state('isAutoCompleteActivated')).to.equal(false)
          })
        })

        describe('new comment: "@new @Comment|"', () => {
          before(() => {
            wrapper.setProps({ newComment: '@new @Comment' })
            wrapper.instance().textAreaRef = { ...initialTextAreaRef, selectionStart: 13 }
          })

          it('should have the state isAutoCompleteActivated set to true', () => {
            wrapper.instance().searchForMentionCandidate()
            expect(wrapper.state('isAutoCompleteActivated')).to.equal(true)
          })
        })

        describe('new comment: "mail @domain|"', () => {
          before(() => {
            wrapper.setProps({ newComment: 'mail @domain' })
            wrapper.instance().textAreaRef = { ...initialTextAreaRef, selectionStart: 12 }
          })

          it('should have the state isAutoCompleteActivated set to true', () => {
            wrapper.instance().searchForMentionCandidate()
            expect(wrapper.state('isAutoCompleteActivated')).to.equal(true)
          })
        })

        describe('new comment: "@|"', () => {
          before(() => {
            wrapper.setProps({ newComment: '@' })
            wrapper.instance().textAreaRef = { ...initialTextAreaRef, selectionStart: 1 }
          })

          it('should have the state isAutoCompleteActivated set to true', () => {
            wrapper.instance().searchForMentionCandidate()
            expect(wrapper.state('isAutoCompleteActivated')).to.equal(true)
          })
        })

        describe('new comment: "|"', () => {
          before(() => {
            wrapper.setProps({ newComment: '' })
            wrapper.instance().textAreaRef = { ...initialTextAreaRef, selectionStart: 0 }
          })

          it('should have the state isAutoCompleteActivated set to false', () => {
            wrapper.instance().searchForMentionCandidate()
            expect(wrapper.state('isAutoCompleteActivated')).to.equal(false)
          })
        })
      })

      describe('when isAutoCompleteActivated is true', () => {
        before(() => {
          wrapper.setState({ isAutoCompleteActivated: true })
        })

        describe('new comment: "@newComment |"', () => {
          before(() => {
            wrapper.setProps({ newComment: '@newComment ' })
            wrapper.instance().textAreaRef = { ...initialTextAreaRef, selectionStart: 12 }
          })

          it('should have the state isAutoCompleteActivated set to false', () => {
            wrapper.instance().searchForMentionCandidate()
            expect(wrapper.state('isAutoCompleteActivated')).to.equal(false)
          })
        })

        describe('new comment: "y@newComment|"', () => {
          before(() => {
            wrapper.setProps({ newComment: 'y@newComment' })
            wrapper.instance().textAreaRef = { ...initialTextAreaRef, selectionStart: 12 }
          })

          it('should have the state isAutoCompleteActivated set to false', () => {
            wrapper.instance().searchForMentionCandidate()
            expect(wrapper.state('isAutoCompleteActivated')).to.equal(false)
          })
        })
      })
    })
  })

  describe('Handlers', () => {
    it('onChangeNewCommentSpy should be called when comment is changing', () => {
      wrapper.find(`#${props.id}`).simulate('change')
      expect(onChangeNewCommentSpy.called).to.equal(true)
    })
  })
})<|MERGE_RESOLUTION|>--- conflicted
+++ resolved
@@ -26,11 +26,7 @@
   wrapper.instance().textAreaRef = initialTextAreaRef
 
   describe('intern functions', () => {
-<<<<<<< HEAD
-    describe('handleInputKeyUp()', () => {
-=======
     describe('handleInputKeyDown()', () => {
->>>>>>> eebdee4c
       const preventDefaultSpy = sinon.spy()
       const initialEvent = {
         key: 'A',
@@ -52,11 +48,7 @@
           })
 
           it('should set isAutoCompleteActivated to false and clean autoCompleteItemList', () => {
-<<<<<<< HEAD
-            wrapper.instance().handleInputKeyUp({ ...initialEvent, key: ' ' })
-=======
             wrapper.instance().handleInputKeyDown({ ...initialEvent, key: ' ' })
->>>>>>> eebdee4c
             expect(wrapper.state('isAutoCompleteActivated')).to.equal(false)
             expect(wrapper.state('autoCompleteItemList')).to.deep.equal([])
           })
@@ -68,11 +60,7 @@
           })
 
           it('should prevent default', () => {
-<<<<<<< HEAD
-            wrapper.instance().handleInputKeyUp({ ...initialEvent, key: 'Enter' })
-=======
             wrapper.instance().handleInputKeyDown({ ...initialEvent, key: 'Enter' })
->>>>>>> eebdee4c
             expect(preventDefaultSpy.calledOnce).to.equal(true)
           })
         })
@@ -86,11 +74,7 @@
           })
 
           it('should decrement autoCompleteCursorPosition and prevent default', () => {
-<<<<<<< HEAD
-            wrapper.instance().handleInputKeyUp({ ...initialEvent, key: 'ArrowUp' })
-=======
             wrapper.instance().handleInputKeyDown({ ...initialEvent, key: 'ArrowUp' })
->>>>>>> eebdee4c
             expect(wrapper.state('autoCompleteCursorPosition')).to.equal(0)
             expect(preventDefaultSpy.calledOnce).to.equal(true)
           })
@@ -105,11 +89,7 @@
           })
 
           it('should decrement autoCompleteCursorPosition and prevent default', () => {
-<<<<<<< HEAD
-            wrapper.instance().handleInputKeyUp({ ...initialEvent, key: 'ArrowDown' })
-=======
             wrapper.instance().handleInputKeyDown({ ...initialEvent, key: 'ArrowDown' })
->>>>>>> eebdee4c
             expect(wrapper.state('autoCompleteCursorPosition')).to.equal(1)
             expect(preventDefaultSpy.calledOnce).to.equal(true)
           })
