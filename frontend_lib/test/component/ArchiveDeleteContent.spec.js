import React from 'react'
import { expect } from 'chai'
import { mount } from 'enzyme'
import ArchiveDeleteContent from '../../src/component/OptionComponent/ArchiveDeleteContent.jsx'
import sinon from 'sinon'

describe('<ArchiveDeleteContent />', () => {
  const onClickDeleteBtnCallBack = sinon.stub()
  const onClickArchiveBtnCallBack = sinon.stub()

  const props = {
    onClickDeleteBtn: onClickDeleteBtnCallBack,
    onClickArchiveBtn: onClickArchiveBtnCallBack,
    disabled: false
  }

  const wrapper = mount(
    <ArchiveDeleteContent
      {...props}
    />
  )

  describe('Static design', () => {
    it(`should have its buttons disabled property set to ${props.disabled}`, () => {
      // expect(wrapper.find(`[data-cy='archive__button']`).prop('disabled')).to.equal(props.disabled)
      expect(wrapper.find(`[data-cy='delete__button']`).prop('disabled')).to.equal(props.disabled)
    })
  })

  describe('Handlers', () => {
    it('should call props.onClickDeleteBtn when handler onClickDeleteBtn is called', () => {
      wrapper.find(`[data-cy='delete__button']`).simulate('click')
      expect(onClickDeleteBtnCallBack.called).to.equal(true)
    })

<<<<<<< HEAD
    // it(`onClickDeleteBtn handler should call the proper handler`, () => {
    //   wrapper.find(`[data-cy='archive__button']`).simulate('click')
    //   expect(onClickDeleteBtnCallBack.called).to.equal(true)
    // })
=======
    it('should call props.onClickArchiveBtn when handler onClickArchiveBtn is called', () => {
      wrapper.find(`[data-cy='archive__button']`).simulate('click')
      expect(onClickArchiveBtnCallBack.called).to.equal(true)
    })
>>>>>>> ada28d26
  })
})<|MERGE_RESOLUTION|>--- conflicted
+++ resolved
@@ -33,16 +33,9 @@
       expect(onClickDeleteBtnCallBack.called).to.equal(true)
     })
 
-<<<<<<< HEAD
-    // it(`onClickDeleteBtn handler should call the proper handler`, () => {
+    // it(`should call props.onClickArchiveBtn when handler onClickArchiveBtn is called`, () => {
     //   wrapper.find(`[data-cy='archive__button']`).simulate('click')
-    //   expect(onClickDeleteBtnCallBack.called).to.equal(true)
+    //   expect(onClickArchiveBtnCallBack.called).to.equal(true)
     // })
-=======
-    it('should call props.onClickArchiveBtn when handler onClickArchiveBtn is called', () => {
-      wrapper.find(`[data-cy='archive__button']`).simulate('click')
-      expect(onClickArchiveBtnCallBack.called).to.equal(true)
-    })
->>>>>>> ada28d26
   })
 })