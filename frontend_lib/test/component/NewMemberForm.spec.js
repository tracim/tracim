import React from 'react'
import { expect } from 'chai'
import { mount } from 'enzyme'
import sinon from 'sinon'
import NewMemberForm from '../../src/component/NewMemberForm/NewMemberForm.jsx'
import { ROLE } from '../../src/helper.js'
require('../../src/component/NewMemberForm/NewMemberForm.styl')

describe('<NewMemberForm />', () => {
  const onClickCloseAddMemberBtnCallBack = sinon.spy()
  const onClickAutoCompleteCallBack = sinon.spy()
  const onClickBtnValidateCallBack = sinon.spy()
  const onChangeRoleCallBack = sinon.spy()
  const onClickKnownMemberCallBack = sinon.spy()
  const onChangeNameOrEmailCallBack = sinon.spy()

  const props = {
    onClickCloseAddMemberBtn: onClickCloseAddMemberBtnCallBack,
    nameOrEmail: 'randomNameOrEmail',
    searchedKnownMemberList: [
      { public_name: 'random', user_id: 1 },
      { public_name: 'Searched', user_id: 2 },
      { public_name: 'Known', user_id: 3 },
      { public_name: 'Member', user_id: 4 },
      { public_name: 'List', user_id: 5 },
      { public_name: 'Test', user_id: 6 }
    ],
    isEmail: false,
    onClickAutoComplete: onClickAutoCompleteCallBack,
    userRoleIdInWorkspace: ROLE.workspaceManager.id,
    canSendInviteNewUser: true,
    emailNotifActivated: true,
    roleList: [{ slug: 'random' }, { slug: 'Role' }],
    autoCompleteClicked: true,
    onClickBtnValidate: onClickBtnValidateCallBack,
    onChangeRole: onChangeRoleCallBack,
    onClickKnownMember: onClickKnownMemberCallBack,
    onChangeNameOrEmail: onChangeNameOrEmailCallBack,
    autoCompleteActive: true,
    role: 'randomRole'
  }

  const wrapper = mount(
    <NewMemberForm
      {...props}
    />
  )

  describe('Static design', () => {
    it(`text input should have the value: ${props.nameOrEmail}`, () => {
      expect(wrapper.find('#addmember').prop('value')).to.equal(props.nameOrEmail)
    })

    it(`should display ${props.roleList.length} roles`, () => {
      expect(wrapper.find('.memberlist__form__role__list__item').length).equal(props.roleList.length)
      for (let i = 0; i < props.roleList.length; i++) {
        expect(wrapper.find(`[value='${props.roleList[i].slug}']`).length)
          .to.equal(1)
        expect(wrapper.find(`[value='${props.roleList[i].slug}']`).prop('checked'))
          .to.equal(props.roleList[i].slug === props.role)
      }
    })

    it(`should have the submit button disabled property set to ${!props.autoCompleteClicked}`, () => {
      expect(wrapper.find('.memberlist__form__submitbtn > button').prop('disabled'))
        .to.equal(!props.autoCompleteClicked)
    })

    it('should display the 5 first searched known Member of the list', () => {
      expect(wrapper.find('.autocomplete__item').length).equal(5)
      for (let i = 0; i < 5; i++) {
        expect(wrapper.find('div.autocomplete__item__avatar > Avatar').at(i).prop('publicName'))
          .to.equal(props.searchedKnownMemberList[i].public_name)
        expect(wrapper.find('div.autocomplete__item__name').at(i))
          .to.have.text().equal(props.searchedKnownMemberList[i].public_name)
      }
    })
  })

  describe('Handlers', () => {
    it('should call props.onClickBtnValidate when handler onClickBtnValidate is called at form validation', () => {
      wrapper.find('button').simulate('click')
      expect(onClickBtnValidateCallBack.called).to.equal(true)
    })

    it('should call props.onClickCloseAddMemberBtn when handler onClickCloseAddMemberBtn is called at form closing', () => {
      wrapper.find('.memberlist__form__close').simulate('click')
      expect(onClickCloseAddMemberBtnCallBack.called).to.equal(true)
    })

    it('should call props.onClickKnownMember when handler onClickKnownMember is called', () => {
<<<<<<< HEAD
      wrapper.find(`div.autocomplete__item`).first().simulate('click')
=======
      wrapper.find('div.autocomplete__item.primaryColorBgHover').first().simulate('click')
>>>>>>> 40a24e31
      expect(onClickKnownMemberCallBack.called).to.equal(true)
    })

    it('should call props.onClickAutoComplete when handler onClickAutoComplete is called', () => {
      wrapper.setProps({ searchedKnownMemberList: [] })
<<<<<<< HEAD
      wrapper.find(`div.autocomplete__item`).first().simulate('click')
=======
      wrapper.find('div.autocomplete__item.primaryColorBgHover').first().simulate('click')
>>>>>>> 40a24e31
      expect(onClickAutoCompleteCallBack.called).to.equal(true)
      wrapper.setProps({ searchedKnownMemberList: props.searchedKnownMemberList })
    })

    it('should call props.onChangeRole when handler onChangeRole is called', () => {
      wrapper.find('.item__radiobtn > input').first().simulate('change')
      expect(onChangeRoleCallBack.called).to.equal(true)
    })

    it('should call props.onChangeNameOrEmail when handler onChangeNameOrEmail is called', () => {
      wrapper.find('input.name__input').simulate('change', { target: { value: 'randomValue' } })
      expect(onChangeNameOrEmailCallBack.called).to.equal(true)
    })
  })
})<|MERGE_RESOLUTION|>--- conflicted
+++ resolved
@@ -89,21 +89,13 @@
     })
 
     it('should call props.onClickKnownMember when handler onClickKnownMember is called', () => {
-<<<<<<< HEAD
-      wrapper.find(`div.autocomplete__item`).first().simulate('click')
-=======
-      wrapper.find('div.autocomplete__item.primaryColorBgHover').first().simulate('click')
->>>>>>> 40a24e31
+      wrapper.find('div.autocomplete__item').first().simulate('click')
       expect(onClickKnownMemberCallBack.called).to.equal(true)
     })
 
     it('should call props.onClickAutoComplete when handler onClickAutoComplete is called', () => {
       wrapper.setProps({ searchedKnownMemberList: [] })
-<<<<<<< HEAD
-      wrapper.find(`div.autocomplete__item`).first().simulate('click')
-=======
-      wrapper.find('div.autocomplete__item.primaryColorBgHover').first().simulate('click')
->>>>>>> 40a24e31
+      wrapper.find('div.autocomplete__item').first().simulate('click')
       expect(onClickAutoCompleteCallBack.called).to.equal(true)
       wrapper.setProps({ searchedKnownMemberList: props.searchedKnownMemberList })
     })
