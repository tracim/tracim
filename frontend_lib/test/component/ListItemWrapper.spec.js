import React from 'react'
import { expect } from 'chai'
import { shallow } from 'enzyme'
import ListItemWrapper from '../../src/component/ListItemWrapper/ListItemWrapper.jsx'
require('../../src/component/ListItemWrapper/ListItemWrapper.styl')

describe('<ListItemWrapper />', () => {
  const props = {
    customClass: 'randomCustomClass',
    label: 'randomLabel',
    contentType: {},
    isLast: false,
    read: false
  }

  const Children = () => <div><h1>Random title</h1>I am a children of ListItemWrapper</div>

  const wrapper = shallow(
    <ListItemWrapper
      {...props}
    >
      <Children />
    </ListItemWrapper>
  )

  it(`should have the title: "${props.label}"`, () =>
    expect(wrapper.find('.content').prop('title')).to.equal(props.label)
  )

<<<<<<< HEAD
  it(`should have its children`, () =>
    expect(wrapper.find('.content').find(Children).length).equal(1)
=======
  it('should have its children', () =>
    expect(wrapper.find('.content.primaryColorBgLightenHover').find(Children).length).equal(1)
>>>>>>> 40a24e31
  )

  it(`should have the class "${props.customClass}"`, () =>
    expect(wrapper.find(`.content.${props.customClass}`)).to.have.lengthOf(1)
  )

  it('should have the class "item-last" when isLast is set to true', () => {
    wrapper.setProps({ isLast: true })
<<<<<<< HEAD
    expect(wrapper.find(`.content.item-last`)).to.have.lengthOf(1)
=======
    expect(wrapper.find('.content.primaryColorBgLightenHover.item-last')).to.have.lengthOf(1)
>>>>>>> 40a24e31
    wrapper.setProps({ isLast: props.isLast })
  })

  it('should have the class "read" when read is set to true', () => {
    wrapper.setProps({ read: true })
<<<<<<< HEAD
    expect(wrapper.find(`.content.read`)).to.have.lengthOf(1)
=======
    expect(wrapper.find('.content.primaryColorBgLightenHover.read')).to.have.lengthOf(1)
>>>>>>> 40a24e31
    wrapper.setProps({ read: props.read })
  })
})<|MERGE_RESOLUTION|>--- conflicted
+++ resolved
@@ -27,13 +27,8 @@
     expect(wrapper.find('.content').prop('title')).to.equal(props.label)
   )
 
-<<<<<<< HEAD
-  it(`should have its children`, () =>
+  it('should have its children', () =>
     expect(wrapper.find('.content').find(Children).length).equal(1)
-=======
-  it('should have its children', () =>
-    expect(wrapper.find('.content.primaryColorBgLightenHover').find(Children).length).equal(1)
->>>>>>> 40a24e31
   )
 
   it(`should have the class "${props.customClass}"`, () =>
@@ -42,21 +37,13 @@
 
   it('should have the class "item-last" when isLast is set to true', () => {
     wrapper.setProps({ isLast: true })
-<<<<<<< HEAD
-    expect(wrapper.find(`.content.item-last`)).to.have.lengthOf(1)
-=======
-    expect(wrapper.find('.content.primaryColorBgLightenHover.item-last')).to.have.lengthOf(1)
->>>>>>> 40a24e31
+    expect(wrapper.find('.content.item-last')).to.have.lengthOf(1)
     wrapper.setProps({ isLast: props.isLast })
   })
 
   it('should have the class "read" when read is set to true', () => {
     wrapper.setProps({ read: true })
-<<<<<<< HEAD
-    expect(wrapper.find(`.content.read`)).to.have.lengthOf(1)
-=======
-    expect(wrapper.find('.content.primaryColorBgLightenHover.read')).to.have.lengthOf(1)
->>>>>>> 40a24e31
+    expect(wrapper.find('.content.read')).to.have.lengthOf(1)
     wrapper.setProps({ read: props.read })
   })
 })