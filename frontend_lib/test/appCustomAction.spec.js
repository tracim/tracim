import { expect } from 'chai'
<<<<<<< HEAD
import { CONTENT_TYPE } from '../src/helperConstants.js'
import { buildAppCustomActionLinkList } from '../src/appCustomAction.js'
=======
import { CONTENT_TYPE } from '../src/helper.js'
import {
  APP_CUSTOM_ACTION_LOCATION_OBJECT,
  buildAppCustomActionLinkList
} from '../src/appCustomAction.js'
>>>>>>> 62ddd3bf

describe('buildAppCustomActionLinkList()', () => {
  const appCustomActionConfig = {
    user_sidebar_dropdown: [],
    user_sidebar_shortcuts: [],
    content_in_list_dropdown: [],
    content_app_dropdown: [{
      icon_text: 'someIcon',
      icon_image: 'someImage',
      content_type_filter: 'file,thread',
      content_extension_filter: '.jpg,.png',
      content_label_regex_filter: '',
      workspace_id_filter: '1,2,3',
      user_role_filter: 'workspace-manager,content-manager,contributor',
      user_profile_filter: 'administrators,trusted-users',
      label: {
        fr: 'some french label',
        en: 'some english label'
      },
      link: 'some link'
    }],
    space_dashboard_action_list: []
  }
  const location = APP_CUSTOM_ACTION_LOCATION_OBJECT.CONTENT_APP_DROPDOWN
  const content = {
    content_id: 10,
    workspace_id: 1,
    label: 'some content label',
    file_extension: '.jpg',
    author: {
      user_id: 5,
      public_name: 'John Doe'
    }
  }
  const loggedUser = {
    userId: 1,
    publicName: 'John Doe',
    userRoleIdInWorkspace: 4,
    profile: 'trusted-users'
  }
  const appContentType = CONTENT_TYPE.FILE
  const appLanguage = 'en'
  const expectedRightResult = [{
    icon: 'someIcon',
    image: 'someImage',
    label: 'some english label',
    actionLink: 'some link',
    showAction: true,
    dataCy: 'popinListItem__customAction'
  }]

  it('should create an object for the DropdownMenu of PopinFixedHeader', () => {
    const appCustomActionListResult = buildAppCustomActionLinkList(
      appCustomActionConfig, location, content, loggedUser, appContentType, appLanguage
    )
    expect(appCustomActionListResult).to.deep.equal(expectedRightResult)
  })

  it('should replace the variables in the link with values', () => {
    const newAppCustomActionConfig = {
      ...appCustomActionConfig,
      content_app_dropdown: [{
        ...appCustomActionConfig.content_app_dropdown[0],
        link: [
          'https://some.domaine.com/open',
          '?',
          'content_label={content.label}',
          '&content={content.content_id}',
          '&space_id={content.workspace_id}',
          '&author_id={content.author_id}',
          '&author_name={content.author_name}',
          '&url={content.url}',
          '&user_id={user.user_id}',
          '&user_public_name={user.public_name}'
        ].join('')
      }]
    }

    const appCustomActionListResult = buildAppCustomActionLinkList(
      newAppCustomActionConfig, location, content, loggedUser, appContentType, appLanguage
    )

    const expectedLink = [
      'https://some.domaine.com/open',
      '?',
      'content_label=some%20content%20label',
      '&content=10',
      '&space_id=1',
      '&author_id=5',
      '&author_name=John%20Doe',
      '&url=http%3A%2F%2Flocalhost%2Fcontents%2F10',
      '&user_id=1',
      '&user_public_name=John%20Doe'
    ].join('')

    const expected = [{
      icon: 'someIcon',
      image: 'someImage',
      label: 'some english label',
      actionLink: expectedLink,
      showAction: true,
      dataCy: 'popinListItem__customAction'
    }]
    expect(appCustomActionListResult).to.deep.equal(expected)
  })

  it('should filter custom action if the content type mismatch', () => {
    const newAppContentType = CONTENT_TYPE.LOGBOOK

    const appCustomActionListResult = buildAppCustomActionLinkList(
      appCustomActionConfig, location, content, loggedUser, newAppContentType, appLanguage
    )
    const expected = []
    expect(appCustomActionListResult).to.deep.equal(expected)
  })

  it('should filter custom action if the content label regex mismatch', () => {
    const newContent = {
      ...content,
      label: 'not matching regex'
    }
    const newAppCustomActionConfig = {
      ...appCustomActionConfig,
      content_app_dropdown: [{
        ...appCustomActionConfig.content_app_dropdown[0],
        content_label_regex_filter: 'some'
      }]
    }

    const appCustomActionListResult = buildAppCustomActionLinkList(
      newAppCustomActionConfig, location, newContent, loggedUser, appContentType, appLanguage
    )
    const expected = []
    expect(appCustomActionListResult).to.deep.equal(expected)
  })

  it("should filter custom actions if user doesn't have enough role in workspace", () => {
    const newLoggedUser = {
      ...loggedUser,
      userRoleIdInWorkspace: 1
    }

    const appCustomActionListResult = buildAppCustomActionLinkList(
      appCustomActionConfig, location, content, newLoggedUser, appContentType, appLanguage
    )
    const expected = []
    expect(appCustomActionListResult).to.deep.equal(expected)
  })

  it("should filter custom actions if user doesn't have enough profile", () => {
    const newLoggedUser = {
      ...loggedUser,
      profile: 1
    }

    const appCustomActionListResult = buildAppCustomActionLinkList(
      appCustomActionConfig, location, content, newLoggedUser, appContentType, appLanguage
    )
    const expected = []
    expect(appCustomActionListResult).to.deep.equal(expected)
  })

  it('should filter custom action if the file extension mismatch', () => {
    const newContent = {
      ...content,
      file_extension: '.avi'
    }

    const appCustomActionListResult = buildAppCustomActionLinkList(
      appCustomActionConfig, location, newContent, loggedUser, appContentType, appLanguage
    )
    const expected = []
    expect(appCustomActionListResult).to.deep.equal(expected)
  })

  it('should filter custom action if the workspace id mismatch', () => {
    const newContent = {
      ...content,
      workspace_id: 11
    }

    const appCustomActionListResult = buildAppCustomActionLinkList(
      appCustomActionConfig, location, newContent, loggedUser, appContentType, appLanguage
    )
    const expected = []
    expect(appCustomActionListResult).to.deep.equal(expected)
  })

  it('should display only one link if two are given but one mismatch', () => {
    const secondAppCustomConfig = {
      user_sidebar_dropdown: [],
      user_sidebar_shortcuts: [],
      content_in_list_dropdown: [],
      content_app_dropdown: [
        ...appCustomActionConfig.content_app_dropdown,
        {
          icon_text: 'someOtherIcon',
          icon_image: '',
          content_type_filter: 'kanban',
          label: {
            fr: 'some other french label',
            en: 'some other english label'
          },
          link: 'some other link'
        }
      ],
      space_dashboard_action_list: []
    }
    const newAppContentType = CONTENT_TYPE.KANBAN

    const appCustomActionListResult = buildAppCustomActionLinkList(
      secondAppCustomConfig, location, content, loggedUser, newAppContentType, appLanguage
    )
    const expected = [{
      icon: 'someOtherIcon',
      image: '',
      label: 'some other english label',
      actionLink: 'some other link',
      showAction: true,
      dataCy: 'popinListItem__customAction'
    }]
    expect(appCustomActionListResult).to.deep.equal(expected)
  })

  it('should work with the strict minimal properties in config (the required=True ones by backend)', () => {
    const newAppCustomActionConfig = {
      user_sidebar_dropdown: [],
      user_sidebar_shortcuts: [],
      content_in_list_dropdown: [],
      content_app_dropdown: [{
        icon_text: 'someIcon',
        icon_image: 'someImage',
        label: {
          en: 'some english label'
        },
        link: 'some link'
      }],
      space_dashboard_action_list: []
    }
    const appCustomActionListResult = buildAppCustomActionLinkList(
      newAppCustomActionConfig, location, content, loggedUser, appContentType, appLanguage
    )
    expect(appCustomActionListResult).to.deep.equal(expectedRightResult)
  })

  it('should return an empty list if given an empty appCustomActionConfig', () => {
    const newAppCustomActionConfig = {
      user_sidebar_dropdown: [],
      user_sidebar_shortcuts: [],
      content_in_list_dropdown: [],
      content_app_dropdown: [],
      space_dashboard_action_list: []
    }
    const appCustomActionListResult = buildAppCustomActionLinkList(
      newAppCustomActionConfig, location, content, loggedUser, appContentType, appLanguage
    )
    const expected = []
    expect(appCustomActionListResult).to.deep.equal(expected)
  })

  it('should not crash if given a wrong user_role_filter and filter the element', () => {
    const newAppCustomActionConfig = {
      user_sidebar_dropdown: [],
      user_sidebar_shortcuts: [],
      content_in_list_dropdown: [],
      content_app_dropdown: [
        ...appCustomActionConfig.content_app_dropdown,
        {
          icon_text: 'someOtherIcon',
          icon_image: '',
          content_type_filter: 'kanban',
          label: {
            fr: 'some other french label',
            en: 'some other english label'
          },
          link: 'some other link',
          user_role_filter: 'workstributor'
        }
      ],
      space_dashboard_action_list: []
    }
    const appCustomActionListResult = buildAppCustomActionLinkList(
      newAppCustomActionConfig, location, content, loggedUser, appContentType, appLanguage
    )
    expect(appCustomActionListResult).to.deep.equal(expectedRightResult)
  })

  it('should not crash if given a wrong user_profile_filter and filter the element', () => {
    const newAppCustomActionConfig = {
      user_sidebar_dropdown: [],
      user_sidebar_shortcuts: [],
      content_in_list_dropdown: [],
      content_app_dropdown: [
        ...appCustomActionConfig.content_app_dropdown,
        {
          icon_text: 'someOtherIcon',
          icon_image: '',
          content_type_filter: 'kanban',
          label: {
            fr: 'some other french label',
            en: 'some other english label'
          },
          link: 'some other link',
          user_profile_filter: 'adminited-users'
        }
      ],
      space_dashboard_action_list: []
    }
    const appCustomActionListResult = buildAppCustomActionLinkList(
      newAppCustomActionConfig, location, content, loggedUser, appContentType, appLanguage
    )
    expect(appCustomActionListResult).to.deep.equal(expectedRightResult)
  })

  it('should not crash if given a user_role_filter or user_profile_filter that are not string and filter' +
    ' the element', () => {
    const newAppCustomActionConfig = {
      user_sidebar_dropdown: [],
      user_sidebar_shortcuts: [],
      content_in_list_dropdown: [],
      content_app_dropdown: [{
        ...appCustomActionConfig.content_app_dropdown[0],
        user_role_filter: { something: 1 },
        user_profile_filter: 1337
      }],
      space_dashboard_action_list: []
    }
    const appCustomActionListResult = buildAppCustomActionLinkList(
      newAppCustomActionConfig, location, content, loggedUser, appContentType, appLanguage
    )
    const expected = []
    expect(appCustomActionListResult).to.deep.equal(expected)
  })

  it('should not crash if given a content_type_filter or content_extension_filter or content_label_regex_filter or ' +
    'workspace_id_filter that are not a string and filter the element', () => {
    const newAppCustomActionConfig = {
      user_sidebar_dropdown: [],
      user_sidebar_shortcuts: [],
      content_in_list_dropdown: [],
      content_app_dropdown: [{
        ...appCustomActionConfig.content_app_dropdown[0],
        content_type_filter: [],
        content_extension_filter: 1337,
        content_label_regex_filter: () => {},
        workspace_id_filter: false
      }],
      space_dashboard_action_list: []
    }
    const appCustomActionListResult = buildAppCustomActionLinkList(
      newAppCustomActionConfig, location, content, loggedUser, appContentType, appLanguage
    )
    const expected = []
    expect(appCustomActionListResult).to.deep.equal(expected)
  })

  it('should not crash if given an unloaded content and return an empty list', () => {
    const newContent = {
      content_id: undefined,
      workspace_id: undefined
    }
    const appCustomActionListResult = buildAppCustomActionLinkList(
      appCustomActionConfig, location, newContent, loggedUser, appContentType, appLanguage
    )
    const expected = []
    expect(appCustomActionListResult).to.deep.equal(expected)
  })

  it('should not crash if given an unloaded loggedUser and return an empty list', () => {
    const newLoggedUser = {
      userId: undefined,
      userRoleIdInWorkspace: undefined,
      profile: undefined
    }
    const appCustomActionListResult = buildAppCustomActionLinkList(
      appCustomActionConfig, location, content, newLoggedUser, appContentType, appLanguage
    )
    const expected = []
    expect(appCustomActionListResult).to.deep.equal(expected)
  })

  it('should be case insensitive with every string filters', () => {
    const newAppCustomActionConfig = {
      user_sidebar_dropdown: [],
      user_sidebar_shortcuts: [],
      content_in_list_dropdown: [],
      content_app_dropdown: [{
        ...appCustomActionConfig.content_app_dropdown[0],
        content_type_filter: 'FILE,THREAD',
        content_extension_filter: '.JPG,.PNG',
        content_label_regex_filter: 'SOME',
        workspace_id_filter: '1,2,3',
        user_role_filter: 'WORKSPACE-MANAGER,CONTENT-MANAGER,CONTRIBUTOR',
        user_profile_filter: 'ADMINISTRATORS,TRUSTED-USERS'
      }],
      space_dashboard_action_list: []
    }
    const appCustomActionListResult = buildAppCustomActionLinkList(
      newAppCustomActionConfig, location, content, loggedUser, appContentType, appLanguage
    )
    expect(appCustomActionListResult).to.deep.equal(expectedRightResult)
  })

  it('should not crash if an empty object is given', () => {
    const newAppCustomActionConfig = {}
    const appCustomActionListResult = buildAppCustomActionLinkList(
      newAppCustomActionConfig, location, content, loggedUser, appContentType, appLanguage
    )
    const expected = []
    expect(appCustomActionListResult).to.deep.equal(expected)
  })

  it('should return build link based on the correct location only', () => {
    const newAppCustomActionConfig = {
      user_sidebar_dropdown: [],
      user_sidebar_shortcuts: [],
      content_in_list_dropdown: appCustomActionConfig.content_app_dropdown,
      content_app_dropdown: [],
      space_dashboard_action_list: []
    }
    const newLocation = APP_CUSTOM_ACTION_LOCATION_OBJECT.CONTENT_IN_LIST_DROPDOWN
    const appCustomActionListResultOtherLocation = buildAppCustomActionLinkList(
      newAppCustomActionConfig, newLocation, content, loggedUser, appContentType, appLanguage
    )
    expect(appCustomActionListResultOtherLocation).to.deep.equal(expectedRightResult)

    const appCustomActionListResult = buildAppCustomActionLinkList(
      newAppCustomActionConfig, location, content, loggedUser, appContentType, appLanguage
    )
    const expected = []
    expect(appCustomActionListResult).to.deep.equal(expected)
  })
})<|MERGE_RESOLUTION|>--- conflicted
+++ resolved
@@ -1,14 +1,9 @@
 import { expect } from 'chai'
-<<<<<<< HEAD
 import { CONTENT_TYPE } from '../src/helperConstants.js'
-import { buildAppCustomActionLinkList } from '../src/appCustomAction.js'
-=======
-import { CONTENT_TYPE } from '../src/helper.js'
 import {
   APP_CUSTOM_ACTION_LOCATION_OBJECT,
   buildAppCustomActionLinkList
 } from '../src/appCustomAction.js'
->>>>>>> 62ddd3bf
 
 describe('buildAppCustomActionLinkList()', () => {
   const appCustomActionConfig = {
