import { author } from './fixture/author.js'
import { commentList } from './fixture/contentCommentList.js'
import { commentTlm } from './fixture/tracimLiveMessage/commentTlm.js'
import { fileTlm } from './fixture/tracimLiveMessage/fileTlm.js'
import { revisionList } from './fixture/contentRevisionList.js'
import { user } from './fixture/user.js'
import { workspace } from './fixture/workspace.js'

export {
  author,
  commentList,
  commentTlm,
<<<<<<< HEAD
  fileTlm,
  revisionList
=======
  revisionList,
  user,
  workspace
>>>>>>> 1d1f9e00
}<|MERGE_RESOLUTION|>--- conflicted
+++ resolved
@@ -10,12 +10,8 @@
   author,
   commentList,
   commentTlm,
-<<<<<<< HEAD
+  revisionList,
   fileTlm,
-  revisionList
-=======
-  revisionList,
   user,
   workspace
->>>>>>> 1d1f9e00
-}+}
