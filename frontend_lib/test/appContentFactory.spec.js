import React from 'react'
import { expect } from 'chai'
import sinon from 'sinon'
import { mount } from 'enzyme'
import { appContentFactory } from '../src/appContentFactory.js'
import { status } from './fixture/status.js'
<<<<<<< HEAD
import { commentTlm } from './fixture/tracimLiveMessage/commentTlm.js'
import { user } from './fixture/user.js'
import { commentList as fixtureCommentList } from './fixture/contentCommentList.js'
=======
import { commentList } from './fixture/contentCommentList.js'
>>>>>>> 185c8460
import { revisionList as fixtureRevisionList } from './fixture/contentRevisionList.js'
import { content } from './fixture/content.js'
import { defaultDebug } from '../src/debug.js'
import { baseFetch } from '../src/action.async.js'
import {
  mockGetMyselfKnownMember200,
  mockPutContent200,
  mockPostContentComment200,
  mockPutContentStatus204,
  mockPutContentArchive204,
  mockPutContentDelete204,
  mockPutContentArchiveRestore204,
  mockPutContentDeleteRestore204,
  mockGetContentComments200,
  mockGetFileChildContent200,
  mockGetContentRevisions200
} from './apiMock.js'
import { generateLocalStorageContentId } from '../src/localStorage.js'

describe('appContentFactory.js', () => {
  const fakeCheckApiUrl = sinon.spy()
  global.localStorage = {
    getItem: sinon.spy(),
    setItem: sinon.spy(),
    removeItem: sinon.spy()
  }
  const fakeSetState = sinon.spy()
  const fakeBuildBreadcrumbs = sinon.spy()
  const fakeLoadContent = sinon.spy()
  const fakeLoadTimeline = sinon.spy()

  const DummyComponent = () => <div>I'm empty</div>
  const WrappedDummyComponent = appContentFactory(DummyComponent)
  const root = mount(<WrappedDummyComponent data={defaultDebug} />)
  // INFO - 2021-08-17 - S.G. - get the first child as the root is in fact a TracimComponent() HOC.
  const wrapper = root.childAt(0)

  const fakeContent = {
    ...content,
    workspace_id: 12,
    content_id: 42,
    label: 'unedited label',
    raw_content: 'unedited content',
    status: status.OPEN
  }
  const appContentSlug = 'appContentSlugExample'

  const fakeApiUrl = 'http://fake.url/api'

  mockGetMyselfKnownMember200(fakeApiUrl, fakeContent.workspace_id, ['@user1'])

  describe('The wrapped component', () => {
    it('should have all the new props', () => {
      expect(wrapper.childAt(0).props()).to.include.keys(
        'registerCustomEventHandlerList',
        'registerGlobalLiveMessageHandler',
        'registerLiveMessageHandlerList',
        'setApiUrl',
        'appContentCustomEventHandlerShowApp',
        'appContentCustomEventHandlerHideApp',
        'appContentCustomEventHandlerReloadContent',
        'appContentCustomEventHandlerReloadAppFeatureData',
        'appContentCustomEventHandlerAllAppChangeLanguage',
        'appContentChangeTitle',
        'appContentChangeComment',
        'appContentDeleteComment',
        'appContentEditComment',
        'appContentAddCommentAsFile',
        'appContentNotifyAll',
        'appContentSaveNewComment',
        'appContentRemoveCommentAsFile',
        'appContentChangeStatus',
        'appContentArchive',
        'appContentDelete',
        'appContentRestoreArchive',
        'appContentRestoreDelete',
        'buildTimelineFromCommentAndRevision',
        'searchForMentionOrLinkInQuery',
        'handleTranslateComment',
        'handleRestoreComment',
        'addContentToFavoriteList',
        'isContentInFavoriteList',
        'loadFavoriteContentList',
        'removeContentFromFavoriteList',
        'updateCommentOnTimeline',
        'loadTimeline',
        'canLoadMoreTimelineItems',
        'loadMoreTimelineItems',
        'isLastTimelineItemCurrentToken',
        'resetTimeline',
        'timeline'
      )
    })
  })

  describe('function setApiUrl', () => {
    it('should set the class property apiUrl', () => {
      expect(wrapper.instance().apiUrl).to.equal(null)
      wrapper.instance().setApiUrl(fakeApiUrl)
      expect(wrapper.instance().apiUrl).to.equal(fakeApiUrl)
    })
  })

  describe('function appContentCustomEventHandlerShowApp', () => {
    describe('with the same content id', () => {
      const newContent = { ...fakeContent }

      before(() => {
        wrapper.instance().appContentCustomEventHandlerShowApp(newContent, fakeContent, fakeSetState, fakeBuildBreadcrumbs)
      })

      after(() => {
        fakeSetState.resetHistory()
        fakeBuildBreadcrumbs.resetHistory()
      })

      it('should call setState to show the app', () => {
        sinon.assert.calledWith(fakeSetState, { isVisible: true })
      })

      it('should call buildBreadcrumbs function', () => {
        expect(fakeBuildBreadcrumbs.called).to.equal(true)
      })
    })

    describe('with a different content id', () => {
      const newContent = {
        ...fakeContent,
        content_id: fakeContent.content_id + 1
      }

      before(() => {
        wrapper.instance().appContentCustomEventHandlerShowApp(newContent, fakeContent, fakeSetState, fakeBuildBreadcrumbs)
      })

      after(() => {
        global.GLOBAL_dispatchEvent.resetHistory()
        fakeSetState.resetHistory()
        fakeBuildBreadcrumbs.resetHistory()
      })

      it('should have called neither setState nor buildBreadcrumbs', () => {
        expect(fakeSetState.called).to.equal(false)
        expect(fakeBuildBreadcrumbs.called).to.equal(false)
      })
    })
  })

  describe('function appContentCustomEventHandlerHideApp', () => {
    const fakeTinymceRemove = sinon.spy()

    before(() => {
      global.tinymce.remove = fakeTinymceRemove
      wrapper.instance().appContentCustomEventHandlerHideApp(fakeSetState)
    })

    after(() => {
      fakeTinymceRemove.resetHistory()
      fakeSetState.resetHistory()
    })

    it('should reset the tinymce comment field', () => {
      sinon.assert.calledWith(fakeTinymceRemove, '#wysiwygTimelineComment')
    })

    it('should call setState to hide the app and set back the comment textarea to normal', () => {
      sinon.assert.calledWith(fakeSetState, {
        isVisible: false,
        timelineWysiwyg: false
      })
    })
  })

  describe('function appContentCustomEventHandlerReloadContent', () => {
    const newContent = { ...fakeContent, content_id: fakeContent.content_id + 1 }
    const initialState = { content: fakeContent }
    const fakeTinymceRemove = sinon.spy()

    before(() => {
      global.tinymce.remove = fakeTinymceRemove
      wrapper.instance().setState(initialState)
      wrapper.instance().appContentCustomEventHandlerReloadContent(newContent, fakeSetState, appContentSlug)
      const lastSetStateArg = fakeSetState.lastCall.args[0]
      if (typeof lastSetStateArg === 'function') {
        lastSetStateArg(initialState)
      }
    })

    after(() => {
      fakeTinymceRemove.resetHistory()
      global.localStorage.getItem.resetHistory()
      fakeSetState.resetHistory()
    })

    it('should remove the tinymce comment field', () => {
      sinon.assert.calledWith(fakeTinymceRemove, '#wysiwygTimelineComment')
    })

    it('should get the localStorage value', () => {
      sinon.assert.calledWith(
        global.localStorage.getItem,
        generateLocalStorageContentId(newContent.workspace_id, newContent.content_id, appContentSlug, 'comment')
      )
    })

    it('should call setState to update with the new comment', () => {
      // INFO - CH - 2019-01-07 - I don't know how to do a callWith when setState is called with a function in parameter
      sinon.assert.called(fakeSetState)
    })
  })

  describe('function appContentCustomEventHandlerReloadAppFeatureData', () => {
    before(() => {
      wrapper.instance().appContentCustomEventHandlerReloadAppFeatureData(fakeLoadContent, fakeLoadTimeline)
    })

    after(() => {
      fakeLoadContent.resetHistory()
      fakeLoadTimeline.resetHistory()
    })

    it('should call the 2 functions given in parameter', () => {
      expect(fakeLoadContent.called).to.equal(true)
      expect(fakeLoadTimeline.called).to.equal(true)
    })
  })

  describe('function appContentCustomEventHandlerAllAppChangeLanguage', () => {
    const fakeTinymceRemove = sinon.spy()
    const fakeI18nChangeLanguage = sinon.spy()
    const fakeI18n = {
      changeLanguage: fakeI18nChangeLanguage
    }
    const newLang = 'en'
    const dummyChangeNewCommentHandler = () => {}
    const fakeWysiwygConstructor = sinon.spy()

    before(() => {
      global.tinymce.remove = fakeTinymceRemove
      global.wysiwyg = fakeWysiwygConstructor
      wrapper.instance().appContentCustomEventHandlerAllAppChangeLanguage(newLang, fakeSetState, fakeI18n, false)
    })

    after(() => {
      fakeSetState.resetHistory()
      fakeI18nChangeLanguage.resetHistory()
    })

    it('should call setState to change the user lang', () => {
      // INFO - CH - 2019-01-07 - I don't know how to do a callWith when setState is called with a function in parameter
      sinon.assert.called(fakeSetState)
    })

    it('should call the function changeLanguage of i18n object', () => {
      sinon.assert.calledWith(fakeI18nChangeLanguage, newLang)
    })

    describe('with isTimelineWysiwyg to true', () => {
      const fakeWysiwygConstructor = sinon.spy()
      before(() => {
        global.tinymce.remove = fakeTinymceRemove
        global.wysiwyg = fakeWysiwygConstructor
        wrapper.instance().appContentCustomEventHandlerAllAppChangeLanguage(newLang, fakeSetState, fakeI18n, true, dummyChangeNewCommentHandler)
      })

      after(() => {
        fakeTinymceRemove.resetHistory()
        fakeWysiwygConstructor.resetHistory()
        fakeSetState.resetHistory()
        fakeI18nChangeLanguage.resetHistory()
      })

      it('should remove the tinymce comment field', () => {
        sinon.assert.calledWith(fakeTinymceRemove, '#wysiwygTimelineComment')
      })

      it('should call the tinymce constructor', () => {
        sinon.assert.calledWith(fakeWysiwygConstructor, '#wysiwygTimelineComment', newLang, dummyChangeNewCommentHandler)
      })
    })
  })

  describe('function appContentChangeTitle', () => {
    describe('on title change success', async () => {
      let response = {}

      before(async () => {
        wrapper.instance().checkApiUrl = fakeCheckApiUrl

        const newLabel = 'Edited label'
        mockPutContent200(fakeApiUrl, fakeContent.workspace_id, fakeContent.content_id, appContentSlug, newLabel, fakeContent.raw_content)
        response = await wrapper.instance().appContentChangeTitle(fakeContent, newLabel, appContentSlug)
      })

      after(() => {
        fakeCheckApiUrl.resetHistory()
        global.GLOBAL_dispatchEvent.resetHistory()
      })

      it('should call the function checkApiUrl', () => {
        expect(fakeCheckApiUrl.called).to.equal(true)
      })

      it('should return the response from api with handleFetchResponse called on it', () => {
        expect(response)
          .to.have.property('apiResponse')
          .and.have.property('body')
      })
    })
  })

  describe('function appContentChangeComment', () => {
    const newComment = 'edited comment text'

    before(() => {
      const fakeEvent = { target: { value: newComment } }
      wrapper.instance().appContentChangeComment(fakeEvent, fakeContent, fakeSetState, appContentSlug)
    })

    after(() => {
      fakeSetState.resetHistory()
      global.localStorage.setItem.resetHistory()
    })

    it('should call setState with the new comment value', () => {
      sinon.assert.calledWith(fakeSetState, { newComment: newComment })
    })

    it('should set the localStorage value', () => {
      sinon.assert.calledWith(
        global.localStorage.setItem,
        generateLocalStorageContentId(fakeContent.workspace_id, fakeContent.content_id, appContentSlug, 'comment')
      )
    })
  })

  describe('function saveCommentAsText', () => {
    describe('on comment save success', async () => {
      let response
      const newComment = 'Edited comment'
      const fakeTinymceSetContent = sinon.spy()
      const activeEditor = {
        dom: {
          select: () => []
        },
        getContent: () => newComment,
        setContent: fakeTinymceSetContent
      }

      global.tinymce = {
        ...global.tinymce,
        get: (id) => activeEditor
      }

      before(async () => {
        wrapper.instance().checkApiUrl = fakeCheckApiUrl
        const loggedUser = {
          username: 'foo',
          lang: 'en'
        }
        const isCommentWysiwyg = true
        mockPostContentComment200(fakeApiUrl, fakeContent.workspace_id, fakeContent.content_id, newComment, fakeContent.content_namespace)
        response = await wrapper.instance().saveCommentAsText(
          fakeContent, isCommentWysiwyg, newComment, fakeSetState, appContentSlug, loggedUser, 'foo'
        )
      })

      after(() => {
        fakeCheckApiUrl.resetHistory()
        fakeTinymceSetContent.resetHistory()
        global.localStorage.removeItem.resetHistory()
        global.GLOBAL_dispatchEvent.resetHistory()
      })

      it('should reset the tinymce comment field since we set param isCommentWysiwyg to true', () => {
        sinon.assert.calledWith(fakeTinymceSetContent, '')
      })

      it('should remove the localStorage value', () => {
        sinon.assert.calledWith(
          global.localStorage.removeItem,
          generateLocalStorageContentId(fakeContent.workspace_id, fakeContent.content_id, appContentSlug, 'comment')
        )
      })

      it('should return the response from api with handleFetchResponse called on it', () => {
        expect(response)
          .to.have.property('apiResponse')
          .and.have.property('body')
      })
    })
  })

  describe('function appContentSaveNewComment', () => {
    const newComment = 'Edited comment'

    before(() => {
      wrapper.instance().checkApiUrl = fakeCheckApiUrl
      const loggedUser = {
        username: 'foo',
        lang: 'en'
      }
      const fileChildContentList = []
      const isCommentWysiwyg = true
      wrapper.instance().appContentSaveNewComment(
        fakeContent, isCommentWysiwyg, newComment, fileChildContentList, fakeSetState, appContentSlug, loggedUser, 'foo'
      )
    })

    after(() => {
      fakeCheckApiUrl.resetHistory()
    })

    it('should call the function checkApiUrl', () => {
      expect(fakeCheckApiUrl.called).to.equal(true)
    })
  })

  describe('function appContentChangeStatus', () => {
    describe('on status change success', async () => {
      before(async () => {
        wrapper.instance().checkApiUrl = fakeCheckApiUrl

        const newStatusSlug = status.VALIDATED.slug
        mockPutContentStatus204(fakeApiUrl, fakeContent.workspace_id, fakeContent.content_id, appContentSlug, newStatusSlug)
        await wrapper.instance().appContentChangeStatus(fakeContent, newStatusSlug, appContentSlug)
      })

      after(() => {
        fakeCheckApiUrl.resetHistory()
        global.GLOBAL_dispatchEvent.resetHistory()
      })

      it('should call the function checkApiUrl', () => {
        expect(fakeCheckApiUrl.called).to.equal(true)
      })
    })
  })

  describe('function appContentArchive', () => {
    describe('on archive success', async () => {
      before(async () => {
        wrapper.instance().checkApiUrl = fakeCheckApiUrl

        mockPutContentArchive204(fakeApiUrl, fakeContent.workspace_id, fakeContent.content_id)
        await wrapper.instance().appContentArchive(fakeContent, fakeSetState, appContentSlug)
      })

      after(() => {
        fakeCheckApiUrl.resetHistory()
        fakeSetState.resetHistory()
        global.GLOBAL_dispatchEvent.resetHistory()
      })

      it('should call the function checkApiUrl', () => {
        expect(fakeCheckApiUrl.called).to.equal(true)
      })

      it('should call setState to set the content as archived', () => {
        // INFO - CH - 2019-01-07 - I don't know how to do a callWith when setState is called with a function in parameter
        sinon.assert.called(fakeSetState)
      })
    })
  })

  describe('function appContentDelete', () => {
    describe('on delete success', async () => {
      before(async () => {
        wrapper.instance().checkApiUrl = fakeCheckApiUrl

        mockPutContentDelete204(fakeApiUrl, fakeContent.workspace_id, fakeContent.content_id)
        await wrapper.instance().appContentDelete(fakeContent, fakeSetState, appContentSlug)
      })

      after(() => {
        fakeCheckApiUrl.resetHistory()
        fakeSetState.resetHistory()
        global.GLOBAL_dispatchEvent.resetHistory()
      })

      it('should call the function checkApiUrl', () => {
        expect(fakeCheckApiUrl.called).to.equal(true)
      })

      it('should call setState to set the content as deleted', () => {
        // INFO - CH - 2019-01-07 - I don't know how to do a callWith when setState is called with a function in parameter
        sinon.assert.called(fakeSetState)
      })
    })
  })

  describe('function appContentRestoreArchive', () => {
    describe('on archive restore success', async () => {
      before(async () => {
        wrapper.instance().checkApiUrl = fakeCheckApiUrl

        mockPutContentArchiveRestore204(fakeApiUrl, fakeContent.workspace_id, fakeContent.content_id)
        await wrapper.instance().appContentRestoreArchive(fakeContent, fakeSetState, appContentSlug)
      })

      after(() => {
        fakeCheckApiUrl.resetHistory()
        fakeSetState.resetHistory()
        global.GLOBAL_dispatchEvent.resetHistory()
      })

      it('should call the function checkApiUrl', () => {
        expect(fakeCheckApiUrl.called).to.equal(true)
      })

      it('should call setState to set the content as not archived', () => {
        // INFO - CH - 2019-01-07 - I don't know how to do a callWith when setState is called with a function in parameter
        sinon.assert.called(fakeSetState)
      })
    })
  })

  describe('function appContentRestoreDelete', () => {
    describe('on archive restore success', async () => {
      before(async () => {
        wrapper.instance().checkApiUrl = fakeCheckApiUrl

        mockPutContentDeleteRestore204(fakeApiUrl, fakeContent.workspace_id, fakeContent.content_id)
        await wrapper.instance().appContentRestoreDelete(fakeContent, fakeSetState, appContentSlug)
      })

      after(() => {
        fakeCheckApiUrl.resetHistory()
        fakeSetState.resetHistory()
        global.GLOBAL_dispatchEvent.resetHistory()
      })

      it('should call the function checkApiUrl', () => {
        expect(fakeCheckApiUrl.called).to.equal(true)
      })
    })
  })

  describe('function buildTimelineFromCommentAndRevision', () => {
    const loggedUser = {
      username: 'foo',
      lang: 'en'
    }
    const fileChildContentList = []
    const revisionList = fixtureRevisionList
    let commentAndRevisionMergedList = []

    before(() => {
      commentAndRevisionMergedList = wrapper.instance().buildTimelineFromCommentAndRevision(
        commentList, revisionList, fileChildContentList, loggedUser
      )
    })

    it('should have merged all the comments and revision at depth 0', () => {
      expect(commentAndRevisionMergedList.length).to.equal(commentList.length + revisionList.length)
    })
  })

  describe('TLM handlers', () => {
    describe('handleContentCommentCreated', () => {
      it('should update the timeline if the tlm is related to the current content', () => {
        const tlmData = {
          fields: {
            content: {
              ...commentTlm,
              parent_id: fakeContent.content_id,
              content_id: 9
            }
          }
        }
        wrapper.instance().handleChildContentCreated(tlmData)
        expect(wrapper.state().timeline.find(item => item.content_id === tlmData.fields.content.content_id)).to.exist // eslint-disable-line
      })

      it('should not update the timeline if the tlm is not related to the current content', () => {
        const tlmData = {
          fields: {
            content: {
              ...commentTlm,
              parent_id: fakeContent.content_id + 1,
              content_id: 12
            }
          }
        }
        wrapper.instance().handleChildContentCreated(tlmData)
        expect(wrapper.state().timeline.find(item => item.content_id === tlmData.fields.content.content_id)).to.not.exist // eslint-disable-line
      })
    })

    describe('handleUserModified', () => {
      describe('If the user is the author of a revision or comment', () => {
        it('should update the timeline with the data of the user', () => {
          const tlmData = { fields: { user: { ...user, public_name: 'newName' } } }
          wrapper.instance().handleUserModified(tlmData)

          const listPublicNameOfAuthor = wrapper.state('timeline')
            .filter(timelineItem => timelineItem.author.user_id === tlmData.fields.user.user_id)
            .map(timelineItem => timelineItem.author.public_name)
          const isNewName = listPublicNameOfAuthor.every(publicName => publicName === tlmData.fields.user.public_name)
          expect(isNewName).to.be.equal(true)
        })
      })
    })
  })

  describe('Timeline pagination', () => {
    const getContentRevisionFunc = (apiUrl, workspaceId, contentId, pageToken, count, sort) => {
      return baseFetch('GET', `${apiUrl}/workspaces/${workspaceId}/${fakeContent.content_type}/${contentId}/revisions?page_token=${pageToken}&count=${count}&sort=${sort}`)
    }

    const testCases = [
      {
        description: 'empty',
        commentPage: { items: [], has_next: false, next_page_token: '' },
        fileChildPage: { items: [], has_next: false, next_page_token: '' },
        revisionPage: { items: [], has_next: false, next_page_token: '' },
        expectedTimelineLength: 0,
        expectedWholeTimelineLength: 0,
        canLoadMoreItems: false
      },
      {
        description: 'less than 15 items',
        commentPage: {
          items: (new Array(4)).fill().map((_, index) => { return { created: `2021-02-12T12:0${index}:00` } }),
          has_next: false,
          next_page_token: ''
        },
        fileChildPage: {
          items: (new Array(4)).fill().map((_, index) => { return { created: `2021-02-12T12:0${index}:00` } }),
          has_next: false,
          next_page_token: ''
        },
        revisionPage: {
          items: (new Array(4)).fill().map((_, index) => { return { created: `2021-02-12T12:0${index}:00` } }),
          has_next: true,
          next_page_token: 'token'
        },
        expectedTimelineLength: 12,
        expectedWholeTimelineLength: 12,
        canLoadMoreItems: true
      },
      {
        description: 'more than 15 items',
        commentPage: {
          items: (new Array(10)).fill().map((_, index) => { return { created: `2021-02-12T12:0${index}:00` } }),
          has_next: false,
          next_page_token: ''
        },
        fileChildPage: {
          items: (new Array(10)).fill().map((_, index) => { return { created: `2021-02-12T12:0${index}:00` } }),
          has_next: false,
          next_page_token: ''
        },
        revisionPage: {
          items: (new Array(10)).fill().map((_, index) => { return { created: `2021-02-12T12:0${index}:00` } }),
          has_next: false,
          next_page_token: ''
        },
        expectedTimelineLength: 15,
        expectedWholeTimelineLength: 30,
        canLoadMoreItems: true
      }
    ]

    for (const testCase of testCases) {
      const getCommentsMock = mockGetContentComments200(
        fakeApiUrl,
        fakeContent.workspace_id,
        fakeContent.content_id,
        testCase.commentPage,
        '?page_token=&count=15&sort=created:desc'
      )
      const getFileChildMock = mockGetFileChildContent200(
        fakeApiUrl,
        fakeContent.workspace_id,
        fakeContent.content_id,
        testCase.fileChildPage,
        '&page_token=&count=15&sort=created:desc'
      )
      const getContentRevisionMock = mockGetContentRevisions200(
        fakeApiUrl,
        fakeContent.workspace_id,
        fakeContent.content_type,
        fakeContent.content_id,
        testCase.revisionPage,
        '?page_token=&count=15&sort=modified:desc'
      )
      it(`should fetch items and set the timeline state(${testCase.description})`, async () => {
        wrapper.instance().resetTimeline()
        await wrapper.instance().loadMoreTimelineItems(getContentRevisionFunc)
        expect(getCommentsMock.isDone()).to.be.true  // eslint-disable-line
        expect(getFileChildMock.isDone()).to.be.true  // eslint-disable-line
        expect(getContentRevisionMock.isDone()).to.be.true  // eslint-disable-line
        expect(wrapper.instance().state.timeline.length).to.be.equal(testCase.expectedTimelineLength)
        expect(wrapper.instance().state.wholeTimeline.length).to.be.equal(testCase.expectedWholeTimelineLength)
        expect(wrapper.instance().canLoadMoreTimelineItems()).to.be.equal(testCase.canLoadMoreItems)
      })
    }

    it('should not fetch items if enough are available', async () => {
      const wholeTimeline = (new Array(15)).fill().map(() => { return { timelineType: 'revision' } })
      wrapper.instance().resetTimeline()
      wrapper.instance().state.wholeTimeline = wholeTimeline
      await wrapper.instance().loadMoreTimelineItems(getContentRevisionFunc)
      expect(wrapper.instance().state.timeline.length).to.be.equal(wholeTimeline.length)
    })
  })
})<|MERGE_RESOLUTION|>--- conflicted
+++ resolved
@@ -4,13 +4,7 @@
 import { mount } from 'enzyme'
 import { appContentFactory } from '../src/appContentFactory.js'
 import { status } from './fixture/status.js'
-<<<<<<< HEAD
-import { commentTlm } from './fixture/tracimLiveMessage/commentTlm.js'
-import { user } from './fixture/user.js'
-import { commentList as fixtureCommentList } from './fixture/contentCommentList.js'
-=======
 import { commentList } from './fixture/contentCommentList.js'
->>>>>>> 185c8460
 import { revisionList as fixtureRevisionList } from './fixture/contentRevisionList.js'
 import { content } from './fixture/content.js'
 import { defaultDebug } from '../src/debug.js'
