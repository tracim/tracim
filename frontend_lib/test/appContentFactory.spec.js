import React from 'react'
import { expect } from 'chai'
import sinon from 'sinon'
import { shallow } from 'enzyme'
import { appContentFactory } from '../src/appContentFactory.js'
import { status } from './fixture/status.js'
import { commentList as fixtureCommentList } from './fixture/contentCommentList.js'
import { revisionList as fixtureRevisionList } from './fixture/contentRevisionList.js'
import { content } from './fixture/content.js'
import {
  mockPutContent200,
  mockPostContentComment200,
  mockPutContentStatus204,
  mockPutContentArchive204,
  mockPutContentDelete204,
  mockPutContentArchiveRestore204,
  mockPutContentDeleteRestore204
} from './apiMock.js'
import { generateLocalStorageContentId } from '../src/helper.js'

describe('appContentFactory.js', () => {
  const fakeCheckApiUrl = sinon.spy()
  global.GLOBAL_dispatchEvent = sinon.spy()
  global.localStorage = {
    getItem: sinon.spy(),
    setItem: sinon.spy(),
    removeItem: sinon.spy()
  }
  const fakeSetState = sinon.spy()
  const fakeBuildBreadcrumbs = sinon.spy()
  const fakeLoadContent = sinon.spy()
  const fakeLoadTimeline = sinon.spy()

  const DummyComponent = () => <div>I'm empty</div>
  const WrappedDummyComponent = appContentFactory(DummyComponent)
  const wrapper = shallow(<WrappedDummyComponent />)

  const fakeContent = {
    ...content,
    workspace_id: 12,
    content_id: 42,
    label: 'unedited label',
    raw_content: 'unedited content',
    status: status.OPEN
  }
  const appContentSlug = 'appContentSlugExample'

  const fakeApiUrl = 'http://fake.url/api/v2'

  describe('The wrapped component', () => {
    it('should have all the new props', () => {
      expect(wrapper.props()).to.have.all.keys(
        'setApiUrl',
        'appContentCustomEventHandlerShowApp',
        'appContentCustomEventHandlerHideApp',
        'appContentCustomEventHandlerReloadContent',
        'appContentCustomEventHandlerReloadAppFeatureData',
        'appContentCustomEventHandlerAllAppChangeLanguage',
        'appContentChangeTitle',
        'appContentChangeComment',
        'appContentSaveNewComment',
        'appContentChangeStatus',
        'appContentArchive',
        'appContentDelete',
        'appContentRestoreArchive',
        'appContentRestoreDelete',
        'buildTimelineFromCommentAndRevision'
      )
    })
  })

  describe('function setApiUrl', () => {
    it('should set the class property apiUrl', () => {
      expect(wrapper.instance().apiUrl).to.equal(null)
      wrapper.instance().setApiUrl(fakeApiUrl)
      expect(wrapper.instance().apiUrl).to.equal(fakeApiUrl)
    })
  })

  describe('function appContentCustomEventHandlerShowApp', () => {
    describe('with the same content id', () => {
      const newContent = { ...fakeContent }

      before(() => {
        wrapper.instance().appContentCustomEventHandlerShowApp(newContent, fakeContent, fakeSetState, fakeBuildBreadcrumbs)
      })

      after(() => {
        fakeSetState.resetHistory()
        fakeBuildBreadcrumbs.resetHistory()
      })

      it('should call setState to show the app', () => {
        sinon.assert.calledWith(fakeSetState, { isVisible: true })
      })

      it('should call buildBreadcrumbs function', () => {
        expect(fakeBuildBreadcrumbs.called).to.equal(true)
      })
    })

    describe('with a different content id', () => {
      const newContent = {
        ...fakeContent,
        content_id: fakeContent.content_id + 1
      }

      before(() => {
        wrapper.instance().appContentCustomEventHandlerShowApp(newContent, fakeContent, fakeSetState, fakeBuildBreadcrumbs)
      })

      after(() => {
        global.GLOBAL_dispatchEvent.resetHistory()
        fakeSetState.resetHistory()
        fakeBuildBreadcrumbs.resetHistory()
      })

      it('should have called neither setState nor buildBreadcrumbs', () => {
        expect(fakeSetState.called).to.equal(false)
        expect(fakeBuildBreadcrumbs.called).to.equal(false)
      })
    })
  })

  describe('function appContentCustomEventHandlerHideApp', () => {
    const fakeTinymceRemove = sinon.spy()

    before(() => {
      global.tinymce.remove = fakeTinymceRemove
      wrapper.instance().appContentCustomEventHandlerHideApp(fakeSetState)
    })

    after(() => {
      fakeTinymceRemove.resetHistory()
      fakeSetState.resetHistory()
    })

    it('should reset the tinymce comment field', () => {
      sinon.assert.calledWith(fakeTinymceRemove, '#wysiwygTimelineComment')
    })

    it('should call setState to hide the app and set back the comment textarea to normal', () => {
      sinon.assert.calledWith(fakeSetState, {
        isVisible: false,
        timelineWysiwyg: false
      })
    })
  })

  describe('function appContentCustomEventHandlerReloadContent', () => {
    const newContent = { ...fakeContent }
    const fakeTinymceRemove = sinon.spy()

    before(() => {
      global.tinymce.remove = fakeTinymceRemove
      wrapper.instance().appContentCustomEventHandlerReloadContent(newContent, fakeSetState, appContentSlug)
    })

    after(() => {
      fakeTinymceRemove.resetHistory()
      global.localStorage.getItem.resetHistory()
      fakeSetState.resetHistory()
    })

    it('should remove the tinymce comment field', () => {
      sinon.assert.calledWith(fakeTinymceRemove, '#wysiwygTimelineComment')
    })

    it('should get the localStorage value', () => {
      sinon.assert.calledWith(
        global.localStorage.getItem,
        generateLocalStorageContentId(fakeContent.workspace_id, fakeContent.content_id, appContentSlug, 'comment')
      )
    })

    it('should call setState to update with the new comment', () => {
      // INFO - CH - 2019-01-07 - I don't know how to do a callWith when setState is called with a function in parameter
      sinon.assert.called(fakeSetState)
    })
  })

  describe('function appContentCustomEventHandlerReloadAppFeatureData', () => {
    before(() => {
      wrapper.instance().appContentCustomEventHandlerReloadAppFeatureData(fakeLoadContent, fakeLoadTimeline, fakeBuildBreadcrumbs)
    })

    after(() => {
      fakeLoadContent.resetHistory()
      fakeLoadTimeline.resetHistory()
      fakeBuildBreadcrumbs.resetHistory()
    })

    it('should call the 3 functions given in parameter', () => {
      expect(fakeLoadContent.called).to.equal(true)
      expect(fakeLoadTimeline.called).to.equal(true)
      expect(fakeBuildBreadcrumbs.called).to.equal(true)
    })
  })

  describe('function appContentCustomEventHandlerAllAppChangeLanguage', () => {
    const fakeTinymceRemove = sinon.spy()
    const fakeI18nChangeLanguage = sinon.spy()
    const fakeI18n = {
      changeLanguage: fakeI18nChangeLanguage
    }
    const newLang = 'en'
    const dummyChangeNewCommentHandler = () => {}
    const fakeWysiwygConstructor = sinon.spy()

    before(() => {
      global.tinymce.remove = fakeTinymceRemove
      global.wysiwyg = fakeWysiwygConstructor
      wrapper.instance().appContentCustomEventHandlerAllAppChangeLanguage(newLang, fakeSetState, fakeI18n, false)
    })

    after(() => {
      fakeSetState.resetHistory()
      fakeI18nChangeLanguage.resetHistory()
    })

    it('should call setState to change the user lang', () => {
      // INFO - CH - 2019-01-07 - I don't know how to do a callWith when setState is called with a function in parameter
      sinon.assert.called(fakeSetState)
    })

    it('should call the function changeLanguage of i18n object', () => {
      sinon.assert.calledWith(fakeI18nChangeLanguage, newLang)
    })

    describe('with isTimelineWysiwyg to true', () => {
      const fakeWysiwygConstructor = sinon.spy()
      before(() => {
        global.tinymce.remove = fakeTinymceRemove
        global.wysiwyg = fakeWysiwygConstructor
        wrapper.instance().appContentCustomEventHandlerAllAppChangeLanguage(newLang, fakeSetState, fakeI18n, true, dummyChangeNewCommentHandler)
      })

      after(() => {
        fakeTinymceRemove.resetHistory()
        fakeWysiwygConstructor.resetHistory()
        fakeSetState.resetHistory()
        fakeI18nChangeLanguage.resetHistory()
      })

      it('should remove the tinymce comment field', () => {
        sinon.assert.calledWith(fakeTinymceRemove, '#wysiwygTimelineComment')
      })

      it('should call the tinymce constructor', () => {
        sinon.assert.calledWith(fakeWysiwygConstructor, '#wysiwygTimelineComment', newLang, dummyChangeNewCommentHandler)
      })
    })
  })

  describe('function appContentChangeTitle', () => {
    describe('on title change success', async () => {
      let response = {}

      before(async () => {
        wrapper.instance().checkApiUrl = fakeCheckApiUrl

        const newLabel = 'Edited label'
        mockPutContent200(fakeApiUrl, fakeContent.workspace_id, fakeContent.content_id, appContentSlug, newLabel, fakeContent.raw_content)
        response = await wrapper.instance().appContentChangeTitle(fakeContent, newLabel, appContentSlug)
      })

      after(() => {
        fakeCheckApiUrl.resetHistory()
        global.GLOBAL_dispatchEvent.resetHistory()
      })

      it('should call the function checkApiUrl', () => {
        expect(fakeCheckApiUrl.called).to.equal(true)
      })

      it('should return the response from api with handleFetchResponse called on it', () => {
        expect(response)
          .to.have.property('apiResponse')
          .and.have.property('body')
      })
    })
  })

  describe('function appContentChangeComment', () => {
    const newComment = 'edited comment text'

    before(() => {
      const fakeEvent = { target: { value: newComment } }
      wrapper.instance().appContentChangeComment(fakeEvent, fakeContent, fakeSetState, appContentSlug)
    })

    after(() => {
      fakeSetState.resetHistory()
      global.localStorage.setItem.resetHistory()
    })

    it('should call setState with the new comment value', () => {
      sinon.assert.calledWith(fakeSetState, { newComment: newComment })
    })

    it('should set the localStorage value', () => {
      sinon.assert.calledWith(
        global.localStorage.setItem,
        generateLocalStorageContentId(fakeContent.workspace_id, fakeContent.content_id, appContentSlug, 'comment')
      )
    })
  })

  describe('function appContentSaveNewComment', () => {
    describe('on comment save success', async () => {
      let response = {}
      const fakeTinymceSetContent = sinon.spy()
      global.tinymce = {
        ...global.tinymce,
        get: () => ({
          setContent: fakeTinymceSetContent
        })
      }

      before(async () => {
        wrapper.instance().checkApiUrl = fakeCheckApiUrl

        const newComment = 'Edited comment'
        const isCommentWysiwyg = true
        mockPostContentComment200(fakeApiUrl, fakeContent.workspace_id, fakeContent.content_id, newComment)
        response = await wrapper.instance().appContentSaveNewComment(fakeContent, isCommentWysiwyg, newComment, fakeSetState, appContentSlug)
      })

      after(() => {
        fakeCheckApiUrl.resetHistory()
        fakeTinymceSetContent.resetHistory()
        global.localStorage.removeItem.resetHistory()
        global.GLOBAL_dispatchEvent.resetHistory()
      })

      it('should call the function checkApiUrl', () => {
        expect(fakeCheckApiUrl.called).to.equal(true)
      })

      it('should reset the tinymce comment field since we set param isCommentWysiwyg to true', () => {
        sinon.assert.calledWith(fakeTinymceSetContent, '')
      })

      it('should remove the localStorage value', () => {
        sinon.assert.calledWith(
          global.localStorage.removeItem,
          generateLocalStorageContentId(fakeContent.workspace_id, fakeContent.content_id, appContentSlug, 'comment')
        )
      })

      it('should return the response from api with handleFetchResponse called on it', () => {
        expect(response)
          .to.have.property('apiResponse')
          .and.have.property('body')
      })
    })
  })

  describe('function appContentChangeStatus', () => {
    describe('on status change success', async () => {
      before(async () => {
        wrapper.instance().checkApiUrl = fakeCheckApiUrl

        const newStatusSlug = status.VALIDATED.slug
        mockPutContentStatus204(fakeApiUrl, fakeContent.workspace_id, fakeContent.content_id, appContentSlug, newStatusSlug)
        await wrapper.instance().appContentChangeStatus(fakeContent, newStatusSlug, appContentSlug)
      })

      after(() => {
        fakeCheckApiUrl.resetHistory()
        global.GLOBAL_dispatchEvent.resetHistory()
      })

      it('should call the function checkApiUrl', () => {
        expect(fakeCheckApiUrl.called).to.equal(true)
      })
    })
  })

  describe('function appContentArchive', () => {
    describe('on archive success', async () => {
      before(async () => {
        wrapper.instance().checkApiUrl = fakeCheckApiUrl

        mockPutContentArchive204(fakeApiUrl, fakeContent.workspace_id, fakeContent.content_id)
        await wrapper.instance().appContentArchive(fakeContent, fakeSetState, appContentSlug)
      })

      after(() => {
        fakeCheckApiUrl.resetHistory()
        fakeSetState.resetHistory()
        global.GLOBAL_dispatchEvent.resetHistory()
      })

      it('should call the function checkApiUrl', () => {
        expect(fakeCheckApiUrl.called).to.equal(true)
      })

      it('should call setState to set the content as archived', () => {
        // INFO - CH - 2019-01-07 - I don't know how to do a callWith when setState is called with a function in parameter
        sinon.assert.called(fakeSetState)
      })
    })
  })

  describe('function appContentDelete', () => {
    describe('on delete success', async () => {
      before(async () => {
        wrapper.instance().checkApiUrl = fakeCheckApiUrl

        mockPutContentDelete204(fakeApiUrl, fakeContent.workspace_id, fakeContent.content_id)
        await wrapper.instance().appContentDelete(fakeContent, fakeSetState, appContentSlug)
      })

      after(() => {
        fakeCheckApiUrl.resetHistory()
        fakeSetState.resetHistory()
        global.GLOBAL_dispatchEvent.resetHistory()
      })

      it('should call the function checkApiUrl', () => {
        expect(fakeCheckApiUrl.called).to.equal(true)
      })
<<<<<<< HEAD
=======

      it('should call setState to set the content as deleted', () => {
        // INFO - CH - 2019-01-07 - I don't know how to do a callWith when setState is called with a function in parameter
        sinon.assert.called(fakeSetState)
      })
>>>>>>> 3461cbff
    })
  })

  describe('function appContentRestoreArchive', () => {
    describe('on archive restore success', async () => {
      before(async () => {
        wrapper.instance().checkApiUrl = fakeCheckApiUrl

        mockPutContentArchiveRestore204(fakeApiUrl, fakeContent.workspace_id, fakeContent.content_id)
        await wrapper.instance().appContentRestoreArchive(fakeContent, fakeSetState, appContentSlug)
      })

      after(() => {
        fakeCheckApiUrl.resetHistory()
        fakeSetState.resetHistory()
        global.GLOBAL_dispatchEvent.resetHistory()
      })

      it('should call the function checkApiUrl', () => {
        expect(fakeCheckApiUrl.called).to.equal(true)
      })

      it('should call setState to set the content as not archived', () => {
        // INFO - CH - 2019-01-07 - I don't know how to do a callWith when setState is called with a function in parameter
        sinon.assert.called(fakeSetState)
      })
    })
  })

  describe('function appContentRestoreDelete', () => {
    describe('on archive restore success', async () => {
      before(async () => {
        wrapper.instance().checkApiUrl = fakeCheckApiUrl

        mockPutContentDeleteRestore204(fakeApiUrl, fakeContent.workspace_id, fakeContent.content_id)
        await wrapper.instance().appContentRestoreDelete(fakeContent, fakeSetState, appContentSlug)
      })

      after(() => {
        fakeCheckApiUrl.resetHistory()
        fakeSetState.resetHistory()
        global.GLOBAL_dispatchEvent.resetHistory()
      })

      it('should call the function checkApiUrl', () => {
        expect(fakeCheckApiUrl.called).to.equal(true)
      })
    })
  })

  describe('function buildTimelineFromCommentAndRevision', () => {
    const commentList = fixtureCommentList
    const revisionList = fixtureRevisionList.map((revision, i) => ({
      ...revision,
      // INFO - CH - 2019-01-14 - ensure that the first revision after creation has all the comments from commentList
      comment_ids: i === 1 ? commentList.map(comment => comment.content_id) : []
    }))
    let commentAndRevisionMergedList = []

    before(() => {
      commentAndRevisionMergedList = wrapper.instance().buildTimelineFromCommentAndRevision(commentList, revisionList, 'en')
    })

    it('should have merged all the comments and revision at depth 0', () => {
      expect(commentAndRevisionMergedList.length).to.equal(commentList.length + revisionList.length)
    })
  })
})<|MERGE_RESOLUTION|>--- conflicted
+++ resolved
@@ -421,14 +421,11 @@
       it('should call the function checkApiUrl', () => {
         expect(fakeCheckApiUrl.called).to.equal(true)
       })
-<<<<<<< HEAD
-=======
 
       it('should call setState to set the content as deleted', () => {
         // INFO - CH - 2019-01-07 - I don't know how to do a callWith when setState is called with a function in parameter
         sinon.assert.called(fakeSetState)
       })
->>>>>>> 3461cbff
     })
   })
 
