{
  "name": "tracim_frontend_lib",
  "version": "1.1.9",
  "main": "dist/tracim_frontend_lib.lib.js",
  "scripts": {
    "mockapi": "node jsonserver/server.js",
    "servdev": "NODE_ENV=development webpack-dev-server --config webpack.servdev.config.js --watch --colors --inline --hot --progress",
    "buildtracimlib": "yarn run build && yarn run buildoptimized",
    "buildtracimlib-dev": "yarn run build-dev && yarn run buildoptimized-dev",
    "build-translation": "node ../i18next.scanner.js",
    "build": "./build-script.sh",
    "build-dev": "./build-script.sh dev",
    "buildoptimized": "./build-script.sh optimized",
    "buildoptimized-dev": "./build-script.sh optimized dev",
    "lint": "cd src && standard --parser babel-eslint --plugin react && cd ../test && standard --env mocha --parser babel-eslint --plugin react",
    "test": "yarn run lint && yarn run test:quick",
    "test:quick": "NODE_ENV=test mocha --config test/.mocharc.js"
  },
  "author": "",
  "license": "ISC",
  "dependencies": {
    "@babel/core": "^7.12.10",
    "@babel/plugin-proposal-class-properties": "^7.12.1",
    "@babel/plugin-proposal-object-rest-spread": "^7.12.1",
    "@babel/plugin-transform-object-assign": "^7.12.1",
    "@babel/preset-env": "^7.12.11",
    "@babel/preset-react": "^7.12.10",
    "@babel/register": "^7.12.10",
    "autolinker": "^3.13.0",
    "babel-eslint": "^10.1.0",
    "babel-loader": "^8.2.2",
    "classnames": "^2.2.6",
    "color": "^3.1.2",
    "core-js": "^3.6.4",
    "date-fns": "^2.19.0",
    "emoji-mart": "^3.0.1",
    "glob": "^7.1.6",
    "i18next": "10.5.0",
    "prop-types": "^15.7.2",
    "radium": "^0.25.2",
    "react": "^16.13.1",
    "react-device-detect": "^1.7.5",
    "react-dropzone": "^7.0.1",
    "react-i18next": "7.4.0",
    "react-onclickoutside": "^6.9.0",
    "react-router-dom": "^5.2.0",
    "regenerator-runtime": "^0.13.2",
    "uuid": "^8.1.0"
  },
  "peerDependencies": {
    "cheerio": "^1.0.0",
    "eslint": "^6.8.0",
    "react-dom": "^16.13.1",
    "webpack": "^4.42.1"
  },
  "devDependencies": {
    "abort-controller": "^3.0.0",
    "chai": "^4.2.0",
    "chai-enzyme": "^1.0.0-beta.1",
    "css-loader": "^3.5.1",
    "enzyme": "^3.10.0",
    "enzyme-adapter-react-16": "^1.15.2",
    "es6-promise": "^4.2.8",
    "eslint": "^6.8.0",
    "eventsourcemock": "^2.0.0",
    "file-loader": "^6.0.0",
    "i18next-scanner": "^2.10.2",
    "ignore-styles": "^5.0.1",
    "isomorphic-fetch": "^2.2.1",
    "jsdom": "^15.1.1",
    "mocha": "^7.1.1",
    "nock": "^11.7.1",
    "pnp-webpack-plugin": "^1.6.4",
    "react-dom": "^16.13.1",
    "reactstrap": "^8.9.0",
    "sinon": "^7.4.1",
    "standard": "^14",
    "standard-loader": "^7.0.0",
    "style-loader": "^0.23.1",
    "stylus": "^0.54.5",
    "stylus-native-loader": "^1.1.0",
    "url-loader": "^2.0.1",
    "webpack": "^4.42.1",
    "webpack-cli": "^3.3.11",
    "webpack-dev-server": "^3.11.0"
  },
  "standard": {
    "globals": [
      "GLOBAL_dispatchEvent",
      "localStorage",
      "location",
      "tinymce",
      "fetch",
      "Element",
      "EventSource",
      "CustomEvent",
      "HTMLElement",
      "DOMParser",
      "globalThis",
      "GLOBAL_primaryColor",
      "FormData",
      "XMLHttpRequest",
      "Image",
<<<<<<< HEAD
      "FileReader",
      "wysiwyg"
=======
      "File",
      "FileReader"
>>>>>>> 14f27de0
    ],
    "parser": "babel-eslint",
    "ignore": []
  },
  "description": "",
  "babel": {
    "env": {
      "test": {
        "presets": [
          "@babel/preset-env",
          "@babel/preset-react"
        ],
        "plugins": [
          "@babel/plugin-proposal-class-properties",
          "@babel/plugin-proposal-object-rest-spread",
          "@babel/plugin-transform-object-assign"
        ]
      }
    }
  }
}<|MERGE_RESOLUTION|>--- conflicted
+++ resolved
@@ -101,13 +101,9 @@
       "FormData",
       "XMLHttpRequest",
       "Image",
-<<<<<<< HEAD
       "FileReader",
-      "wysiwyg"
-=======
-      "File",
-      "FileReader"
->>>>>>> 14f27de0
+      "wysiwyg",
+      "File"
     ],
     "parser": "babel-eslint",
     "ignore": []
