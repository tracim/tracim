{
  "name": "tracim_frontend_lib",
  "version": "1.1.9",
  "main": "dist/tracim_frontend_lib.lib.js",
  "scripts": {
    "mockapi": "node jsonserver/server.js",
    "servdev": "NODE_ENV=development webpack-dev-server --watch --colors --inline --hot --progress",
    "servdevwindoz": "set NODE_ENV=development&& webpack-dev-server --watch --colors --inline --hot --progress",
    "buildwindoz": "echo 'Only use npm run buildtracimlibwindoz'",
    "build": "echo 'Only use npm run buildtracimlib'",
    "build-translation": "node i18next.scanner.js",
    "buildtracimlib": "NODE_ENV=production webpack -p && echo '/* eslint-disable */' | cat - dist/tracim_frontend_lib.lib.js > temp && mv temp dist/tracim_frontend_lib.lib.js && printf '\n/* eslint-enable */\n' >> dist/tracim_frontend_lib.lib.js && cp ./dist/tracim_frontend_lib.style.js ../frontend/dist/app/ && echo Script ended at $(date +'%H:%M:%S')",
    "buildtracimlib-dev": "NODE_ENV=production webpack && echo '/* eslint-disable */' | cat - dist/tracim_frontend_lib.lib.js > temp && mv temp dist/tracim_frontend_lib.lib.js && printf '\n/* eslint-enable */\n' >> dist/tracim_frontend_lib.lib.js && cp ./dist/tracim_frontend_lib.style.js ../frontend/dist/app/ && echo Script ended at $(date +'%H:%M:%S')",
    "buildtracimlibwindoz": "set NODE_ENV=production&& webpack -p && echo /* eslint-disable */ | cat - dist/tracim_frontend_lib.lib.js > temp && mv temp dist/tracim_frontend_lib.lib.js && echo /* eslint-enable */>> dist/tracim_frontend_lib.lib.js && cp ./dist/tracim_frontend_lib.style.js ../frontend/dist/app/",
    "buildtracimlib-devwindoz": "set NODE_ENV=production&& webpack && echo /* eslint-disable */ | cat - dist/tracim_frontend_lib.lib.js > temp && mv temp dist/tracim_frontend_lib.lib.js && echo /* eslint-enable */>> dist/tracim_frontend_lib.lib.js && cp ./dist/tracim_frontend_lib.style.js ../frontend/dist/app/",
    "test": "(standard --env mocha \"test/**/*.js\" || echo \"\nSome Linting error\") && NODE_ENV=test mocha --config test/.mocharc.js"
  },
  "author": "",
  "license": "ISC",
  "dependencies": {
    "classnames": "^2.2.6",
    "i18next": "10.5.0",
    "prop-types": "^15.7.2",
    "radium": "^0.25.2",
    "react": "16.7.0",
    "react-i18next": "7.4.0",
    "react-dropzone": "^7.0.1",
    "color": "^3.1.2",
    "core-js": "^3.1.4",
    "date-fns": "^1.30.1",
    "regenerator-runtime": "^0.13.2"
  },
  "devDependencies": {
    "@babel/core": "^7.5.0",
    "@babel/plugin-proposal-class-properties": "^7.5.0",
    "@babel/plugin-proposal-object-rest-spread": "^7.5.0",
    "@babel/plugin-transform-object-assign": "^7.2.0",
    "@babel/preset-env": "^7.5.0",
    "@babel/preset-react": "^7.0.0",
    "@babel/register": "^7.4.0",
    "babel-eslint": "^10.0.2",
    "babel-loader": "^8.0.6",
    "chai": "^4.2.0",
    "chai-enzyme": "^1.0.0-beta.1",
    "css-loader": "^3.0.0",
    "enzyme": "^3.9.0",
    "enzyme-adapter-react-16": "^1.14.0",
    "file-loader": "^4.0.0",
    "i18next-scanner": "^2.10.2",
    "ignore-styles": "^5.0.1",
    "jsdom": "^15.1.1",
    "mocha": "^6.1.4",
    "react-dom": "16.7.0",
<<<<<<< HEAD
    "reactstrap": "^8.0.0",
=======
    "sinon": "^7.4.1",
>>>>>>> e84f9620
    "standard": "^12.0.1",
    "standard-loader": "^6.0.1",
    "style-loader": "^0.23.1",
    "stylus": "^0.54.5",
    "stylus-loader": "^3.0.2",
    "url-loader": "^2.0.1",
    "webpack": "^4.35.2",
    "webpack-cli": "^3.3.5",
    "webpack-dev-server": "^3.7.2",
    "whatwg-fetch": "^3.0.0"
  },
  "standard": {
    "globals": [],
    "parser": "babel-eslint",
    "ignore": []
  },
  "description": "",
  "babel": {
    "env": {
      "test": {
        "presets": [
          "@babel/preset-env",
          "@babel/preset-react"
        ],
        "plugins": [
          "@babel/plugin-proposal-class-properties",
          "@babel/plugin-proposal-object-rest-spread",
          "@babel/plugin-transform-object-assign"
        ]
      }
    }
  }
}<|MERGE_RESOLUTION|>--- conflicted
+++ resolved
@@ -51,11 +51,8 @@
     "jsdom": "^15.1.1",
     "mocha": "^6.1.4",
     "react-dom": "16.7.0",
-<<<<<<< HEAD
     "reactstrap": "^8.0.0",
-=======
     "sinon": "^7.4.1",
->>>>>>> e84f9620
     "standard": "^12.0.1",
     "standard-loader": "^6.0.1",
     "style-loader": "^0.23.1",
