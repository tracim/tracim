--- conflicted
+++ resolved
@@ -83,13 +83,10 @@
   "standard": {
     "globals": [
       "tinymce",
-<<<<<<< HEAD
-      "fetch"
-=======
+      "fetch",
       "Element",
       "DOMParser",
       "globalThis"
->>>>>>> d32c82e2
     ],
     "parser": "babel-eslint",
     "ignore": []
