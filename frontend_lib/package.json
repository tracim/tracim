{
  "name": "tracim_frontend_lib",
  "version": "1.1.9",
  "main": "dist/tracim_frontend_lib.lib.js",
  "scripts": {
    "mockapi": "node jsonserver/server.js",
    "servdev": "NODE_ENV=development webpack-dev-server --config webpack.tracim.config.js --watch --colors --inline --hot --progress",
    "servdevwindoz": "NODE_ENV=development webpack-dev-server --config webpack.tracim.config.js --watch --colors --inline --hot --progress",
    "buildtracimlib": "build && tracimbuild",
    "build-translation": "node i18next.scanner.js",
<<<<<<< HEAD
    "buildtracimlib": "NODE_ENV=production webpack-cli -p && cp ./dist/tracim_frontend_lib.style.js ./dist/tracim_frontend_lib.lib.js ../frontend/dist/app/ && ./wraplib.sh && echo Script ended at $(date +'%H:%M:%S')",
    "buildtracimlib-dev": "webpack-cli && cp ./dist/tracim_frontend_lib.style.js ./dist/tracim_frontend_lib.lib.js ../frontend/dist/app/ && ./wraplib.sh && echo Script ended at $(date +'%H:%M:%S')",
    "buildtracimlibwindoz": "NODE_ENV=production webpack-cli -p && cp ./dist/tracim_frontend_lib.style.js ./dist/tracim_frontend_lib.lib.js ../frontend/dist/app/ && ./wraplib.sh",
    "buildtracimlib-devwindoz": "set NODE_ENV=production&& webpack-cli && cp ./dist/tracim_frontend_lib.style.js ./dist/tracim_frontend_lib.lib.js ../frontend/dist/app/ && ./wraplib.sh",
=======
    "build": "./build-script.sh",
    "build-dev": "./build-script.sh dev",
    "buildwindoz": "./build-script.sh windoz ",
    "build-devwindoz": "./build-script.sh dev windoz",
    "tracimbuild": "./build-script.sh tracim",
    "tracimbuild-dev": "./build-script.sh tracim dev",
    "tracimbuildwindoz": "./build-script.sh tracim windoz",
    "tracimbuild-devwindoz": "./build-script.sh tracim dev windoz",
>>>>>>> 81c9161a
    "test": "(standard --env mocha \"test/**/*.js\" || echo \"\nSome Linting error\") && NODE_ENV=test mocha --config test/.mocharc.js",
    "test:quick": "NODE_ENV=test mocha --config test/.mocharc.js"
  },
  "author": "",
  "license": "ISC",
  "dependencies": {
    "@babel/core": "^7.5.0",
    "@babel/plugin-proposal-class-properties": "^7.5.0",
    "@babel/plugin-proposal-object-rest-spread": "^7.9.5",
    "@babel/plugin-transform-object-assign": "^7.2.0",
    "@babel/preset-env": "^7.9.5",
    "@babel/preset-react": "^7.0.0",
    "@babel/register": "^7.9.0",
    "autolinker": "^3.13.0",
    "babel-eslint": "^10.1.0",
    "babel-loader": "^8.1.0",
    "classnames": "^2.2.6",
    "color": "^3.1.2",
    "core-js": "^3.6.4",
    "date-fns": "^1.30.1",
    "glob": "^7.1.6",
    "i18next": "10.5.0",
    "prop-types": "^15.7.2",
    "radium": "^0.25.2",
    "react": "^16.13.1",
    "react-device-detect": "^1.7.5",
    "react-dropzone": "^7.0.1",
    "react-i18next": "7.4.0",
    "regenerator-runtime": "^0.13.2"
  },
  "peerDependencies": {
    "cheerio": "^1.0.0",
    "eslint": "^6.8.0",
    "react-dom": "^16.13.1",
    "webpack": "^4.42.1"
  },
  "devDependencies": {
    "chai": "^4.2.0",
    "chai-enzyme": "^1.0.0-beta.1",
    "css-loader": "^3.5.1",
    "enzyme": "^3.10.0",
    "enzyme-adapter-react-16": "^1.15.2",
    "es6-promise": "^4.2.8",
    "eslint": "^6.8.0",
    "file-loader": "^6.0.0",
    "i18next-scanner": "^2.10.2",
    "ignore-styles": "^5.0.1",
    "isomorphic-fetch": "^2.2.1",
    "jsdom": "^15.1.1",
    "mocha": "^7.1.1",
    "nock": "^11.7.1",
    "pnp-webpack-plugin": "^1.6.4",
    "react-dom": "^16.13.1",
    "reactstrap": "^8.0.0",
    "sinon": "^7.4.1",
    "standard": "^14.3.3",
    "standard-loader": "^7.0.0",
    "style-loader": "^0.23.1",
    "stylus": "^0.54.5",
    "stylus-native-loader": "^1.1.0",
    "url-loader": "^2.0.1",
    "webpack": "^4.42.1",
    "webpack-cli": "^3.3.11",
    "webpack-dev-server": "^3.10.3"
  },
  "standard": {
    "globals": [],
    "parser": "babel-eslint",
    "ignore": []
  },
  "description": "",
  "babel": {
    "env": {
      "test": {
        "presets": [
          "@babel/preset-env",
          "@babel/preset-react"
        ],
        "plugins": [
          "@babel/plugin-proposal-class-properties",
          "@babel/plugin-proposal-object-rest-spread",
          "@babel/plugin-transform-object-assign"
        ]
      }
    }
  }
}<|MERGE_RESOLUTION|>--- conflicted
+++ resolved
@@ -8,12 +8,6 @@
     "servdevwindoz": "NODE_ENV=development webpack-dev-server --config webpack.tracim.config.js --watch --colors --inline --hot --progress",
     "buildtracimlib": "build && tracimbuild",
     "build-translation": "node i18next.scanner.js",
-<<<<<<< HEAD
-    "buildtracimlib": "NODE_ENV=production webpack-cli -p && cp ./dist/tracim_frontend_lib.style.js ./dist/tracim_frontend_lib.lib.js ../frontend/dist/app/ && ./wraplib.sh && echo Script ended at $(date +'%H:%M:%S')",
-    "buildtracimlib-dev": "webpack-cli && cp ./dist/tracim_frontend_lib.style.js ./dist/tracim_frontend_lib.lib.js ../frontend/dist/app/ && ./wraplib.sh && echo Script ended at $(date +'%H:%M:%S')",
-    "buildtracimlibwindoz": "NODE_ENV=production webpack-cli -p && cp ./dist/tracim_frontend_lib.style.js ./dist/tracim_frontend_lib.lib.js ../frontend/dist/app/ && ./wraplib.sh",
-    "buildtracimlib-devwindoz": "set NODE_ENV=production&& webpack-cli && cp ./dist/tracim_frontend_lib.style.js ./dist/tracim_frontend_lib.lib.js ../frontend/dist/app/ && ./wraplib.sh",
-=======
     "build": "./build-script.sh",
     "build-dev": "./build-script.sh dev",
     "buildwindoz": "./build-script.sh windoz ",
@@ -22,7 +16,6 @@
     "tracimbuild-dev": "./build-script.sh tracim dev",
     "tracimbuildwindoz": "./build-script.sh tracim windoz",
     "tracimbuild-devwindoz": "./build-script.sh tracim dev windoz",
->>>>>>> 81c9161a
     "test": "(standard --env mocha \"test/**/*.js\" || echo \"\nSome Linting error\") && NODE_ENV=test mocha --config test/.mocharc.js",
     "test:quick": "NODE_ENV=test mocha --config test/.mocharc.js"
   },
