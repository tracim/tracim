--- conflicted
+++ resolved
@@ -19,7 +19,6 @@
   "author": "",
   "license": "ISC",
   "dependencies": {
-<<<<<<< HEAD
     "@babel/core": "^7.5.0",
     "@babel/plugin-proposal-class-properties": "^7.5.0",
     "@babel/plugin-proposal-object-rest-spread": "^7.9.5",
@@ -27,11 +26,9 @@
     "@babel/preset-env": "^7.9.5",
     "@babel/preset-react": "^7.0.0",
     "@babel/register": "^7.9.0",
+    "autolinker": "^3.13.0",
     "babel-eslint": "^10.1.0",
     "babel-loader": "^8.1.0",
-=======
-    "autolinker": "^3.13.0",
->>>>>>> 11d73023
     "classnames": "^2.2.6",
     "color": "^3.1.2",
     "core-js": "^3.6.4",
