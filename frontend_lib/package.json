{
  "name": "tracim_frontend_lib",
  "version": "1.1.9",
  "main": "dist/tracim_frontend_lib.lib.js",
  "scripts": {
    "mockapi": "node jsonserver/server.js",
    "servdev": "NODE_ENV=development webpack-dev-server --watch --colors --inline --hot --progress",
    "servdevwindoz": "set NODE_ENV=development&& webpack-dev-server --watch --colors --inline --hot --progress",
    "buildwindoz": "echo 'Only use npm run buildtracimlibwindoz'",
    "build": "echo 'Only use npm run buildtracimlib'",
    "build-translation": "node i18next.scanner.js",
    "buildtracimlib": "NODE_ENV=production webpack -p && echo '/* eslint-disable */' | cat - dist/tracim_frontend_lib.lib.js > temp && mv temp dist/tracim_frontend_lib.lib.js && printf '\n/* eslint-enable */\n' >> dist/tracim_frontend_lib.lib.js && cp ./dist/tracim_frontend_lib.style.js ../frontend/dist/app/ && echo Script ended at $(date +'%H:%M:%S')",
    "buildtracimlib-dev": "NODE_ENV=production webpack && echo '/* eslint-disable */' | cat - dist/tracim_frontend_lib.lib.js > temp && mv temp dist/tracim_frontend_lib.lib.js && printf '\n/* eslint-enable */\n' >> dist/tracim_frontend_lib.lib.js && cp ./dist/tracim_frontend_lib.style.js ../frontend/dist/app/ && echo Script ended at $(date +'%H:%M:%S')",
    "buildtracimlibwindoz": "set NODE_ENV=production&& webpack -p && echo /* eslint-disable */ | cat - dist/tracim_frontend_lib.lib.js > temp && mv temp dist/tracim_frontend_lib.lib.js && echo /* eslint-enable */>> dist/tracim_frontend_lib.lib.js && cp ./dist/tracim_frontend_lib.style.js ../frontend/dist/app/",
    "buildtracimlib-devwindoz": "set NODE_ENV=production&& webpack && echo /* eslint-disable */ | cat - dist/tracim_frontend_lib.lib.js > temp && mv temp dist/tracim_frontend_lib.lib.js && echo /* eslint-enable */>> dist/tracim_frontend_lib.lib.js && cp ./dist/tracim_frontend_lib.style.js ../frontend/dist/app/",
    "test": "NODE_ENV=test mocha --config test/.mocharc.js"
  },
  "author": "",
  "license": "ISC",
  "dependencies": {
    "classnames": "^2.2.6",
    "i18next": "10.5.0",
    "prop-types": "^15.7.2",
    "radium": "^0.25.2",
<<<<<<< HEAD
    "react": "^16.8.6",
    "react-i18next": "^10.11.4",
    "react-dropzone": "^7.0.1",
=======
    "react": "16.7.0",
    "react-i18next": "7.4.0",
>>>>>>> d67748e1
    "color": "^3.1.2",
    "core-js": "^3.1.4",
    "date-fns": "^1.30.1",
    "regenerator-runtime": "^0.13.2"
  },
  "devDependencies": {
    "@babel/core": "^7.5.0",
    "@babel/plugin-proposal-class-properties": "^7.5.0",
    "@babel/plugin-proposal-object-rest-spread": "^7.5.0",
    "@babel/plugin-transform-object-assign": "^7.2.0",
    "@babel/preset-env": "^7.5.0",
    "@babel/preset-react": "^7.0.0",
    "@babel/register": "^7.4.0",
    "babel-eslint": "^10.0.2",
    "babel-loader": "^8.0.6",
    "chai": "^4.2.0",
    "chai-enzyme": "^1.0.0-beta.1",
    "css-loader": "^3.0.0",
    "enzyme": "^3.9.0",
    "enzyme-adapter-react-16": "^1.14.0",
    "file-loader": "^4.0.0",
    "i18next-scanner": "^2.10.2",
    "ignore-styles": "^5.0.1",
    "jsdom": "^15.1.1",
    "mocha": "^6.1.4",
<<<<<<< HEAD
    "react-dom": "^16.8.6",
    "reactstrap": "^8.0.0",
=======
    "react-dom": "16.7.0",
>>>>>>> d67748e1
    "standard": "^12.0.1",
    "standard-loader": "^6.0.1",
    "style-loader": "^0.23.1",
    "stylus": "^0.54.5",
    "stylus-loader": "^3.0.2",
    "url-loader": "^2.0.1",
    "webpack": "^4.35.2",
    "webpack-cli": "^3.3.5",
    "webpack-dev-server": "^3.7.2",
    "whatwg-fetch": "^3.0.0"
  },
  "standard": {
    "globals": [],
    "parser": "babel-eslint",
    "ignore": []
  },
  "description": "",
  "babel": {
    "env": {
      "test": {
        "presets": [
          "@babel/preset-env",
          "@babel/preset-react"
        ],
        "plugins": [
          "@babel/plugin-proposal-class-properties",
          "@babel/plugin-proposal-object-rest-spread",
          "@babel/plugin-transform-object-assign"
        ]
      }
    }
  }
}<|MERGE_RESOLUTION|>--- conflicted
+++ resolved
@@ -22,14 +22,9 @@
     "i18next": "10.5.0",
     "prop-types": "^15.7.2",
     "radium": "^0.25.2",
-<<<<<<< HEAD
-    "react": "^16.8.6",
-    "react-i18next": "^10.11.4",
-    "react-dropzone": "^7.0.1",
-=======
     "react": "16.7.0",
     "react-i18next": "7.4.0",
->>>>>>> d67748e1
+    "react-dropzone": "^7.0.1",
     "color": "^3.1.2",
     "core-js": "^3.1.4",
     "date-fns": "^1.30.1",
@@ -55,12 +50,8 @@
     "ignore-styles": "^5.0.1",
     "jsdom": "^15.1.1",
     "mocha": "^6.1.4",
-<<<<<<< HEAD
-    "react-dom": "^16.8.6",
+    "react-dom": "16.7.0",
     "reactstrap": "^8.0.0",
-=======
-    "react-dom": "16.7.0",
->>>>>>> d67748e1
     "standard": "^12.0.1",
     "standard-loader": "^6.0.1",
     "style-loader": "^0.23.1",
