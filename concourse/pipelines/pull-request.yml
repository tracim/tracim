--- conflicted
+++ resolved
@@ -60,11 +60,7 @@
   type: registry-image
   source:
     repository: algooci/tracim
-<<<<<<< HEAD
-    tag: test_python_3.9.2
-=======
-    tag: build_148
->>>>>>> 51b0287b
+    tag: build_148_python_3.9.2
 # resource used to abort the running builds before starting our test jobs
 - name: abort-running-builds
   type: abort-running-builds
