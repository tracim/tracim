#!/bin/bash

# Main in bottom

RED='\033[1;31m'
NC='\033[0m' # No Color

function loggood {
    echo -e "\n${YELLOW}[$(date +'%H:%M:%S')]${GREEN} $ $1${NC}"
}

function logerror {
    echo -e "\n${RED}[$(date +'%H:%M:%S')]${RED} $ $1${NC}"
    exit 1
}


dev=""
if [ "$1" = "-d" ]; then
    dev="-dev"
fi

<<<<<<< HEAD
yarn run build$dev$windoz || logerror "Failed to build the vendor bundle"
cp dist/tracim_frontend_vendors.js ../frontend/dist/app/tracim_frontend_vendors.js  || logerror "Failed to copy the vendor bundle"
=======
log "building frontend_vendors"
yarn run build$dev  && loggood "success" || logerror "some error"
log "copying built file to frontend/"
cp dist/tracim_frontend_vendors.js ../frontend/dist/app/tracim_frontend_vendors.js && loggood "success" || logerror "some error"
>>>>>>> 98539b7d
<|MERGE_RESOLUTION|>--- conflicted
+++ resolved
@@ -20,12 +20,5 @@
     dev="-dev"
 fi
 
-<<<<<<< HEAD
-yarn run build$dev$windoz || logerror "Failed to build the vendor bundle"
-cp dist/tracim_frontend_vendors.js ../frontend/dist/app/tracim_frontend_vendors.js  || logerror "Failed to copy the vendor bundle"
-=======
-log "building frontend_vendors"
-yarn run build$dev  && loggood "success" || logerror "some error"
-log "copying built file to frontend/"
-cp dist/tracim_frontend_vendors.js ../frontend/dist/app/tracim_frontend_vendors.js && loggood "success" || logerror "some error"
->>>>>>> 98539b7d
+yarn run build$dev || logerror "Failed to build the vendor bundle"
+cp dist/tracim_frontend_vendors.js ../frontend/dist/app/tracim_frontend_vendors.js  || logerror "Failed to copy the vendor bundle"