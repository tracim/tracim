--- conflicted
+++ resolved
@@ -24,12 +24,5 @@
     dev="-dev"
 fi
 
-<<<<<<< HEAD
 yarn run build$dev$windoz || logerror "Failed to build the vendor bundle"
-cp dist/vendors.js ../frontend/dist/app/tracim_frontend_vendors.js  || logerror "Failed to copy the vendor bundle"
-=======
-log "building frontend_vendors"
-yarn run build$dev$windoz  && loggood "success" || logerror "some error"
-log "copying built file to frontend/"
-cp dist/tracim_frontend_vendors.js ../frontend/dist/app/tracim_frontend_vendors.js && loggood "success" || logerror "some error"
->>>>>>> c771554d
+cp dist/tracim_frontend_vendors.js ../frontend/dist/app/tracim_frontend_vendors.js  || logerror "Failed to copy the vendor bundle"