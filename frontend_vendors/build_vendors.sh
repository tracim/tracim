--- conflicted
+++ resolved
@@ -22,13 +22,6 @@
     devext=".dev"
 fi
 
-<<<<<<< HEAD
 cd "$(dirname "$0")"
 yarn run build$dev || logerror "Failed to build the vendor bundle"
-cp dist/tracim_frontend_vendors.js ../frontend/dist/app/tracim_frontend_vendors.js  || logerror "Failed to copy the vendor bundle"
-=======
-log "building frontend_vendors"
-yarn run build$dev  && loggood "success" || logerror "some error"
-log "copying built file to frontend/"
-cp dist/tracim_frontend_vendors$devext.js ../frontend/dist/app/tracim_frontend_vendors.js && loggood "success" || logerror "some error"
->>>>>>> 810f5c25
+cp dist/tracim_frontend_vendors$devext.js ../frontend/dist/app/tracim_frontend_vendors.js  || logerror "Failed to copy the vendor bundle"