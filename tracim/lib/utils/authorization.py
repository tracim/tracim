# -*- coding: utf-8 -*-
import typing
from typing import TYPE_CHECKING
<<<<<<< HEAD

=======
>>>>>>> 88e7036a
import functools
from pyramid.interfaces import IAuthorizationPolicy
from zope.interface import implementer

from tracim.models.contents import NewContentType

try:
    from json.decoder import JSONDecodeError
except ImportError:  # python3.4
    JSONDecodeError = ValueError

from tracim.exceptions import InsufficientUserWorkspaceRole
from tracim.exceptions import ContentTypeNotAllowed
from tracim.exceptions import InsufficientUserProfile
if TYPE_CHECKING:
    from tracim import TracimRequest
###
# Pyramid default permission/authorization mecanism

# INFO - G.M - 12-04-2018 - Setiing a Default permission on view is
#  needed to activate AuthentificationPolicy and
# AuthorizationPolicy on pyramid request
TRACIM_DEFAULT_PERM = 'tracim'


@implementer(IAuthorizationPolicy)
class AcceptAllAuthorizationPolicy(object):
    """
    Empty AuthorizationPolicy : Allow all request. As Pyramid need
    a Authorization policy when we use AuthentificationPolicy, this
    class permit use to disable pyramid authorization mecanism with
    working a AuthentificationPolicy.
    """
    def permits(self, context, principals, permision):
        return True

    def principals_allowed_by_permission(self, context, permission):
        raise NotImplementedError()

###
# Authorization decorators for views

# INFO - G.M - 12-04-2018
# Instead of relying on pyramid authorization mecanism
# We prefer to use decorators


def require_same_user_or_profile(group: int):
    """
    Decorator for view to restrict access of tracim request if candidate user
    is distinct from authenticated user and not with high enough profile.
    :param group: value from Group Object
    like Group.TIM_USER or Group.TIM_MANAGER
    :return:
    """
    def decorator(func):
        @functools.wraps(func)
        def wrapper(self, context, request: 'TracimRequest'):
            auth_user = request.current_user
            candidate_user = request.candidate_user
            if auth_user.user_id == candidate_user.user_id or \
                    auth_user.profile.id >= group:
                return func(self, context, request)
            raise InsufficientUserProfile()
        return wrapper
    return decorator


def require_profile(group: int):
    """
    Decorator for view to restrict access of tracim request if profile is
    not high enough
    :param group: value from Group Object
    like Group.TIM_USER or Group.TIM_MANAGER
    :return:
    """
    def decorator(func):
        @functools.wraps(func)
        def wrapper(self, context, request: 'TracimRequest'):
            user = request.current_user
            if user.profile.id >= group:
                return func(self, context, request)
            raise InsufficientUserProfile()
        return wrapper
    return decorator


def require_workspace_role(minimal_required_role: int):
    """
    Restricts access to endpoint to minimal role or raise an exception.
    Check role for current_workspace.
    :param minimal_required_role: value from UserInWorkspace Object like
    UserRoleInWorkspace.CONTRIBUTOR or UserRoleInWorkspace.READER
    :return: decorator
    """
    def decorator(func):
        @functools.wraps(func)
        def wrapper(self, context, request: 'TracimRequest'):
            user = request.current_user
            workspace = request.current_workspace
            if workspace.get_user_role(user) >= minimal_required_role:
                return func(self, context, request)
            raise InsufficientUserWorkspaceRole()

        return wrapper
    return decorator


def require_candidate_workspace_role(minimal_required_role: int):
    """
    Restricts access to endpoint to minimal role or raise an exception.
    Check role for candidate_workspace.
    :param minimal_required_role: value from UserInWorkspace Object like
    UserRoleInWorkspace.CONTRIBUTOR or UserRoleInWorkspace.READER
    :return: decorator
    """
    def decorator(func):

        def wrapper(self, context, request: 'TracimRequest'):
            user = request.current_user
            workspace = request.candidate_workspace

            if workspace.get_user_role(user) >= minimal_required_role:
                return func(self, context, request)
            raise InsufficientUserWorkspaceRole()

        return wrapper
    return decorator


def require_content_types(content_types: typing.List['NewContentType']):
    """
    Restricts access to specific file type or raise an exception.
    Check role for candidate_workspace.
    :param content_types: list of NewContentType object
    :return: decorator
    """
    def decorator(func):
        @functools.wraps(func)
        def wrapper(self, context, request: 'TracimRequest'):
            content = request.current_content
            if content.type in [content.slug for content in content_types]:
                return func(self, context, request)
            raise ContentTypeNotAllowed()
        return wrapper
    return decorator


def require_comment_ownership_or_role(
        minimal_required_role_for_owner: int,
        minimal_required_role_for_anyone: int,
) -> None:
    """
    Decorator for view to restrict access of tracim request if role is
    not high enough and user is not owner of the current_content
    :param minimal_required_role_for_owner_access: minimal role for owner
    of current_content to access to this view
    :param minimal_required_role_for_anyone: minimal role for anyone to
    access to this view.
    :return:
    """
    def decorator(func):
        @functools.wraps(func)
        def wrapper(self, context, request: 'TracimRequest'):
            user = request.current_user
            workspace = request.current_workspace
            comment = request.current_comment
            # INFO - G.M - 2018-06-178 - find minimal role required
            if comment.owner.user_id == user.user_id:
                minimal_required_role = minimal_required_role_for_owner
            else:
                minimal_required_role = minimal_required_role_for_anyone
            # INFO - G.M - 2018-06-178 - normal role test
            if workspace.get_user_role(user) >= minimal_required_role:
                return func(self, context, request)
            raise InsufficientUserWorkspaceRole()
        return wrapper
    return decorator<|MERGE_RESOLUTION|>--- conflicted
+++ resolved
@@ -1,10 +1,6 @@
 # -*- coding: utf-8 -*-
 import typing
 from typing import TYPE_CHECKING
-<<<<<<< HEAD
-
-=======
->>>>>>> 88e7036a
 import functools
 from pyramid.interfaces import IAuthorizationPolicy
 from zope.interface import implementer
