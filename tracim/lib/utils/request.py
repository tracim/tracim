--- conflicted
+++ resolved
@@ -39,14 +39,11 @@
         self._current_workspace = None  # type: Workspace
         # Authenticated user
         self._current_user = None  # type: User
-<<<<<<< HEAD
         # User found from request headers, content, distinct from authenticated
         # user
         self._user_candidate = None  # type: User
-=======
         # INFO - G.M - 18-05-2018 - Close db at the end of the request
         self.add_finished_callback(self._cleanup)
->>>>>>> 5d24b265
 
     @property
     def current_workspace(self) -> Workspace:
@@ -90,7 +87,6 @@
             )
         self._current_user = user
 
-<<<<<<< HEAD
     # TODO - G.M - 24-05-2018 - Find a better naming for this ?
     @property
     def candidate_user(self) -> User:
@@ -103,7 +99,7 @@
         if self._user_candidate is None:
             self.candidate_user = get_candidate_user(self)
         return self._user_candidate
-=======
+
     def _cleanup(self, request: 'TracimRequest') -> None:
         """
         Close dbsession at the end of the request in order to avoid exception
@@ -116,7 +112,7 @@
         self._current_user = None
         self._current_workspace = None
         self.dbsession.close()
->>>>>>> 5d24b265
+
 
     @candidate_user.setter
     def candidate_user(self, user: User) -> None:
