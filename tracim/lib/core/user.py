# -*- coding: utf-8 -*-
import threading
from smtplib import SMTPException

import transaction
import typing as typing

<<<<<<< HEAD
from tracim.exceptions import NotificationNotSend
from tracim.lib.mail_notifier.notifier import get_email_manager
=======
from sqlalchemy.orm import Session

from tracim import CFG
>>>>>>> 734ed105
from tracim.models.auth import User
from sqlalchemy.orm.exc import NoResultFound
from tracim.exceptions import WrongUserPassword, UserNotExist
from tracim.exceptions import AuthenticationFailed
from tracim.models.context_models import UserInContext


class UserApi(object):

    def __init__(
            self,
            current_user: typing.Optional[User],
            session: Session,
            config: CFG,
    ) -> None:
        self._session = session
        self._user = current_user
        self._config = config

    def _base_query(self):
        return self._session.query(User)

    def get_user_with_context(self, user: User) -> UserInContext:
        """
        Return UserInContext object from User
        """
        user = UserInContext(
            user=user,
            dbsession=self._session,
            config=self._config,
        )
        return user

    # Getters

    def get_one(self, user_id: int) -> User:
        """
        Get one user by user id
        """
        return self._base_query().filter(User.user_id == user_id).one()

    def get_one_by_email(self, email: str) -> User:
        """
        Get one user by email
        :param email: Email of the user
        :return: one user
        """
        return self._base_query().filter(User.email == email).one()

    # FIXME - G.M - 24-04-2018 - Duplicate method with get_one.
    def get_one_by_id(self, id: int) -> User:
        return self.get_one(user_id=id)

    def get_current_user(self) -> User:
        """
        Get current_user
        """
        if not self._user:
            raise UserNotExist()
        return self._user

    def get_all(self) -> typing.Iterable[User]:
        return self._session.query(User).order_by(User.display_name).all()

    # Check methods

    def user_with_email_exists(self, email: str) -> bool:
        try:
            self.get_one_by_email(email)
            return True
        # TODO - G.M - 09-04-2018 - Better exception
        except:
            return False

    def authenticate_user(self, email: str, password: str) -> User:
        """
        Authenticate user with email and password, raise AuthenticationFailed
        if uncorrect.
        :param email: email of the user
        :param password: cleartext password of the user
        :return: User who was authenticated.
        """
        try:
            user = self.get_one_by_email(email)
            if user.validate_password(password):
                return user
            else:
                raise WrongUserPassword()
        except (WrongUserPassword, NoResultFound):
            raise AuthenticationFailed()

    # Actions

    def update(
            self,
            user: User,
            name: str=None,
            email: str=None,
            password: str=None,
            timezone: str='',
<<<<<<< HEAD
            do_save=True,
    ):
=======
    ) -> None:
>>>>>>> 734ed105
        if name is not None:
            user.display_name = name

        if email is not None:
            user.email = email

        if password is not None:
            user.password = password

        user.timezone = timezone

        if do_save:
            self.save(user)

<<<<<<< HEAD
    def user_with_email_exists(self, email: str):
        try:
            self.get_one_by_email(email)
            return True
        # TODO - G.M - 09-04-2018 - Better exception
        except:
            return False

    def create_user(
        self,
        email,
        password: str = None,
        name: str = None,
        timezone: str = '',
        groups=[],
        do_save: bool=True,
        do_notify: bool=True,
    ) -> User:
        new_user = self.create_minimal_user(email, groups, save_now=False)
        self.update(
            user=new_user,
            name=name,
            email=email,
            password=password,
            timezone=timezone,
            do_save=False,
        )
        if do_notify:
            try:
                email_manager = get_email_manager(self._config, self._session)
                email_manager.notify_created_account(
                    new_user,
                    password=password
                )
            except SMTPException as e:
                raise NotificationNotSend()
        if do_save:
            self.save(new_user)
        return new_user

    def create_minimal_user(
            self,
            email,
            groups=[],
            save_now=False
    ) -> User:
        """Previous create_user method"""
=======
    def create_user(self, email=None, groups=[], save_now=False) -> User:
>>>>>>> 734ed105
        user = User()

        user.email = email

        for group in groups:
            user.groups.append(group)

        self._session.add(user)

        if save_now:
            self._session.flush()

        return user

    def save(self, user: User):
        self._session.flush()

    def execute_created_user_actions(self, created_user: User) -> None:
        """
        Execute actions when user just been created
        :return:
        """
        # NOTE: Cyclic import
        # TODO - G.M - 28-03-2018 - [Calendar] Reenable Calendar stuff
        #from tracim.lib.calendar import CalendarManager
        #from tracim.model.organisational import UserCalendar

        # TODO - G.M - 04-04-2018 - [auth]
        # Check if this is already needed with
        # new auth system
        created_user.ensure_auth_token(
            session=self._session,
            validity_seconds=self._config.USER_AUTH_TOKEN_VALIDITY
        )

        # Ensure database is up-to-date
        self._session.flush()
        transaction.commit()

        # TODO - G.M - 28-03-2018 - [Calendar] Reenable Calendar stuff
        # calendar_manager = CalendarManager(created_user)
        # calendar_manager.create_then_remove_fake_event(
        #     calendar_class=UserCalendar,
        #     related_object_id=created_user.user_id,
        # )<|MERGE_RESOLUTION|>--- conflicted
+++ resolved
@@ -5,14 +5,11 @@
 import transaction
 import typing as typing
 
-<<<<<<< HEAD
 from tracim.exceptions import NotificationNotSend
 from tracim.lib.mail_notifier.notifier import get_email_manager
-=======
 from sqlalchemy.orm import Session
 
 from tracim import CFG
->>>>>>> 734ed105
 from tracim.models.auth import User
 from sqlalchemy.orm.exc import NoResultFound
 from tracim.exceptions import WrongUserPassword, UserNotExist
@@ -113,12 +110,8 @@
             email: str=None,
             password: str=None,
             timezone: str='',
-<<<<<<< HEAD
             do_save=True,
-    ):
-=======
     ) -> None:
->>>>>>> 734ed105
         if name is not None:
             user.display_name = name
 
@@ -132,15 +125,6 @@
 
         if do_save:
             self.save(user)
-
-<<<<<<< HEAD
-    def user_with_email_exists(self, email: str):
-        try:
-            self.get_one_by_email(email)
-            return True
-        # TODO - G.M - 09-04-2018 - Better exception
-        except:
-            return False
 
     def create_user(
         self,
@@ -181,9 +165,6 @@
             save_now=False
     ) -> User:
         """Previous create_user method"""
-=======
-    def create_user(self, email=None, groups=[], save_now=False) -> User:
->>>>>>> 734ed105
         user = User()
 
         user.email = email
