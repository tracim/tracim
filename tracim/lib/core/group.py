# -*- coding: utf-8 -*-
import typing

<<<<<<< HEAD
from sqlalchemy.orm.exc import NoResultFound

from tracim.exceptions import GroupNotExist
=======
from tracim import CFG
>>>>>>> da09b2b4

__author__ = 'damien'

from tracim.models.auth import Group, User
from sqlalchemy.orm import Query
from sqlalchemy.orm import Session


class GroupApi(object):

    def __init__(
            self,
            session: Session,
            current_user: typing.Optional[User],
            config: CFG

    ):
        self._user = current_user
        self._session = session
        self._config = config

    def _base_query(self) -> Query:
        return self._session.query(Group)

    def get_one(self, group_id) -> Group:
        try:
            group = self._base_query().filter(Group.group_id == group_id).one()
            return group
        except NoResultFound:
            raise GroupNotExist()

    def get_one_with_name(self, group_name) -> Group:
        try:
            group = self._base_query().filter(Group.group_name == group_name).one()
            return group
        except NoResultFound:
            raise GroupNotExist()

    def get_all(self):
        return self._base_query().order_by(Group.group_id).all()<|MERGE_RESOLUTION|>--- conflicted
+++ resolved
@@ -1,13 +1,11 @@
 # -*- coding: utf-8 -*-
 import typing
 
-<<<<<<< HEAD
 from sqlalchemy.orm.exc import NoResultFound
 
 from tracim.exceptions import GroupNotExist
-=======
 from tracim import CFG
->>>>>>> da09b2b4
+
 
 __author__ = 'damien'
 
