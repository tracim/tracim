# coding=utf-8
import marshmallow
from marshmallow import post_load
from marshmallow.validate import OneOf

from tracim.models.auth import Profile
from tracim.models.context_models import LoginCredentials
from tracim.models.data import UserRoleInWorkspace


class ProfileSchema(marshmallow.Schema):
    slug = marshmallow.fields.String(
        attribute='name',
        validate=OneOf(Profile._NAME),
        example='managers',
    )

    class Meta:
        description = 'User Profile, give user right on whole Tracim instance.'


class UserSchema(marshmallow.Schema):

    user_id = marshmallow.fields.Int(dump_only=True, example=3)
    email = marshmallow.fields.Email(
        required=True,
        example='suri.cate@algoo.fr'
    )
    display_name = marshmallow.fields.String(
        example='Suri Cate',
    )
    created = marshmallow.fields.DateTime(
        format='iso8601',
        description='User account creation date (iso8601 format).',
    )
    is_active = marshmallow.fields.Bool(
        example=True,
         # TODO - G.M - Explains this value.
    )
    # TODO - G.M - 17-04-2018 - Restrict timezone values
    timezone = marshmallow.fields.String(
        example="Paris/Europe",
    )
    # TODO - G.M - 17-04-2018 - check this, relative url allowed ?
    caldav_url = marshmallow.fields.Url(
        allow_none=True,
        relative=True,
        attribute='calendar_url',
        example="/api/v2/calendar/user/3.ics/",
        description="The url for calendar CalDAV direct access",
    )
    avatar_url = marshmallow.fields.Url(
        allow_none=True,
        example="/api/v2/assets/avatars/suri-cate.jpg",
        description="avatar_url is the url to the image file. "
                    "If no avatar, then set it to null "
                    "(and frontend will interpret this with a default avatar)",
    )
    profile = marshmallow.fields.Nested(
        ProfileSchema,
        many=False,
    )

    class Meta:
        description = 'User account of Tracim'


class UserIdPathSchema(marshmallow.Schema):
    user_id = marshmallow.fields.Int(example=3)


class WorkspaceIdPathSchema(marshmallow.Schema):
    workspace_id = marshmallow.fields.Int(example=4)


class BasicAuthSchema(marshmallow.Schema):

    email = marshmallow.fields.Email(
        example='suri.cate@algoo.fr',
        required=True
    )
    password = marshmallow.fields.String(
        example='8QLa$<w',
        required=True,
        load_only=True,
    )

    class Meta:
        description = 'Entry for HTTP Basic Auth'

    @post_load
    def make_login(self, data):
        return LoginCredentials(**data)


class LoginOutputHeaders(marshmallow.Schema):
    expire_after = marshmallow.fields.String()


class NoContentSchema(marshmallow.Schema):

    class Meta:
        description = 'Empty Schema'
    pass


class WorkspaceMenuEntrySchema(marshmallow.Schema):
    slug = marshmallow.fields.String(example='markdown-pages')
    label = marshmallow.fields.String(example='Markdown Documents')
    route = marshmallow.fields.String(
        example='/#/workspace/{workspace_id}/contents/?type=mardown-page',
        description='the route is the frontend route. '
                    'It may include workspace_id '
                    'which must be replaced on backend size '
                    '(the route must be ready-to-use)'
    )
    icon = marshmallow.fields.String(
        example='file-text-o',
        description='CSS class of the icon. Example: file-o for using Fontawesome file-text-o icon',  # nopep8
    )
    hexcolor = marshmallow.fields.String(
        example='#F0F9DC',
        description='Hexadecimal color of the entry.'
    )

    class Meta:
        description = 'Entry element of a workspace menu'


<<<<<<< HEAD
class WorkspaceSchema(marshmallow.Schema):
    id = marshmallow.fields.Int(example=4)
    slug = marshmallow.fields.String(example='intranet')
    label = marshmallow.fields.String(example='Intranet')
    description = marshmallow.fields.String(example='All intranet data.')
=======
class WorkspaceDigestSchema(marshmallow.Schema):
    id = marshmallow.fields.Int()
    label = marshmallow.fields.String()
>>>>>>> aab5c2d3
    sidebar_entries = marshmallow.fields.Nested(
        WorkspaceMenuEntrySchema,
        many=True,
    )

    class Meta:
        description = 'Full workspace informations'


<<<<<<< HEAD
class WorkspaceDigestSchema(marshmallow.Schema):
    id = marshmallow.fields.Int(example=4)
    label = marshmallow.fields.String(example='Intranet')
    sidebar_entries = marshmallow.fields.Nested(
        WorkspaceMenuEntrySchema,
        many=True,
    )
=======
class WorkspaceSchema(WorkspaceDigestSchema):
    slug = marshmallow.fields.String()
    description = marshmallow.fields.String()
>>>>>>> aab5c2d3

    class Meta:
        description = 'Digest of workspace informations'


class WorkspaceMemberSchema(marshmallow.Schema):
    role_slug = marshmallow.fields.String(
        example='contributor',
        validate=OneOf(UserRoleInWorkspace.get_all_role_slug())
    )
    user_id = marshmallow.fields.Int(example=3)
    workspace_id = marshmallow.fields.Int(example=4)
    user = marshmallow.fields.Nested(
        UserSchema(only=('display_name', 'avatar_url'))
    )

    class Meta:
        description = 'Workspace Member information'


class ApplicationConfigSchema(marshmallow.Schema):
    pass
    #  TODO - G.M - 24-05-2018 - Set this


class ApplicationSchema(marshmallow.Schema):
    label = marshmallow.fields.String(example='Calendar')
    slug = marshmallow.fields.String(example='calendar')
    icon = marshmallow.fields.String(
        example='file-o',
        description='CSS class of the icon. Example: file-o for using Fontawesome file-o icon',  # nopep8
    )
    hexcolor = marshmallow.fields.String(
        example='#FF0000',
        description='HTML encoded color associated to the application. Example:#FF0000 for red'  # nopep8
    )
    is_active = marshmallow.fields.Boolean(
        example=True,
        description='if true, the application is in use in the context',
    )
    config = marshmallow.fields.Nested(
        ApplicationConfigSchema,
    )

    class Meta:
        description = 'Tracim Application informations'<|MERGE_RESOLUTION|>--- conflicted
+++ resolved
@@ -127,27 +127,6 @@
         description = 'Entry element of a workspace menu'
 
 
-<<<<<<< HEAD
-class WorkspaceSchema(marshmallow.Schema):
-    id = marshmallow.fields.Int(example=4)
-    slug = marshmallow.fields.String(example='intranet')
-    label = marshmallow.fields.String(example='Intranet')
-    description = marshmallow.fields.String(example='All intranet data.')
-=======
-class WorkspaceDigestSchema(marshmallow.Schema):
-    id = marshmallow.fields.Int()
-    label = marshmallow.fields.String()
->>>>>>> aab5c2d3
-    sidebar_entries = marshmallow.fields.Nested(
-        WorkspaceMenuEntrySchema,
-        many=True,
-    )
-
-    class Meta:
-        description = 'Full workspace informations'
-
-
-<<<<<<< HEAD
 class WorkspaceDigestSchema(marshmallow.Schema):
     id = marshmallow.fields.Int(example=4)
     label = marshmallow.fields.String(example='Intranet')
@@ -155,14 +134,17 @@
         WorkspaceMenuEntrySchema,
         many=True,
     )
-=======
-class WorkspaceSchema(WorkspaceDigestSchema):
-    slug = marshmallow.fields.String()
-    description = marshmallow.fields.String()
->>>>>>> aab5c2d3
 
     class Meta:
         description = 'Digest of workspace informations'
+
+
+class WorkspaceSchema(WorkspaceDigestSchema):
+    slug = marshmallow.fields.String(example='intranet')
+    description = marshmallow.fields.String(example='All intranet data.')
+
+    class Meta:
+        description = 'Full workspace informations'
 
 
 class WorkspaceMemberSchema(marshmallow.Schema):
