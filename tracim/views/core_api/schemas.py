--- conflicted
+++ resolved
@@ -105,7 +105,6 @@
 
 
 class WorkspaceMenuEntrySchema(marshmallow.Schema):
-<<<<<<< HEAD
     slug = marshmallow.fields.String(example='markdown-pages')
     label = marshmallow.fields.String(example='Markdown Documents')
     route = marshmallow.fields.String(
@@ -115,7 +114,7 @@
                     'which must be replaced on backend size '
                     '(the route must be ready-to-use)'
     )
-    icon = marshmallow.fields.String(
+    fa_icon = marshmallow.fields.String(
         example='file-text-o',
         description='CSS class of the icon. Example: file-o for using Fontawesome file-text-o icon',  # nopep8
     )
@@ -126,13 +125,6 @@
 
     class Meta:
         description = 'Entry element of a workspace menu'
-=======
-    slug = marshmallow.fields.String()
-    label = marshmallow.fields.String()
-    route = marshmallow.fields.String()
-    hexcolor = marshmallow.fields.String()
-    fa_icon = marshmallow.fields.String()
->>>>>>> 87bf2dcf
 
 
 class WorkspaceDigestSchema(marshmallow.Schema):
@@ -176,10 +168,9 @@
 
 
 class ApplicationSchema(marshmallow.Schema):
-<<<<<<< HEAD
     label = marshmallow.fields.String(example='Calendar')
     slug = marshmallow.fields.String(example='calendar')
-    icon = marshmallow.fields.String(
+    fa_icon = marshmallow.fields.String(
         example='file-o',
         description='CSS class of the icon. Example: file-o for using Fontawesome file-o icon',  # nopep8
     )
@@ -191,13 +182,6 @@
         example=True,
         description='if true, the application is in use in the context',
     )
-=======
-    label = marshmallow.fields.String()
-    slug = marshmallow.fields.String()
-    fa_icon = marshmallow.fields.String()
-    hexcolor = marshmallow.fields.String()
-    is_active = marshmallow.fields.Boolean()
->>>>>>> 87bf2dcf
     config = marshmallow.fields.Nested(
         ApplicationConfigSchema,
     )
