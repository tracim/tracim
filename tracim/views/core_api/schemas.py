# coding=utf-8
import marshmallow
from marshmallow import post_load
from marshmallow.validate import OneOf
from marshmallow.validate import Range

from tracim.lib.utils.utils import DATETIME_FORMAT
from tracim.models.auth import Profile
from tracim.models.contents import GlobalStatus
from tracim.models.contents import open_status
from tracim.models.contents import ContentTypeLegacy as ContentType
from tracim.models.contents import ContentStatusLegacy as ContentStatus
from tracim.models.context_models import ActiveContentFilter
from tracim.models.context_models import ContentIdsQuery
from tracim.models.context_models import UserWorkspaceAndContentPath
from tracim.models.context_models import ContentCreation
<<<<<<< HEAD
from tracim.models.context_models import ContentPreviewSizedPath
from tracim.models.context_models import RevisionPreviewSizedPath
from tracim.models.context_models import PageQuery
from tracim.models.context_models import WorkspaceAndContentRevisionPath
=======
from tracim.models.context_models import WorkspaceMemberInvitation
from tracim.models.context_models import WorkspaceUpdate
from tracim.models.context_models import RoleUpdate
>>>>>>> 677832d7
from tracim.models.context_models import CommentCreation
from tracim.models.context_models import TextBasedContentUpdate
from tracim.models.context_models import SetContentStatus
from tracim.models.context_models import CommentPath
from tracim.models.context_models import MoveParams
from tracim.models.context_models import WorkspaceAndContentPath
from tracim.models.context_models import WorkspaceAndUserPath
from tracim.models.context_models import ContentFilter
from tracim.models.context_models import LoginCredentials
from tracim.models.data import UserRoleInWorkspace
from tracim.models.data import ActionDescription


class UserDigestSchema(marshmallow.Schema):
    """
    Simple user schema
    """
    user_id = marshmallow.fields.Int(dump_only=True, example=3)
    avatar_url = marshmallow.fields.Url(
        allow_none=True,
        example="/api/v2/assets/avatars/suri-cate.jpg",
        description="avatar_url is the url to the image file. "
                    "If no avatar, then set it to null "
                    "(and frontend will interpret this with a default avatar)",
    )
    public_name = marshmallow.fields.String(
        example='Suri Cate',
    )


class UserSchema(UserDigestSchema):
    """
    Complete user schema
    """
    email = marshmallow.fields.Email(
        required=True,
        example='suri.cate@algoo.fr'
    )
    created = marshmallow.fields.DateTime(
        format=DATETIME_FORMAT,
        description='User account creation date',
    )
    is_active = marshmallow.fields.Bool(
        example=True,
         # TODO - G.M - Explains this value.
    )
    # TODO - G.M - 17-04-2018 - Restrict timezone values
    timezone = marshmallow.fields.String(
        example="Paris/Europe",
    )
    # TODO - G.M - 17-04-2018 - check this, relative url allowed ?
    caldav_url = marshmallow.fields.Url(
        allow_none=True,
        relative=True,
        attribute='calendar_url',
        example="/api/v2/calendar/user/3.ics/",
        description="The url for calendar CalDAV direct access",
    )
    profile = marshmallow.fields.String(
        attribute='profile',
        validate=OneOf(Profile._NAME),
        example='managers',
    )

    class Meta:
        description = 'User account of Tracim'

# Path Schemas


class UserIdPathSchema(marshmallow.Schema):
    user_id = marshmallow.fields.Int(
        example=3,
        required=True,
        description='id of a valid user',
        validate=Range(min=1, error="Value must be greater than 0"),
    )


class WorkspaceIdPathSchema(marshmallow.Schema):
    workspace_id = marshmallow.fields.Int(
        example=4,
        required=True,
        description='id of a valid workspace',
        validate=Range(min=1, error="Value must be greater than 0"),
    )


class ContentIdPathSchema(marshmallow.Schema):
    content_id = marshmallow.fields.Int(
        example=6,
        required=True,
        description='id of a valid content',
        validate=Range(min=1, error="Value must be greater than 0"),
    )


<<<<<<< HEAD
class RevisionIdPathSchema(marshmallow.Schema):
    revision_id = marshmallow.fields.Int(example=6, required=True)
=======
class WorkspaceAndUserIdPathSchema(
    UserIdPathSchema,
    WorkspaceIdPathSchema
):
    @post_load
    def make_path_object(self, data):
        return WorkspaceAndUserPath(**data)
>>>>>>> 677832d7


class WorkspaceAndContentIdPathSchema(
    WorkspaceIdPathSchema,
    ContentIdPathSchema
):
    @post_load
    def make_path_object(self, data):
        return WorkspaceAndContentPath(**data)


<<<<<<< HEAD
class WidthAndHeightPathSchema(marshmallow.Schema):
    width = marshmallow.fields.Int(example=256)
    height = marshmallow.fields.Int(example=256)


class AllowedJpgPreviewSizesSchema(marshmallow.Schema):
    width = marshmallow.fields.Int(example=256)
    height = marshmallow.fields.Int(example=256)


class AllowedJpgPreviewDimSchema(marshmallow.Schema):
    restricted = marshmallow.fields.Bool()
    dimensions = marshmallow.fields.Nested(
        AllowedJpgPreviewSizesSchema,
        many=True
    )


class WorkspaceAndContentRevisionIdPathSchema(
    WorkspaceIdPathSchema,
    ContentIdPathSchema,
    RevisionIdPathSchema,
):
    @post_load
    def make_path_object(self, data):
        return WorkspaceAndContentRevisionPath(**data)


class ContentPreviewSizedPathSchema(
    WorkspaceAndContentIdPathSchema,
    WidthAndHeightPathSchema
):
    @post_load
    def make_path_object(self, data):
        return ContentPreviewSizedPath(**data)


class RevisionPreviewSizedPathSchema(
    WorkspaceAndContentRevisionIdPathSchema,
    WidthAndHeightPathSchema
):
    @post_load
    def make_path_object(self, data):
        return RevisionPreviewSizedPath(**data)
=======
class UserWorkspaceAndContentIdPathSchema(
    UserIdPathSchema,
    WorkspaceIdPathSchema,
    ContentIdPathSchema,
):
    @post_load
    def make_path_object(self, data):
        return UserWorkspaceAndContentPath(**data)


class UserWorkspaceIdPathSchema(
    UserIdPathSchema,
    WorkspaceIdPathSchema,
):
    @post_load
    def make_path_object(self, data):
        return WorkspaceAndUserPath(**data)
>>>>>>> 677832d7


class CommentsPathSchema(WorkspaceAndContentIdPathSchema):
    comment_id = marshmallow.fields.Int(
        example=6,
        description='id of a valid comment related to content content_id',
        required=True,
        validate=Range(min=1, error="Value must be greater than 0"),
    )

    @post_load
    def make_path_object(self, data):
        return CommentPath(**data)


class PageQuerySchema(marshmallow.Schema):
    page = marshmallow.fields.Int(
        example=2,
        default=0,
        description='allow to show a specific page of a pdf file',
        validate=Range(min=0, error="Value must be positive or 0"),
    )

    @post_load
    def make_page_query(self, data):
        return PageQuery(**data)


class FilterContentQuerySchema(marshmallow.Schema):
    parent_id = marshmallow.fields.Int(
        example=2,
        default=0,
        description='allow to filter items in a folder.'
                    ' If not set, then return all contents.'
                    ' If set to 0, then return root contents.'
                    ' If set to another value, return all contents'
                    ' directly included in the folder parent_id',
        validate=Range(min=0, error="Value must be positive or 0"),
    )
    show_archived = marshmallow.fields.Int(
        example=0,
        default=0,
        description='if set to 1, then show archived contents.'
                    ' Default is 0 - hide archived content',
        validate=Range(min=0, max=1, error="Value must be 0 or 1"),
    )
    show_deleted = marshmallow.fields.Int(
        example=0,
        default=0,
        description='if set to 1, then show deleted contents.'
                    ' Default is 0 - hide deleted content',
        validate=Range(min=0, max=1, error="Value must be 0 or 1"),
    )
    show_active = marshmallow.fields.Int(
        example=1,
        default=1,
        description='f set to 1, then show active contents. '
                    'Default is 1 - show active content.'
                    ' Note: active content are content '
                    'that is neither archived nor deleted. '
                    'The reason for this parameter to exist is for example '
                    'to allow to show only archived documents',
        validate=Range(min=0, max=1, error="Value must be 0 or 1"),
    )
    content_type = marshmallow.fields.String(
        example=ContentType.Any,
        default=ContentType.Any,
        validate=OneOf(ContentType.allowed_type_values())
    )

    @post_load
    def make_content_filter(self, data):
        return ContentFilter(**data)


class ActiveContentFilterQuerySchema(marshmallow.Schema):
    limit = marshmallow.fields.Int(
        example=2,
        default=0,
        description='if 0 or not set, return all elements, else return only '
                    'the first limit elem (according to offset)',
        validate=Range(min=0, error="Value must be positive or 0"),
    )
    before_datetime = marshmallow.fields.DateTime(
        format=DATETIME_FORMAT,
        description='return only content lastly updated before this date',
    )
    @post_load
    def make_content_filter(self, data):
        return ActiveContentFilter(**data)


class ContentIdsQuerySchema(marshmallow.Schema):
    contents_ids = marshmallow.fields.List(
        marshmallow.fields.Int(
            example=6,
            validate=Range(min=1, error="Value must be greater than 0"),
        )
    )
    @post_load
    def make_contents_ids(self, data):
        return ContentIdsQuery(**data)

###


class RoleUpdateSchema(marshmallow.Schema):
    role = marshmallow.fields.String(
        example='contributor',
        validate=OneOf(UserRoleInWorkspace.get_all_role_slug())
    )

    @post_load
    def make_role(self, data):
        return RoleUpdate(**data)


class WorkspaceMemberInviteSchema(RoleUpdateSchema):
    user_id = marshmallow.fields.Int(
        example=5,
        default=None,
        allow_none=True,
    )
    user_email_or_public_name = marshmallow.fields.String(
        example='suri@cate.fr',
        default=None,
        allow_none=True,
    )

    @post_load
    def make_role(self, data):
        return WorkspaceMemberInvitation(**data)


class BasicAuthSchema(marshmallow.Schema):

    email = marshmallow.fields.Email(
        example='suri.cate@algoo.fr',
        required=True
    )
    password = marshmallow.fields.String(
        example='8QLa$<w',
        required=True,
        load_only=True,
    )

    class Meta:
        description = 'Entry for HTTP Basic Auth'

    @post_load
    def make_login(self, data):
        return LoginCredentials(**data)


class LoginOutputHeaders(marshmallow.Schema):
    expire_after = marshmallow.fields.String()


class WorkspaceModifySchema(marshmallow.Schema):
    label = marshmallow.fields.String(
        example='My Workspace',
    )
    description = marshmallow.fields.String(
        example='A super description of my workspace.',
    )

    @post_load
    def make_workspace_modifications(self, data):
        return WorkspaceUpdate(**data)


class WorkspaceCreationSchema(WorkspaceModifySchema):
    pass


class NoContentSchema(marshmallow.Schema):

    class Meta:
        description = 'Empty Schema'
    pass


class WorkspaceMenuEntrySchema(marshmallow.Schema):
    slug = marshmallow.fields.String(example='markdown-pages')
    label = marshmallow.fields.String(example='Markdown Documents')
    route = marshmallow.fields.String(
        example='/#/workspace/{workspace_id}/contents/?type=mardown-page',
        description='the route is the frontend route. '
                    'It may include workspace_id '
                    'which must be replaced on backend size '
                    '(the route must be ready-to-use)'
    )
    fa_icon = marshmallow.fields.String(
        example='file-text-o',
        description='CSS class of the icon. Example: file-o for using Fontawesome file-text-o icon',  # nopep8
    )
    hexcolor = marshmallow.fields.String(
        example='#F0F9DC',
        description='Hexadecimal color of the entry.'
    )

    class Meta:
        description = 'Entry element of a workspace menu'


class WorkspaceDigestSchema(marshmallow.Schema):
    workspace_id = marshmallow.fields.Int(
        example=4,
        validate=Range(min=1, error="Value must be greater than 0"),
    )
    slug = marshmallow.fields.String(example='intranet')
    label = marshmallow.fields.String(example='Intranet')
    sidebar_entries = marshmallow.fields.Nested(
        WorkspaceMenuEntrySchema,
        many=True,
    )

    class Meta:
        description = 'Digest of workspace informations'


class WorkspaceSchema(WorkspaceDigestSchema):
    description = marshmallow.fields.String(example='All intranet data.')

    class Meta:
        description = 'Full workspace informations'


class WorkspaceMemberSchema(marshmallow.Schema):
    role = marshmallow.fields.String(
        example='contributor',
        validate=OneOf(UserRoleInWorkspace.get_all_role_slug())
    )
    user_id = marshmallow.fields.Int(
        example=3,
        validate=Range(min=1, error="Value must be greater than 0"),
    )
    workspace_id = marshmallow.fields.Int(
        example=4,
        validate=Range(min=1, error="Value must be greater than 0"),
    )
    user = marshmallow.fields.Nested(
        UserDigestSchema()
    )
    workspace = marshmallow.fields.Nested(
        WorkspaceDigestSchema(exclude=('sidebar_entries',))
    )
    is_active = marshmallow.fields.Bool()

    class Meta:
        description = 'Workspace Member information'


class WorkspaceMemberCreationSchema(WorkspaceMemberSchema):
    newly_created = marshmallow.fields.Bool(
        exemple=False,
        description='Is the user completely new '
                    '(and account was just created) or not ?',
    )
    email_sent = marshmallow.fields.Bool(
        exemple=False,
        description='Has an email been sent to user to inform him about '
                    'this new workspace registration and eventually his account'
                    'creation'
    )


class ApplicationConfigSchema(marshmallow.Schema):
    pass
    #  TODO - G.M - 24-05-2018 - Set this


class ApplicationSchema(marshmallow.Schema):
    label = marshmallow.fields.String(example='Calendar')
    slug = marshmallow.fields.String(example='calendar')
    fa_icon = marshmallow.fields.String(
        example='file-o',
        description='CSS class of the icon. Example: file-o for using Fontawesome file-o icon',  # nopep8
    )
    hexcolor = marshmallow.fields.String(
        example='#FF0000',
        description='HTML encoded color associated to the application. Example:#FF0000 for red'  # nopep8
    )
    is_active = marshmallow.fields.Boolean(
        example=True,
        description='if true, the application is in use in the context',
    )
    config = marshmallow.fields.Nested(
        ApplicationConfigSchema,
    )

    class Meta:
        description = 'Tracim Application informations'


class StatusSchema(marshmallow.Schema):
    slug = marshmallow.fields.String(
        example='open',
        description='the slug represents the type of status. '
                    'Statuses are open, closed-validated, closed-invalidated, closed-deprecated'  # nopep8
    )
    global_status = marshmallow.fields.String(
        example='open',
        description='global_status: open, closed',
        validate=OneOf([status.value for status in GlobalStatus]),
    )
    label = marshmallow.fields.String(example='Open')
    fa_icon = marshmallow.fields.String(example='fa-check')
    hexcolor = marshmallow.fields.String(example='#0000FF')


class ContentTypeSchema(marshmallow.Schema):
    slug = marshmallow.fields.String(
        example='pagehtml',
        validate=OneOf(ContentType.allowed_types()),
    )
    fa_icon = marshmallow.fields.String(
        example='fa-file-text-o',
        description='CSS class of the icon. Example: file-o for using Fontawesome file-o icon',  # nopep8
    )
    hexcolor = marshmallow.fields.String(
        example="#FF0000",
        description='HTML encoded color associated to the application. Example:#FF0000 for red'  # nopep8
    )
    label = marshmallow.fields.String(
        example='Text Documents'
    )
    creation_label = marshmallow.fields.String(
        example='Write a document'
    )
    available_statuses = marshmallow.fields.Nested(
        StatusSchema,
        many=True
    )


class ContentMoveSchema(marshmallow.Schema):
    # TODO - G.M - 30-05-2018 - Read and apply this note
    # Note:
    # if the new workspace is different, then the backend
    # must check if the user is allowed to move to this workspace
    # (the user must be content manager of both workspaces)
    new_parent_id = marshmallow.fields.Int(
        example=42,
        description='id of the new parent content id.',
        allow_none=True,
        required=True,
        validate=Range(min=0, error="Value must be positive or 0"),
    )
    new_workspace_id = marshmallow.fields.Int(
        example=2,
        description='id of the new workspace id.',
        required=True,
        validate=Range(min=1, error="Value must be greater than 0"),
    )

    @post_load
    def make_move_params(self, data):
        return MoveParams(**data)


class ContentCreationSchema(marshmallow.Schema):
    label = marshmallow.fields.String(
        example='contract for client XXX',
        description='Title of the content to create'
    )
    content_type = marshmallow.fields.String(
        example='html-documents',
        validate=OneOf(ContentType.allowed_types_for_folding()),  # nopep8
    )
    parent_id = marshmallow.fields.Integer(
        example=35,
        description='content_id of parent content, if content should be placed in a folder, this should be folder content_id.'
    )


    @post_load
    def make_content_filter(self, data):
        return ContentCreation(**data)


class ContentDigestSchema(marshmallow.Schema):
    content_id = marshmallow.fields.Int(
        example=6,
        validate=Range(min=1, error="Value must be greater than 0"),
    )
    slug = marshmallow.fields.Str(example='intervention-report-12')
    parent_id = marshmallow.fields.Int(
        example=34,
        allow_none=True,
        default=None,
        validate=Range(min=0, error="Value must be positive or 0"),
    )
    workspace_id = marshmallow.fields.Int(
        example=19,
        validate=Range(min=1, error="Value must be greater than 0"),
    )
    label = marshmallow.fields.Str(example='Intervention Report 12')
    content_type = marshmallow.fields.Str(
        example='html-documents',
        validate=OneOf(ContentType.allowed_types()),
    )
    sub_content_types = marshmallow.fields.List(
        marshmallow.fields.String(
            example='html-content',
            validate=OneOf(ContentType.allowed_types())
        ),
        description='list of content types allowed as sub contents. '
                    'This field is required for folder contents, '
                    'set it to empty list in other cases'
    )
    status = marshmallow.fields.Str(
        example='closed-deprecated',
        validate=OneOf(ContentStatus.allowed_values()),
        description='this slug is found in content_type available statuses',
        default=open_status
    )
    is_archived = marshmallow.fields.Bool(example=False, default=False)
    is_deleted = marshmallow.fields.Bool(example=False, default=False)
    show_in_ui = marshmallow.fields.Bool(
        example=True,
        description='if false, then do not show content in the treeview. '
                    'This may his maybe used for specific contents or '
                    'for sub-contents. Default is True. '
                    'In first version of the API, this field is always True',
    )


class ReadStatusSchema(marshmallow.Schema):
    content_id = marshmallow.fields.Int(
        example=6,
        validate=Range(min=1, error="Value must be greater than 0"),
    )
    read_by_user = marshmallow.fields.Bool(example=False, default=False)
#####
# Content
#####

class ContentSchema(ContentDigestSchema):
    current_revision_id = marshmallow.fields.Int(example=12)
    created = marshmallow.fields.DateTime(
        format=DATETIME_FORMAT,
        description='Content creation date',
    )
    author = marshmallow.fields.Nested(UserDigestSchema)
    modified = marshmallow.fields.DateTime(
        format=DATETIME_FORMAT,
        description='date of last modification of content',
    )
    last_modifier = marshmallow.fields.Nested(UserDigestSchema)


class TextBasedDataAbstractSchema(marshmallow.Schema):
    raw_content = marshmallow.fields.String(
        description='Content of the object, may be raw text or <b>html</b> for example'  # nopep8
    )


class FileInfoAbstractSchema(marshmallow.Schema):
    raw_content = marshmallow.fields.String(
        description='raw text or html description of the file'
    )


class TextBasedContentSchema(ContentSchema, TextBasedDataAbstractSchema):
    pass


class FileContentSchema(ContentSchema, FileInfoAbstractSchema):
    pass

#####
# Revision
#####


class RevisionSchema(ContentDigestSchema):
    comment_ids = marshmallow.fields.List(
        marshmallow.fields.Int(
            example=4,
            validate=Range(min=1, error="Value must be greater than 0"),
        )
    )
    revision_id = marshmallow.fields.Int(
        example=12,
        validate=Range(min=1, error="Value must be greater than 0"),
    )
    revision_type = marshmallow.fields.String(
        example=ActionDescription.CREATION,
        validate=OneOf(ActionDescription.allowed_values()),
    )
    created = marshmallow.fields.DateTime(
        format=DATETIME_FORMAT,
        description='Content creation date',
    )
    author = marshmallow.fields.Nested(UserDigestSchema)


class TextBasedRevisionSchema(RevisionSchema, TextBasedDataAbstractSchema):
    pass


class FileRevisionSchema(RevisionSchema, FileInfoAbstractSchema):
    pass


class CommentSchema(marshmallow.Schema):
    content_id = marshmallow.fields.Int(
        example=6,
        validate=Range(min=1, error="Value must be greater than 0"),
    )
    parent_id = marshmallow.fields.Int(
        example=34,
        validate=Range(min=0, error="Value must be positive or 0"),
    )
    raw_content = marshmallow.fields.String(
        example='<p>This is just an html comment !</p>'
    )
    author = marshmallow.fields.Nested(UserDigestSchema)
    created = marshmallow.fields.DateTime(
        format=DATETIME_FORMAT,
        description='comment creation date',
    )


class SetCommentSchema(marshmallow.Schema):
    raw_content = marshmallow.fields.String(
        example='<p>This is just an html comment !</p>'
    )

    @post_load()
    def create_comment(self, data):
        return CommentCreation(**data)


class ContentModifyAbstractSchema(marshmallow.Schema):
    label = marshmallow.fields.String(
        required=True,
        example='contract for client XXX',
        description='New title of the content'
    )


class TextBasedContentModifySchema(ContentModifyAbstractSchema, TextBasedDataAbstractSchema):  # nopep8

    @post_load
    def text_based_content_update(self, data):
        return TextBasedContentUpdate(**data)


class FileContentModifySchema(TextBasedContentModifySchema):
    pass


class SetContentStatusSchema(marshmallow.Schema):
    status = marshmallow.fields.Str(
        example='closed-deprecated',
        validate=OneOf(ContentStatus.allowed_values()),
        description='this slug is found in content_type available statuses',
        default=open_status,
        required=True,
    )

    @post_load
    def set_status(self, data):
        return SetContentStatus(**data)<|MERGE_RESOLUTION|>--- conflicted
+++ resolved
@@ -14,16 +14,13 @@
 from tracim.models.context_models import ContentIdsQuery
 from tracim.models.context_models import UserWorkspaceAndContentPath
 from tracim.models.context_models import ContentCreation
-<<<<<<< HEAD
 from tracim.models.context_models import ContentPreviewSizedPath
 from tracim.models.context_models import RevisionPreviewSizedPath
 from tracim.models.context_models import PageQuery
 from tracim.models.context_models import WorkspaceAndContentRevisionPath
-=======
 from tracim.models.context_models import WorkspaceMemberInvitation
 from tracim.models.context_models import WorkspaceUpdate
 from tracim.models.context_models import RoleUpdate
->>>>>>> 677832d7
 from tracim.models.context_models import CommentCreation
 from tracim.models.context_models import TextBasedContentUpdate
 from tracim.models.context_models import SetContentStatus
@@ -121,10 +118,10 @@
     )
 
 
-<<<<<<< HEAD
 class RevisionIdPathSchema(marshmallow.Schema):
     revision_id = marshmallow.fields.Int(example=6, required=True)
-=======
+
+
 class WorkspaceAndUserIdPathSchema(
     UserIdPathSchema,
     WorkspaceIdPathSchema
@@ -132,7 +129,6 @@
     @post_load
     def make_path_object(self, data):
         return WorkspaceAndUserPath(**data)
->>>>>>> 677832d7
 
 
 class WorkspaceAndContentIdPathSchema(
@@ -144,7 +140,6 @@
         return WorkspaceAndContentPath(**data)
 
 
-<<<<<<< HEAD
 class WidthAndHeightPathSchema(marshmallow.Schema):
     width = marshmallow.fields.Int(example=256)
     height = marshmallow.fields.Int(example=256)
@@ -189,7 +184,8 @@
     @post_load
     def make_path_object(self, data):
         return RevisionPreviewSizedPath(**data)
-=======
+
+
 class UserWorkspaceAndContentIdPathSchema(
     UserIdPathSchema,
     WorkspaceIdPathSchema,
@@ -207,7 +203,6 @@
     @post_load
     def make_path_object(self, data):
         return WorkspaceAndUserPath(**data)
->>>>>>> 677832d7
 
 
 class CommentsPathSchema(WorkspaceAndContentIdPathSchema):
