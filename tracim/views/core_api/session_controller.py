# coding=utf-8
from pyramid.config import Configurator
from sqlalchemy.orm.exc import NoResultFound
try:  # Python 3.5+
    from http import HTTPStatus
except ImportError:
    from http import client as HTTPStatus


from tracim import TracimRequest
from tracim.extensions import hapic
from tracim.lib.core.user import UserApi
from tracim.models.context_models import UserInContext
from tracim.views.controllers import Controller
<<<<<<< HEAD
from pyramid.config import Configurator

from tracim.views import BASE_API_V2
from tracim.views.core_api.schemas import UserSchema
from tracim.views.core_api.schemas import NoContentSchema

from tracim.views.core_api.schemas import LoginOutputHeaders
from tracim.views.core_api.schemas import BasicAuthSchema
from tracim.exceptions import NotAuthentificated
from tracim.exceptions import AuthenticationFailed

try:  # Python 3.5+
    from http import HTTPStatus
except ImportError:
    from http import client as HTTPStatus
=======
from tracim.views.core_api.schemas import UserSchema
from tracim.views.core_api.schemas import NoContentSchema
from tracim.views.core_api.schemas import LoginOutputHeaders
from tracim.views.core_api.schemas import BasicAuthSchema
from tracim.exceptions import NotAuthentificated
from tracim.exceptions import LoginFailed
>>>>>>> 1464da73


class SessionController(Controller):

    @hapic.with_api_doc()
    @hapic.input_headers(LoginOutputHeaders())
    @hapic.input_body(BasicAuthSchema())
    @hapic.handle_exception(AuthenticationFailed, HTTPStatus.BAD_REQUEST)
    # TODO - G.M - 17-04-2018 - fix output header ?
    # @hapic.output_headers()
    @hapic.output_body(NoContentSchema(), default_http_code=HTTPStatus.NO_CONTENT)
    def login(self, context, request: TracimRequest, hapic_data=None):
        """
        Logs user into the system
        """
        email = request.json_body['email']
        password = request.json_body['password']
        app_config = request.registry.settings['CFG']
        uapi = UserApi(
            None,
            session=request.dbsession,
            config=app_config,
        )
        return uapi.authenticate_user(email, password)

    @hapic.with_api_doc()
    @hapic.output_body(NoContentSchema(), default_http_code=HTTPStatus.NO_CONTENT)
    def logout(self, context, request: TracimRequest, hapic_data=None):
        """
        Logs out current logged in user session
        """

        return

    @hapic.with_api_doc()
    @hapic.handle_exception(NotAuthentificated, HTTPStatus.UNAUTHORIZED)
    @hapic.output_body(UserSchema(),)
    def whoami(self, context, request: TracimRequest, hapic_data=None):
        """
        Return current logged in user or 401
        """
        app_config = request.registry.settings['CFG']
        uapi = UserApi(
            request.current_user,
            session=request.dbsession,
            config=app_config,
        )
        return uapi.get_current(in_context=True)

    def bind(self, configurator: Configurator):

        # Login
        configurator.add_route('login', '/sessions/login', request_method='POST')  # nopep8
        configurator.add_view(self.login, route_name='login')
        # Logout
        configurator.add_route('logout', '/sessions/logout', request_method='POST')  # nopep8
        configurator.add_view(self.logout, route_name='logout')
        configurator.add_route('logout_get', '/sessions/logout', request_method='GET')  # nopep8
        configurator.add_view(self.logout, route_name='logout_get')
        # Whoami
        configurator.add_route('whoami', '/sessions/whoami', request_method='GET')  # nopep8
        configurator.add_view(self.whoami, route_name='whoami',)<|MERGE_RESOLUTION|>--- conflicted
+++ resolved
@@ -1,41 +1,20 @@
 # coding=utf-8
 from pyramid.config import Configurator
-from sqlalchemy.orm.exc import NoResultFound
 try:  # Python 3.5+
     from http import HTTPStatus
 except ImportError:
     from http import client as HTTPStatus
 
-
 from tracim import TracimRequest
 from tracim.extensions import hapic
 from tracim.lib.core.user import UserApi
-from tracim.models.context_models import UserInContext
 from tracim.views.controllers import Controller
-<<<<<<< HEAD
-from pyramid.config import Configurator
-
-from tracim.views import BASE_API_V2
-from tracim.views.core_api.schemas import UserSchema
-from tracim.views.core_api.schemas import NoContentSchema
-
-from tracim.views.core_api.schemas import LoginOutputHeaders
-from tracim.views.core_api.schemas import BasicAuthSchema
-from tracim.exceptions import NotAuthentificated
-from tracim.exceptions import AuthenticationFailed
-
-try:  # Python 3.5+
-    from http import HTTPStatus
-except ImportError:
-    from http import client as HTTPStatus
-=======
 from tracim.views.core_api.schemas import UserSchema
 from tracim.views.core_api.schemas import NoContentSchema
 from tracim.views.core_api.schemas import LoginOutputHeaders
 from tracim.views.core_api.schemas import BasicAuthSchema
 from tracim.exceptions import NotAuthentificated
-from tracim.exceptions import LoginFailed
->>>>>>> 1464da73
+from tracim.exceptions import AuthenticationFailed
 
 
 class SessionController(Controller):
