from pyramid.config import Configurator
from sqlalchemy.orm.exc import NoResultFound

from tracim.lib.utils.authorization import require_same_user_or_profile
from tracim.models import Group
from tracim.models.context_models import WorkspaceInContext

try:  # Python 3.5+
    from http import HTTPStatus
except ImportError:
    from http import client as HTTPStatus

from tracim import hapic, TracimRequest
<<<<<<< HEAD
from tracim.exceptions import NotAuthentificated, InsufficientUserProfile, \
    UserDoesNotExist
=======
from tracim.exceptions import NotAuthentificated
from tracim.exceptions import InsufficientUserProfile
from tracim.exceptions import UserNotExist
>>>>>>> 58aa6beb
from tracim.lib.core.user import UserApi
from tracim.lib.core.workspace import WorkspaceApi
from tracim.views.controllers import Controller
from tracim.views.core_api.schemas import UserIdPathSchema
from tracim.views.core_api.schemas import WorkspaceDigestSchema


class UserController(Controller):

    @hapic.with_api_doc()
    @hapic.handle_exception(NotAuthentificated, HTTPStatus.UNAUTHORIZED)
    @hapic.handle_exception(InsufficientUserProfile, HTTPStatus.FORBIDDEN)
    @hapic.handle_exception(UserDoesNotExist, HTTPStatus.NOT_FOUND)
    @require_same_user_or_profile(Group.TIM_ADMIN)
    @hapic.input_path(UserIdPathSchema())
    @hapic.output_body(WorkspaceDigestSchema(many=True),)
    def user_workspace(self, context, request: TracimRequest, hapic_data=None):
        """
        Get list of user workspaces
        """
        app_config = request.registry.settings['CFG']
        wapi = WorkspaceApi(
            current_user=request.current_user,  # User
            session=request.dbsession,
            config=app_config,
        )
        
        workspaces = wapi.get_all_for_user(request.candidate_user)
        return [
            WorkspaceInContext(workspace, request.dbsession, app_config)
            for workspace in workspaces
        ]

    def bind(self, configurator: Configurator) -> None:
        """
        Create all routes and views using pyramid configurator
        for this controller
        """

        # Applications
        configurator.add_route('user_workspace', '/users/{user_id}/workspaces', request_method='GET')  # nopep8
        configurator.add_view(self.user_workspace, route_name='user_workspace')<|MERGE_RESOLUTION|>--- conflicted
+++ resolved
@@ -11,15 +11,10 @@
     from http import client as HTTPStatus
 
 from tracim import hapic, TracimRequest
-<<<<<<< HEAD
-from tracim.exceptions import NotAuthentificated, InsufficientUserProfile, \
-    UserDoesNotExist
-=======
+
 from tracim.exceptions import NotAuthentificated
 from tracim.exceptions import InsufficientUserProfile
-from tracim.exceptions import UserNotExist
->>>>>>> 58aa6beb
-from tracim.lib.core.user import UserApi
+from tracim.exceptions import UserDoesNotExist
 from tracim.lib.core.workspace import WorkspaceApi
 from tracim.views.controllers import Controller
 from tracim.views.core_api.schemas import UserIdPathSchema
