import transaction
from pyramid.config import Configurator
<<<<<<< HEAD
=======

from tracim.lib.core.content import ContentApi
from tracim.lib.utils.authorization import require_same_user_or_profile
from tracim.models import Group
>>>>>>> c2739954

try:  # Python 3.5+
    from http import HTTPStatus
except ImportError:
    from http import client as HTTPStatus

from tracim import hapic, TracimRequest

<<<<<<< HEAD
from tracim.exceptions import WrongUserPassword, PasswordDoNotMatch
from tracim.lib.core.group import GroupApi
from tracim.lib.utils.authorization import require_same_user_or_profile
from tracim.lib.utils.authorization import require_profile
from tracim.models import Group
from tracim.models.context_models import WorkspaceInContext
from tracim.lib.core.user import UserApi
from tracim.lib.core.workspace import WorkspaceApi
from tracim.views.controllers import Controller
from tracim.views.core_api.schemas import UserIdPathSchema
from tracim.views.core_api.schemas import UserSchema
from tracim.views.core_api.schemas import SetEmailSchema
from tracim.views.core_api.schemas import SetPasswordSchema
from tracim.views.core_api.schemas import UserInfosSchema
from tracim.views.core_api.schemas import NoContentSchema
from tracim.views.core_api.schemas import UserCreationSchema
from tracim.views.core_api.schemas import UserProfileSchema
=======
from tracim.lib.core.workspace import WorkspaceApi
from tracim.views.controllers import Controller
from tracim.views.core_api.schemas import UserIdPathSchema, ReadStatusSchema, \
    ContentIdsQuerySchema
from tracim.views.core_api.schemas import NoContentSchema
from tracim.views.core_api.schemas import UserWorkspaceIdPathSchema
from tracim.views.core_api.schemas import UserWorkspaceAndContentIdPathSchema
from tracim.views.core_api.schemas import ContentDigestSchema
from tracim.views.core_api.schemas import ActiveContentFilterQuerySchema
>>>>>>> c2739954
from tracim.views.core_api.schemas import WorkspaceDigestSchema
from tracim.models.contents import ContentTypeLegacy as ContentType

USER_ENDPOINTS_TAG = 'Users'


class UserController(Controller):

    @hapic.with_api_doc(tags=[USER_ENDPOINTS_TAG])
    @require_same_user_or_profile(Group.TIM_ADMIN)
    @hapic.input_path(UserIdPathSchema())
    @hapic.output_body(WorkspaceDigestSchema(many=True),)
    def user_workspace(self, context, request: TracimRequest, hapic_data=None):
        """
        Get list of user workspaces
        """
        app_config = request.registry.settings['CFG']
        wapi = WorkspaceApi(
            current_user=request.candidate_user,  # User
            session=request.dbsession,
            config=app_config,
        )
        
        workspaces = wapi.get_all_for_user(request.candidate_user)
        return [
            wapi.get_workspace_with_context(workspace)
            for workspace in workspaces
        ]

    @hapic.with_api_doc(tags=[USER_ENDPOINTS_TAG])
    @require_same_user_or_profile(Group.TIM_ADMIN)
<<<<<<< HEAD
    @hapic.input_path(UserIdPathSchema())
    @hapic.output_body(UserSchema())
    def user(self, context, request: TracimRequest, hapic_data=None):
        """
        Get user infos.
        """
        app_config = request.registry.settings['CFG']
        uapi = UserApi(
            current_user=request.current_user,  # User
            session=request.dbsession,
            config=app_config,
        )
        return uapi.get_user_with_context(request.candidate_user)

    @hapic.with_api_doc(tags=[USER_ENDPOINTS_TAG])
    @hapic.handle_exception(WrongUserPassword, HTTPStatus.FORBIDDEN)
    @require_same_user_or_profile(Group.TIM_ADMIN)
    @hapic.input_body(SetEmailSchema())
    @hapic.input_path(UserIdPathSchema())
    @hapic.output_body(UserSchema())
    def set_user_email(self, context, request: TracimRequest, hapic_data=None):
        """
        Set user Email
        """
        app_config = request.registry.settings['CFG']
        uapi = UserApi(
            current_user=request.current_user,  # User
            session=request.dbsession,
            config=app_config,
        )
        user = uapi.set_email(
            request.candidate_user,
            hapic_data.body.loggedin_user_password,
            hapic_data.body.email,
            do_save=True
        )
        return uapi.get_user_with_context(user)

    @hapic.with_api_doc(tags=[USER_ENDPOINTS_TAG])
    @hapic.handle_exception(WrongUserPassword, HTTPStatus.FORBIDDEN)
    @hapic.handle_exception(PasswordDoNotMatch, HTTPStatus.BAD_REQUEST)
    @require_same_user_or_profile(Group.TIM_ADMIN)
    @hapic.input_body(SetPasswordSchema())
    @hapic.input_path(UserIdPathSchema())
    @hapic.output_body(NoContentSchema(), default_http_code=HTTPStatus.NO_CONTENT)  # nopep8
    def set_user_password(self, context, request: TracimRequest, hapic_data=None):  # nopep8
        """
        Set user password
        """
        app_config = request.registry.settings['CFG']
        uapi = UserApi(
            current_user=request.current_user,  # User
            session=request.dbsession,
            config=app_config,
        )
        uapi.set_password(
            request.candidate_user,
            hapic_data.body.loggedin_user_password,
            hapic_data.body.new_password,
            hapic_data.body.new_password2,
            do_save=True
        )
        return

    @hapic.with_api_doc(tags=[USER_ENDPOINTS_TAG])
    @require_same_user_or_profile(Group.TIM_ADMIN)
    @hapic.input_body(UserInfosSchema())
    @hapic.input_path(UserIdPathSchema())
    @hapic.output_body(UserSchema())
    def set_user_infos(self, context, request: TracimRequest, hapic_data=None):
        """
        Set user info data
        """
        app_config = request.registry.settings['CFG']
        uapi = UserApi(
            current_user=request.current_user,  # User
            session=request.dbsession,
            config=app_config,
        )
        user = uapi.update(
            request.candidate_user,
            name=hapic_data.body.public_name,
            timezone=hapic_data.body.timezone,
            do_save=True
        )
        return uapi.get_user_with_context(user)

    @hapic.with_api_doc(tags=[USER_ENDPOINTS_TAG])
    @require_profile(Group.TIM_ADMIN)
    @hapic.input_path(UserIdPathSchema())
    @hapic.input_body(UserCreationSchema())
    @hapic.output_body(UserSchema())
    def create_user(self, context, request: TracimRequest, hapic_data=None):
        """
        Create new user
        """
        app_config = request.registry.settings['CFG']
        uapi = UserApi(
            current_user=request.current_user,  # User
            session=request.dbsession,
            config=app_config,
        )
        gapi = GroupApi(
            current_user=request.current_user,  # User
            session=request.dbsession,
            config=app_config,
        )
        groups = [gapi.get_one_with_name(hapic_data.body.profile)]
        user = uapi.create_user(
            email=hapic_data.body.email,
            password=hapic_data.body.password,
            timezone=hapic_data.body.timezone,
            name=hapic_data.body.public_name,
            do_notify=hapic_data.body.email_notification,
            groups=groups,
            do_save=True
        )
        return uapi.get_user_with_context(user)

    @hapic.with_api_doc(tags=[USER_ENDPOINTS_TAG])
    @require_profile(Group.TIM_ADMIN)
    @hapic.input_path(UserIdPathSchema())
    @hapic.output_body(NoContentSchema(), default_http_code=HTTPStatus.NO_CONTENT)  # nopep8
    def enable_user(self, context, request: TracimRequest, hapic_data=None):
        """
        enable user
        """
        app_config = request.registry.settings['CFG']
        uapi = UserApi(
            current_user=request.current_user,  # User
            session=request.dbsession,
            config=app_config,
        )
        uapi.enable(user=request.candidate_user, do_save=True)
        return

    @hapic.with_api_doc(tags=[USER_ENDPOINTS_TAG])
    @require_profile(Group.TIM_ADMIN)
    @hapic.input_path(UserIdPathSchema())
    @hapic.output_body(NoContentSchema(), default_http_code=HTTPStatus.NO_CONTENT)  # nopep8
    def disable_user(self, context, request: TracimRequest, hapic_data=None):
        """
        disable user
        """
        app_config = request.registry.settings['CFG']
        uapi = UserApi(
            current_user=request.current_user,  # User
            session=request.dbsession,
            config=app_config,
        )
        uapi.disable(user=request.candidate_user, do_save=True)
        return

    @hapic.with_api_doc(tags=[USER_ENDPOINTS_TAG])
    @require_profile(Group.TIM_ADMIN)
    @hapic.input_path(UserIdPathSchema())
    @hapic.input_body(UserProfileSchema())
    @hapic.output_body(NoContentSchema(), default_http_code=HTTPStatus.NO_CONTENT)  # nopep8
    def set_profile(self, context, request: TracimRequest, hapic_data=None):
        """
        set user profile
        """
        app_config = request.registry.settings['CFG']
        uapi = UserApi(
            current_user=request.current_user,  # User
            session=request.dbsession,
            config=app_config,
        )
        gapi = GroupApi(
            current_user=request.current_user,  # User
            session=request.dbsession,
            config=app_config,
        )
        groups = [gapi.get_one_with_name(hapic_data.body.profile)]
        uapi.update(
            user=request.candidate_user,
            groups=groups,
            do_save=True,
        )
=======
    @hapic.input_path(UserWorkspaceIdPathSchema())
    @hapic.input_query(ActiveContentFilterQuerySchema())
    @hapic.output_body(ContentDigestSchema(many=True))
    def last_active_content(self, context, request: TracimRequest, hapic_data=None):  # nopep8
        """
        Get last_active_content for user
        """
        app_config = request.registry.settings['CFG']
        content_filter = hapic_data.query
        api = ContentApi(
            current_user=request.candidate_user,  # User
            session=request.dbsession,
            config=app_config,
        )
        wapi = WorkspaceApi(
            current_user=request.candidate_user,  # User
            session=request.dbsession,
            config=app_config,
        )
        workspace = None
        if hapic_data.path.workspace_id:
            workspace = wapi.get_one(hapic_data.path.workspace_id)
        last_actives = api.get_last_active(
            workspace=workspace,
            limit=content_filter.limit or None,
            before_datetime=content_filter.before_datetime or None,
        )
        return [
            api.get_content_in_context(content)
            for content in last_actives
        ]

    @hapic.with_api_doc(tags=[USER_ENDPOINTS_TAG])
    @require_same_user_or_profile(Group.TIM_ADMIN)
    @hapic.input_path(UserWorkspaceIdPathSchema())
    @hapic.input_query(ContentIdsQuerySchema(), as_list=['contents_ids'])
    @hapic.output_body(ReadStatusSchema(many=True))  # nopep8
    def contents_read_status(self, context, request: TracimRequest, hapic_data=None):  # nopep8
        """
        get user_read status of contents
        """
        app_config = request.registry.settings['CFG']
        content_filter = hapic_data.query
        api = ContentApi(
            current_user=request.candidate_user,  # User
            session=request.dbsession,
            config=app_config,
        )
        wapi = WorkspaceApi(
            current_user=request.candidate_user,  # User
            session=request.dbsession,
            config=app_config,
        )
        workspace = None
        if hapic_data.path.workspace_id:
            workspace = wapi.get_one(hapic_data.path.workspace_id)
        last_actives = api.get_last_active(
            workspace=workspace,
            limit=None,
            before_datetime=None,
            content_ids=hapic_data.query.contents_ids or None
        )
        return [
            api.get_content_in_context(content)
            for content in last_actives
        ]

    @hapic.with_api_doc(tags=[USER_ENDPOINTS_TAG])
    @require_same_user_or_profile(Group.TIM_ADMIN)
    @hapic.input_path(UserWorkspaceAndContentIdPathSchema())
    @hapic.output_body(NoContentSchema(), default_http_code=HTTPStatus.NO_CONTENT)  # nopep8
    def set_content_as_read(self, context, request: TracimRequest, hapic_data=None):  # nopep8
        """
        set user_read status of content to read
        """
        app_config = request.registry.settings['CFG']
        api = ContentApi(
            current_user=request.candidate_user,
            session=request.dbsession,
            config=app_config,
        )
        api.mark_read(request.current_content, do_flush=True)
        return

    @hapic.with_api_doc(tags=[USER_ENDPOINTS_TAG])
    @require_same_user_or_profile(Group.TIM_ADMIN)
    @hapic.input_path(UserWorkspaceAndContentIdPathSchema())
    @hapic.output_body(NoContentSchema(), default_http_code=HTTPStatus.NO_CONTENT)  # nopep8
    def set_content_as_unread(self, context, request: TracimRequest, hapic_data=None):  # nopep8
        """
        set user_read status of content to unread
        """
        app_config = request.registry.settings['CFG']
        api = ContentApi(
            current_user=request.candidate_user,
            session=request.dbsession,
            config=app_config,
        )
        api.mark_unread(request.current_content, do_flush=True)
        return

    @hapic.with_api_doc(tags=[USER_ENDPOINTS_TAG])
    @require_same_user_or_profile(Group.TIM_ADMIN)
    @hapic.input_path(UserWorkspaceIdPathSchema())
    @hapic.output_body(NoContentSchema(), default_http_code=HTTPStatus.NO_CONTENT)  # nopep8
    def set_workspace_as_read(self, context, request: TracimRequest, hapic_data=None):  # nopep8
        """
        set user_read status of all content of workspace to read
        """
        app_config = request.registry.settings['CFG']
        api = ContentApi(
            current_user=request.candidate_user,
            session=request.dbsession,
            config=app_config,
        )
        api.mark_read__workspace(request.current_workspace)
>>>>>>> c2739954
        return

    def bind(self, configurator: Configurator) -> None:
        """
        Create all routes and views using pyramid configurator
        for this controller
        """

<<<<<<< HEAD
        # user workspace
        configurator.add_route('user_workspace', '/users/{user_id}/workspaces', request_method='GET')  # nopep8
        configurator.add_view(self.user_workspace, route_name='user_workspace')

        # user info
        configurator.add_route('user', '/users/{user_id}', request_method='GET')  # nopep8
        configurator.add_view(self.user, route_name='user')

        # set user email
        configurator.add_route('set_user_email', '/users/{user_id}/email', request_method='PUT')  # nopep8
        configurator.add_view(self.set_user_email, route_name='set_user_email')

        # set user password
        configurator.add_route('set_user_password', '/users/{user_id}/password', request_method='PUT')  # nopep8
        configurator.add_view(self.set_user_password, route_name='set_user_password')  # nopep8

        # set user_info
        configurator.add_route('set_user_info', '/users/{user_id}', request_method='PUT')  # nopep8
        configurator.add_view(self.set_user_infos, route_name='set_user_info')

        # create user
        configurator.add_route('create_user', '/users', request_method='POST')
        configurator.add_view(self.create_user, route_name='create_user')

        # enable user
        configurator.add_route('enable_user', '/users/{user_id}/enable', request_method='PUT')  # nopep8
        configurator.add_view(self.enable_user, route_name='enable_user')

        # disable user
        configurator.add_route('disable_user', '/users/{user_id}/disable', request_method='PUT')  # nopep8
        configurator.add_view(self.disable_user, route_name='disable_user')

        # set user profile
        configurator.add_route('set_user_profile', '/users/{user_id}/profile', request_method='PUT')  # nopep8
        configurator.add_view(self.set_profile, route_name='set_user_profile')
=======
        # user worskpace
        configurator.add_route('user_workspace', '/users/{user_id}/workspaces', request_method='GET')  # nopep8
        configurator.add_view(self.user_workspace, route_name='user_workspace')

        # user content
        configurator.add_route('contents_read_status', '/users/{user_id}/workspaces/{workspace_id}/contents/read_status', request_method='GET')  # nopep8
        configurator.add_view(self.contents_read_status, route_name='contents_read_status')  # nopep8
        # last active content for user
        configurator.add_route('last_active_content', '/users/{user_id}/workspaces/{workspace_id}/contents/recently_active', request_method='GET')  # nopep8
        configurator.add_view(self.last_active_content, route_name='last_active_content')  # nopep8

        # set content as read/unread
        configurator.add_route('read_content', '/users/{user_id}/workspaces/{workspace_id}/contents/{content_id}/read', request_method='PUT')  # nopep8
        configurator.add_view(self.set_content_as_read, route_name='read_content')  # nopep8
        configurator.add_route('unread_content', '/users/{user_id}/workspaces/{workspace_id}/contents/{content_id}/unread', request_method='PUT')  # nopep8
        configurator.add_view(self.set_content_as_unread, route_name='unread_content')  # nopep8

        # set workspace as read
        configurator.add_route('read_workspace', '/users/{user_id}/workspaces/{workspace_id}/read', request_method='PUT')  # nopep8
        configurator.add_view(self.set_workspace_as_read, route_name='read_workspace')  # nopep8
>>>>>>> c2739954
<|MERGE_RESOLUTION|>--- conflicted
+++ resolved
@@ -1,51 +1,36 @@
-import transaction
 from pyramid.config import Configurator
-<<<<<<< HEAD
-=======
-
-from tracim.lib.core.content import ContentApi
-from tracim.lib.utils.authorization import require_same_user_or_profile
-from tracim.models import Group
->>>>>>> c2739954
-
 try:  # Python 3.5+
     from http import HTTPStatus
 except ImportError:
     from http import client as HTTPStatus
 
-from tracim import hapic, TracimRequest
-
-<<<<<<< HEAD
-from tracim.exceptions import WrongUserPassword, PasswordDoNotMatch
+from tracim import hapic
+from tracim import TracimRequest
+from tracim.models import Group
 from tracim.lib.core.group import GroupApi
+from tracim.lib.core.user import UserApi
+from tracim.lib.core.workspace import WorkspaceApi
+from tracim.lib.core.content import ContentApi
+from tracim.views.controllers import Controller
 from tracim.lib.utils.authorization import require_same_user_or_profile
 from tracim.lib.utils.authorization import require_profile
-from tracim.models import Group
-from tracim.models.context_models import WorkspaceInContext
-from tracim.lib.core.user import UserApi
-from tracim.lib.core.workspace import WorkspaceApi
-from tracim.views.controllers import Controller
-from tracim.views.core_api.schemas import UserIdPathSchema
+from tracim.exceptions import WrongUserPassword
+from tracim.exceptions import PasswordDoNotMatch
 from tracim.views.core_api.schemas import UserSchema
 from tracim.views.core_api.schemas import SetEmailSchema
 from tracim.views.core_api.schemas import SetPasswordSchema
 from tracim.views.core_api.schemas import UserInfosSchema
-from tracim.views.core_api.schemas import NoContentSchema
 from tracim.views.core_api.schemas import UserCreationSchema
 from tracim.views.core_api.schemas import UserProfileSchema
-=======
-from tracim.lib.core.workspace import WorkspaceApi
-from tracim.views.controllers import Controller
-from tracim.views.core_api.schemas import UserIdPathSchema, ReadStatusSchema, \
-    ContentIdsQuerySchema
+from tracim.views.core_api.schemas import UserIdPathSchema
+from tracim.views.core_api.schemas import ReadStatusSchema
+from tracim.views.core_api.schemas import ContentIdsQuerySchema
 from tracim.views.core_api.schemas import NoContentSchema
 from tracim.views.core_api.schemas import UserWorkspaceIdPathSchema
 from tracim.views.core_api.schemas import UserWorkspaceAndContentIdPathSchema
 from tracim.views.core_api.schemas import ContentDigestSchema
 from tracim.views.core_api.schemas import ActiveContentFilterQuerySchema
->>>>>>> c2739954
 from tracim.views.core_api.schemas import WorkspaceDigestSchema
-from tracim.models.contents import ContentTypeLegacy as ContentType
 
 USER_ENDPOINTS_TAG = 'Users'
 
@@ -75,7 +60,6 @@
 
     @hapic.with_api_doc(tags=[USER_ENDPOINTS_TAG])
     @require_same_user_or_profile(Group.TIM_ADMIN)
-<<<<<<< HEAD
     @hapic.input_path(UserIdPathSchema())
     @hapic.output_body(UserSchema())
     def user(self, context, request: TracimRequest, hapic_data=None):
@@ -255,7 +239,10 @@
             groups=groups,
             do_save=True,
         )
-=======
+        return
+
+    @hapic.with_api_doc(tags=[USER_ENDPOINTS_TAG])
+    @require_same_user_or_profile(Group.TIM_ADMIN)
     @hapic.input_path(UserWorkspaceIdPathSchema())
     @hapic.input_query(ActiveContentFilterQuerySchema())
     @hapic.output_body(ContentDigestSchema(many=True))
@@ -372,7 +359,6 @@
             config=app_config,
         )
         api.mark_read__workspace(request.current_workspace)
->>>>>>> c2739954
         return
 
     def bind(self, configurator: Configurator) -> None:
@@ -381,7 +367,6 @@
         for this controller
         """
 
-<<<<<<< HEAD
         # user workspace
         configurator.add_route('user_workspace', '/users/{user_id}/workspaces', request_method='GET')  # nopep8
         configurator.add_view(self.user_workspace, route_name='user_workspace')
@@ -417,10 +402,6 @@
         # set user profile
         configurator.add_route('set_user_profile', '/users/{user_id}/profile', request_method='PUT')  # nopep8
         configurator.add_view(self.set_profile, route_name='set_user_profile')
-=======
-        # user worskpace
-        configurator.add_route('user_workspace', '/users/{user_id}/workspaces', request_method='GET')  # nopep8
-        configurator.add_view(self.user_workspace, route_name='user_workspace')
 
         # user content
         configurator.add_route('contents_read_status', '/users/{user_id}/workspaces/{workspace_id}/contents/read_status', request_method='GET')  # nopep8
@@ -437,5 +418,4 @@
 
         # set workspace as read
         configurator.add_route('read_workspace', '/users/{user_id}/workspaces/{workspace_id}/read', request_method='PUT')  # nopep8
-        configurator.add_view(self.set_workspace_as_read, route_name='read_workspace')  # nopep8
->>>>>>> c2739954
+        configurator.add_view(self.set_workspace_as_read, route_name='read_workspace')  # nopep8