import typing

import transaction
from pyramid.config import Configurator
try:  # Python 3.5+
    from http import HTTPStatus
except ImportError:
    from http import client as HTTPStatus

from tracim import hapic, TracimRequest
<<<<<<< HEAD
from tracim.lib.core.workspace import WorkspaceApi
from tracim.lib.core.content import ContentApi
from tracim.lib.core.userworkspace import RoleApi
from tracim.lib.utils.authorization import require_workspace_role
from tracim.models.data import UserRoleInWorkspace, ActionDescription
from tracim.models.context_models import UserRoleWorkspaceInContext
from tracim.models.context_models import ContentInContext
from tracim.exceptions import NotAuthentificated
=======
from tracim.exceptions import NotAuthenticated
>>>>>>> 3eba2081
from tracim.exceptions import InsufficientUserProfile
from tracim.exceptions import WorkspaceNotFound
from tracim.views.controllers import Controller
from tracim.views.core_api.schemas import FilterContentQuerySchema
from tracim.views.core_api.schemas import ContentMoveSchema
from tracim.views.core_api.schemas import NoContentSchema
from tracim.views.core_api.schemas import ContentCreationSchema
from tracim.views.core_api.schemas import WorkspaceAndContentIdPathSchema
from tracim.views.core_api.schemas import ContentDigestSchema
from tracim.views.core_api.schemas import WorkspaceSchema
from tracim.views.core_api.schemas import WorkspaceIdPathSchema
from tracim.views.core_api.schemas import WorkspaceMemberSchema
from tracim.models.data import ContentType
from tracim.models.revision_protection import new_revision


class WorkspaceController(Controller):

    @hapic.with_api_doc()
    @hapic.handle_exception(NotAuthenticated, HTTPStatus.UNAUTHORIZED)
    @hapic.handle_exception(InsufficientUserProfile, HTTPStatus.FORBIDDEN)
    @hapic.handle_exception(WorkspaceNotFound, HTTPStatus.FORBIDDEN)
    @require_workspace_role(UserRoleInWorkspace.READER)
    @hapic.input_path(WorkspaceIdPathSchema())
    @hapic.output_body(WorkspaceSchema())
    def workspace(self, context, request: TracimRequest, hapic_data=None):
        """
        Get workspace informations
        """
        wid = hapic_data.path['workspace_id']
        app_config = request.registry.settings['CFG']
        wapi = WorkspaceApi(
            current_user=request.current_user,  # User
            session=request.dbsession,
            config=app_config,
        )
        return wapi.get_workspace_with_context(request.current_workspace)

    @hapic.with_api_doc()
    @hapic.handle_exception(NotAuthenticated, HTTPStatus.UNAUTHORIZED)
    @hapic.handle_exception(InsufficientUserProfile, HTTPStatus.FORBIDDEN)
    @hapic.handle_exception(WorkspaceNotFound, HTTPStatus.FORBIDDEN)
    @require_workspace_role(UserRoleInWorkspace.READER)
    @hapic.input_path(WorkspaceIdPathSchema())
    @hapic.output_body(WorkspaceMemberSchema(many=True))
    def workspaces_members(
            self,
            context,
            request: TracimRequest,
            hapic_data=None
    ) -> typing.List[UserRoleWorkspaceInContext]:
        """
        Get Members of this workspace
        """
        app_config = request.registry.settings['CFG']
        rapi = RoleApi(
            current_user=request.current_user,
            session=request.dbsession,
            config=app_config,
        )
        
        roles = rapi.get_all_for_workspace(request.current_workspace)
        return [
            rapi.get_user_role_workspace_with_context(user_role)
            for user_role in roles
        ]

    @hapic.with_api_doc()
    @hapic.handle_exception(NotAuthentificated, HTTPStatus.UNAUTHORIZED)
    @hapic.handle_exception(InsufficientUserProfile, HTTPStatus.FORBIDDEN)
    @hapic.handle_exception(WorkspaceNotFound, HTTPStatus.FORBIDDEN)
    @require_workspace_role(UserRoleInWorkspace.READER)
    @hapic.input_path(WorkspaceIdPathSchema())
    @hapic.input_query(FilterContentQuerySchema())
    @hapic.output_body(ContentDigestSchema(many=True))
    def workspace_content(
            self,
            context,
            request: TracimRequest,
            hapic_data=None,
    ) -> typing.List[ContentInContext]:
        """
        return list of contents found in the workspace
        """
        app_config = request.registry.settings['CFG']
        content_filter = hapic_data.query
        api = ContentApi(
            current_user=request.current_user,
            session=request.dbsession,
            config=app_config,
            show_archived=content_filter.show_archived,
            show_deleted=content_filter.show_deleted,
            show_active=content_filter.show_active,
        )
        contents = api.get_all(
            parent_id=content_filter.parent_id,
            workspace=request.current_workspace,
        )
        contents = [
            api.get_content_in_context(content) for content in contents
        ]
        return contents

    @hapic.with_api_doc()
    @hapic.handle_exception(NotAuthentificated, HTTPStatus.UNAUTHORIZED)
    @hapic.handle_exception(InsufficientUserProfile, HTTPStatus.FORBIDDEN)
    @hapic.handle_exception(WorkspaceNotFound, HTTPStatus.FORBIDDEN)
    @require_workspace_role(UserRoleInWorkspace.CONTRIBUTOR)
    @hapic.input_path(WorkspaceIdPathSchema())
    @hapic.input_body(ContentCreationSchema())
    @hapic.output_body(ContentDigestSchema())
    def create_generic_empty_content(
            self,
            context,
            request: TracimRequest,
            hapic_data=None,
    ) -> typing.List[ContentInContext]:
        """
        create a generic empty content
        """
        app_config = request.registry.settings['CFG']
        creation_data = hapic_data.body
        api = ContentApi(
            current_user=request.current_user,
            session=request.dbsession,
            config=app_config,
        )
        content = api.create(
            label=creation_data.label,
            content_type=creation_data.content_type_slug,
            workspace=request.current_workspace,
        )
        api.save(content, ActionDescription.CREATION)
        content = api.get_content_in_context(content)
        return content

    @hapic.with_api_doc()
    @hapic.handle_exception(NotAuthentificated, HTTPStatus.UNAUTHORIZED)
    @hapic.handle_exception(InsufficientUserProfile, HTTPStatus.FORBIDDEN)
    @hapic.handle_exception(WorkspaceNotFound, HTTPStatus.FORBIDDEN)
    @require_workspace_role(UserRoleInWorkspace.CONTRIBUTOR)
    @hapic.input_path(WorkspaceAndContentIdPathSchema())
    @hapic.input_body(ContentMoveSchema())
    @hapic.output_body(NoContentSchema())
    def move_content(
            self,
            context,
            request: TracimRequest,
            hapic_data=None,
    ) -> typing.List[ContentInContext]:
        """
        move a content
        """
        app_config = request.registry.settings['CFG']
        path_data = hapic_data.path
        move_data = hapic_data.body
        api = ContentApi(
            current_user=request.current_user,
            session=request.dbsession,
            config=app_config,
        )
        content = api.get_one(
            path_data.content_id,
            content_type=ContentType.Any
        )
        new_parent = api.get_one(
            move_data.new_parent_id, content_type=ContentType.Any
        )
        with new_revision(
                session=request.dbsession,
                tm=transaction.manager,
                content=content
        ):
            api.move(content, new_parent=new_parent)
        return

    @hapic.with_api_doc()
    @hapic.handle_exception(NotAuthentificated, HTTPStatus.UNAUTHORIZED)
    @hapic.handle_exception(InsufficientUserProfile, HTTPStatus.FORBIDDEN)
    @hapic.handle_exception(WorkspaceNotFound, HTTPStatus.FORBIDDEN)
    @require_workspace_role(UserRoleInWorkspace.CONTRIBUTOR)
    @hapic.input_path(WorkspaceAndContentIdPathSchema())
    @hapic.output_body(NoContentSchema())
    def delete_content(
            self,
            context,
            request: TracimRequest,
            hapic_data=None,
    ) -> typing.List[ContentInContext]:
        """
        delete a content
        """
        app_config = request.registry.settings['CFG']
        path_data = hapic_data.path
        api = ContentApi(
            current_user=request.current_user,
            session=request.dbsession,
            config=app_config,
        )
        content = api.get_one(
            path_data.content_id,
            content_type=ContentType.Any
        )
        with new_revision(
                session=request.dbsession,
                tm=transaction.manager,
                content=content
        ):
            api.delete(content)
        return

    @hapic.with_api_doc()
    @hapic.handle_exception(NotAuthentificated, HTTPStatus.UNAUTHORIZED)
    @hapic.handle_exception(InsufficientUserProfile, HTTPStatus.FORBIDDEN)
    @hapic.handle_exception(WorkspaceNotFound, HTTPStatus.FORBIDDEN)
    @require_workspace_role(UserRoleInWorkspace.CONTRIBUTOR)
    @hapic.input_path(WorkspaceAndContentIdPathSchema())
    @hapic.output_body(NoContentSchema())
    def undelete_content(
            self,
            context,
            request: TracimRequest,
            hapic_data=None,
    ) -> typing.List[ContentInContext]:
        """
        undelete a content
        """
        app_config = request.registry.settings['CFG']
        path_data = hapic_data.path
        api = ContentApi(
            current_user=request.current_user,
            session=request.dbsession,
            config=app_config,
            show_deleted=True,
        )
        content = api.get_one(
            path_data.content_id,
            content_type=ContentType.Any
        )
        with new_revision(
                session=request.dbsession,
                tm=transaction.manager,
                content=content
        ):
            api.undelete(content)
        return

    @hapic.with_api_doc()
    @hapic.handle_exception(NotAuthentificated, HTTPStatus.UNAUTHORIZED)
    @hapic.handle_exception(InsufficientUserProfile, HTTPStatus.FORBIDDEN)
    @hapic.handle_exception(WorkspaceNotFound, HTTPStatus.FORBIDDEN)
    @require_workspace_role(UserRoleInWorkspace.CONTRIBUTOR)
    @hapic.input_path(WorkspaceAndContentIdPathSchema())
    @hapic.output_body(NoContentSchema())
    def archive_content(
            self,
            context,
            request: TracimRequest,
            hapic_data=None,
    ) -> typing.List[ContentInContext]:
        """
        archive a content
        """
        app_config = request.registry.settings['CFG']
        path_data = hapic_data.path
        api = ContentApi(
            current_user=request.current_user,
            session=request.dbsession,
            config=app_config,
        )
        content = api.get_one(path_data.content_id, content_type=ContentType.Any)
        with new_revision(
                session=request.dbsession,
                tm=transaction.manager,
                content=content
        ):
            api.archive(content)
        return

    @hapic.with_api_doc()
    @hapic.handle_exception(NotAuthentificated, HTTPStatus.UNAUTHORIZED)
    @hapic.handle_exception(InsufficientUserProfile, HTTPStatus.FORBIDDEN)
    @hapic.handle_exception(WorkspaceNotFound, HTTPStatus.FORBIDDEN)
    @require_workspace_role(UserRoleInWorkspace.CONTRIBUTOR)
    @hapic.input_path(WorkspaceAndContentIdPathSchema())
    @hapic.output_body(NoContentSchema())
    def unarchive_content(
            self,
            context,
            request: TracimRequest,
            hapic_data=None,
    ) -> typing.List[ContentInContext]:
        """
        unarchive a content
        """
        app_config = request.registry.settings['CFG']
        path_data = hapic_data.path
        api = ContentApi(
            current_user=request.current_user,
            session=request.dbsession,
            config=app_config,
            show_archived=True,
        )
        content = api.get_one(
            path_data.content_id,
            content_type=ContentType.Any
        )
        with new_revision(
                session=request.dbsession,
                tm=transaction.manager,
                content=content
        ):
            api.unarchive(content)
        return

    def bind(self, configurator: Configurator) -> None:
        """
        Create all routes and views using
        pyramid configurator for this controller
        """

        # Workspace
        configurator.add_route('workspace', '/workspaces/{workspace_id}', request_method='GET')  # nopep8
        configurator.add_view(self.workspace, route_name='workspace')
        # Workspace Members (Roles)
        configurator.add_route('workspace_members', '/workspaces/{workspace_id}/members', request_method='GET')  # nopep8
        configurator.add_view(self.workspaces_members, route_name='workspace_members')  # nopep8
        # Workspace Content
        configurator.add_route('workspace_content', '/workspaces/{workspace_id}/contents', request_method='GET')  # nopep8
        configurator.add_view(self.workspace_content, route_name='workspace_content')  # nopep8
        # Create Generic Content
        configurator.add_route('create_generic_content', '/workspaces/{workspace_id}/contents', request_method='POST')  # nopep8
        configurator.add_view(self.create_generic_empty_content, route_name='create_generic_content')  # nopep8
        # Move Content
        configurator.add_route('move_content', '/workspaces/{workspace_id}/contents/{content_id}/move', request_method='PUT')  # nopep8
        configurator.add_view(self.move_content, route_name='move_content')  # nopep8
        # Delete/Undelete Content
        configurator.add_route('delete_content', '/workspaces/{workspace_id}/contents/{content_id}/delete', request_method='PUT')  # nopep8
        configurator.add_view(self.delete_content, route_name='delete_content')  # nopep8
        configurator.add_route('undelete_content', '/workspaces/{workspace_id}/contents/{content_id}/undelete', request_method='PUT')  # nopep8
        configurator.add_view(self.undelete_content, route_name='undelete_content')  # nopep8
        # # Archive/Unarchive Content
        configurator.add_route('archive_content', '/workspaces/{workspace_id}/contents/{content_id}/archive', request_method='PUT')  # nopep8
        configurator.add_view(self.archive_content, route_name='archive_content')  # nopep8
        configurator.add_route('unarchive_content', '/workspaces/{workspace_id}/contents/{content_id}/unarchive', request_method='PUT')  # nopep8
        configurator.add_view(self.unarchive_content, route_name='unarchive_content')  # nopep8<|MERGE_RESOLUTION|>--- conflicted
+++ resolved
@@ -8,7 +8,6 @@
     from http import client as HTTPStatus
 
 from tracim import hapic, TracimRequest
-<<<<<<< HEAD
 from tracim.lib.core.workspace import WorkspaceApi
 from tracim.lib.core.content import ContentApi
 from tracim.lib.core.userworkspace import RoleApi
@@ -16,10 +15,7 @@
 from tracim.models.data import UserRoleInWorkspace, ActionDescription
 from tracim.models.context_models import UserRoleWorkspaceInContext
 from tracim.models.context_models import ContentInContext
-from tracim.exceptions import NotAuthentificated
-=======
 from tracim.exceptions import NotAuthenticated
->>>>>>> 3eba2081
 from tracim.exceptions import InsufficientUserProfile
 from tracim.exceptions import WorkspaceNotFound
 from tracim.views.controllers import Controller
@@ -32,7 +28,7 @@
 from tracim.views.core_api.schemas import WorkspaceSchema
 from tracim.views.core_api.schemas import WorkspaceIdPathSchema
 from tracim.views.core_api.schemas import WorkspaceMemberSchema
-from tracim.models.data import ContentType
+from tracim.models.contents import ContentTypeLegacy as ContentType
 from tracim.models.revision_protection import new_revision
 
 
@@ -88,7 +84,7 @@
         ]
 
     @hapic.with_api_doc()
-    @hapic.handle_exception(NotAuthentificated, HTTPStatus.UNAUTHORIZED)
+    @hapic.handle_exception(NotAuthenticated, HTTPStatus.UNAUTHORIZED)
     @hapic.handle_exception(InsufficientUserProfile, HTTPStatus.FORBIDDEN)
     @hapic.handle_exception(WorkspaceNotFound, HTTPStatus.FORBIDDEN)
     @require_workspace_role(UserRoleInWorkspace.READER)
@@ -124,7 +120,7 @@
         return contents
 
     @hapic.with_api_doc()
-    @hapic.handle_exception(NotAuthentificated, HTTPStatus.UNAUTHORIZED)
+    @hapic.handle_exception(NotAuthenticated, HTTPStatus.UNAUTHORIZED)
     @hapic.handle_exception(InsufficientUserProfile, HTTPStatus.FORBIDDEN)
     @hapic.handle_exception(WorkspaceNotFound, HTTPStatus.FORBIDDEN)
     @require_workspace_role(UserRoleInWorkspace.CONTRIBUTOR)
@@ -157,7 +153,7 @@
         return content
 
     @hapic.with_api_doc()
-    @hapic.handle_exception(NotAuthentificated, HTTPStatus.UNAUTHORIZED)
+    @hapic.handle_exception(NotAuthenticated, HTTPStatus.UNAUTHORIZED)
     @hapic.handle_exception(InsufficientUserProfile, HTTPStatus.FORBIDDEN)
     @hapic.handle_exception(WorkspaceNotFound, HTTPStatus.FORBIDDEN)
     @require_workspace_role(UserRoleInWorkspace.CONTRIBUTOR)
@@ -197,7 +193,7 @@
         return
 
     @hapic.with_api_doc()
-    @hapic.handle_exception(NotAuthentificated, HTTPStatus.UNAUTHORIZED)
+    @hapic.handle_exception(NotAuthenticated, HTTPStatus.UNAUTHORIZED)
     @hapic.handle_exception(InsufficientUserProfile, HTTPStatus.FORBIDDEN)
     @hapic.handle_exception(WorkspaceNotFound, HTTPStatus.FORBIDDEN)
     @require_workspace_role(UserRoleInWorkspace.CONTRIBUTOR)
@@ -232,7 +228,7 @@
         return
 
     @hapic.with_api_doc()
-    @hapic.handle_exception(NotAuthentificated, HTTPStatus.UNAUTHORIZED)
+    @hapic.handle_exception(NotAuthenticated, HTTPStatus.UNAUTHORIZED)
     @hapic.handle_exception(InsufficientUserProfile, HTTPStatus.FORBIDDEN)
     @hapic.handle_exception(WorkspaceNotFound, HTTPStatus.FORBIDDEN)
     @require_workspace_role(UserRoleInWorkspace.CONTRIBUTOR)
@@ -268,7 +264,7 @@
         return
 
     @hapic.with_api_doc()
-    @hapic.handle_exception(NotAuthentificated, HTTPStatus.UNAUTHORIZED)
+    @hapic.handle_exception(NotAuthenticated, HTTPStatus.UNAUTHORIZED)
     @hapic.handle_exception(InsufficientUserProfile, HTTPStatus.FORBIDDEN)
     @hapic.handle_exception(WorkspaceNotFound, HTTPStatus.FORBIDDEN)
     @require_workspace_role(UserRoleInWorkspace.CONTRIBUTOR)
@@ -300,7 +296,7 @@
         return
 
     @hapic.with_api_doc()
-    @hapic.handle_exception(NotAuthentificated, HTTPStatus.UNAUTHORIZED)
+    @hapic.handle_exception(NotAuthenticated, HTTPStatus.UNAUTHORIZED)
     @hapic.handle_exception(InsufficientUserProfile, HTTPStatus.FORBIDDEN)
     @hapic.handle_exception(WorkspaceNotFound, HTTPStatus.FORBIDDEN)
     @require_workspace_role(UserRoleInWorkspace.CONTRIBUTOR)
