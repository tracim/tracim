--- conflicted
+++ resolved
@@ -109,11 +109,7 @@
         contents = api.get_all(
             parent_id=content_filter.parent_id,
             workspace=request.current_workspace,
-<<<<<<< HEAD
             content_type=content_filter.content_type or ContentType.Any,
-=======
-            content_type=content_filter.content_type,
->>>>>>> fbadc4b9
         )
         contents = [
             api.get_content_in_context(content) for content in contents
