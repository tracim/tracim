--- conflicted
+++ resolved
@@ -251,16 +251,11 @@
                 return
         raise ContentTypeNotExist()
 
-<<<<<<< HEAD
-    def alias(self) -> typing.List[str]:
-        """ Get all alias of a content, useful for legacy code convertion"""
-=======
     def get_slug_aliases(self) -> typing.List[str]:
         """
         Get all slug aliases of a content,
         useful for legacy code convertion
         """
->>>>>>> fbadc4b9
         # TODO - G.M - 2018-07-05 - Remove this legacy compat code
         # when possible.
         page_alias = [self.Page, self.PageLegacy]
