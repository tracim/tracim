--- conflicted
+++ resolved
@@ -131,7 +131,6 @@
     WORKSPACE_MANAGER = 8
 
     # TODO - G.M - 10-04-2018 - [Cleanup] Drop this
-<<<<<<< HEAD
     SLUG = {
         NOT_APPLICABLE: 'not_applicable',
         READER: 'reader',
@@ -140,20 +139,12 @@
         WORKSPACE_MANAGER: 'workspace_manager',
     }
 
-    # LABEL = dict()
-    # LABEL[0] = l_('N/A')
-    # LABEL[1] = l_('Reader')
-    # LABEL[2] = l_('Contributor')
-    # LABEL[4] = l_('Content Manager')
-    # LABEL[8] = l_('Workspace Manager')
-=======
     LABEL = dict()
     LABEL[0] = l_('N/A')
     LABEL[1] = l_('Reader')
     LABEL[2] = l_('Contributor')
     LABEL[4] = l_('Content Manager')
     LABEL[8] = l_('Workspace Manager')
->>>>>>> 4e432ead
     #
     # STYLE = dict()
     # STYLE[0] = ''
