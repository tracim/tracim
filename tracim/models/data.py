--- conflicted
+++ resolved
@@ -131,15 +131,6 @@
     WORKSPACE_MANAGER = 8
 
     # TODO - G.M - 10-04-2018 - [Cleanup] Drop this
-<<<<<<< HEAD
-
-    SLUG = dict()
-    SLUG[NOT_APPLICABLE] = 'not_applicable'
-    SLUG[READER] = 'reader'
-    SLUG[CONTRIBUTOR] = 'contributor'
-    SLUG[CONTENT_MANAGER] = 'content_manager'
-    SLUG[WORKSPACE_MANAGER] = 'workspace_manager'
-=======
     SLUG = {
         NOT_APPLICABLE: 'not_applicable',
         READER: 'reader',
@@ -147,7 +138,6 @@
         CONTENT_MANAGER: 'content_manager',
         WORKSPACE_MANAGER: 'workspace_manager',
     }
->>>>>>> 7435df06
 
     LABEL = dict()
     LABEL[0] = l_('N/A')
