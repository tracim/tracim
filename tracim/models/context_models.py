--- conflicted
+++ resolved
@@ -69,12 +69,9 @@
             show_archived: int = 0,
             show_deleted: int = 0,
             show_active: int = 1,
-<<<<<<< HEAD
-            nb_elem: typing.Optional[int] = None,
-            offset: typing.Optional[int] = None,
-=======
             content_type: str = None,
->>>>>>> 4a63b695
+            offset: int = None,
+            nb_elem: int = None,
     ) -> None:
         # 0 is same as None here
         if parent_id == 0:
@@ -91,13 +88,9 @@
         self.show_archived = bool(show_archived)
         self.show_deleted = bool(show_deleted)
         self.show_active = bool(show_active)
-<<<<<<< HEAD
         self.nb_elem = nb_elem
         self.offset = offset
-        self.content_type = ContentType.Any
-=======
         self.content_type = content_type
->>>>>>> 4a63b695
 
 
 class ContentCreation(object):
