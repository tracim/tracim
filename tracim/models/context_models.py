# coding=utf-8
import typing
from datetime import datetime
from enum import Enum

from slugify import slugify
from sqlalchemy.orm import Session
from tracim import CFG
from tracim.models import User
from tracim.models.auth import Profile
from tracim.models.data import Content
from tracim.models.data import ContentRevisionRO
from tracim.models.data import Workspace
from tracim.models.data import UserRoleInWorkspace
from tracim.models.roles import WorkspaceRoles
from tracim.models.workspace_menu_entries import default_workspace_menu_entry
from tracim.models.workspace_menu_entries import WorkspaceMenuEntry
from tracim.models.contents import ContentTypeLegacy as ContentType


class MoveParams(object):
    """
    Json body params for move action model
    """
    def __init__(self, new_parent_id: str, new_workspace_id: str = None) -> None:  # nopep8
        self.new_parent_id = new_parent_id
        self.new_workspace_id = new_workspace_id


class LoginCredentials(object):
    """
    Login credentials model for login model
    """

    def __init__(self, email: str, password: str) -> None:
        self.email = email
        self.password = password


class WorkspaceAndContentPath(object):
    """
    Paths params with workspace id and content_id model
    """
    def __init__(self, workspace_id: int, content_id: int) -> None:
        self.content_id = content_id
        self.workspace_id = workspace_id


<<<<<<< HEAD
class UserWorkspacePath(object):
    """
    Paths params with user_id and workspace id model
    """
    def __init__(self, user_id: int, workspace_id: int) -> None:
=======
class WorkspaceAndUserPath(object):
    """
    Paths params with workspace id and user_id
    """
    def __init__(self, workspace_id: int, user_id: int):
>>>>>>> 8659efbf
        self.workspace_id = workspace_id
        self.user_id = workspace_id


<<<<<<< HEAD
class UserWorkspaceAndContentPath(object):
    """
    Paths params with user_id, workspace id and content_id model
    """
    def __init__(self, user_id: int, workspace_id: int, content_id: int) -> None:  # nopep8
        self.content_id = content_id
        self.workspace_id = workspace_id
        self.user_id = user_id


=======
>>>>>>> 8659efbf
class CommentPath(object):
    """
    Paths params with workspace id and content_id and comment_id model
    """
    def __init__(
        self,
        workspace_id: int,
        content_id: int,
        comment_id: int
    ) -> None:
        self.content_id = content_id
        self.workspace_id = workspace_id
        self.comment_id = comment_id


class ContentFilter(object):
    """
    Content filter model
    """
    def __init__(
            self,
            workspace_id: int = None,
            parent_id: int = None,
            show_archived: int = 0,
            show_deleted: int = 0,
            show_active: int = 1,
            content_type: str = None,
            offset: int = None,
            limit: int = None,
    ) -> None:
        self.parent_id = parent_id
        self.workspace_id = workspace_id
        self.show_archived = bool(show_archived)
        self.show_deleted = bool(show_deleted)
        self.show_active = bool(show_active)
        self.limit = limit
        self.offset = offset
        self.content_type = content_type


<<<<<<< HEAD
class ActiveContentFilter(object):
    def __init__(
            self,
            limit: int = None,
            before_datetime: datetime = None,
    ):
        self.limit = limit
        self.before_datetime = before_datetime


class ContentIdsQuery(object):
    def __init__(
            self,
            contents_ids: typing.List[int] = None,
    ):
        self.contents_ids = contents_ids
=======
class RoleUpdate(object):
    """
    Update role
    """
    def __init__(
        self,
        role: str,
    ):
        self.role = role


class WorkspaceMemberInvitation(object):
    """
    Workspace Member Invitation
    """
    def __init__(
        self,
        user_id: int,
        user_email_or_public_name: str,
        role: str,
    ):
        self.role = role
        self.user_email_or_public_name = user_email_or_public_name
        self.user_id = user_id


class WorkspaceUpdate(object):
    """
    Update workspace
    """
    def __init__(
        self,
        label: str,
        description: str,
    ):
        self.label = label
        self.description = description
>>>>>>> 8659efbf


class ContentCreation(object):
    """
    Content creation model
    """
    def __init__(
            self,
            label: str,
            content_type: str,
            parent_id: typing.Optional[int] = None,
    ) -> None:
        self.label = label
        self.content_type = content_type
        self.parent_id = parent_id


class CommentCreation(object):
    """
    Comment creation model
    """
    def __init__(
            self,
            raw_content: str,
    ) -> None:
        self.raw_content = raw_content


class SetContentStatus(object):
    """
    Set content status
    """
    def __init__(
            self,
            status: str,
    ) -> None:
        self.status = status


class TextBasedContentUpdate(object):
    """
    TextBasedContent update model
    """
    def __init__(
            self,
            label: str,
            raw_content: str,
    ) -> None:
        self.label = label
        self.raw_content = raw_content


class TypeUser(Enum):
    """Params used to find user"""
    USER_ID = 'found_id'
    EMAIL = 'found_email'
    PUBLIC_NAME = 'found_public_name'


class UserInContext(object):
    """
    Interface to get User data and User data related to context.
    """

    def __init__(self, user: User, dbsession: Session, config: CFG):
        self.user = user
        self.dbsession = dbsession
        self.config = config

    # Default

    @property
    def email(self) -> str:
        return self.user.email

    @property
    def user_id(self) -> int:
        return self.user.user_id

    @property
    def public_name(self) -> str:
        return self.display_name

    @property
    def display_name(self) -> str:
        return self.user.display_name

    @property
    def created(self) -> datetime:
        return self.user.created

    @property
    def is_active(self) -> bool:
        return self.user.is_active

    @property
    def timezone(self) -> str:
        return self.user.timezone

    @property
    def profile(self) -> Profile:
        return self.user.profile.name

    # Context related

    @property
    def calendar_url(self) -> typing.Optional[str]:
        # TODO - G-M - 20-04-2018 - [Calendar] Replace calendar code to get
        # url calendar url.
        #
        # from tracim.lib.calendar import CalendarManager
        # calendar_manager = CalendarManager(None)
        # return calendar_manager.get_workspace_calendar_url(self.workspace_id)
        return None

    @property
    def avatar_url(self) -> typing.Optional[str]:
        # TODO - G-M - 20-04-2018 - [Avatar] Add user avatar feature
        return None


class WorkspaceInContext(object):
    """
    Interface to get Workspace data and Workspace data related to context.
    """

    def __init__(self, workspace: Workspace, dbsession: Session, config: CFG):
        self.workspace = workspace
        self.dbsession = dbsession
        self.config = config

    @property
    def workspace_id(self) -> int:
        """
        numeric id of the workspace.
        """
        return self.workspace.workspace_id

    @property
    def id(self) -> int:
        """
        alias of workspace_id
        """
        return self.workspace_id

    @property
    def label(self) -> str:
        """
        get workspace label
        """
        return self.workspace.label

    @property
    def description(self) -> str:
        """
        get workspace description
        """
        return self.workspace.description

    @property
    def slug(self) -> str:
        """
        get workspace slug
        """
        return slugify(self.workspace.label)

    @property
    def sidebar_entries(self) -> typing.List[WorkspaceMenuEntry]:
        """
        get sidebar entries, those depends on activated apps.
        """
        # TODO - G.M - 22-05-2018 - Rework on this in
        # order to not use hardcoded list
        # list should be able to change (depending on activated/disabled
        # apps)
        return default_workspace_menu_entry(self.workspace)


class UserRoleWorkspaceInContext(object):
    """
    Interface to get UserRoleInWorkspace data and related content

    """
    def __init__(
            self,
            user_role: UserRoleInWorkspace,
            dbsession: Session,
            config: CFG,
            # Extended params
            newly_created:bool = None,
            email_sent: bool = None
    )-> None:
        self.user_role = user_role
        self.dbsession = dbsession
        self.config = config
        # Extended params
        self.newly_created = newly_created
        self.email_sent = email_sent

    @property
    def user_id(self) -> int:
        """
        User who has the role has this id
        :return: user id as integer
        """
        return self.user_role.user_id

    @property
    def workspace_id(self) -> int:
        """
        This role apply only on the workspace with this workspace_id
        :return: workspace id as integer
        """
        return self.user_role.workspace_id

    # TODO - G.M - 23-05-2018 - Check the API spec for this this !

    @property
    def role_id(self) -> int:
        """
        role as int id, each value refer to a different role.
        """
        return self.user_role.role

    @property
    def role(self) -> str:
        return self.role_slug

    @property
    def role_slug(self) -> str:
        """
        simple name of the role of the user.
        can be anything from UserRoleInWorkspace SLUG, like
        'not_applicable', 'reader',
        'contributor', 'content-manager', 'workspace-manager'
        :return: user workspace role as slug.
        """
        return WorkspaceRoles.get_role_from_level(self.user_role.role).slug

    @property
    def is_active(self) -> bool:
        return self.user.is_active

    @property
    def user(self) -> UserInContext:
        """
        User who has this role, with context data
        :return: UserInContext object
        """
        return UserInContext(
            self.user_role.user,
            self.dbsession,
            self.config
        )

    @property
    def workspace(self) -> WorkspaceInContext:
        """
        Workspace related to this role, with his context data
        :return: WorkspaceInContext object
        """
        return WorkspaceInContext(
            self.user_role.workspace,
            self.dbsession,
            self.config
        )


class ContentInContext(object):
    """
    Interface to get Content data and Content data related to context.
    """

    def __init__(self, content: Content, dbsession: Session, config: CFG, user: User=None):  # nopep8
        self.content = content
        self.dbsession = dbsession
        self.config = config
        self._user = user

    # Default
    @property
    def content_id(self) -> int:
        return self.content.content_id

    @property
    def parent_id(self) -> int:
        """
        Return parent_id of the content
        """
        return self.content.parent_id

    @property
    def workspace_id(self) -> int:
        return self.content.workspace_id

    @property
    def label(self) -> str:
        return self.content.label

    @property
    def content_type(self) -> str:
        content_type = ContentType(self.content.type)
        return content_type.slug

    @property
    def sub_content_types(self) -> typing.List[str]:
        return [_type.slug for _type in self.content.get_allowed_content_types()]  # nopep8

    @property
    def status(self) -> str:
        return self.content.status

    @property
    def is_archived(self):
        return self.content.is_archived

    @property
    def is_deleted(self):
        return self.content.is_deleted

    @property
    def raw_content(self):
        return self.content.description

    @property
    def author(self):
        return UserInContext(
            dbsession=self.dbsession,
            config=self.config,
            user=self.content.first_revision.owner
        )

    @property
    def current_revision_id(self):
        return self.content.revision_id

    @property
    def created(self):
        return self.content.created

    @property
    def modified(self):
        return self.updated

    @property
    def updated(self):
        return self.content.updated

    @property
    def last_modifier(self):
        return UserInContext(
            dbsession=self.dbsession,
            config=self.config,
            user=self.content.last_revision.owner
        )

    # Context-related
    @property
    def show_in_ui(self):
        # TODO - G.M - 31-05-2018 - Enable Show_in_ui params
        # if false, then do not show content in the treeview.
        # This may his maybe used for specific contents or for sub-contents.
        # Default is True.
        # In first version of the API, this field is always True
        return True

    @property
    def slug(self):
        return slugify(self.content.label)

    @property
    def read_by_user(self):
        assert self._user
        return not self.content.has_new_information_for(self._user)


class RevisionInContext(object):
    """
    Interface to get Content data and Content data related to context.
    """

    def __init__(self, content_revision: ContentRevisionRO, dbsession: Session, config: CFG):
        assert content_revision is not None
        self.revision = content_revision
        self.dbsession = dbsession
        self.config = config

    # Default
    @property
    def content_id(self) -> int:
        return self.revision.content_id

    @property
    def parent_id(self) -> int:
        """
        Return parent_id of the content
        """
        return self.revision.parent_id

    @property
    def workspace_id(self) -> int:
        return self.revision.workspace_id

    @property
    def label(self) -> str:
        return self.revision.label

    @property
    def revision_type(self) -> str:
        return self.revision.revision_type

    @property
    def content_type(self) -> str:
        content_type = ContentType(self.revision.type)
        if content_type:
            return content_type.slug
        else:
            return None

    @property
    def sub_content_types(self) -> typing.List[str]:
        return [_type.slug for _type
                in self.revision.node.get_allowed_content_types()]

    @property
    def status(self) -> str:
        return self.revision.status

    @property
    def is_archived(self) -> bool:
        return self.revision.is_archived

    @property
    def is_deleted(self) -> bool:
        return self.revision.is_deleted

    @property
    def raw_content(self) -> str:
        return self.revision.description

    @property
    def author(self) -> UserInContext:
        return UserInContext(
            dbsession=self.dbsession,
            config=self.config,
            user=self.revision.owner
        )

    @property
    def revision_id(self) -> int:
        return self.revision.revision_id

    @property
    def created(self) -> datetime:
        return self.updated

    @property
    def modified(self) -> datetime:
        return self.updated

    @property
    def updated(self) -> datetime:
        return self.revision.updated

    @property
    def next_revision(self) -> typing.Optional[ContentRevisionRO]:
        """
        Get next revision (later revision)
        :return: next_revision
        """
        next_revision = None
        revisions = self.revision.node.revisions
        # INFO - G.M - 2018-06-177 - Get revisions more recent that
        # current one
        next_revisions = [
            revision for revision in revisions
            if revision.revision_id > self.revision.revision_id
        ]
        if next_revisions:
            # INFO - G.M - 2018-06-177 -sort revisions by date
            sorted_next_revisions = sorted(
                next_revisions,
                key=lambda revision: revision.updated
            )
            # INFO - G.M - 2018-06-177 - return only next revision
            return sorted_next_revisions[0]
        else:
            return None

    @property
    def comment_ids(self) -> typing.List[int]:
        """
        Get list of ids of all current revision related comments
        :return: list of comments ids
        """
        comments = self.revision.node.get_comments()
        # INFO - G.M - 2018-06-177 - Get comments more recent than revision.
        revision_comments = [
            comment for comment in comments
            if comment.created > self.revision.updated
        ]
        if self.next_revision:
            # INFO - G.M - 2018-06-177 - if there is a revision more recent
            # than current remove comments from theses rev (comments older
            # than next_revision.)
            revision_comments = [
                comment for comment in revision_comments
                if comment.created < self.next_revision.updated
            ]
        sorted_revision_comments = sorted(
            revision_comments,
            key=lambda revision: revision.created
        )
        comment_ids = []
        for comment in sorted_revision_comments:
            comment_ids.append(comment.content_id)
        return comment_ids

    # Context-related
    @property
    def show_in_ui(self) -> bool:
        # TODO - G.M - 31-05-2018 - Enable Show_in_ui params
        # if false, then do not show content in the treeview.
        # This may his maybe used for specific contents or for sub-contents.
        # Default is True.
        # In first version of the API, this field is always True
        return True

    @property
    def slug(self) -> str:
        return slugify(self.revision.label)<|MERGE_RESOLUTION|>--- conflicted
+++ resolved
@@ -46,24 +46,15 @@
         self.workspace_id = workspace_id
 
 
-<<<<<<< HEAD
-class UserWorkspacePath(object):
-    """
-    Paths params with user_id and workspace id model
-    """
-    def __init__(self, user_id: int, workspace_id: int) -> None:
-=======
 class WorkspaceAndUserPath(object):
     """
     Paths params with workspace id and user_id
     """
     def __init__(self, workspace_id: int, user_id: int):
->>>>>>> 8659efbf
         self.workspace_id = workspace_id
         self.user_id = workspace_id
 
 
-<<<<<<< HEAD
 class UserWorkspaceAndContentPath(object):
     """
     Paths params with user_id, workspace id and content_id model
@@ -74,8 +65,6 @@
         self.user_id = user_id
 
 
-=======
->>>>>>> 8659efbf
 class CommentPath(object):
     """
     Paths params with workspace id and content_id and comment_id model
@@ -116,7 +105,6 @@
         self.content_type = content_type
 
 
-<<<<<<< HEAD
 class ActiveContentFilter(object):
     def __init__(
             self,
@@ -133,7 +121,8 @@
             contents_ids: typing.List[int] = None,
     ):
         self.contents_ids = contents_ids
-=======
+
+
 class RoleUpdate(object):
     """
     Update role
@@ -171,7 +160,6 @@
     ):
         self.label = label
         self.description = description
->>>>>>> 8659efbf
 
 
 class ContentCreation(object):
@@ -361,7 +349,7 @@
             dbsession: Session,
             config: CFG,
             # Extended params
-            newly_created:bool = None,
+            newly_created: bool = None,
             email_sent: bool = None
     )-> None:
         self.user_role = user_role
