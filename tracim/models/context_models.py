--- conflicted
+++ resolved
@@ -89,18 +89,14 @@
             show_deleted: int = 0,
             show_active: int = 1,
             content_type: str = None,
-<<<<<<< HEAD
             offset: int = None,
             limit: int = None,
-=======
->>>>>>> fbadc4b9
     ) -> None:
         self.parent_id = parent_id
         self.workspace_id = workspace_id
         self.show_archived = bool(show_archived)
         self.show_deleted = bool(show_deleted)
         self.show_active = bool(show_active)
-<<<<<<< HEAD
         self.limit = limit
         self.offset = offset
         self.content_type = content_type
@@ -122,9 +118,6 @@
             contents_ids: typing.List[int] = None,
     ):
         self.contents_ids = contents_ids
-=======
-        self.content_type = content_type
->>>>>>> fbadc4b9
 
 
 class ContentCreation(object):
