# coding=utf-8
import typing
from datetime import datetime
from enum import Enum

from slugify import slugify
from sqlalchemy.orm import Session
from tracim import CFG
from tracim.config import PreviewDim
from tracim.models import User
from tracim.models.auth import Profile
from tracim.models.data import Content
from tracim.models.data import ContentRevisionRO
from tracim.models.data import Workspace
from tracim.models.data import UserRoleInWorkspace
from tracim.models.roles import WorkspaceRoles
from tracim.models.workspace_menu_entries import default_workspace_menu_entry
from tracim.models.workspace_menu_entries import WorkspaceMenuEntry
from tracim.models.contents import ContentTypeLegacy as ContentType


class PreviewAllowedDim(object):

    def __init__(
            self,
            restricted:bool,
            dimensions: typing.List[PreviewDim]
    ) -> None:
        self.restricted = restricted
        self.dimensions = dimensions


class MoveParams(object):
    """
    Json body params for move action model
    """
    def __init__(self, new_parent_id: str, new_workspace_id: str = None) -> None:  # nopep8
        self.new_parent_id = new_parent_id
        self.new_workspace_id = new_workspace_id


class LoginCredentials(object):
    """
    Login credentials model for login model
    """

    def __init__(self, email: str, password: str) -> None:
        self.email = email
        self.password = password


class WorkspaceAndContentPath(object):
    """
    Paths params with workspace id and content_id model
    """
    def __init__(self, workspace_id: int, content_id: int) -> None:
        self.content_id = content_id
        self.workspace_id = workspace_id


<<<<<<< HEAD
class WorkspaceAndContentRevisionPath(object):
    """
    Paths params with workspace id and content_id model
    """
    def __init__(self, workspace_id: int, content_id: int, revision_id) -> None:
        self.content_id = content_id
        self.revision_id = revision_id
        self.workspace_id = workspace_id


class ContentPreviewSizedPath(object):
    """
    Paths params with workspace id and content_id, width, heigth
    """
    def __init__(self, workspace_id: int, content_id: int, width: int, height: int) -> None:  # nopep8
        self.content_id = content_id
        self.workspace_id = workspace_id
        self.width = width
        self.height = height


class RevisionPreviewSizedPath(object):
    """
    Paths params with workspace id and content_id, revision_id width, heigth
    """
    def __init__(self, workspace_id: int, content_id: int, revision_id: int, width: int, height: int) -> None:  # nopep8
        self.content_id = content_id
        self.revision_id = revision_id
        self.workspace_id = workspace_id
        self.width = width
        self.height = height
=======
class WorkspaceAndUserPath(object):
    """
    Paths params with workspace id and user_id
    """
    def __init__(self, workspace_id: int, user_id: int):
        self.workspace_id = workspace_id
        self.user_id = workspace_id


class UserWorkspaceAndContentPath(object):
    """
    Paths params with user_id, workspace id and content_id model
    """
    def __init__(self, user_id: int, workspace_id: int, content_id: int) -> None:  # nopep8
        self.content_id = content_id
        self.workspace_id = workspace_id
        self.user_id = user_id
>>>>>>> 677832d7


class CommentPath(object):
    """
    Paths params with workspace id and content_id and comment_id model
    """
    def __init__(
        self,
        workspace_id: int,
        content_id: int,
        comment_id: int
    ) -> None:
        self.content_id = content_id
        self.workspace_id = workspace_id
        self.comment_id = comment_id


class PageQuery(object):
    """
    Page query model
    """
    def __init__(
            self,
            page: int = 0
    ):
        self.page = page


class ContentFilter(object):
    """
    Content filter model
    """
    def __init__(
            self,
            workspace_id: int = None,
            parent_id: int = None,
            show_archived: int = 0,
            show_deleted: int = 0,
            show_active: int = 1,
            content_type: str = None,
            offset: int = None,
            limit: int = None,
    ) -> None:
        self.parent_id = parent_id
        self.workspace_id = workspace_id
        self.show_archived = bool(show_archived)
        self.show_deleted = bool(show_deleted)
        self.show_active = bool(show_active)
        self.limit = limit
        self.offset = offset
        self.content_type = content_type


class ActiveContentFilter(object):
    def __init__(
            self,
            limit: int = None,
            before_datetime: datetime = None,
    ):
        self.limit = limit
        self.before_datetime = before_datetime


class ContentIdsQuery(object):
    def __init__(
            self,
            contents_ids: typing.List[int] = None,
    ):
        self.contents_ids = contents_ids


class RoleUpdate(object):
    """
    Update role
    """
    def __init__(
        self,
        role: str,
    ):
        self.role = role


class WorkspaceMemberInvitation(object):
    """
    Workspace Member Invitation
    """
    def __init__(
        self,
        user_id: int,
        user_email_or_public_name: str,
        role: str,
    ):
        self.role = role
        self.user_email_or_public_name = user_email_or_public_name
        self.user_id = user_id


class WorkspaceUpdate(object):
    """
    Update workspace
    """
    def __init__(
        self,
        label: str,
        description: str,
    ):
        self.label = label
        self.description = description


class ContentCreation(object):
    """
    Content creation model
    """
    def __init__(
            self,
            label: str,
            content_type: str,
            parent_id: typing.Optional[int] = None,
    ) -> None:
        self.label = label
        self.content_type = content_type
        self.parent_id = parent_id


class CommentCreation(object):
    """
    Comment creation model
    """
    def __init__(
            self,
            raw_content: str,
    ) -> None:
        self.raw_content = raw_content


class SetContentStatus(object):
    """
    Set content status
    """
    def __init__(
            self,
            status: str,
    ) -> None:
        self.status = status


class TextBasedContentUpdate(object):
    """
    TextBasedContent update model
    """
    def __init__(
            self,
            label: str,
            raw_content: str,
    ) -> None:
        self.label = label
        self.raw_content = raw_content


class TypeUser(Enum):
    """Params used to find user"""
    USER_ID = 'found_id'
    EMAIL = 'found_email'
    PUBLIC_NAME = 'found_public_name'


class UserInContext(object):
    """
    Interface to get User data and User data related to context.
    """

    def __init__(self, user: User, dbsession: Session, config: CFG):
        self.user = user
        self.dbsession = dbsession
        self.config = config

    # Default

    @property
    def email(self) -> str:
        return self.user.email

    @property
    def user_id(self) -> int:
        return self.user.user_id

    @property
    def public_name(self) -> str:
        return self.display_name

    @property
    def display_name(self) -> str:
        return self.user.display_name

    @property
    def created(self) -> datetime:
        return self.user.created

    @property
    def is_active(self) -> bool:
        return self.user.is_active

    @property
    def timezone(self) -> str:
        return self.user.timezone

    @property
    def profile(self) -> Profile:
        return self.user.profile.name

    # Context related

    @property
    def calendar_url(self) -> typing.Optional[str]:
        # TODO - G-M - 20-04-2018 - [Calendar] Replace calendar code to get
        # url calendar url.
        #
        # from tracim.lib.calendar import CalendarManager
        # calendar_manager = CalendarManager(None)
        # return calendar_manager.get_workspace_calendar_url(self.workspace_id)
        return None

    @property
    def avatar_url(self) -> typing.Optional[str]:
        # TODO - G-M - 20-04-2018 - [Avatar] Add user avatar feature
        return None


class WorkspaceInContext(object):
    """
    Interface to get Workspace data and Workspace data related to context.
    """

    def __init__(self, workspace: Workspace, dbsession: Session, config: CFG):
        self.workspace = workspace
        self.dbsession = dbsession
        self.config = config

    @property
    def workspace_id(self) -> int:
        """
        numeric id of the workspace.
        """
        return self.workspace.workspace_id

    @property
    def id(self) -> int:
        """
        alias of workspace_id
        """
        return self.workspace_id

    @property
    def label(self) -> str:
        """
        get workspace label
        """
        return self.workspace.label

    @property
    def description(self) -> str:
        """
        get workspace description
        """
        return self.workspace.description

    @property
    def slug(self) -> str:
        """
        get workspace slug
        """
        return slugify(self.workspace.label)

    @property
    def sidebar_entries(self) -> typing.List[WorkspaceMenuEntry]:
        """
        get sidebar entries, those depends on activated apps.
        """
        # TODO - G.M - 22-05-2018 - Rework on this in
        # order to not use hardcoded list
        # list should be able to change (depending on activated/disabled
        # apps)
        return default_workspace_menu_entry(self.workspace)


class UserRoleWorkspaceInContext(object):
    """
    Interface to get UserRoleInWorkspace data and related content

    """
    def __init__(
            self,
            user_role: UserRoleInWorkspace,
            dbsession: Session,
            config: CFG,
            # Extended params
            newly_created: bool = None,
            email_sent: bool = None
    )-> None:
        self.user_role = user_role
        self.dbsession = dbsession
        self.config = config
        # Extended params
        self.newly_created = newly_created
        self.email_sent = email_sent

    @property
    def user_id(self) -> int:
        """
        User who has the role has this id
        :return: user id as integer
        """
        return self.user_role.user_id

    @property
    def workspace_id(self) -> int:
        """
        This role apply only on the workspace with this workspace_id
        :return: workspace id as integer
        """
        return self.user_role.workspace_id

    # TODO - G.M - 23-05-2018 - Check the API spec for this this !

    @property
    def role_id(self) -> int:
        """
        role as int id, each value refer to a different role.
        """
        return self.user_role.role

    @property
    def role(self) -> str:
        return self.role_slug

    @property
    def role_slug(self) -> str:
        """
        simple name of the role of the user.
        can be anything from UserRoleInWorkspace SLUG, like
        'not_applicable', 'reader',
        'contributor', 'content-manager', 'workspace-manager'
        :return: user workspace role as slug.
        """
        return WorkspaceRoles.get_role_from_level(self.user_role.role).slug

    @property
    def is_active(self) -> bool:
        return self.user.is_active

    @property
    def user(self) -> UserInContext:
        """
        User who has this role, with context data
        :return: UserInContext object
        """
        return UserInContext(
            self.user_role.user,
            self.dbsession,
            self.config
        )

    @property
    def workspace(self) -> WorkspaceInContext:
        """
        Workspace related to this role, with his context data
        :return: WorkspaceInContext object
        """
        return WorkspaceInContext(
            self.user_role.workspace,
            self.dbsession,
            self.config
        )


class ContentInContext(object):
    """
    Interface to get Content data and Content data related to context.
    """

    def __init__(self, content: Content, dbsession: Session, config: CFG, user: User=None):  # nopep8
        self.content = content
        self.dbsession = dbsession
        self.config = config
        self._user = user

    # Default
    @property
    def content_id(self) -> int:
        return self.content.content_id

    @property
    def parent_id(self) -> int:
        """
        Return parent_id of the content
        """
        return self.content.parent_id

    @property
    def workspace_id(self) -> int:
        return self.content.workspace_id

    @property
    def label(self) -> str:
        return self.content.label

    @property
    def content_type(self) -> str:
        content_type = ContentType(self.content.type)
        return content_type.slug

    @property
    def sub_content_types(self) -> typing.List[str]:
        return [_type.slug for _type in self.content.get_allowed_content_types()]  # nopep8

    @property
    def status(self) -> str:
        return self.content.status

    @property
    def is_archived(self):
        return self.content.is_archived

    @property
    def is_deleted(self):
        return self.content.is_deleted

    @property
    def raw_content(self):
        return self.content.description

    @property
    def author(self):
        return UserInContext(
            dbsession=self.dbsession,
            config=self.config,
            user=self.content.first_revision.owner
        )

    @property
    def current_revision_id(self):
        return self.content.revision_id

    @property
    def created(self):
        return self.content.created

    @property
    def modified(self):
        return self.updated

    @property
    def updated(self):
        return self.content.updated

    @property
    def last_modifier(self):
        return UserInContext(
            dbsession=self.dbsession,
            config=self.config,
            user=self.content.last_revision.owner
        )

    # Context-related
    @property
    def show_in_ui(self):
        # TODO - G.M - 31-05-2018 - Enable Show_in_ui params
        # if false, then do not show content in the treeview.
        # This may his maybe used for specific contents or for sub-contents.
        # Default is True.
        # In first version of the API, this field is always True
        return True

    @property
    def slug(self):
        return slugify(self.content.label)

    @property
    def read_by_user(self):
        assert self._user
        return not self.content.has_new_information_for(self._user)


class RevisionInContext(object):
    """
    Interface to get Content data and Content data related to context.
    """

    def __init__(self, content_revision: ContentRevisionRO, dbsession: Session, config: CFG):
        assert content_revision is not None
        self.revision = content_revision
        self.dbsession = dbsession
        self.config = config

    # Default
    @property
    def content_id(self) -> int:
        return self.revision.content_id

    @property
    def parent_id(self) -> int:
        """
        Return parent_id of the content
        """
        return self.revision.parent_id

    @property
    def workspace_id(self) -> int:
        return self.revision.workspace_id

    @property
    def label(self) -> str:
        return self.revision.label

    @property
    def revision_type(self) -> str:
        return self.revision.revision_type

    @property
    def content_type(self) -> str:
        content_type = ContentType(self.revision.type)
        if content_type:
            return content_type.slug
        else:
            return None

    @property
    def sub_content_types(self) -> typing.List[str]:
        return [_type.slug for _type
                in self.revision.node.get_allowed_content_types()]

    @property
    def status(self) -> str:
        return self.revision.status

    @property
    def is_archived(self) -> bool:
        return self.revision.is_archived

    @property
    def is_deleted(self) -> bool:
        return self.revision.is_deleted

    @property
    def raw_content(self) -> str:
        return self.revision.description

    @property
    def author(self) -> UserInContext:
        return UserInContext(
            dbsession=self.dbsession,
            config=self.config,
            user=self.revision.owner
        )

    @property
    def revision_id(self) -> int:
        return self.revision.revision_id

    @property
    def created(self) -> datetime:
        return self.updated

    @property
    def modified(self) -> datetime:
        return self.updated

    @property
    def updated(self) -> datetime:
        return self.revision.updated

    @property
    def next_revision(self) -> typing.Optional[ContentRevisionRO]:
        """
        Get next revision (later revision)
        :return: next_revision
        """
        next_revision = None
        revisions = self.revision.node.revisions
        # INFO - G.M - 2018-06-177 - Get revisions more recent that
        # current one
        next_revisions = [
            revision for revision in revisions
            if revision.revision_id > self.revision.revision_id
        ]
        if next_revisions:
            # INFO - G.M - 2018-06-177 -sort revisions by date
            sorted_next_revisions = sorted(
                next_revisions,
                key=lambda revision: revision.updated
            )
            # INFO - G.M - 2018-06-177 - return only next revision
            return sorted_next_revisions[0]
        else:
            return None

    @property
    def comment_ids(self) -> typing.List[int]:
        """
        Get list of ids of all current revision related comments
        :return: list of comments ids
        """
        comments = self.revision.node.get_comments()
        # INFO - G.M - 2018-06-177 - Get comments more recent than revision.
        revision_comments = [
            comment for comment in comments
            if comment.created > self.revision.updated
        ]
        if self.next_revision:
            # INFO - G.M - 2018-06-177 - if there is a revision more recent
            # than current remove comments from theses rev (comments older
            # than next_revision.)
            revision_comments = [
                comment for comment in revision_comments
                if comment.created < self.next_revision.updated
            ]
        sorted_revision_comments = sorted(
            revision_comments,
            key=lambda revision: revision.created
        )
        comment_ids = []
        for comment in sorted_revision_comments:
            comment_ids.append(comment.content_id)
        return comment_ids

    # Context-related
    @property
    def show_in_ui(self) -> bool:
        # TODO - G.M - 31-05-2018 - Enable Show_in_ui params
        # if false, then do not show content in the treeview.
        # This may his maybe used for specific contents or for sub-contents.
        # Default is True.
        # In first version of the API, this field is always True
        return True

    @property
    def slug(self) -> str:
        return slugify(self.revision.label)<|MERGE_RESOLUTION|>--- conflicted
+++ resolved
@@ -58,7 +58,6 @@
         self.workspace_id = workspace_id
 
 
-<<<<<<< HEAD
 class WorkspaceAndContentRevisionPath(object):
     """
     Paths params with workspace id and content_id model
@@ -90,7 +89,8 @@
         self.workspace_id = workspace_id
         self.width = width
         self.height = height
-=======
+
+
 class WorkspaceAndUserPath(object):
     """
     Paths params with workspace id and user_id
@@ -108,7 +108,6 @@
         self.content_id = content_id
         self.workspace_id = workspace_id
         self.user_id = user_id
->>>>>>> 677832d7
 
 
 class CommentPath(object):
