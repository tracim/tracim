--- conflicted
+++ resolved
@@ -163,7 +163,6 @@
 class EmptyCommentContentNotAllowed(EmptyValueNotAllowed):
     pass
 
-<<<<<<< HEAD
 
 class RoleDoesNotExist(TracimException):
     pass
@@ -174,7 +173,8 @@
 
 
 class UserCreationFailed(TracimException):
-=======
+    pass
+
+
 class ParentNotFound(NotFound):
->>>>>>> bbccafc5
     pass