# -*- coding: utf-8 -*-


class TracimError(Exception):
    pass


class TracimException(Exception):
    pass


class RunTimeError(TracimError):
    pass


class ContentRevisionUpdateError(RuntimeError):
    pass


class ContentRevisionDeleteError(ContentRevisionUpdateError):
    pass


class ConfigurationError(TracimError):
    pass


class AlreadyExistError(TracimError):
    pass


class CommandError(TracimError):
    pass


class CommandAbortedError(CommandError):
    pass


class DaemonException(TracimException):
    pass


class AlreadyRunningDaemon(DaemonException):
    pass


class CalendarException(TracimException):
    pass


class UnknownCalendarType(CalendarException):
    pass


class NotFound(TracimException):
    pass


class SameValueError(ValueError):
    pass


class NotAuthentificated(TracimException):
    pass


class WorkspaceNotFound(NotFound):
    pass


class InsufficientUserWorkspaceRole(TracimException):
    pass


class InsufficientUserProfile(TracimException):
    pass


class ImmutableAttribute(TracimException):
    pass


class DigestAuthNotImplemented(Exception):
    pass


class AuthenticationFailed(TracimException):
    pass


class WrongUserPassword(TracimException):
    pass


<<<<<<< HEAD
class UserNotExist(TracimException):
    pass


class ContentStatusNotExist(TracimError):
    pass


class ContentTypeNotExist(TracimError):
=======
class UserDoesNotExist(TracimException):
    pass

class UserNotFoundInTracimRequest(TracimException):
>>>>>>> 7435df06
    pass<|MERGE_RESOLUTION|>--- conflicted
+++ resolved
@@ -93,20 +93,17 @@
     pass
 
 
-<<<<<<< HEAD
-class UserNotExist(TracimException):
-    pass
-
-
 class ContentStatusNotExist(TracimError):
     pass
 
 
 class ContentTypeNotExist(TracimError):
-=======
+    pass
+
+
 class UserDoesNotExist(TracimException):
     pass
 
+
 class UserNotFoundInTracimRequest(TracimException):
->>>>>>> 7435df06
     pass