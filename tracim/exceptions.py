--- conflicted
+++ resolved
@@ -160,12 +160,8 @@
     pass
 
 
-<<<<<<< HEAD
-class EmptyRawContentNotAllowed(EmptyValueNotAllowed):
+class EmptyCommentContentNotAllowed(EmptyValueNotAllowed):
     pass
 
 class ParentNotFound(NotFound):
-=======
-class EmptyCommentContentNotAllowed(EmptyValueNotAllowed):
->>>>>>> 60e88c58
     pass