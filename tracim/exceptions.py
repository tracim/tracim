--- conflicted
+++ resolved
@@ -89,19 +89,19 @@
     pass
 
 
-<<<<<<< HEAD
+class NotificationNotSend(TracimException):
+    pass
+
+
+class GroupDoesNotExist(TracimError):
+    pass
+
+
 class ContentStatusNotExist(TracimError):
     pass
 
 
 class ContentTypeNotExist(TracimError):
-=======
-class NotificationNotSend(TracimException):
-    pass
-
-
-class GroupDoesNotExist(TracimError):
->>>>>>> 3eba2081
     pass
 
 
