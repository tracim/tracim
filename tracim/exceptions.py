--- conflicted
+++ resolved
@@ -89,20 +89,17 @@
     pass
 
 
-<<<<<<< HEAD
-class UserNotExist(TracimException):
-    pass
-
-
 class NotificationNotSend(TracimException):
     pass
 
 
-class GroupNotExist(TracimError):
-=======
+class GroupDoesNotExist(TracimError):
+    pass
+
+
 class UserDoesNotExist(TracimException):
     pass
 
+
 class UserNotFoundInTracimRequest(TracimException):
->>>>>>> 7435df06
     pass