# -*- coding: utf-8 -*-


class TracimError(Exception):
    pass


class TracimException(Exception):
    pass


class RunTimeError(TracimError):
    pass


class ContentRevisionUpdateError(RuntimeError):
    pass


class ContentRevisionDeleteError(ContentRevisionUpdateError):
    pass


class ConfigurationError(TracimError):
    pass


class UserAlreadyExistError(TracimError):
    pass


class BadCommandError(TracimError):
    pass


class DaemonException(TracimException):
    pass


class AlreadyRunningDaemon(DaemonException):
    pass


class CalendarException(TracimException):
    pass


class UnknownCalendarType(CalendarException):
    pass


class NotFound(TracimException):
    pass


class SameValueError(ValueError):
    pass


class NotAuthenticated(TracimException):
    pass


class WorkspaceNotFound(NotFound):
    pass


class WorkspaceNotFoundInTracimRequest(NotFound):
    pass


class InsufficientUserRoleInWorkspace(TracimException):
    pass


class InsufficientUserProfile(TracimException):
    pass


class ImmutableAttribute(TracimException):
    pass


class DigestAuthNotImplemented(Exception):
    pass


class AuthenticationFailed(TracimException):
    pass


class WrongUserPassword(TracimException):
    pass


class NotificationNotSend(TracimException):
    pass


class GroupDoesNotExist(TracimError):
    pass


class ContentStatusNotExist(TracimError):
    pass


class ContentTypeNotExist(TracimError):
    pass


class UserDoesNotExist(TracimException):
    pass


class UserNotFoundInTracimRequest(TracimException):
    pass


class ContentNotFoundInTracimRequest(TracimException):
    pass


class InvalidId(TracimException):
    pass


class InvalidContentId(InvalidId):
    pass


class InvalidCommentId(InvalidId):
    pass


class InvalidWorkspaceId(InvalidId):
    pass


class InvalidUserId(InvalidId):
    pass


class ContentNotFound(TracimException):
    pass


class ContentTypeNotAllowed(TracimException):
    pass


class WorkspacesDoNotMatch(TracimException):
    pass


class PasswordDoNotMatch(TracimException):
    pass


class EmptyValueNotAllowed(TracimException):
    pass


class EmptyLabelNotAllowed(EmptyValueNotAllowed):
    pass


class EmptyCommentContentNotAllowed(EmptyValueNotAllowed):
    pass


<<<<<<< HEAD
class UserNotActive(TracimException):
    pass


class NoUserSetted(TracimException):
=======
class RoleDoesNotExist(TracimException):
    pass


class EmailValidationFailed(TracimException):
    pass


class UserCreationFailed(TracimException):
>>>>>>> c2739954
    pass


class ParentNotFound(NotFound):
    pass


class RevisionDoesNotMatchThisContent(TracimException):
    pass


class PageOfPreviewNotFound(NotFound):
    pass


class PreviewDimNotAllowed(TracimException):
    pass<|MERGE_RESOLUTION|>--- conflicted
+++ resolved
@@ -169,13 +169,14 @@
     pass
 
 
-<<<<<<< HEAD
 class UserNotActive(TracimException):
     pass
 
 
 class NoUserSetted(TracimException):
-=======
+    pass
+
+
 class RoleDoesNotExist(TracimException):
     pass
 
@@ -185,7 +186,6 @@
 
 
 class UserCreationFailed(TracimException):
->>>>>>> c2739954
     pass
 
 
