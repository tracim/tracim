# -*- coding: utf-8 -*-


class TracimError(Exception):
    pass


class TracimException(Exception):
    pass


class RunTimeError(TracimError):
    pass


class ContentRevisionUpdateError(RuntimeError):
    pass


class ContentRevisionDeleteError(ContentRevisionUpdateError):
    pass


class ConfigurationError(TracimError):
    pass


class AlreadyExistError(TracimError):
    pass


class CommandError(TracimError):
    pass


class CommandAbortedError(CommandError):
    pass


class DaemonException(TracimException):
    pass


class AlreadyRunningDaemon(DaemonException):
    pass


class CalendarException(TracimException):
    pass


class UnknownCalendarType(CalendarException):
    pass


class NotFound(TracimException):
    pass


class SameValueError(ValueError):
    pass


class NotAuthentificated(TracimException):
    pass


class WorkspaceNotFound(NotFound):
    pass


class InsufficientUserWorkspaceRole(TracimException):
    pass


class InsufficientUserProfile(TracimException):
    pass


class ImmutableAttribute(TracimException):
    pass


class DigestAuthNotImplemented(Exception):
    pass


<<<<<<< HEAD
class LoginFailed(TracimException):
    pass


class NotificationNotSend(TracimException):
=======
class AuthenticationFailed(TracimException):
    pass


class WrongUserPassword(TracimException):
    pass

class UserNotExist(TracimException):
>>>>>>> 734ed105
    pass<|MERGE_RESOLUTION|>--- conflicted
+++ resolved
@@ -85,13 +85,6 @@
     pass
 
 
-<<<<<<< HEAD
-class LoginFailed(TracimException):
-    pass
-
-
-class NotificationNotSend(TracimException):
-=======
 class AuthenticationFailed(TracimException):
     pass
 
@@ -99,6 +92,10 @@
 class WrongUserPassword(TracimException):
     pass
 
+
 class UserNotExist(TracimException):
->>>>>>> 734ed105
+    pass
+
+
+class NotificationNotSend(TracimException):
     pass