# -*- coding: utf-8 -*-
<<<<<<< HEAD


=======
>>>>>>> bbccafc5
try:  # Python 3.5+
    from http import HTTPStatus
except ImportError:
    from http import client as HTTPStatus

from pyramid.config import Configurator
from pyramid.authentication import BasicAuthAuthenticationPolicy
from hapic.ext.pyramid import PyramidContext
from pyramid.exceptions import NotFound
from sqlalchemy.exc import OperationalError

from tracim.extensions import hapic
from tracim.config import CFG
from tracim.lib.utils.request import TracimRequest
from tracim.lib.utils.authentification import basic_auth_check_credentials
from tracim.lib.utils.authentification import BASIC_AUTH_WEBUI_REALM
from tracim.lib.utils.authorization import AcceptAllAuthorizationPolicy
from tracim.lib.utils.authorization import TRACIM_DEFAULT_PERM
from tracim.lib.utils.cors import add_cors_support
from tracim.lib.webdav import WebdavAppFactory
from tracim.views import BASE_API_V2
from tracim.views.contents_api.html_document_controller import HTMLDocumentController  # nopep8
from tracim.views.contents_api.threads_controller import ThreadController
from tracim.views.core_api.session_controller import SessionController
from tracim.views.core_api.system_controller import SystemController
from tracim.views.core_api.user_controller import UserController
from tracim.views.core_api.workspace_controller import WorkspaceController
from tracim.views.contents_api.comment_controller import CommentController
from tracim.views.contents_api.file_controller import FileController
from tracim.views.errors import ErrorSchema
from tracim.exceptions import NotAuthenticated
<<<<<<< HEAD
=======
from tracim.exceptions import InvalidId
>>>>>>> bbccafc5
from tracim.exceptions import InsufficientUserProfile
from tracim.exceptions import InsufficientUserRoleInWorkspace
from tracim.exceptions import WorkspaceNotFoundInTracimRequest
from tracim.exceptions import UserNotFoundInTracimRequest
from tracim.exceptions import ContentNotFoundInTracimRequest
from tracim.exceptions import WorkspaceNotFound
from tracim.exceptions import ContentNotFound
from tracim.exceptions import UserDoesNotExist
from tracim.exceptions import AuthenticationFailed
from tracim.exceptions import ContentTypeNotAllowed


def web(global_config, **local_settings):
    """ This function returns a Pyramid WSGI application.
    """
    settings = global_config
    settings.update(local_settings)
    # set CFG object
    app_config = CFG(settings)
    app_config.configure_filedepot()
    settings['CFG'] = app_config
    configurator = Configurator(settings=settings, autocommit=True)
    # Add BasicAuthPolicy
    authn_policy = BasicAuthAuthenticationPolicy(
        basic_auth_check_credentials,
        realm=BASIC_AUTH_WEBUI_REALM,
    )
    configurator.include(add_cors_support)
    # make sure to add this before other routes to intercept OPTIONS
    configurator.add_cors_preflight_handler()
    # Default authorization : Accept anything.
    configurator.set_authorization_policy(AcceptAllAuthorizationPolicy())
    configurator.set_authentication_policy(authn_policy)
    # INFO - GM - 11-04-2018 - set default perm
    # setting default perm is needed to force authentification
    # mecanism in all views.
    configurator.set_default_permission(TRACIM_DEFAULT_PERM)
    # Override default request
    configurator.set_request_factory(TracimRequest)
    # Pyramids "plugin" include.
    configurator.include('pyramid_jinja2')
    # Add SqlAlchemy DB
    configurator.include('.models')
    # set Hapic
    context = PyramidContext(
        configurator=configurator,
        default_error_builder=ErrorSchema(),
        debug=app_config.DEBUG,
    )
    hapic.set_context(context)
    # INFO - G.M - 2018-07-04 - global-context exceptions
    # Not found
    context.handle_exception(NotFound, HTTPStatus.NOT_FOUND)
    # Bad request
    context.handle_exception(WorkspaceNotFoundInTracimRequest, HTTPStatus.BAD_REQUEST)  # nopep8
    context.handle_exception(UserNotFoundInTracimRequest, HTTPStatus.BAD_REQUEST)  # nopep8
    context.handle_exception(ContentNotFoundInTracimRequest, HTTPStatus.BAD_REQUEST)  # nopep8
    context.handle_exception(WorkspaceNotFound, HTTPStatus.BAD_REQUEST)
    context.handle_exception(UserDoesNotExist, HTTPStatus.BAD_REQUEST)
    context.handle_exception(ContentNotFound, HTTPStatus.BAD_REQUEST)
    context.handle_exception(ContentTypeNotAllowed, HTTPStatus.BAD_REQUEST)
<<<<<<< HEAD
=======
    context.handle_exception(InvalidId, HTTPStatus.BAD_REQUEST)
>>>>>>> bbccafc5
    # Auth exception
    context.handle_exception(NotAuthenticated, HTTPStatus.UNAUTHORIZED)
    context.handle_exception(AuthenticationFailed, HTTPStatus.FORBIDDEN)
    context.handle_exception(InsufficientUserRoleInWorkspace, HTTPStatus.FORBIDDEN)  # nopep8
    context.handle_exception(InsufficientUserProfile, HTTPStatus.FORBIDDEN)
    # Internal server error
    context.handle_exception(OperationalError, HTTPStatus.INTERNAL_SERVER_ERROR)
    context.handle_exception(Exception, HTTPStatus.INTERNAL_SERVER_ERROR)

    # Add controllers
    session_controller = SessionController()
    system_controller = SystemController()
    user_controller = UserController()
    workspace_controller = WorkspaceController()
    comment_controller = CommentController()
    html_document_controller = HTMLDocumentController()
    thread_controller = ThreadController()
    file_controller = FileController()
    configurator.include(session_controller.bind, route_prefix=BASE_API_V2)
    configurator.include(system_controller.bind, route_prefix=BASE_API_V2)
    configurator.include(user_controller.bind, route_prefix=BASE_API_V2)
    configurator.include(workspace_controller.bind, route_prefix=BASE_API_V2)
    configurator.include(comment_controller.bind, route_prefix=BASE_API_V2)
    configurator.include(html_document_controller.bind, route_prefix=BASE_API_V2)  # nopep8
    configurator.include(thread_controller.bind, route_prefix=BASE_API_V2)
    configurator.include(file_controller.bind, route_prefix=BASE_API_V2)

    hapic.add_documentation_view(
        '/api/v2/doc',
        'Tracim v2 API',
        'API of Tracim v2',
    )
    return configurator.make_wsgi_app()


def webdav(global_config, **local_settings):
    settings = global_config
    settings.update(local_settings)
    app_factory = WebdavAppFactory(
        tracim_config_file_path=settings['__file__'],
    )
    return app_factory.get_wsgi_app()<|MERGE_RESOLUTION|>--- conflicted
+++ resolved
@@ -1,9 +1,6 @@
 # -*- coding: utf-8 -*-
-<<<<<<< HEAD
 
 
-=======
->>>>>>> bbccafc5
 try:  # Python 3.5+
     from http import HTTPStatus
 except ImportError:
@@ -35,10 +32,7 @@
 from tracim.views.contents_api.file_controller import FileController
 from tracim.views.errors import ErrorSchema
 from tracim.exceptions import NotAuthenticated
-<<<<<<< HEAD
-=======
 from tracim.exceptions import InvalidId
->>>>>>> bbccafc5
 from tracim.exceptions import InsufficientUserProfile
 from tracim.exceptions import InsufficientUserRoleInWorkspace
 from tracim.exceptions import WorkspaceNotFoundInTracimRequest
@@ -100,10 +94,7 @@
     context.handle_exception(UserDoesNotExist, HTTPStatus.BAD_REQUEST)
     context.handle_exception(ContentNotFound, HTTPStatus.BAD_REQUEST)
     context.handle_exception(ContentTypeNotAllowed, HTTPStatus.BAD_REQUEST)
-<<<<<<< HEAD
-=======
     context.handle_exception(InvalidId, HTTPStatus.BAD_REQUEST)
->>>>>>> bbccafc5
     # Auth exception
     context.handle_exception(NotAuthenticated, HTTPStatus.UNAUTHORIZED)
     context.handle_exception(AuthenticationFailed, HTTPStatus.FORBIDDEN)
