# -*- coding: utf-8 -*-

import datetime as datetime_root
import json
from datetime import datetime

import tg
from babel.dates import format_timedelta
from bs4 import BeautifulSoup
from sqlalchemy import Column, inspect, Index
from sqlalchemy import ForeignKey
from sqlalchemy import Sequence
from sqlalchemy import func
from sqlalchemy.ext.associationproxy import association_proxy
from sqlalchemy.ext.hybrid import hybrid_property
from sqlalchemy.orm import backref
from sqlalchemy.orm import deferred
from sqlalchemy.orm import relationship
from sqlalchemy.orm.attributes import InstrumentedAttribute
from sqlalchemy.orm.collections import attribute_mapped_collection
from sqlalchemy.types import Boolean
from sqlalchemy.types import DateTime
from sqlalchemy.types import Integer
from sqlalchemy.types import LargeBinary
from sqlalchemy.types import Text
from sqlalchemy.types import Unicode
from tg.i18n import lazy_ugettext as l_, ugettext as _

from tracim.lib.exception import ContentRevisionUpdateError
from tracim.model import DeclarativeBase, RevisionsIntegrity
from tracim.model.auth import User


class BreadcrumbItem(object):

    def __init__(self, icon_string: str, label: str, url: str, is_active: bool = False):
        """
            A BreadcrumbItem contains minimal information required to build a breadcrumb
            icon_string: this is the Tango related id, eg 'places/remote-folder'
        """
        self.icon = icon_string
        self.label = label
        self.url = url
        self.is_active =is_active

class Workspace(DeclarativeBase):

    __tablename__ = 'workspaces'

    workspace_id = Column(Integer, Sequence('seq__workspaces__workspace_id'), autoincrement=True, primary_key=True)

    label   = Column(Unicode(1024), unique=False, nullable=False, default='')
    description = Column(Text(), unique=False, nullable=False, default='')

    #  Default value datetime.utcnow, see: http://stackoverflow.com/a/13370382/801924 (or http://pastebin.com/VLyWktUn)
    created = Column(DateTime, unique=False, nullable=False, default=datetime.utcnow)
    #  Default value datetime.utcnow, see: http://stackoverflow.com/a/13370382/801924 (or http://pastebin.com/VLyWktUn)
    updated = Column(DateTime, unique=False, nullable=False, default=datetime.utcnow)

    is_deleted = Column(Boolean, unique=False, nullable=False, default=False)

    revisions = relationship("ContentRevisionRO")

    @hybrid_property
    def contents(self):
        # Return a list of unique revisions parent content
        return list(set([revision.node for revision in self.revisions]))

    def get_user_role(self, user: User) -> int:
        for role in user.roles:
            if role.workspace.workspace_id==self.workspace_id:
                return role.role
        return UserRoleInWorkspace.NOT_APPLICABLE

    def get_label(self):
        """ this method is for interoperability with Content class"""
        return self.label

    def get_allowed_content_types(self):
        # @see Content.get_allowed_content_types()
        return [ContentType('folder')]

    def get_valid_children(self, content_types: list=None):
        for child in self.contents:
            # we search only direct children
            if not child.parent \
                    and not child.is_deleted \
                    and not child.is_archived:
                if not content_types or child.type in content_types:
                    yield child

class UserRoleInWorkspace(DeclarativeBase):

    __tablename__ = 'user_workspace'

    user_id = Column(Integer, ForeignKey('users.user_id'), nullable=False, default=None, primary_key=True)
    workspace_id = Column(Integer, ForeignKey('workspaces.workspace_id'), nullable=False, default=None, primary_key=True)
    role = Column(Integer, nullable=False, default=0, primary_key=False)
    do_notify = Column(Boolean, unique=False, nullable=False, default=False)

    workspace = relationship('Workspace', remote_side=[Workspace.workspace_id], backref='roles', lazy='joined')
    user = relationship('User', remote_side=[User.user_id], backref='roles')

    NOT_APPLICABLE = 0
    READER = 1
    CONTRIBUTOR = 2
    CONTENT_MANAGER = 4
    WORKSPACE_MANAGER = 8

    LABEL = dict()
    LABEL[0] = l_('N/A')
    LABEL[1] = l_('Reader')
    LABEL[2] = l_('Contributor')
    LABEL[4] = l_('Content Manager')
    LABEL[8] = l_('Workspace Manager')

    STYLE = dict()
    STYLE[0] = ''
    STYLE[1] = 'color: #1fdb11;'
    STYLE[2] = 'color: #759ac5;'
    STYLE[4] = 'color: #ea983d;'
    STYLE[8] = 'color: #F00;'

    ICON = dict()
    ICON[0] = ''
    ICON[1] = 'fa-eye'
    ICON[2] = 'fa-pencil'
    ICON[4] = 'fa-graduation-cap'
    ICON[8] = 'fa-legal'


    @property
    def icon(self):
        return UserRoleInWorkspace.ICON[self.role]

    @property
    def style(self):
        return UserRoleInWorkspace.STYLE[self.role]

    def role_as_label(self):
        return UserRoleInWorkspace.LABEL[self.role]

    @classmethod
    def get_all_role_values(self):
        return [
            UserRoleInWorkspace.READER,
            UserRoleInWorkspace.CONTRIBUTOR,
            UserRoleInWorkspace.CONTENT_MANAGER,
            UserRoleInWorkspace.WORKSPACE_MANAGER
        ]

class RoleType(object):
    def __init__(self, role_id):
        self.role_type_id = role_id
        self.icon = UserRoleInWorkspace.ICON[role_id]
        self.role_label = UserRoleInWorkspace.LABEL[role_id]
        self.css_style = UserRoleInWorkspace.STYLE[role_id]


class LinkItem(object):
    def __init__(self, href, label):
        self.href = href
        self.label = label

class ActionDescription(object):
    """
    Allowed status are:
    - open
    - closed-validated
    - closed-invalidated
    - closed-deprecated
    """

    ARCHIVING = 'archiving'
    COMMENT = 'content-comment'
    CREATION = 'creation'
    DELETION = 'deletion'
    EDITION = 'edition' # Default action if unknow
    REVISION = 'revision'
    STATUS_UPDATE = 'status-update'
    UNARCHIVING = 'unarchiving'
    UNDELETION = 'undeletion'
    MOVE = 'move'

    _ICONS = {
        'archiving': 'fa fa-archive',
        'content-comment': 'fa-comment-o',
        'creation': 'fa-magic',
        'deletion': 'fa-trash',
        'edition': 'fa-edit',
        'revision': 'fa-history',
        'status-update': 'fa-random',
        'unarchiving': 'fa-file-archive-o',
        'undeletion': 'fa-trash-o',
        'move': 'fa-arrows'
    }

    _LABELS = {
        'archiving': l_('archive'),
        'content-comment': l_('Item commented'),
        'creation': l_('Item created'),
        'deletion': l_('Item deleted'),
        'edition': l_('item modified'),
        'revision': l_('New revision'),
        'status-update': l_('New status'),
        'unarchiving': l_('Item unarchived'),
        'undeletion': l_('Item undeleted'),
        'move': l_('Item moved')
    }

    def __init__(self, id):
        assert id in ActionDescription.allowed_values()
        self.id = id
        self.label = ActionDescription._LABELS[id]
        self.icon = ActionDescription._ICONS[id]
        self.css = ''

    @classmethod
    def allowed_values(cls):
        return [cls.ARCHIVING,
                cls.COMMENT,
                cls.CREATION,
                cls.DELETION,
                cls.EDITION,
                cls.REVISION,
                cls.STATUS_UPDATE,
                cls.UNARCHIVING,
                cls.UNDELETION,
                cls.MOVE]


class ContentStatus(object):
    """
    Allowed status are:
    - open
    - closed-validated
    - closed-invalidated
    - closed-deprecated
    """

    OPEN = 'open'
    CLOSED_VALIDATED = 'closed-validated'
    CLOSED_UNVALIDATED = 'closed-unvalidated'
    CLOSED_DEPRECATED = 'closed-deprecated'

    _LABELS = {'open': l_('work in progress'),
               'closed-validated': l_('closed — validated'),
               'closed-unvalidated': l_('closed — cancelled'),
               'closed-deprecated': l_('deprecated')}

    _LABELS_THREAD = {'open': l_('subject in progress'),
                      'closed-validated': l_('subject closed — resolved'),
                      'closed-unvalidated': l_('subject closed — cancelled'),
                      'closed-deprecated': l_('deprecated')}

    _LABELS_FILE = {'open': l_('work in progress'),
                    'closed-validated': l_('closed — validated'),
                    'closed-unvalidated': l_('closed — cancelled'),
                    'closed-deprecated': l_('deprecated')}

    _ICONS = {
        'open': 'fa fa-square-o',
        'closed-validated': 'fa fa-check-square-o',
        'closed-unvalidated': 'fa fa-close',
        'closed-deprecated': 'fa fa-warning',
    }

    _CSS = {
        'open': 'tracim-status-open',
        'closed-validated': 'tracim-status-closed-validated',
        'closed-unvalidated': 'tracim-status-closed-unvalidated',
        'closed-deprecated': 'tracim-status-closed-deprecated',
    }

    def __init__(self, id, type=''):
        self.id = id
        self.icon = ContentStatus._ICONS[id]
        self.css = ContentStatus._CSS[id]

        if type==ContentType.Thread:
            self.label = ContentStatus._LABELS_THREAD[id]
        elif type==ContentType.File:
            self.label = ContentStatus._LABELS_FILE[id]
        else:
            self.label = ContentStatus._LABELS[id]


    @classmethod
    def all(cls, type='') -> ['ContentStatus']:
        all = []
        all.append(ContentStatus('open', type))
        all.append(ContentStatus('closed-validated', type))
        all.append(ContentStatus('closed-unvalidated', type))
        all.append(ContentStatus('closed-deprecated', type))
        return all

    @classmethod
    def allowed_values(cls):
        return ContentStatus._LABELS.keys()

class ContentType(object):
    Any = 'any'

    Folder  = 'folder'
    File    = 'file'
    Comment = 'comment'
    Thread = 'thread'
    Page = 'page'

    # Fake types, used for breadcrumb only
    FAKE_Dashboard = 'dashboard'
    FAKE_Workspace = 'workspace'

    _STRING_LIST_SEPARATOR = ','

    _ICONS = {  # Deprecated
        'dashboard': 'fa-home',
        'workspace': 'fa-bank',
        'folder': 'fa fa-folder-open-o',
        'file': 'fa fa-paperclip',
        'page': 'fa fa-file-text-o',
        'thread': 'fa fa-comments-o',
        'comment': 'fa fa-comment-o',
    }

    _CSS_ICONS = {
        'dashboard': 'fa fa-home',
        'workspace': 'fa fa-bank',
        'folder': 'fa fa-folder-open-o',
        'file': 'fa fa-paperclip',
        'page': 'fa fa-file-text-o',
        'thread': 'fa fa-comments-o',
        'comment': 'fa fa-comment-o'
    }

    _CSS_COLORS = {
        'dashboard': 't-dashboard-color',
        'workspace': 't-less-visible',
        'folder': 't-folder-color',
        'file': 't-file-color',
        'page': 't-page-color',
        'thread': 't-thread-color',
        'comment': 't-thread-color'
    }

    _ORDER_WEIGHT = {
        'folder': 0,
        'page': 1,
        'thread': 2,
        'file': 3,
        'comment': 4,
    }

    _LABEL = {
        'dashboard': '',
        'workspace': l_('workspace'),
        'folder': l_('folder'),
        'file': l_('file'),
        'page': l_('page'),
        'thread': l_('thread'),
        'comment': l_('comment'),
    }

    _DELETE_LABEL = {
        'dashboard': '',
        'workspace': l_('Delete this workspace'),
        'folder': l_('Delete this folder'),
        'file': l_('Delete this file'),
        'page': l_('Delete this page'),
        'thread': l_('Delete this thread'),
        'comment': l_('Delete this comment'),
    }

    @classmethod
    def get_icon(cls, type: str):
        assert(type in ContentType._ICONS) # DYN_REMOVE
        return ContentType._ICONS[type]

    @classmethod
    def all(cls):
        return cls.allowed_types()

    @classmethod
    def allowed_types(cls):
        return [cls.Folder, cls.File, cls.Comment, cls.Thread, cls.Page]

    @classmethod
    def allowed_types_for_folding(cls):
        # This method is used for showing only "main" types in the left-side treeview
        return [cls.Folder, cls.File, cls.Thread, cls.Page]

    @classmethod
    def allowed_types_from_str(cls, allowed_types_as_string: str):
        allowed_types = []
        # HACK - THIS
        for item in allowed_types_as_string.split(ContentType._STRING_LIST_SEPARATOR):
            if item and item in ContentType.allowed_types_for_folding():
                allowed_types.append(item)
        return allowed_types

    @classmethod
    def fill_url(cls, content: 'Content'):
        # TODO - DYNDATATYPE - D.A. - 2014-12-02
        # Make this code dynamic loading data types

        if content.type==ContentType.Folder:
            return '/workspaces/{}/folders/{}'.format(content.workspace_id, content.content_id)
        elif content.type==ContentType.File:
            return '/workspaces/{}/folders/{}/files/{}'.format(content.workspace_id, content.parent_id, content.content_id)
        elif content.type==ContentType.Thread:
            return '/workspaces/{}/folders/{}/threads/{}'.format(content.workspace_id, content.parent_id, content.content_id)
        elif content.type==ContentType.Page:
            return '/workspaces/{}/folders/{}/pages/{}'.format(content.workspace_id, content.parent_id, content.content_id)

    @classmethod
    def fill_url_for_workspace(cls, workspace: Workspace):
        # TODO - DYNDATATYPE - D.A. - 2014-12-02
        # Make this code dynamic loading data types
        return '/workspaces/{}'.format(workspace.workspace_id)

    @classmethod
    def sorted(cls, types: ['ContentType']) -> ['ContentType']:
        return sorted(types, key=lambda content_type: content_type.priority)

    @property
    def type(self):
        return self.id

    def __init__(self, type):
        self.id = type
        self.icon = ContentType._CSS_ICONS[type]
        self.color = ContentType._CSS_COLORS[type]  # deprecated
        self.css = ContentType._CSS_COLORS[type]
        self.label = ContentType._LABEL[type]
        self.priority = ContentType._ORDER_WEIGHT[type]

    def toDict(self):
        return dict(id=self.type,
                    type=self.type,
                    icon=self.icon,
                    color=self.color,
                    label=self.label,
                    priority=self.priority)


class ContentChecker(object):

    @classmethod
    def check_properties(cls, item):
        if item.type==ContentType.Folder:
            properties = item.properties
            if 'allowed_content' not in properties.keys():
                return False
            if 'folders' not in properties['allowed_content']:
                return False
            if 'files' not in properties['allowed_content']:
                return False
            if 'pages' not in properties['allowed_content']:
                return False
            if 'threads' not in properties['allowed_content']:
                return False

            return True

        raise NotImplementedError

    @classmethod
    def reset_properties(cls, item):
        if item.type==ContentType.Folder:
            item.properties = dict(
                allowed_content = dict (
                    folder = True,
                    file = True,
                    page = True,
                    thread = True
                )
            )
            return

        raise NotImplementedError


class ContentRevisionRO(DeclarativeBase):
    """
    Revision of Content. It's immutable, update or delete an existing ContentRevisionRO will throw
    ContentRevisionUpdateError errors.
    """

    __tablename__ = 'content_revisions'

    revision_id = Column(Integer, primary_key=True)
    content_id = Column(Integer, ForeignKey('content.id'), nullable=False)
    owner_id = Column(Integer, ForeignKey('users.user_id'), nullable=True)

    label = Column(Unicode(1024), unique=False, nullable=False)
    description = Column(Text(), unique=False, nullable=False, default='')
    file_name = Column(Unicode(255),  unique=False, nullable=False, default='')
    file_mimetype = Column(Unicode(255),  unique=False, nullable=False, default='')
    file_content = deferred(Column(LargeBinary(), unique=False, nullable=True))
    properties = Column('properties', Text(), unique=False, nullable=False, default='')

    type = Column(Unicode(32), unique=False, nullable=False)
    status = Column(Unicode(32), unique=False, nullable=False, default=ContentStatus.OPEN)
    created = Column(DateTime, unique=False, nullable=False, default=datetime.utcnow)
    updated = Column(DateTime, unique=False, nullable=False, default=datetime.utcnow)
    is_deleted = Column(Boolean, unique=False, nullable=False, default=False)
    is_archived = Column(Boolean, unique=False, nullable=False, default=False)
    revision_type = Column(Unicode(32), unique=False, nullable=False, default='')

    workspace_id = Column(Integer, ForeignKey('workspaces.workspace_id'), unique=False, nullable=True)
    workspace = relationship('Workspace', remote_side=[Workspace.workspace_id])

    parent_id = Column(Integer, ForeignKey('content.id'), nullable=True, default=None)
    parent = relationship("Content", foreign_keys=[parent_id], back_populates="children_revisions")

    node = relationship("Content", foreign_keys=[content_id], back_populates="revisions")
    owner = relationship('User', remote_side=[User.user_id])

    """ List of column copied when make a new revision from another """
    _cloned_columns = (
        'content_id', 'created', 'description', 'file_content', 'file_mimetype', 'file_name', 'is_archived',
        'is_deleted', 'label', 'node', 'owner' 'owner_id', 'parent', 'parent_id', 'properties', 'revision_type',
        'status', 'type', 'updated', 'workspace', 'workspace_id',
    )

    # Read by must be used like this:
    # read_datetime = revision.ready_by[<User instance>]
    # if user did not read the content, then a key error is raised
    read_by = association_proxy(
        'revision_read_statuses',  # name of the attribute
        'view_datetime',  # attribute the value is taken from
        creator=lambda k, v: \
            RevisionReadStatus(user=k, view_datetime=v)
    )

    @classmethod
    def new_from(cls, revision: 'ContentRevisionRO') -> 'ContentRevisionRO':
        """

        Return new instance of ContentRevisionRO where properties are copied from revision parameter.
        Look at ContentRevisionRO._cloned_columns to see what columns are copieds.

        :param revision: revision to copy
        :type revision: ContentRevisionRO
        :return: new revision from revision parameter
        :rtype: ContentRevisionRO
        """
        new_rev = cls()

        for column_name in cls._cloned_columns:
            column_value = getattr(revision, column_name)
            setattr(new_rev, column_name, column_value)

        new_rev.updated = datetime.now()

        return new_rev

    def __setattr__(self, key: str, value: 'mixed'):
        """
        ContentRevisionUpdateError is raised if tried to update column and revision own identity
        :param key: attribute name
        :param value: attribute value
        :return:
        """
        if key in ('_sa_instance_state', ):  # Prevent infinite loop from SQLAlchemy code and altered set
            return super().__setattr__(key, value)

        if inspect(self).has_identity \
                and key in self._cloned_columns \
                and not RevisionsIntegrity.is_updatable(self):
                raise ContentRevisionUpdateError(
                    "Can't modify revision. To work on new revision use tracim.model.new_revision " +
                    "context manager.")

        super().__setattr__(key, value)

    def get_status(self) -> ContentStatus:
        return ContentStatus(self.status)

    def get_label(self) -> str:
        return self.label if self.label else self.file_name if self.file_name else ''

    def get_last_action(self) -> ActionDescription:
        return ActionDescription(self.revision_type)

    def has_new_information_for(self, user: User) -> bool:
        """
        :param user: the session current user
        :return: bool, True if there is new information for given user else False
                       False if the user is None
        """
        if not user:
            return False

        if user not in self.read_by.keys():
            return True

        return False

Index('idx__content_revisions__owner_id', ContentRevisionRO.owner_id)
Index('idx__content_revisions__parent_id', ContentRevisionRO.parent_id)


class Content(DeclarativeBase):
    """
    Content is used as a virtual representation of ContentRevisionRO.
    content.PROPERTY (except for content.id, content.revisions, content.children_revisions) will return
    value of most recent revision of content.

    # UPDATE A CONTENT

    To update an existing Content, you must use tracim.model.new_revision context manager:
    content = my_sontent_getter_method()
    with new_revision(content):
        content.description = 'foo bar baz'
    DBSession.flush()

    # QUERY CONTENTS

    To query contents you will need to join your content query with ContentRevisionRO. Join
    condition is available at tracim.lib.content.ContentApi#get_revision_join:

    content = DBSession.query(Content).join(ContentRevisionRO, ContentApi.get_revision_join())
                  .filter(Content.label == 'foo')
                  .one()

    ContentApi provide also prepared Content at tracim.lib.content.ContentApi#get_canonical_query:

    content = ContentApi.get_canonical_query()
              .filter(Content.label == 'foo')
              .one()
    """

    __tablename__ = 'content'

    revision_to_serialize = -0  # This flag allow to serialize a given revision if required by the user

    id = Column(Integer, primary_key=True)
    revisions = relationship("ContentRevisionRO",
                             foreign_keys=[ContentRevisionRO.content_id],
                             back_populates="node")
    children_revisions = relationship("ContentRevisionRO",
                                      foreign_keys=[ContentRevisionRO.parent_id],
                                      back_populates="parent")

    @hybrid_property
    def content_id(self) -> int:
        return self.revision.content_id

    @content_id.setter
    def content_id(self, value: int) -> None:
        self.revision.content_id = value

    @content_id.expression
    def content_id(cls) -> InstrumentedAttribute:
        return ContentRevisionRO.content_id

    @hybrid_property
    def revision_id(self) -> int:
        return self.revision.revision_id

    @revision_id.setter
    def revision_id(self, value: int):
        self.revision.revision_id = value

    @revision_id.expression
    def revision_id(cls) -> InstrumentedAttribute:
        return ContentRevisionRO.revision_id

    @hybrid_property
    def owner_id(self) -> int:
        return self.revision.owner_id

    @owner_id.setter
    def owner_id(self, value: int) -> None:
        self.revision.owner_id = value

    @owner_id.expression
    def owner_id(cls) -> InstrumentedAttribute:
        return ContentRevisionRO.owner_id

    @hybrid_property
    def label(self) -> str:
        return self.revision.label

    @label.setter
    def label(self, value: str) -> None:
        self.revision.label = value

    @label.expression
    def label(cls) -> InstrumentedAttribute:
        return ContentRevisionRO.label

    @hybrid_property
    def description(self) -> str:
        return self.revision.description

    @description.setter
    def description(self, value: str) -> None:
        self.revision.description = value

    @description.expression
    def description(cls) -> InstrumentedAttribute:
        return ContentRevisionRO.description

    @hybrid_property
    def file_name(self) -> str:
        return self.revision.file_name

    @file_name.setter
    def file_name(self, value: str) -> None:
        self.revision.file_name = value

    @file_name.expression
    def file_name(cls) -> InstrumentedAttribute:
        return ContentRevisionRO.file_name

    @hybrid_property
    def file_mimetype(self) -> str:
        return self.revision.file_mimetype

    @file_mimetype.setter
    def file_mimetype(self, value: str) -> None:
        self.revision.file_mimetype = value

    @file_mimetype.expression
    def file_mimetype(cls) -> InstrumentedAttribute:
        return ContentRevisionRO.file_mimetype

    @hybrid_property
    def file_content(self):
        return self.revision.file_content

    @file_content.setter
    def file_content(self, value):
        self.revision.file_content = value

    @file_content.expression
    def file_content(cls) -> InstrumentedAttribute:
        return ContentRevisionRO.file_content

    @hybrid_property
    def _properties(self) -> str:
        return self.revision.properties

    @_properties.setter
    def _properties(self, value: str) -> None:
        self.revision.properties = value

    @_properties.expression
    def _properties(cls) -> InstrumentedAttribute:
        return ContentRevisionRO.properties

    @hybrid_property
    def type(self) -> str:
        return self.revision.type

    @type.setter
    def type(self, value: str) -> None:
        self.revision.type = value

    @type.expression
    def type(cls) -> InstrumentedAttribute:
        return ContentRevisionRO.type

    @hybrid_property
    def status(self) -> str:
        return self.revision.status

    @status.setter
    def status(self, value: str) -> None:
        self.revision.status = value

    @status.expression
    def status(cls) -> InstrumentedAttribute:
        return ContentRevisionRO.status

    @hybrid_property
    def created(self) -> datetime:
        return self.revision.created

    @created.setter
    def created(self, value: datetime) -> None:
        self.revision.created = value

    @created.expression
    def created(cls) -> InstrumentedAttribute:
        return ContentRevisionRO.created

    @hybrid_property
    def updated(self) -> datetime:
        return self.revision.updated

    @updated.setter
    def updated(self, value: datetime) -> None:
        self.revision.updated = value

    @updated.expression
    def updated(cls) -> InstrumentedAttribute:
        return ContentRevisionRO.updated

    @hybrid_property
    def is_deleted(self) -> bool:
        return self.revision.is_deleted

    @is_deleted.setter
    def is_deleted(self, value: bool) -> None:
        self.revision.is_deleted = value

    @is_deleted.expression
    def is_deleted(cls) -> InstrumentedAttribute:
        return ContentRevisionRO.is_deleted

    @hybrid_property
    def is_archived(self) -> bool:
        return self.revision.is_archived

    @is_archived.setter
    def is_archived(self, value: bool) -> None:
        self.revision.is_archived = value

    @is_archived.expression
    def is_archived(cls) -> InstrumentedAttribute:
        return ContentRevisionRO.is_archived

    @hybrid_property
    def revision_type(self) -> str:
        return self.revision.revision_type

    @revision_type.setter
    def revision_type(self, value: str) -> None:
        self.revision.revision_type = value

    @revision_type.expression
    def revision_type(cls) -> InstrumentedAttribute:
        return ContentRevisionRO.revision_type

    @hybrid_property
    def workspace_id(self) -> int:
        return self.revision.workspace_id

    @workspace_id.setter
    def workspace_id(self, value: int) -> None:
        self.revision.workspace_id = value

    @workspace_id.expression
    def workspace_id(cls) -> InstrumentedAttribute:
        return ContentRevisionRO.workspace_id

    @hybrid_property
    def workspace(self) -> Workspace:
        return self.revision.workspace

    @workspace.setter
    def workspace(self, value: Workspace) -> None:
        self.revision.workspace = value

    @workspace.expression
    def workspace(cls) -> InstrumentedAttribute:
        return ContentRevisionRO.workspace

    @hybrid_property
    def parent_id(self) -> int:
        return self.revision.parent_id

    @parent_id.setter
    def parent_id(self, value: int) -> None:
        self.revision.parent_id = value

    @parent_id.expression
    def parent_id(cls) -> InstrumentedAttribute:
        return ContentRevisionRO.parent_id

    @hybrid_property
    def parent(self) -> 'Content':
        return self.revision.parent

    @parent.setter
    def parent(self, value: 'Content') -> None:
        self.revision.parent = value

    @parent.expression
    def parent(cls) -> InstrumentedAttribute:
        return ContentRevisionRO.parent

    @hybrid_property
    def node(self) -> 'Content':
        return self.revision.node

    @node.setter
    def node(self, value: 'Content') -> None:
        self.revision.node = value

    @node.expression
    def node(cls) -> InstrumentedAttribute:
        return ContentRevisionRO.node

    @hybrid_property
    def owner(self) -> User:
        return self.revision.owner

    @owner.setter
    def owner(self, value: User) -> None:
        self.revision.owner = value

    @owner.expression
    def owner(cls) -> InstrumentedAttribute:
        return ContentRevisionRO.owner

    @hybrid_property
    def children(self) -> ['Content']:
        """
        :return: list of children Content
        :rtype Content
        """
        # Return a list of unique revisions parent content
        return list(set([revision.node for revision in self.children_revisions]))

    @property
    def revision(self) -> ContentRevisionRO:
        return self.get_current_revision()

    def get_current_revision(self) -> ContentRevisionRO:
        if not self.revisions:
            return self.new_revision()

        # If last revisions revision don't have revision_id, return it we just add it.
        if self.revisions[-1].revision_id is None:
            return self.revisions[-1]

        # Revisions should be ordred by revision_id but we ensure that here
        revisions = sorted(self.revisions, key=lambda revision: revision.revision_id)
        return revisions[-1]

    def new_revision(self) -> None:
        """
        Return and assign to this content a new revision.
        If it's a new content, revision is totally new.
        If this content already own revision, revision is build from last revision.
        :return:
        """
        if not self.revisions:
            self.revisions.append(ContentRevisionRO())
            return self.revisions[0]

        new_rev = ContentRevisionRO.new_from(self.get_current_revision())
        self.revisions.append(new_rev)
        return new_rev

    def get_valid_children(self, content_types: list=None) -> ['Content']:
        for child in self.children:
            if not child.is_deleted and not child.is_archived:
                if not content_types or child.type in content_types:
                    yield child.node

    @hybrid_property
    def properties(self) -> dict:
        """ return a structure decoded from json content of _properties """
        if not self._properties:
            ContentChecker.reset_properties(self)
        return json.loads(self._properties)

    @properties.setter
    def properties(self, properties_struct: dict) -> None:
        """ encode a given structure into json and store it in _properties attribute"""
        self._properties = json.dumps(properties_struct)
        ContentChecker.check_properties(self)

    def created_as_delta(self, delta_from_datetime:datetime=None):
        if not delta_from_datetime:
            delta_from_datetime = datetime.now()

        return format_timedelta(delta_from_datetime - self.created,
                                locale=tg.i18n.get_lang()[0])

    def datetime_as_delta(self, datetime_object,
                          delta_from_datetime:datetime=None):
        if not delta_from_datetime:
            delta_from_datetime = datetime.now()
        return format_timedelta(delta_from_datetime - datetime_object,
                                locale=tg.i18n.get_lang()[0])


    def extract_links_from_content(self, other_content: str=None) -> [LinkItem]:
        """
        parse html content and extract links. By default, it works on the description property
        :param other_content: if not empty, then parse the given html content instead of description
        :return: a list of LinkItem
        """
        links = []
        return links
        soup = BeautifulSoup(
            self.description if not other_content else other_content,
            'html.parser'  # Fixes hanging bug - http://stackoverflow.com/questions/12618567/problems-running-beautifulsoup4-within-apache-mod-python-django
        )

        for link in soup.findAll('a'):
            href = link.get('href')
            label = link.contents
            links.append(LinkItem(href, label))
        links.sort(key=lambda link: link.href if link.href else '')

        sorted_links = sorted(links, key=lambda link: link.label if link.label else link.href, reverse=True)
        ## FIXME - Does this return a sorted list ???!
        return sorted_links

    def get_child_nb(self, content_type: ContentType, content_status = ''):
        child_nb = 0
        for child in self.get_valid_children():
            if child.type == content_type or content_type == ContentType.Any:
                if not content_status:
                    child_nb = child_nb+1
                elif content_status==child.status:
                    child_nb = child_nb+1
        return child_nb

    def get_label(self):
        return self.label if self.label else self.file_name if self.file_name else ''

    def get_status(self) -> ContentStatus:
        return ContentStatus(self.status, self.type.__str__())

    def get_last_action(self) -> ActionDescription:
        return ActionDescription(self.revision_type)

    def get_last_activity_date(self) -> datetime_root.datetime:
        last_revision_date = self.updated
        for revision in self.revisions:
            if revision.updated > last_revision_date:
                last_revision_date = revision.updated

        for child in self.children:
            if child.updated > last_revision_date:
                last_revision_date = child.updated
        return last_revision_date

    def has_new_information_for(self, user: User) -> bool:
        """
        :param user: the session current user
        :return: bool, True if there is new information for given user else False
                       False if the user is None
        """
        revision = self.get_current_revision()

        if not user:
            return False

        if user not in revision.read_by.keys():
            # The user did not read this item, so yes!
            return True

        for child in self.get_valid_children():
            if child.has_new_information_for(user):
                return True

        return False

    def get_comments(self):
        children = []
        for child in self.children:
            if ContentType.Comment==child.type and not child.is_deleted and not child.is_archived:
                children.append(child.node)
        return children

    def get_last_comment_from(self, user: User) -> 'Content':
        # TODO - Make this more efficient
        last_comment_updated = None
        last_comment = None
        for comment in self.get_comments():
            if user.user_id==comment.owner.user_id:
                if not last_comment or last_comment_updated<comment.updated:
                    # take only the latest comment !
                    last_comment = comment
                    last_comment_updated = comment.updated

        return last_comment

    def get_previous_revision(self) -> 'ContentRevisionRO':
        rev_ids = [revision.revision_id for revision in self.revisions]
        rev_ids.sort()

        if len(rev_ids)>=2:
            revision_rev_id = rev_ids[-2]

            for revision in self.revisions:
                if revision.revision_id == revision_rev_id:
                    return revision

        return None

    def description_as_raw_text(self):
        # 'html.parser' fixes a hanging bug
        # see http://stackoverflow.com/questions/12618567/problems-running-beautifulsoup4-within-apache-mod-python-django
        return BeautifulSoup(self.description, 'html.parser').text

    def get_allowed_content_types(self):
        types = []
        try:
            allowed_types = self.properties['allowed_content']
            for type_label, is_allowed in allowed_types.items():
                if is_allowed:
                    types.append(ContentType(type_label))
        except Exception as e:
            print(e.__str__())
            print('----- /*\ *****')
            raise ValueError('Not allowed content property')

        return ContentType.sorted(types)

    def get_history(self) -> '[VirtualEvent]':
        events = []
        for comment in self.get_comments():
            events.append(VirtualEvent.create_from_content(comment))
        for revision in self.revisions:
            events.append(VirtualEvent.create_from_content_revision(revision))

        sorted_events = sorted(events,
                               key=lambda event: event.created, reverse=True)
        return sorted_events

    @classmethod
    def format_path(cls, url_template: str, content: 'Content') -> str:
        wid = content.workspace.workspace_id
        fid = content.parent_id  # May be None if no parent
        ctype = content.type
        cid = content.content_id
        return url_template.format(wid=wid, fid=fid, ctype=ctype, cid=cid)


class RevisionReadStatus(DeclarativeBase):

    __tablename__ = 'revision_read_status'

    revision_id = Column(Integer, ForeignKey('content_revisions.revision_id', ondelete='CASCADE', onupdate='CASCADE'), primary_key=True)
    user_id = Column(Integer, ForeignKey('users.user_id', ondelete='CASCADE', onupdate='CASCADE'), primary_key=True)
<<<<<<< HEAD
=======
    #  Default value datetime.utcnow, see: http://stackoverflow.com/a/13370382/801924 (or http://pastebin.com/VLyWktUn)
>>>>>>> 416862cb
    view_datetime = Column(DateTime, unique=False, nullable=False, default=datetime.utcnow)

    content_revision = relationship(
        'ContentRevisionRO',
        backref=backref(
            'revision_read_statuses',
            collection_class=attribute_mapped_collection('user'),
            cascade='all, delete-orphan'
        ))

    user = relationship('User', backref=backref(
        'revision_readers',
        collection_class=attribute_mapped_collection('view_datetime'),
        cascade='all, delete-orphan'
    ))


class NodeTreeItem(object):
    """
        This class implements a model that allow to simply represents the left-panel menu items
         This model is used by dbapi but is not directly related to sqlalchemy and database
    """
    def __init__(self, node: Content, children: list('NodeTreeItem'), is_selected = False):
        self.node = node
        self.children = children
        self.is_selected = is_selected

class VirtualEvent(object):
    @classmethod
    def create_from(cls, object):
        if Content == object.__class__:
            return cls.create_from_content(object)
        elif ContentRevisionRO == object.__class__:
            return cls.create_from_content_revision(object)

    @classmethod
    def create_from_content(cls, content: Content):
        content_type = ContentType(content.type)

        label = content.get_label()
        if content.type==ContentType.Comment:
            label = _('<strong>{}</strong> wrote:').format(content.owner.get_display_name())

        return VirtualEvent(id=content.content_id,
                            created=content.created,
                            owner=content.owner,
                            type=content_type,
                            label=label,
                            content=content.description,
                            ref_object=content)

    @classmethod
    def create_from_content_revision(cls, revision: ContentRevisionRO):
        action_description = ActionDescription(revision.revision_type)

        return VirtualEvent(id=revision.revision_id,
                            created=revision.updated,
                            owner=revision.owner,
                            type=action_description,
                            label=action_description.label,
                            content='',
                            ref_object=revision)

    def __init__(self, id, created, owner, type, label, content, ref_object):
        self.id = id
        self.created = created
        self.owner = owner
        self.type = type
        self.label = label
        self.content = content
        self.ref_object = ref_object

        print(type)
        assert hasattr(type, 'id')
        assert hasattr(type, 'css')
        assert hasattr(type, 'icon')
        assert hasattr(type, 'label')

    def created_as_delta(self, delta_from_datetime:datetime=None):
        if not delta_from_datetime:
            delta_from_datetime = datetime.now()
        return format_timedelta(delta_from_datetime - self.created,
                                locale=tg.i18n.get_lang()[0])<|MERGE_RESOLUTION|>--- conflicted
+++ resolved
@@ -1133,10 +1133,6 @@
 
     revision_id = Column(Integer, ForeignKey('content_revisions.revision_id', ondelete='CASCADE', onupdate='CASCADE'), primary_key=True)
     user_id = Column(Integer, ForeignKey('users.user_id', ondelete='CASCADE', onupdate='CASCADE'), primary_key=True)
-<<<<<<< HEAD
-=======
-    #  Default value datetime.utcnow, see: http://stackoverflow.com/a/13370382/801924 (or http://pastebin.com/VLyWktUn)
->>>>>>> 416862cb
     view_datetime = Column(DateTime, unique=False, nullable=False, default=datetime.utcnow)
 
     content_revision = relationship(
