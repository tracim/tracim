# -*- coding: utf-8 -*-
"""The application's model objects"""
from decorator import contextmanager
from sqlalchemy import event, inspect, MetaData
from sqlalchemy.ext.declarative import declarative_base
from sqlalchemy.orm import scoped_session, sessionmaker, Session
from sqlalchemy.orm.unitofwork import UOWTransaction
from zope.sqlalchemy import ZopeTransactionExtension

from tracim.lib.exception import ContentRevisionUpdateError, ContentRevisionDeleteError


class RevisionsIntegrity(object):
    """
    Simple static used class to manage a list with list of ContentRevisionRO who are allowed to be updated.

    When modify an already existing (understood have an identity in databse) ContentRevisionRO, if it's not in
    RevisionsIntegrity._updatable_revisions list, a ContentRevisionUpdateError thrown.

    This class is used by tracim.model.new_revision context manager.
    """
    _updatable_revisions = []

    @classmethod
    def add_to_updatable(cls, revision: 'ContentRevisionRO') -> None:
        if inspect(revision).has_identity:
            raise ContentRevisionUpdateError("ContentRevision is not updatable. %s already have identity." % revision)

        if revision not in cls._updatable_revisions:
            cls._updatable_revisions.append(revision)

    @classmethod
    def remove_from_updatable(cls, revision: 'ContentRevisionRO') -> None:
        cls._updatable_revisions.remove(revision)

    @classmethod
    def is_updatable(cls, revision: 'ContentRevisionRO') -> bool:
        return revision in cls._updatable_revisions

# Global session manager: DBSession() returns the Thread-local
# session object appropriate for the current web request.
maker = sessionmaker(autoflush=True, autocommit=False,
                     extension=ZopeTransactionExtension())
DBSession = scoped_session(maker)

# Base class for all of our model classes: By default, the data model is
# defined with SQLAlchemy's declarative extension, but if you need more
# control, you can switch to the traditional method.
convention = {
<<<<<<< HEAD
  "ix": 'ix__%(column_0_label)s',
  "uq": "uk__%(table_name)s__%(column_0_name)s",
  "fk": "fk__%(table_name)s__%(column_0_name)s__%(referred_table_name)s",
  "pk": "pk__%(table_name)s"
=======
  "ix": 'ix__%(column_0_label)s',  # Indexes
  "uq": "uq__%(table_name)s__%(column_0_name)s",  # Unique constrains
  "ck": "ck__%(table_name)s__%(constraint_name)s",  # Other column constrains
  "fk": "fk__%(table_name)s__%(column_0_name)s__%(referred_table_name)s",  # Foreign keys
  "pk": "pk__%(table_name)s"  # Primary keys
>>>>>>> 416862cb
}

metadata = MetaData(naming_convention=convention)
DeclarativeBase = declarative_base(metadata=metadata)

# There are two convenient ways for you to spare some typing.
# You can have a query property on all your model classes by doing this:
# DeclarativeBase.query = DBSession.query_property()
# Or you can use a session-aware mapper as it was used in TurboGears 1:
# DeclarativeBase = declarative_base(mapper=DBSession.mapper)

# Global metadata.
# The default metadata is the one from the declarative base.
metadata = DeclarativeBase.metadata

# If you have multiple databases with overlapping table names, you'll need a
# metadata for each database. Feel free to rename 'metadata2'.
#metadata2 = MetaData()

#####
# Generally you will not want to define your table's mappers, and data objects
# here in __init__ but will want to create modules them in the model directory
# and import them at the bottom of this file.
#
######


def init_model(engine):
    """Call me before using any of the tables or classes in the model."""
    DBSession.configure(bind=engine)

    # If you are using reflection to introspect your database and create
    # table objects for you, your tables must be defined and mapped inside
    # the init_model function, so that the engine is available if you
    # use the model outside tg2, you need to make sure this is called before
    # you use the model.

    #
    # See the following example:

    #global t_reflected

    #t_reflected = Table("Reflected", metadata,
    #    autoload=True, autoload_with=engine)

    #mapper(Reflected, t_reflected)

# Import your model modules here.
from tracim.model.auth import User, Group, Permission
from tracim.model.data import Content, ContentRevisionRO


@event.listens_for(DBSession, 'before_flush')
def prevent_content_revision_delete(session: Session, flush_context: UOWTransaction,
                                    instances: [DeclarativeBase]) -> None:
    for instance in session.deleted:
        if isinstance(instance, ContentRevisionRO) and instance.revision_id is not None:
            raise ContentRevisionDeleteError("ContentRevision is not deletable. You must make a new revision with" +
                                             "is_deleted set to True. Look at tracim.model.new_revision context " +
                                             "manager to make a new revision")


@contextmanager
def new_revision(content: Content) -> Content:
    """
    Prepare context to update a Content. It will add a new updatable revision to the content.
    :param content: Content instance to update
    :return:
    """
    with DBSession.no_autoflush:
        try:
            if inspect(content.revision).has_identity:
                content.new_revision()
            RevisionsIntegrity.add_to_updatable(content.revision)
            yield content
        finally:
            RevisionsIntegrity.remove_from_updatable(content.revision)<|MERGE_RESOLUTION|>--- conflicted
+++ resolved
@@ -47,18 +47,10 @@
 # defined with SQLAlchemy's declarative extension, but if you need more
 # control, you can switch to the traditional method.
 convention = {
-<<<<<<< HEAD
-  "ix": 'ix__%(column_0_label)s',
-  "uq": "uk__%(table_name)s__%(column_0_name)s",
-  "fk": "fk__%(table_name)s__%(column_0_name)s__%(referred_table_name)s",
-  "pk": "pk__%(table_name)s"
-=======
   "ix": 'ix__%(column_0_label)s',  # Indexes
   "uq": "uq__%(table_name)s__%(column_0_name)s",  # Unique constrains
-  "ck": "ck__%(table_name)s__%(constraint_name)s",  # Other column constrains
   "fk": "fk__%(table_name)s__%(column_0_name)s__%(referred_table_name)s",  # Foreign keys
   "pk": "pk__%(table_name)s"  # Primary keys
->>>>>>> 416862cb
 }
 
 metadata = MetaData(naming_convention=convention)
