--- conflicted
+++ resolved
@@ -4,13 +4,6 @@
 import imaplib
 import json
 import typing
-<<<<<<< HEAD
-=======
-from email.message import Message
-from email.header import decode_header
-from email.header import make_header
-from email.utils import parseaddr
->>>>>>> 592cf39a
 from email import message_from_bytes
 from email.header import decode_header
 from email.header import make_header
@@ -19,11 +12,6 @@
 
 import markdown
 import requests
-<<<<<<< HEAD
-=======
-from bs4 import BeautifulSoup
-from bs4 import Tag
->>>>>>> 592cf39a
 from email_reply_parser import EmailReplyParser
 from tracim.lib.base import logger
 from tracim.lib.email_processing.parser import ParsedHTMLMail
@@ -38,7 +26,7 @@
     def __init__(self, message: Message) -> None:
         self._message = message
 
-    def _decode_header(self, header_title: str) -> typing.Optional[str]:
+    def _decode_header(self, git addheader_title: str) -> typing.Optional[str]:
         # FIXME : Handle exception
         if header_title in self._message:
             return str(make_header(decode_header(self._message[header_title])))
