--- conflicted
+++ resolved
@@ -124,28 +124,16 @@
 
     def getMember(self, content_label: str) -> DAVResource:
 
-<<<<<<< HEAD
-        if content_label=='':
-            return None
-
-        content = self._api.get_one_by_label_and_parent(
-=======
         content = self._content_api.get_one_by_label_and_parent(
->>>>>>> a67179b6
             content_label=content_label,
             workspace=self._workspace
         )
 
-<<<<<<< HEAD
-        print("ok : ", content_label)
-        return Folder(self.path + content.get_label(), self.environ, content)
-=======
         return _CONTENTS[content.type](
             path=self.path + content.get_label(),
             environ=self.environ,
             content=content
             )
->>>>>>> a67179b6
 
     def createEmptyResource(self, name: str):
         raise DAVError(HTTP_FORBIDDEN)
@@ -1055,11 +1043,6 @@
             %s
         </div>
     </div>
-<<<<<<< HEAD
-    <div id="right" class="col-lg-4 col-md-12 col-sm-12 col-xs-12">
-        <h4>Participants</h4>
-        %s
-    </div>
     <script type="text/javascript">
         window.onload = function() {
             elems = document.getElementsByClassName('revision-link');
@@ -1070,8 +1053,6 @@
             }
         }
     </script>
-=======
->>>>>>> a67179b6
 </body>
 </html>
         ''' % (content.label,
