# -*- coding: utf-8 -*-
from contextlib import contextmanager

import os

from operator import itemgetter
from sqlalchemy import func
from sqlalchemy.orm import Query

__author__ = 'damien'

import datetime
import re

import tg
from tg.i18n import ugettext as _

from depot.manager import DepotManager

import sqlalchemy
from sqlalchemy.orm import aliased
from sqlalchemy.orm import joinedload
from sqlalchemy.orm.attributes import get_history
from sqlalchemy import desc
from sqlalchemy import distinct
from sqlalchemy import or_
from sqlalchemy.sql.elements import and_
from tracim.lib import cmp_to_key
from tracim.lib.notifications import NotifierFactory
from tracim.lib.utils import SameValueError
from tracim.model import DBSession
from tracim.model import new_revision
from tracim.model.auth import User
from tracim.model.data import ActionDescription
from tracim.model.data import BreadcrumbItem
from tracim.model.data import ContentStatus
from tracim.model.data import ContentRevisionRO
from tracim.model.data import Content
from tracim.model.data import ContentType
from tracim.model.data import NodeTreeItem
from tracim.model.data import RevisionReadStatus
from tracim.model.data import UserRoleInWorkspace
from tracim.model.data import Workspace

def compare_content_for_sorting_by_type_and_name(content1: Content,
                                                 content2: Content):
    """
    :param content1:
    :param content2:
    :return:    1 if content1 > content2
                -1 if content1 < content2
                0 if content1 = content2
    """

    if content1.type==content2.type:
        if content1.get_label().lower()>content2.get_label().lower():
            return 1
        elif content1.get_label().lower()<content2.get_label().lower():
            return -1
        return 0
    else:
        # TODO - D.A. - 2014-12-02 - Manage Content Types Dynamically
        content_type_order = [ContentType.Folder, ContentType.Page, ContentType.Thread, ContentType.File]
        result = content_type_order.index(content1.type)-content_type_order.index(content2.type)
        if result<0:
            return -1
        elif result>0:
            return 1
        else:
            return 0

def compare_tree_items_for_sorting_by_type_and_name(item1: NodeTreeItem, item2: NodeTreeItem):
    return compare_content_for_sorting_by_type_and_name(item1.node, item2.node)


class ContentApi(object):

    SEARCH_SEPARATORS = ',| '
    SEARCH_DEFAULT_RESULT_NB = 50

    DISPLAYABLE_CONTENTS = (
        ContentType.Folder,
        ContentType.File,
        ContentType.Comment,
        ContentType.Thread,
        ContentType.Page,
    )

    def __init__(
            self,
            current_user: User,
            show_archived=False,
            show_deleted=False,
            show_temporary=False,
            all_content_in_treeview=True,
            force_show_all_types=False,
            disable_user_workspaces_filter=False,
    ):
        self._user = current_user
        self._user_id = current_user.user_id if current_user else None
        self._show_archived = show_archived
        self._show_deleted = show_deleted
        self._show_temporary = show_temporary
        self._show_all_type_of_contents_in_treeview = all_content_in_treeview
        self._force_show_all_types = force_show_all_types
        self._disable_user_workspaces_filter = disable_user_workspaces_filter

    @contextmanager
    def show(
            self,
            show_archived: bool=False,
            show_deleted: bool=False,
            show_temporary: bool=False,
    ):
        """
        Use this method as context manager to update show_archived,
        show_deleted and show_temporary properties during context.
        :param show_archived: show archived contents
        :param show_deleted:  show deleted contents
        :param show_temporary:  show temporary contents
        """
        previous_show_archived = self._show_archived
        previous_show_deleted = self._show_deleted
        previous_show_temporary = self._show_temporary

        try:
            self._show_archived = show_archived
            self._show_deleted = show_deleted
            self._show_temporary = show_temporary
            yield self
        finally:
            self._show_archived = previous_show_archived
            self._show_deleted = previous_show_deleted
            self._show_temporary = previous_show_temporary

    @classmethod
    def get_revision_join(cls):
        """
        Return the Content/ContentRevision query join condition
        :return: Content/ContentRevision query join condition
        :rtype sqlalchemy.sql.elements.BooleanClauseList
        """
        return and_(Content.id == ContentRevisionRO.content_id,
                    ContentRevisionRO.revision_id == DBSession.query(
                        ContentRevisionRO.revision_id)
                    .filter(ContentRevisionRO.content_id == Content.id)
                    .order_by(ContentRevisionRO.revision_id.desc())
                    .limit(1)
                    .correlate(Content))

    @classmethod
    def get_canonical_query(cls):
        """
        Return the Content/ContentRevision base query who join these table on the last revision.
        :return: Content/ContentRevision Query
        :rtype sqlalchemy.orm.query.Query
        """
        return DBSession.query(Content).join(ContentRevisionRO, cls.get_revision_join())

    @classmethod
    def sort_tree_items(cls, content_list: [NodeTreeItem])-> [Content]:
        news = []
        for item in content_list:
            news.append(item)

        content_list.sort(key=cmp_to_key(compare_tree_items_for_sorting_by_type_and_name))

        return content_list


    @classmethod
    def sort_content(cls, content_list: [Content])-> [Content]:
        content_list.sort(key=cmp_to_key(compare_content_for_sorting_by_type_and_name))
        return content_list

    def build_breadcrumb(self, workspace, item_id=None, skip_root=False) -> [BreadcrumbItem]:
        """
        TODO - Remove this and factorize it with other get_breadcrumb_xxx methods
        :param item_id: an item id (item may be normal content or folder
        :return:
        """
        workspace_id = workspace.workspace_id
        breadcrumb = []

        if not skip_root:
            breadcrumb.append(BreadcrumbItem(ContentType.get_icon(ContentType.FAKE_Dashboard), _('Workspaces'), tg.url('/workspaces')))
        breadcrumb.append(BreadcrumbItem(ContentType.get_icon(ContentType.FAKE_Workspace), workspace.label, tg.url('/workspaces/{}'.format(workspace.workspace_id))))

        if item_id:
            breadcrumb_folder_items = []
            current_item = self.get_one(item_id, ContentType.Any, workspace)
            is_active = True
            if current_item.type==ContentType.Folder:
                next_url = tg.url('/workspaces/{}/folders/{}'.format(workspace_id, current_item.content_id))
            else:
                next_url = tg.url('/workspaces/{}/folders/{}/{}s/{}'.format(workspace_id, current_item.parent_id, current_item.type, current_item.content_id))

            while current_item:
                breadcrumb_item = BreadcrumbItem(ContentType.get_icon(current_item.type),
                                                 current_item.label,
                                                 next_url,
                                                 is_active)
                is_active = False # the first item is True, then all other are False => in the breadcrumb, only the last item is "active"
                breadcrumb_folder_items.append(breadcrumb_item)
                current_item = current_item.parent
                if current_item:
                    # In last iteration, the parent is None, and there is no more breadcrumb item to build
                    next_url = tg.url('/workspaces/{}/folders/{}'.format(workspace_id, current_item.content_id))

            for item in reversed(breadcrumb_folder_items):
                breadcrumb.append(item)


        return breadcrumb

    def __real_base_query(self, workspace: Workspace=None):
        result = self.get_canonical_query()

        # Exclude non displayable types
        if not self._force_show_all_types:
            result = result.filter(Content.type.in_(self.DISPLAYABLE_CONTENTS))

        if workspace:
            result = result.filter(Content.workspace_id==workspace.workspace_id)

        # Security layer: if user provided, filter
        # with user workspaces privileges
        if self._user and not self._disable_user_workspaces_filter:
            user = DBSession.query(User).get(self._user_id)
            # Filter according to user workspaces
            workspace_ids = [r.workspace_id for r in user.roles \
                             if r.role>=UserRoleInWorkspace.READER]
            result = result.filter(or_(
                Content.workspace_id.in_(workspace_ids),
                # And allow access to non workspace document when he is owner
                and_(
                    Content.workspace_id == None,
                    Content.owner_id == self._user_id,
                )
            ))

        return result

    def _base_query(self, workspace: Workspace=None):
        result = self.__real_base_query(workspace)

        if not self._show_deleted:
            result = result.filter(Content.is_deleted==False)

        if not self._show_archived:
            result = result.filter(Content.is_archived==False)

        if not self._show_temporary:
            result = result.filter(Content.is_temporary==False)

        return result

    def __revisions_real_base_query(self, workspace: Workspace=None):
        result = DBSession.query(ContentRevisionRO)

        # Exclude non displayable types
        if not self._force_show_all_types:
            result = result.filter(Content.type.in_(self.DISPLAYABLE_CONTENTS))

        if workspace:
            result = result.filter(ContentRevisionRO.workspace_id==workspace.workspace_id)

        if self._user:
            user = DBSession.query(User).get(self._user_id)
            # Filter according to user workspaces
            workspace_ids = [r.workspace_id for r in user.roles \
                             if r.role>=UserRoleInWorkspace.READER]
            result = result.filter(ContentRevisionRO.workspace_id.in_(workspace_ids))

        return result

    def _revisions_base_query(self, workspace: Workspace=None):
        result = self.__revisions_real_base_query(workspace)

        if not self._show_deleted:
            result = result.filter(ContentRevisionRO.is_deleted==False)

        if not self._show_archived:
            result = result.filter(ContentRevisionRO.is_archived==False)

        if not self._show_temporary:
            result = result.filter(Content.is_temporary==False)

        return result

    def _hard_filtered_base_query(self, workspace: Workspace=None):
        """
        If set to True, then filterign on is_deleted and is_archived will also
        filter parent properties. This is required for search() function which
        also search in comments (for example) which may be 'not deleted' while
        the associated content is deleted

        :param hard_filtering:
        :return:
        """
        result = self.__real_base_query(workspace)

        if not self._show_deleted:
            parent = aliased(Content)
            result = result.join(parent, Content.parent).\
                filter(Content.is_deleted==False).\
                filter(parent.is_deleted==False)

        if not self._show_archived:
            parent = aliased(Content)
            result = result.join(parent, Content.parent).\
                filter(Content.is_archived==False).\
                filter(parent.is_archived==False)

        if not self._show_temporary:
            parent = aliased(Content)
            result = result.join(parent, Content.parent). \
                filter(Content.is_temporary == False). \
                filter(parent.is_temporary == False)

        return result

    def get_base_query(self, workspace: Workspace) -> Query:
        return self._base_query(workspace)

    def get_child_folders(self, parent: Content=None, workspace: Workspace=None, filter_by_allowed_content_types: list=[], removed_item_ids: list=[], allowed_node_types=None) -> [Content]:
        """
        This method returns child items (folders or items) for left bar treeview.

        :param parent:
        :param workspace:
        :param filter_by_allowed_content_types:
        :param removed_item_ids:
        :param allowed_node_types: This parameter allow to hide folders for which the given type of content is not allowed.
               For example, if you want to move a Page from a folder to another, you should show only folders that accept pages
        :return:
        """
        if not allowed_node_types:
            allowed_node_types = [ContentType.Folder]
        elif allowed_node_types==ContentType.Any:
            allowed_node_types = ContentType.all()

        parent_id = parent.content_id if parent else None
        folders = self._base_query(workspace).\
            filter(Content.parent_id==parent_id).\
            filter(Content.type.in_(allowed_node_types)).\
            filter(Content.content_id.notin_(removed_item_ids)).\
            all()

        if not filter_by_allowed_content_types or \
                        len(filter_by_allowed_content_types)<=0:
            # Standard case for the left treeview: we want to show all contents
            # in the left treeview... so we still filter because for example
            # comments must not appear in the treeview
            return [folder for folder in folders \
                    if folder.type in ContentType.allowed_types_for_folding()]

        # Now this is a case of Folders only (used for moving content)
        # When moving a content, you must get only folders that allow to be filled
        # with the type of content you want to move
        result = []
        for folder in folders:
            for allowed_content_type in filter_by_allowed_content_types:
                if folder.type==ContentType.Folder and folder.properties['allowed_content'][allowed_content_type]==True:
                    result.append(folder)
                    break

        return result

    def create(self, content_type: str, workspace: Workspace, parent: Content=None, label:str ='', do_save=False, is_temporary: bool=False) -> Content:
        assert content_type in ContentType.allowed_types()

        if content_type == ContentType.Folder and not label:
            label = self.generate_folder_label(workspace, parent)

        content = Content()
        content.owner = self._user
        content.parent = parent
        content.workspace = workspace
        content.type = content_type
        content.label = label
        content.is_temporary = is_temporary
        content.revision_type = ActionDescription.CREATION

        if content.type in (
                ContentType.Page,
                ContentType.Thread,
        ):
            content.file_extension = '.html'

        if do_save:
            DBSession.add(content)
            self.save(content, ActionDescription.CREATION)
        return content


    def create_comment(self, workspace: Workspace=None, parent: Content=None, content:str ='', do_save=False) -> Content:
        assert parent  and parent.type!=ContentType.Folder
        item = Content()
        item.owner = self._user
        item.parent = parent
        item.workspace = workspace
        item.type = ContentType.Comment
        item.description = content
        item.label = ''
        item.revision_type = ActionDescription.COMMENT

        if do_save:
            self.save(item, ActionDescription.COMMENT)
        return item


    def get_one_from_revision(self, content_id: int, content_type: str, workspace: Workspace=None, revision_id=None) -> Content:
        """
        This method is a hack to convert a node revision item into a node
        :param content_id:
        :param content_type:
        :param workspace:
        :param revision_id:
        :return:
        """

        content = self.get_one(content_id, content_type, workspace)
        revision = DBSession.query(ContentRevisionRO).filter(ContentRevisionRO.revision_id==revision_id).one()

        if revision.content_id==content.content_id:
            content.revision_to_serialize = revision.revision_id
        else:
            raise ValueError('Revision not found for given content')

        return content

    def get_one(self, content_id: int, content_type: str, workspace: Workspace=None) -> Content:

        if not content_id:
            return None

        if content_type==ContentType.Any:
            return self._base_query(workspace).filter(Content.content_id==content_id).one()

        return self._base_query(workspace).filter(Content.content_id==content_id).filter(Content.type==content_type).one()

    def get_one_revision(self, revision_id: int = None) -> ContentRevisionRO:
        """
        This method allow us to get directly any revision with its id
        :param revision_id: The content's revision's id that we want to return
        :return: An item Content linked with the correct revision
        """
        assert revision_id is not None# DYN_REMOVE

        revision = DBSession.query(ContentRevisionRO).filter(ContentRevisionRO.revision_id == revision_id).one()

        return revision

<<<<<<< HEAD
    # def get_one_revision_file(self, revision_id: int = None):
    #     """
    #     This function allows us to directly get a Python file object from its
    #     revision identifier.
    #     :param revision_id: The revision id of the file we want to return
    #     :return: The corresponding Python file object
    #     """
    #     revision = self.get_one_revision(revision_id)
    #     return DepotManager.get().get(revision.depot_file_uid)
=======
    # def get_one_revision_file(self, revision_id: int = None):
    #     """
    #     This function allows us to directly get a Python file object from its
    #     revision identifier.
    #     :param revision_id: The revision id of the file we want to return
    #     :return: The corresponding Python file object
    #     """
    #     revision = self.get_one_revision(revision_id)
    #     return DepotManager.get().get(revision.depot_file)
>>>>>>> 719a59c3

    def get_one_revision_filepath(self, revision_id: int = None) -> str:
        """
        This method allows us to directly get a file path from its revision
        identifier.
        :param revision_id: The revision id of the filepath we want to return
        :return: The corresponding filepath
        """
        revision = self.get_one_revision(revision_id)

        dpt = DepotManager.get()
<<<<<<< HEAD
        # python 3.6 PEP 526 -- Syntax for Variable Annotations
        # https://www.python.org/dev/peps/pep-0526/
        # dpt_file_path: str = dpt.get(dpt_stored_file)._file_path
        dpt_stored_file = dpt.get(revision.depot_file_uid)
        dpt_file_path = dpt.get(dpt_stored_file)._file_path

        return dpt_file_path
=======
        # python 3.6 PEP 526 -- Syntax for Variable Annotations
        # https://www.python.org/dev/peps/pep-0526/
        # dpt_path: str = dpt.storage_path
        # dpt_file_dir: str = item.revision.depot_file.file_id
        # dpt_file_path: str = dpt_path + dpt_file_dir + dpt_file_name
        dpt_path = dpt.storage_path
        dpt_file_dir = revision.depot_file.file_id
        dpt_file_path = '{0}{1}/file'.format(dpt_path, dpt_file_dir)

        return file_from_depot.name
>>>>>>> 719a59c3

    def get_one_by_label_and_parent(
            self,
            content_label: str,
            content_parent: Content=None,
    ) -> Content:
        """
        This method let us request the database to obtain a Content with its name and parent
        :param content_label: Either the content's label or the content's filename if the label is None
        :param content_parent: The parent's content
        :param workspace: The workspace's content
        :return The corresponding Content
        """
        workspace = content_parent.workspace if content_parent else None
        query = self._base_query(workspace)
        parent_id = content_parent.content_id if content_parent else None
        query = query.filter(Content.parent_id == parent_id)

        file_name, file_extension = os.path.splitext(content_label)

        return query.filter(
            or_(
                and_(
                    Content.type == ContentType.File,
                    Content.label == file_name,
                    Content.file_extension == file_extension,
                ),
                and_(
                    Content.type == ContentType.Thread,
                    Content.label == file_name,
                ),
                and_(
                    Content.type == ContentType.Page,
                    Content.label == file_name,
                ),
                and_(
                    Content.type == ContentType.Folder,
                    Content.label == content_label,
                ),
            )
        ).one()

    def get_one_by_label_and_parent_labels(
            self,
            content_label: str,
            workspace: Workspace,
            content_parent_labels: [str]=None,
    ):
        """
        Return content with it's label, workspace and parents labels (optional)
        :param content_label: label of content (label or file_name)
        :param workspace: workspace containing all of this
        :param content_parent_labels: Ordered list of labels representing path
            of folder (without workspace label).
        E.g.: ['foo', 'bar'] for complete path /Workspace1/foo/bar folder
        :return: Found Content
        """
        query = self._base_query(workspace)
        parent_folder = None

        # Grab content parent folder if parent path given
        if content_parent_labels:
            parent_folder = self.get_folder_with_workspace_path_labels(
                content_parent_labels,
                workspace,
            )

        # Build query for found content by label
        content_query = self.filter_query_for_content_label_as_path(
            query=query,
            content_label_as_file=content_label,
        )

        # Modify query to apply parent folder filter if any
        if parent_folder:
            content_query = content_query.filter(
                Content.parent_id == parent_folder.content_id,
            )
        else:
            content_query = content_query.filter(
                Content.parent_id == None,
            )

        # Filter with workspace
        content_query = content_query.filter(
            Content.workspace_id == workspace.workspace_id,
        )

        # Return the content
        return content_query\
            .order_by(
                Content.revision_id.desc(),
            )\
            .one()

    def get_folder_with_workspace_path_labels(
            self,
            path_labels: [str],
            workspace: Workspace,
    ) -> Content:
        """
        Return a Content folder for given relative path.
        TODO BS 20161124: Not safe if web interface allow folder duplicate names
        :param path_labels: List of labels representing path of folder
        (without workspace label).
        E.g.: ['foo', 'bar'] for complete path /Workspace1/foo/bar folder
        :param workspace: workspace of folders
        :return: Content folder
        """
        query = self._base_query(workspace)
        folder = None

        for label in path_labels:
            # Filter query on label
            folder_query = query \
                .filter(
                    Content.type == ContentType.Folder,
                    Content.label == label,
                    Content.workspace_id == workspace.workspace_id,
                )

            # Search into parent folder (if already deep)
            if folder:
                folder_query = folder_query\
                    .filter(
                        Content.parent_id == folder.content_id,
                    )
            else:
                folder_query = folder_query \
                    .filter(Content.parent_id == None)

            # Get thirst corresponding folder
            folder = folder_query \
                .order_by(Content.revision_id.desc()) \
                .one()

        return folder

    def filter_query_for_content_label_as_path(
            self,
            query: Query,
            content_label_as_file: str,
            is_case_sensitive: bool = False,
    ) -> Query:
        """
        Apply normalised filters to found Content corresponding as given label.
        :param query: query to modify
        :param content_label_as_file: label in this
        FILE version, use Content.get_label_as_file().
        :param is_case_sensitive: Take care about case or not
        :return: modified query
        """
        file_name, file_extension = os.path.splitext(content_label_as_file)

        label_filter = Content.label == content_label_as_file
        file_name_filter = Content.label == file_name
        file_extension_filter = Content.file_extension == file_extension

        if not is_case_sensitive:
            label_filter = func.lower(Content.label) == \
                           func.lower(content_label_as_file)
            file_name_filter = func.lower(Content.label) == \
                               func.lower(file_name)
            file_extension_filter = func.lower(Content.file_extension) == \
                                    func.lower(file_extension)

        return query.filter(or_(
            and_(
                Content.type == ContentType.File,
                file_name_filter,
                file_extension_filter,
            ),
            and_(
                Content.type == ContentType.Thread,
                file_name_filter,
                file_extension_filter,
            ),
            and_(
                Content.type == ContentType.Page,
                file_name_filter,
                file_extension_filter,
            ),
            and_(
                Content.type == ContentType.Folder,
                label_filter,
            ),
        ))

    def get_all(self, parent_id: int=None, content_type: str=ContentType.Any, workspace: Workspace=None) -> [Content]:
        assert parent_id is None or isinstance(parent_id, int) # DYN_REMOVE
        assert content_type is not None# DYN_REMOVE
        assert isinstance(content_type, str) # DYN_REMOVE

        resultset = self._base_query(workspace)

        if content_type!=ContentType.Any:
            resultset = resultset.filter(Content.type==content_type)

        if parent_id:
            resultset = resultset.filter(Content.parent_id==parent_id)
        if parent_id is False:
            resultset = resultset.filter(Content.parent_id == None)

        return resultset.all()

    def get_children(self, parent_id: int, content_types: list, workspace: Workspace=None) -> [Content]:
        """
        Return parent_id childs of given content_types
        :param parent_id: parent id
        :param content_types: list of types
        :param workspace: workspace filter
        :return: list of content
        """
        resultset = self._base_query(workspace)
        resultset = resultset.filter(Content.type.in_(content_types))

        if parent_id:
            resultset = resultset.filter(Content.parent_id==parent_id)
        if parent_id is False:
            resultset = resultset.filter(Content.parent_id == None)

        return resultset.all()

    # TODO find an other name to filter on is_deleted / is_archived
    def get_all_with_filter(self, parent_id: int=None, content_type: str=ContentType.Any, workspace: Workspace=None) -> [Content]:
        assert parent_id is None or isinstance(parent_id, int) # DYN_REMOVE
        assert content_type is not None# DYN_REMOVE
        assert isinstance(content_type, str) # DYN_REMOVE

        resultset = self._base_query(workspace)

        if content_type != ContentType.Any:
            resultset = resultset.filter(Content.type==content_type)

        resultset = resultset.filter(Content.is_deleted == self._show_deleted)
        resultset = resultset.filter(Content.is_archived == self._show_archived)
        resultset = resultset.filter(Content.is_temporary == self._show_temporary)

        resultset = resultset.filter(Content.parent_id==parent_id)

        return resultset.all()

    def get_all_without_exception(self, content_type: str, workspace: Workspace=None) -> [Content]:
        assert content_type is not None# DYN_REMOVE

        resultset = self._base_query(workspace)

        if content_type != ContentType.Any:
            resultset = resultset.filter(Content.type==content_type)

        return resultset.all()

    def get_last_active(self, parent_id: int, content_type: str, workspace: Workspace=None, limit=10) -> [Content]:
        assert parent_id is None or isinstance(parent_id, int) # DYN_REMOVE
        assert content_type is not None# DYN_REMOVE
        assert isinstance(content_type, str) # DYN_REMOVE

        resultset = self._base_query(workspace).order_by(desc(Content.updated))

        if content_type!=ContentType.Any:
            resultset = resultset.filter(Content.type==content_type)

        if parent_id:
            resultset = resultset.filter(Content.parent_id==parent_id)

        result = []
        for item in resultset:
            new_item = None
            if ContentType.Comment == item.type:
                new_item = item.parent
            else:
                new_item = item

            # INFO - D.A. - 2015-05-20
            # We do not want to show only one item if the last 10 items are
            # comments about one thread for example
            if new_item not in result:
                result.append(new_item)

            if len(result) >= limit:
                break

        return result

    def get_last_unread(self, parent_id: int, content_type: str,
                        workspace: Workspace=None, limit=10) -> [Content]:
        assert parent_id is None or isinstance(parent_id, int) # DYN_REMOVE
        assert content_type is not None# DYN_REMOVE
        assert isinstance(content_type, str) # DYN_REMOVE

        read_revision_ids = DBSession.query(RevisionReadStatus.revision_id) \
            .filter(RevisionReadStatus.user_id==self._user_id)

        not_read_revisions = self._revisions_base_query(workspace) \
            .filter(~ContentRevisionRO.revision_id.in_(read_revision_ids)) \
            .subquery()

        not_read_content_ids_query = DBSession.query(
            distinct(not_read_revisions.c.content_id)
        )
        not_read_content_ids = list(map(
            itemgetter(0),
            not_read_content_ids_query,
        ))

        not_read_contents = self._base_query(workspace) \
            .filter(Content.content_id.in_(not_read_content_ids)) \
            .order_by(desc(Content.updated))

        if content_type != ContentType.Any:
            not_read_contents = not_read_contents.filter(
                Content.type==content_type)
        else:
            not_read_contents = not_read_contents.filter(
                Content.type!=ContentType.Folder)

        if parent_id:
            not_read_contents = not_read_contents.filter(
                Content.parent_id==parent_id)

        result = []
        for item in not_read_contents:
            new_item = None
            if ContentType.Comment == item.type:
                new_item = item.parent
            else:
                new_item = item

            # INFO - D.A. - 2015-05-20
            # We do not want to show only one item if the last 10 items are
            # comments about one thread for example
            if new_item not in result:
                result.append(new_item)

            if len(result) >= limit:
                break

        return result

    def set_allowed_content(self, folder: Content, allowed_content_dict:dict):
        """
        :param folder: the given folder instance
        :param allowed_content_dict: must be something like this:
            dict(
                folder = True
                thread = True,
                file = False,
                page = True
            )
        :return:
        """
        properties = dict(allowed_content = allowed_content_dict)
        folder.properties = properties

    def set_status(self, content: Content, new_status: str):
        if new_status in ContentStatus.allowed_values():
            content.status = new_status
            content.revision_type = ActionDescription.STATUS_UPDATE
        else:
            raise ValueError('The given value {} is not allowed'.format(new_status))

    def move(self, item: Content,
             new_parent: Content,
             must_stay_in_same_workspace:bool=True,
             new_workspace:Workspace=None):
        if must_stay_in_same_workspace:
            if new_parent and new_parent.workspace_id != item.workspace_id:
                raise ValueError('the item should stay in the same workspace')

        item.parent = new_parent
        if new_parent:
            item.workspace = new_parent.workspace
        elif new_workspace:
            item.workspace = new_workspace

        item.revision_type = ActionDescription.MOVE

    def move_recursively(self, item: Content,
                         new_parent: Content, new_workspace: Workspace):
        self.move(item, new_parent, False, new_workspace)
        self.save(item, do_notify=False)

        for child in item.children:
            with new_revision(child):
                self.move_recursively(child, item, new_workspace)
        return

    def update_content(self, item: Content, new_label: str, new_content: str=None) -> Content:
        if item.label==new_label and item.description==new_content:
            raise SameValueError(_('The content did not changed'))
        item.owner = self._user
        item.label = new_label
        item.description = new_content if new_content else item.description # TODO: convert urls into links
        item.revision_type = ActionDescription.EDITION
        return item

    def update_file_data(self, item: Content, new_filename: str, new_mimetype: str, new_file_content) -> Content:
        item.owner = self._user
        item.file_name = new_filename
        item.file_mimetype = new_mimetype
        item.file_content = new_file_content
        item.depot_file = new_file_content
        item.revision_type = ActionDescription.REVISION
        return item

    def archive(self, content: Content):
        content.owner = self._user
        content.is_archived = True
        content.revision_type = ActionDescription.ARCHIVING

    def unarchive(self, content: Content):
        content.owner = self._user
        content.is_archived = False
        content.revision_type = ActionDescription.UNARCHIVING

    def delete(self, content: Content):
        content.owner = self._user
        content.is_deleted = True
        content.revision_type = ActionDescription.DELETION

    def undelete(self, content: Content):
        content.owner = self._user
        content.is_deleted = False
        content.revision_type = ActionDescription.UNDELETION

    def mark_read__all(self,
                       read_datetime: datetime=None,
                       do_flush: bool=True,
                       recursive: bool=True
                       ):

        itemset = self.get_last_unread(None, ContentType.Any)

        for item in itemset:
            self.mark_read(item, read_datetime, do_flush, recursive)

    def mark_read__workspace(self,
                       workspace : Workspace,
                       read_datetime: datetime=None,
                       do_flush: bool=True,
                       recursive: bool=True
                       ):

        itemset = self.get_last_unread(None, ContentType.Any, workspace)

        for item in itemset:
            self.mark_read(item, read_datetime, do_flush, recursive)

    def mark_read(self, content: Content,
                  read_datetime: datetime=None,
                  do_flush: bool=True, recursive: bool=True) -> Content:

        assert self._user
        assert content

        # The algorithm is:
        # 1. define the read datetime
        # 2. update all revisions related to current Content
        # 3. do the same for all child revisions
        #    (ie parent_id is content_id of current content)

        if not read_datetime:
            read_datetime = datetime.datetime.now()

        viewed_revisions = DBSession.query(ContentRevisionRO) \
            .filter(ContentRevisionRO.content_id==content.content_id).all()

        for revision in viewed_revisions:
            revision.read_by[self._user] = read_datetime

        if recursive:
            # mark read :
            # - all children
            # - parent stuff (if you mark a comment as read,
            #                 then you have seen the parent)
            # - parent comments
            for child in content.get_valid_children():
                self.mark_read(child, read_datetime=read_datetime,
                               do_flush=False)

            if ContentType.Comment == content.type:
                self.mark_read(content.parent, read_datetime=read_datetime,
                               do_flush=False, recursive=False)
                for comment in content.parent.get_comments():
                    if comment != content:
                        self.mark_read(comment, read_datetime=read_datetime,
                                       do_flush=False, recursive=False)

        if do_flush:
            self.flush()

        return content

    def mark_unread(self, content: Content, do_flush=True) -> Content:
        assert self._user
        assert content

        revisions = DBSession.query(ContentRevisionRO) \
            .filter(ContentRevisionRO.content_id==content.content_id).all()

        for revision in revisions:
            del revision.read_by[self._user]

        for child in content.get_valid_children():
            self.mark_unread(child, do_flush=False)

        if do_flush:
            self.flush()

        return content

    def flush(self):
        DBSession.flush()

    def save(self, content: Content, action_description: str=None, do_flush=True, do_notify=True):
        """
        Save an object, flush the session and set the revision_type property
        :param content:
        :param action_description:
        :return:
        """
        assert action_description is None or action_description in ActionDescription.allowed_values()

        if not action_description:
            # See if the last action has been modified
            if content.revision_type==None or len(get_history(content.revision, 'revision_type'))<=0:
                # The action has not been modified, so we set it to default edition
                action_description = ActionDescription.EDITION

        if action_description:
            content.revision_type = action_description

        if do_flush:
            # INFO - 2015-09-03 - D.A.
            # There are 2 flush because of the use
            # of triggers for content creation
            #
            # (when creating a content, actually this is an insert of a new
            # revision in content_revisions ; so the mark_read operation need
            # to get full real data from database before to be prepared.

            DBSession.add(content)
            DBSession.flush()

            # TODO - 2015-09-03 - D.A. - Do not use triggers
            # We should create a new ContentRevisionRO object instead of Content
            # This would help managing view/not viewed status
            self.mark_read(content, do_flush=True)

        if do_notify:
            self.do_notify(content)

    def do_notify(self, content: Content):
        """
        Allow to force notification for a given content. By default, it is
        called during the .save() operation
        :param content:
        :return:
        """
        NotifierFactory.create(self._user).notify_content_update(content)

    def get_keywords(self, search_string, search_string_separators=None) -> [str]:
        """
        :param search_string: a list of coma-separated keywords
        :return: a list of str (each keyword = 1 entry
        """

        search_string_separators = search_string_separators or ContentApi.SEARCH_SEPARATORS

        keywords = []
        if search_string:
            keywords = [keyword.strip() for keyword in re.split(search_string_separators, search_string)]

        return keywords

    def search(self, keywords: [str]) -> sqlalchemy.orm.query.Query:
        """
        :return: a sorted list of Content items
        """

        if len(keywords)<=0:
            return None

        filter_group_label = list(Content.label.ilike('%{}%'.format(keyword)) for keyword in keywords)
        filter_group_desc = list(Content.description.ilike('%{}%'.format(keyword)) for keyword in keywords)
        title_keyworded_items = self._hard_filtered_base_query().\
            filter(or_(*(filter_group_label+filter_group_desc))).\
            options(joinedload('children_revisions')).\
            options(joinedload('parent'))

        return title_keyworded_items

    def get_all_types(self) -> [ContentType]:
        labels = ContentType.all()
        content_types = []
        for label in labels:
            content_types.append(ContentType(label))

        return ContentType.sorted(content_types)

    def exclude_unavailable(self, contents: [Content]) -> [Content]:
        """
        Update and return list with content under archived/deleted removed.
        :param contents: List of contents to parse
        """
        for content in contents[:]:
            if self.content_under_deleted(content) or self.content_under_archived(content):
                contents.remove(content)
        return contents

    def content_under_deleted(self, content: Content) -> bool:
        if content.parent:
            if content.parent.is_deleted:
                return True
            if content.parent.parent:
                return self.content_under_deleted(content.parent)
        return False

    def content_under_archived(self, content: Content) -> bool:
        if content.parent:
            if content.parent.is_archived:
                return True
            if content.parent.parent:
                return self.content_under_archived(content.parent)
        return False

    def find_one_by_unique_property(
            self,
            property_name: str,
            property_value: str,
            workspace: Workspace=None,
    ) -> Content:
        """
        Return Content who contains given property.
        Raise sqlalchemy.orm.exc.MultipleResultsFound if more than one Content
        contains this property value.
        :param property_name: Name of property
        :param property_value: Value of property
        :param workspace: Workspace who contains Content
        :return: Found Content
        """
        # TODO - 20160602 - Bastien: Should be JSON type query
        # see https://www.compose.io/articles/using-json-extensions-in-\
        # postgresql-from-python-2/
        query = self._base_query(workspace=workspace).filter(
            Content._properties.like(
                '%"{property_name}": "{property_value}"%'.format(
                    property_name=property_name,
                    property_value=property_value,
                )
            )
        )
        return query.one()

    def generate_folder_label(
            self,
            workspace: Workspace,
            parent: Content=None,
    ) -> str:
        """
        Generate a folder label
        :param workspace: Future folder workspace
        :param parent: Parent of foture folder (can be None)
        :return: Generated folder name
        """
        query = self._base_query(workspace=workspace)\
            .filter(Content.label.ilike('{0}%'.format(
                _('New folder'),
            )))
        if parent:
            query = query.filter(Content.parent == parent)

        return _('New folder {0}').format(
            query.count() + 1,
        )<|MERGE_RESOLUTION|>--- conflicted
+++ resolved
@@ -452,7 +452,6 @@
 
         return revision
 
-<<<<<<< HEAD
     # def get_one_revision_file(self, revision_id: int = None):
     #     """
     #     This function allows us to directly get a Python file object from its
@@ -461,18 +460,7 @@
     #     :return: The corresponding Python file object
     #     """
     #     revision = self.get_one_revision(revision_id)
-    #     return DepotManager.get().get(revision.depot_file_uid)
-=======
-    # def get_one_revision_file(self, revision_id: int = None):
-    #     """
-    #     This function allows us to directly get a Python file object from its
-    #     revision identifier.
-    #     :param revision_id: The revision id of the file we want to return
-    #     :return: The corresponding Python file object
-    #     """
-    #     revision = self.get_one_revision(revision_id)
-    #     return DepotManager.get().get(revision.depot_file)
->>>>>>> 719a59c3
+    #     return DepotManager.get().get(revision.depot_file)
 
     def get_one_revision_filepath(self, revision_id: int = None) -> str:
         """
@@ -484,26 +472,13 @@
         revision = self.get_one_revision(revision_id)
 
         dpt = DepotManager.get()
-<<<<<<< HEAD
         # python 3.6 PEP 526 -- Syntax for Variable Annotations
         # https://www.python.org/dev/peps/pep-0526/
         # dpt_file_path: str = dpt.get(dpt_stored_file)._file_path
-        dpt_stored_file = dpt.get(revision.depot_file_uid)
+        dpt_stored_file = dpt.get(revision.depot_file)
         dpt_file_path = dpt.get(dpt_stored_file)._file_path
 
         return dpt_file_path
-=======
-        # python 3.6 PEP 526 -- Syntax for Variable Annotations
-        # https://www.python.org/dev/peps/pep-0526/
-        # dpt_path: str = dpt.storage_path
-        # dpt_file_dir: str = item.revision.depot_file.file_id
-        # dpt_file_path: str = dpt_path + dpt_file_dir + dpt_file_name
-        dpt_path = dpt.storage_path
-        dpt_file_dir = revision.depot_file.file_id
-        dpt_file_path = '{0}{1}/file'.format(dpt_path, dpt_file_dir)
-
-        return file_from_depot.name
->>>>>>> 719a59c3
 
     def get_one_by_label_and_parent(
             self,
