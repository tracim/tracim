# -*- coding: utf-8 -*-
import datetime
import os
import time
import signal

import tg
from tg import config
from tg import require
from tg import response
from tg.controllers.util import abort
from tg.appwrappers.errorpage import ErrorPageApplicationWrapper \
    as BaseErrorPageApplicationWrapper
from tg.i18n import ugettext
from tg.support.registry import StackedObjectProxy
from tg.util import LazyString as BaseLazyString
from tg.util import lazify
from redis import Redis
from rq import Queue

from wsgidav.middleware import BaseMiddleware
from tracim.lib.base import logger
from webob import Response
from webob.exc import WSGIHTTPException


def exec_time_monitor():
    def decorator_func(func):
        def wrapper_func(*args, **kwargs):
            start = time.time()
            retval = func(*args, **kwargs)
            end = time.time()
            logger.debug(func, 'exec time: {} seconds'.format(end-start))
            return retval
        return wrapper_func
    return decorator_func


class SameValueError(ValueError):
    pass


def replace_reset_password_templates(engines):
    try:
        if engines['text/html'][1] == 'resetpassword.templates.index':
            engines['text/html'] = (
                'mako',
                'tracim.templates.reset_password_index',
                engines['text/html'][2],
                engines['text/html'][3]
            )

        if engines['text/html'][1] == 'resetpassword.templates.change_password':
            engines['text/html'] = (
                'mako',
                'tracim.templates.reset_password_change_password',
                engines['text/html'][2],
                engines['text/html'][3]
            )
    except IndexError:
        pass
    except KeyError:
        pass


@property
def NotImplemented():
    raise NotImplementedError()


class APIWSGIHTTPException(WSGIHTTPException):
    def json_formatter(self, body, status, title, environ):
        if self.comment:
            msg = '{0}: {1}'.format(title, self.comment)
        else:
            msg = title
        return {
            'code': self.code,
            'msg': msg,
            'detail': self.detail,
        }


class api_require(require):
    def default_denial_handler(self, reason):
        # Add code here if we have to hide 401 errors (security reasons)

        abort(response.status_int, reason, passthrough='json')


class ErrorPageApplicationWrapper(BaseErrorPageApplicationWrapper):
    # Define here response code to manage in APIWSGIHTTPException
    api_managed_error_codes = [
        400, 401, 403, 404,
    ]

    def __call__(self, controller, environ, context) -> Response:
        # We only do ou work when it's /api request
        # TODO BS 20161025: Look at PATH_INFO is not smart, find better way
        if not environ['PATH_INFO'].startswith('/api'):
            return super().__call__(controller, environ, context)

        try:
            resp = self.next_handler(controller, environ, context)
        except:  # We catch all exception to display an 500 error json response
            if config.get('debug', False):  # But in debug, we want to see it
                raise
            return APIWSGIHTTPException()

        # We manage only specified errors codes
        if resp.status_int not in self.api_managed_error_codes:
            return resp

        # Rewrite error in api format
        return APIWSGIHTTPException(
            code=resp.status_int,
            detail=resp.detail,
            title=resp.title,
            comment=resp.comment,
        )


def get_valid_header_file_name(file_name: str) -> str:
    """
    :param file_name: file name to test
    :return: Return given string if compatible to header encoding, or
    download.ext if not.
    """
    try:
        file_name.encode('iso-8859-1')
        return file_name
    except UnicodeEncodeError:
        split_file_name = file_name.split('.')
        if len(split_file_name) > 1:  # If > 1 so file have extension
            return 'download.{0}'.format(split_file_name[-1])
        return 'download'


def str_as_bool(string: str) -> bool:
    if string == '0':
        return False
    return bool(string)


class LazyString(BaseLazyString):
    pass


def _lazy_ugettext(text: str):
    """
    This function test if application context is available
    :param text: String to traduce
    :return: lazyfied string or string
    """
    try:
        # Test if tg.translator is defined
        #
        # cf. https://github.com/tracim/tracim/issues/173
        #
        # HACK - 2017-11-03 - D.A
        # Replace context proxyfied by direct access to gettext function
        # which is not setup in case the tg2 context is not initialized
        tg.translator.gettext  # raises a TypeError exception if context not set
        return ugettext(text)
    except TypeError as e:
        logger.debug(_lazy_ugettext, 'TG2 context not available for translation. TypeError: {}'.format(e))
        return text

lazy_ugettext = lazify(_lazy_ugettext)


def get_rq_queue(queue_name: str= 'default') -> Queue:
    """
    :param queue_name: name of queue
    :return: wanted queue
    """
    from tracim.config.app_cfg import CFG
    cfg = CFG.get_instance()

    return Queue(queue_name, connection=Redis(
        host=cfg.EMAIL_SENDER_REDIS_HOST,
        port=cfg.EMAIL_SENDER_REDIS_PORT,
        db=cfg.EMAIL_SENDER_REDIS_DB,
    ))


<<<<<<< HEAD
def current_date_for_filename() -> str:
    """
    ISO8601 current date, adapted to be used in filename (for
    webdav feature for example), with trouble-free characters.
    :return: current date as string
    """
    return datetime.datetime.now().isoformat().replace(':', '.')
=======
class TracimEnforceHTTPS(BaseMiddleware):

    def __init__(self, application, config):
        super().__init__(application, config)
        self._application = application
        self._config = config

    def __call__(self, environ, start_response):
        # TODO - G.M - 06-03-2018 - Check protocol from http header first
        # see http://www.bortzmeyer.org/7239.html
        # if this params doesn't exist, rely on tracim config
        from tracim.config.app_cfg import CFG
        cfg = CFG.get_instance()

        if cfg.WEBSITE_BASE_URL.startswith('https'):
            environ['wsgi.url_scheme'] = 'https'
        return self._application(environ, start_response)
>>>>>>> 20234a2d
<|MERGE_RESOLUTION|>--- conflicted
+++ resolved
@@ -183,8 +183,6 @@
         db=cfg.EMAIL_SENDER_REDIS_DB,
     ))
 
-
-<<<<<<< HEAD
 def current_date_for_filename() -> str:
     """
     ISO8601 current date, adapted to be used in filename (for
@@ -192,7 +190,7 @@
     :return: current date as string
     """
     return datetime.datetime.now().isoformat().replace(':', '.')
-=======
+
 class TracimEnforceHTTPS(BaseMiddleware):
 
     def __init__(self, application, config):
@@ -209,5 +207,4 @@
 
         if cfg.WEBSITE_BASE_URL.startswith('https'):
             environ['wsgi.url_scheme'] = 'https'
-        return self._application(environ, start_response)
->>>>>>> 20234a2d
+        return self._application(environ, start_response)