# -*- coding: utf-8 -*-
<<<<<<< HEAD

import tg
from tg import tmpl_context
from tg.i18n import ugettext as _
from webob.exc import HTTPForbidden
=======
from webob.exc import HTTPForbidden
import tg
from tg import tmpl_context
from tg.i18n import ugettext as _
>>>>>>> e64ab7af

from tracim.controllers import TIMRestController
from tracim.lib.user import UserApi
from tracim.lib.workspace import WorkspaceApi
<<<<<<< HEAD

from tracim.model.serializers import Context, CTX, DictLikeClass
=======
from tracim.model.serializers import Context
from tracim.model.serializers import CTX
from tracim.model.serializers import DictLikeClass
>>>>>>> e64ab7af
from tracim import model as pm


class UserWorkspaceRestController(TIMRestController):

    def _before(self, *args, **kw):
        """
        Instantiate the current workspace in tg.tmpl_context
        :param args:
        :param kw:
        :return:
        """
        super(self.__class__, self)._before(args, kw)

        api = UserApi(tg.tmpl_context.current_user)
        user_id = tmpl_context.current_user_id
        user = tmpl_context.current_user

    @tg.expose()
    def enable_notifications(self, workspace_id, next_url=None):
        workspace_id = int(workspace_id)
        api = WorkspaceApi(tg.tmpl_context.current_user)

        workspace = api.get_one(workspace_id)
        api.enable_notifications(tg.tmpl_context.current_user, workspace)
        tg.flash(_('Notification enabled for workspace {}').format(workspace.label))

        if next_url:
            tg.redirect(tg.url(next_url))
        tg.redirect(self.parent_controller.url(None, 'me'))

    @tg.expose()
    def disable_notifications(self, workspace_id, next_url=None):
        workspace_id = int(workspace_id)
        api = WorkspaceApi(tg.tmpl_context.current_user)

        workspace = api.get_one(workspace_id)
        api.disable_notifications(tg.tmpl_context.current_user, workspace)
        tg.flash(_('Notification disabled for workspace {}').format(workspace.label))

        if next_url:
            tg.redirect(tg.url(next_url))
        tg.redirect(self.parent_controller.url(None, 'me'))


class UserPasswordRestController(TIMRestController):
    """
     CRUD Controller allowing to manage password of a given user
     TODO: do not duplicate this controller between admin and "standard user" interfaces
    """

    def _before(self, *args, **kw):
        """
        Instantiate the current workspace in tg.tmpl_context
        :param args:
        :param kw:
        :return:
        """
        super(self.__class__, self)._before(args, kw)

        api = UserApi(tg.tmpl_context.current_user)
        user_id = tmpl_context.current_user_id
        user = tmpl_context.current_user


    @tg.expose('tracim.templates.user_password_edit_me')
    def edit(self):
        if not tg.config.get('auth_is_internal'):
            raise HTTPForbidden()

        dictified_user = Context(CTX.USER).toDict(tmpl_context.current_user, 'user')
        return DictLikeClass(result = dictified_user)

    @tg.expose()
    def put(self, current_password, new_password1, new_password2):
        if not tg.config.get('auth_is_internal'):
            raise HTTPForbidden()

        # FIXME - Allow only self password or operation for managers
        current_user = tmpl_context.current_user

        redirect_url = tg.lurl('/home')

        if not current_password or not new_password1 or not new_password2:
            tg.flash(_('Empty password is not allowed.'))
            tg.redirect(redirect_url)

        if current_user.validate_password(current_password) is False:
            tg.flash(_('The current password you typed is wrong'))
            tg.redirect(redirect_url)

        if new_password1!=new_password2:
            tg.flash(_('New passwords do not match.'))
            tg.redirect(redirect_url)

        current_user.password = new_password1
        current_user.update_webdav_digest_auth(new_password1)
        pm.DBSession.flush()

        tg.flash(_('Your password has been changed'))
        tg.redirect(redirect_url)


class UserRestController(TIMRestController):
    """
     CRUD Controller allowing to manage Users
    """

    password = UserPasswordRestController()
    workspaces = UserWorkspaceRestController()

    @classmethod
    def current_item_id_key_in_context(cls):
        return 'user_id'

    @tg.expose('tracim.templates.user_get_all')
    def get_all(self, *args, **kw):
        tg.redirect(self.url(None, 'me'))
        pass

    @tg.expose()
    def post(self, name, email, password, is_tracim_manager='off', is_pod_admin='off'):
        pass

    @tg.expose('tracim.templates.user_get_me')
    def get_one(self, user_id):
        user_id = tmpl_context.current_user.user_id

        current_user = tmpl_context.current_user
        assert user_id==current_user.user_id
        api = UserApi(current_user)
        current_user = api.get_one(current_user.user_id)
        dictified_user = Context(CTX.USER).toDict(current_user, 'user')
        current_user_content = Context(CTX.CURRENT_USER).toDict(tmpl_context.current_user)
        fake_api_content = DictLikeClass(current_user=current_user_content)
        fake_api = Context(CTX.WORKSPACE).toDict(fake_api_content)

        return DictLikeClass(result=dictified_user, fake_api=fake_api)

    @tg.expose('tracim.templates.user_edit_me')
    def edit(self, id, next_url=None):
        id = tmpl_context.current_user.user_id
        current_user = tmpl_context.current_user
        assert id==current_user.user_id

        dictified_user = Context(CTX.USER).toDict(current_user, 'user')
        fake_api = DictLikeClass(next_url=next_url)
        return DictLikeClass(result=dictified_user, fake_api=fake_api)

    @tg.expose('tracim.templates.workspace.edit')
    def put(self, user_id, name, email, next_url=None):
        user_id = tmpl_context.current_user.user_id
        current_user = tmpl_context.current_user
        assert user_id==current_user.user_id

        # Only keep allowed field update
        updated_fields = self._clean_update_fields({
            'name': name,
            'email': email
        })

        api = UserApi(tmpl_context.current_user)
        api.update(current_user, do_save=True, **updated_fields)
        tg.flash(_('profile updated.'))
        if next_url:
            tg.redirect(tg.url(next_url))
        tg.redirect(self.url())

    def _clean_update_fields(self, fields: dict):
        """
        Remove field key who are not allowed to be updated
        :param fields: dict with field name key to be cleaned
        :rtype fields: dict
        :return:
        """
        auth_instance = tg.config.get('auth_instance')
        if not auth_instance.is_internal:
            externalized_fields_names = auth_instance.managed_fields
            for externalized_field_name in externalized_fields_names:
                if externalized_field_name in fields:
                    fields.pop(externalized_field_name)
        return fields<|MERGE_RESOLUTION|>--- conflicted
+++ resolved
@@ -1,28 +1,15 @@
 # -*- coding: utf-8 -*-
-<<<<<<< HEAD
-
-import tg
-from tg import tmpl_context
-from tg.i18n import ugettext as _
-from webob.exc import HTTPForbidden
-=======
 from webob.exc import HTTPForbidden
 import tg
 from tg import tmpl_context
 from tg.i18n import ugettext as _
->>>>>>> e64ab7af
 
 from tracim.controllers import TIMRestController
 from tracim.lib.user import UserApi
 from tracim.lib.workspace import WorkspaceApi
-<<<<<<< HEAD
-
-from tracim.model.serializers import Context, CTX, DictLikeClass
-=======
 from tracim.model.serializers import Context
 from tracim.model.serializers import CTX
 from tracim.model.serializers import DictLikeClass
->>>>>>> e64ab7af
 from tracim import model as pm
 
 
