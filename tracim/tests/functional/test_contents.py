# -*- coding: utf-8 -*-
<<<<<<< HEAD
import io

import transaction
from PIL import Image
from depot.io.utils import FileIntent
=======
import transaction
>>>>>>> 29df01bc

from tracim import models
from tracim.lib.core.content import ContentApi
from tracim.lib.core.workspace import WorkspaceApi
<<<<<<< HEAD
from tracim.models.data import ContentType
from tracim.models import get_tm_session
=======
from tracim.models import get_tm_session
from tracim.models.contents import ContentTypeLegacy as ContentType
>>>>>>> 29df01bc
from tracim.models.revision_protection import new_revision
from tracim.tests import FunctionalTest
from tracim.tests import create_1000px_png_test_image
from tracim.tests import set_html_document_slug_to_legacy
from tracim.fixtures.content import Content as ContentFixtures
from tracim.fixtures.users_and_groups import Base as BaseFixture


class TestHtmlDocuments(FunctionalTest):
    """
    Tests for /api/v2/workspaces/{workspace_id}/html-documents/{content_id}
    endpoint
    """

    fixtures = [BaseFixture, ContentFixtures]

    def test_api__get_html_document__ok_200__legacy_slug(self) -> None:
        """
        Get one html document of a content
        """
        self.testapp.authorization = (
            'Basic',
            (
                'admin@admin.admin',
                'admin@admin.admin'
            )
        )
        set_html_document_slug_to_legacy(self.session_factory)
        res = self.testapp.get(
            '/api/v2/workspaces/2/html-documents/6',
            status=200
        )
        content = res.json_body
        assert content['content_type'] == 'html-documents'
        assert content['content_id'] == 6
        assert content['is_archived'] is False
        assert content['is_deleted'] is False
        assert content['label'] == 'Tiramisu Recipe'
        assert content['parent_id'] == 3
        assert content['show_in_ui'] is True
        assert content['slug'] == 'tiramisu-recipe'
        assert content['status'] == 'open'
        assert content['workspace_id'] == 2
        assert content['current_revision_id'] == 27
        # TODO - G.M - 2018-06-173 - check date format
        assert content['created']
        assert content['author']
        assert content['author']['user_id'] == 1
        assert content['author']['avatar_url'] is None
        assert content['author']['public_name'] == 'Global manager'
        # TODO - G.M - 2018-06-173 - check date format
        assert content['modified']
        assert content['last_modifier'] != content['author']
        assert content['last_modifier']['user_id'] == 3
        assert content['last_modifier']['public_name'] == 'Bob i.'
        assert content['last_modifier']['avatar_url'] is None
        assert content['raw_content'] == '<p>To cook a great Tiramisu, you need many ingredients.</p>'  # nopep8

    def test_api__get_html_document__ok_200__nominal_case(self) -> None:
        """
        Get one html document of a content
        """
        self.testapp.authorization = (
            'Basic',
            (
                'admin@admin.admin',
                'admin@admin.admin'
            )
        )
        res = self.testapp.get(
            '/api/v2/workspaces/2/html-documents/6',
            status=200
        )
        content = res.json_body
        assert content['content_type'] == 'html-documents'
        assert content['content_id'] == 6
        assert content['is_archived'] is False
        assert content['is_deleted'] is False
        assert content['label'] == 'Tiramisu Recipe'
        assert content['parent_id'] == 3
        assert content['show_in_ui'] is True
        assert content['slug'] == 'tiramisu-recipe'
        assert content['status'] == 'open'
        assert content['workspace_id'] == 2
        assert content['current_revision_id'] == 27
        # TODO - G.M - 2018-06-173 - check date format
        assert content['created']
        assert content['author']
        assert content['author']['user_id'] == 1
        assert content['author']['avatar_url'] is None
        assert content['author']['public_name'] == 'Global manager'
        # TODO - G.M - 2018-06-173 - check date format
        assert content['modified']
        assert content['last_modifier'] != content['author']
        assert content['last_modifier']['user_id'] == 3
        assert content['last_modifier']['public_name'] == 'Bob i.'
        assert content['last_modifier']['avatar_url'] is None
        assert content['raw_content'] == '<p>To cook a great Tiramisu, you need many ingredients.</p>'  # nopep8

    def test_api__get_html_document__err_400__wrong_content_type(self) -> None:
        """
        Get one html document of a content content 7 is not html_document
        """
        self.testapp.authorization = (
            'Basic',
            (
                'admin@admin.admin',
                'admin@admin.admin'
            )
        )
        self.testapp.get(
            '/api/v2/workspaces/2/html-documents/7',
            status=400
        )

    def test_api__get_html_document__err_400__content_does_not_exist(self) -> None:  # nopep8
        """
        Get one html document of a content (content 170 does not exist in db
        """
        self.testapp.authorization = (
            'Basic',
            (
                'admin@admin.admin',
                'admin@admin.admin'
            )
        )
        self.testapp.get(
            '/api/v2/workspaces/2/html-documents/170',
            status=400
        )

    def test_api__get_html_document__err_400__content_not_in_workspace(self) -> None:  # nopep8
        """
        Get one html document of a content (content 6 is in workspace 2)
        """
        self.testapp.authorization = (
            'Basic',
            (
                'admin@admin.admin',
                'admin@admin.admin'
            )
        )
        self.testapp.get(
            '/api/v2/workspaces/1/html-documents/6',
            status=400
        )

    def test_api__get_html_document__err_400__workspace_does_not_exist(self) -> None:  # nopep8
        """
        Get one html document of a content (Workspace 40 does not exist)
        """
        self.testapp.authorization = (
            'Basic',
            (
                'admin@admin.admin',
                'admin@admin.admin'
            )
        )
        self.testapp.get(
            '/api/v2/workspaces/40/html-documents/6',
            status=400
        )

    def test_api__get_html_document__err_400__workspace_id_is_not_int(self) -> None:  # nopep8
        """
        Get one html document of a content, workspace id is not int
        """
        self.testapp.authorization = (
            'Basic',
            (
                'admin@admin.admin',
                'admin@admin.admin'
            )
        )
        self.testapp.get(
            '/api/v2/workspaces/coucou/html-documents/6',
            status=400
        )

    def test_api__get_html_document__err_400__content_id_is_not_int(self) -> None:  # nopep8
        """
        Get one html document of a content, content_id is not int
        """
        self.testapp.authorization = (
            'Basic',
            (
                'admin@admin.admin',
                'admin@admin.admin'
            )
        )
        self.testapp.get(
            '/api/v2/workspaces/2/html-documents/coucou',
            status=400
        )

    def test_api__update_html_document__err_400__empty_label(self) -> None:  # nopep8
        """
        Update(put) one html document of a content
        """
        self.testapp.authorization = (
            'Basic',
            (
                'admin@admin.admin',
                'admin@admin.admin'
            )
        )
        params = {
            'label': '',
            'raw_content': '<p> Le nouveau contenu </p>',
        }
        self.testapp.put_json(
            '/api/v2/workspaces/2/html-documents/6',
            params=params,
            status=400
        )

    def test_api__update_html_document__ok_200__nominal_case(self) -> None:
        """
        Update(put) one html document of a content
        """
        self.testapp.authorization = (
            'Basic',
            (
                'admin@admin.admin',
                'admin@admin.admin'
            )
        )
        params = {
            'label': 'My New label',
            'raw_content': '<p> Le nouveau contenu </p>',
        }
        res = self.testapp.put_json(
            '/api/v2/workspaces/2/html-documents/6',
            params=params,
            status=200
        )
        content = res.json_body
        assert content['content_type'] == 'html-documents'
        assert content['content_id'] == 6
        assert content['is_archived'] is False
        assert content['is_deleted'] is False
        assert content['label'] == 'My New label'
        assert content['parent_id'] == 3
        assert content['show_in_ui'] is True
        assert content['slug'] == 'my-new-label'
        assert content['status'] == 'open'
        assert content['workspace_id'] == 2
        assert content['current_revision_id'] == 28
        # TODO - G.M - 2018-06-173 - check date format
        assert content['created']
        assert content['author']
        assert content['author']['user_id'] == 1
        assert content['author']['avatar_url'] is None
        assert content['author']['public_name'] == 'Global manager'
        # TODO - G.M - 2018-06-173 - check date format
        assert content['modified']
        assert content['last_modifier'] == content['author']
        assert content['raw_content'] == '<p> Le nouveau contenu </p>'

        res = self.testapp.get(
            '/api/v2/workspaces/2/html-documents/6',
            status=200
        )
        content = res.json_body
        assert content['content_type'] == 'html-documents'
        assert content['content_id'] == 6
        assert content['is_archived'] is False
        assert content['is_deleted'] is False
        assert content['label'] == 'My New label'
        assert content['parent_id'] == 3
        assert content['show_in_ui'] is True
        assert content['slug'] == 'my-new-label'
        assert content['status'] == 'open'
        assert content['workspace_id'] == 2
        assert content['current_revision_id'] == 28
        # TODO - G.M - 2018-06-173 - check date format
        assert content['created']
        assert content['author']
        assert content['author']['user_id'] == 1
        assert content['author']['avatar_url'] is None
        assert content['author']['public_name'] == 'Global manager'
        # TODO - G.M - 2018-06-173 - check date format
        assert content['modified']
        assert content['last_modifier'] == content['author']
        assert content['raw_content'] == '<p> Le nouveau contenu </p>'

    def test_api__get_html_document_revisions__ok_200__nominal_case(
            self
    ) -> None:
        """
        Get one html document of a content
        """
        self.testapp.authorization = (
            'Basic',
            (
                'admin@admin.admin',
                'admin@admin.admin'
            )
        )
        res = self.testapp.get(
            '/api/v2/workspaces/2/html-documents/6/revisions',
            status=200
        )
        revisions = res.json_body
        assert len(revisions) == 3
        revision = revisions[0]
        assert revision['content_type'] == 'html-documents'
        assert revision['content_id'] == 6
        assert revision['is_archived'] is False
        assert revision['is_deleted'] is False
        assert revision['label'] == 'Tiramisu Recipes!!!'
        assert revision['parent_id'] == 3
        assert revision['show_in_ui'] is True
        assert revision['slug'] == 'tiramisu-recipes'
        assert revision['status'] == 'open'
        assert revision['workspace_id'] == 2
        assert revision['revision_id'] == 6
        assert revision['revision_type'] == 'creation'
        assert revision['sub_content_types']
        # TODO - G.M - 2018-06-173 - Test with real comments
        assert revision['comment_ids'] == []
        # TODO - G.M - 2018-06-173 - check date format
        assert revision['created']
        assert revision['author']
        assert revision['author']['user_id'] == 1
        assert revision['author']['avatar_url'] is None
        assert revision['author']['public_name'] == 'Global manager'
        revision = revisions[1]
        assert revision['content_type'] == 'html-documents'
        assert revision['content_id'] == 6
        assert revision['is_archived'] is False
        assert revision['is_deleted'] is False
        assert revision['label'] == 'Tiramisu Recipes!!!'
        assert revision['parent_id'] == 3
        assert revision['show_in_ui'] is True
        assert revision['slug'] == 'tiramisu-recipes'
        assert revision['status'] == 'open'
        assert revision['workspace_id'] == 2
        assert revision['revision_id'] == 7
        assert revision['revision_type'] == 'edition'
        assert revision['sub_content_types']
        # TODO - G.M - 2018-06-173 - Test with real comments
        assert revision['comment_ids'] == []
        # TODO - G.M - 2018-06-173 - check date format
        assert revision['created']
        assert revision['author']
        assert revision['author']['user_id'] == 1
        assert revision['author']['avatar_url'] is None
        assert revision['author']['public_name'] == 'Global manager'
        revision = revisions[2]
        assert revision['content_type'] == 'html-documents'
        assert revision['content_id'] == 6
        assert revision['is_archived'] is False
        assert revision['is_deleted'] is False
        assert revision['label'] == 'Tiramisu Recipe'
        assert revision['parent_id'] == 3
        assert revision['show_in_ui'] is True
        assert revision['slug'] == 'tiramisu-recipe'
        assert revision['status'] == 'open'
        assert revision['workspace_id'] == 2
        assert revision['revision_id'] == 27
        assert revision['revision_type'] == 'edition'
        assert revision['sub_content_types']
        # TODO - G.M - 2018-06-173 - Test with real comments
        assert revision['comment_ids'] == []
        # TODO - G.M - 2018-06-173 - check date format
        assert revision['created']
        assert revision['author']
        assert revision['author']['user_id'] == 3
        assert revision['author']['avatar_url'] is None
        assert revision['author']['public_name'] == 'Bob i.'

    def test_api__set_html_document_status__ok_200__nominal_case(self) -> None:
        """
        Get one html document of a content
        """
        self.testapp.authorization = (
            'Basic',
            (
                'admin@admin.admin',
                'admin@admin.admin'
            )
        )
        params = {
            'status': 'closed-deprecated',
        }

        # before
        res = self.testapp.get(
            '/api/v2/workspaces/2/html-documents/6',
            status=200
        )
        content = res.json_body
        assert content['content_type'] == 'html-documents'
        assert content['content_id'] == 6
        assert content['status'] == 'open'

        # set status
        self.testapp.put_json(
            '/api/v2/workspaces/2/html-documents/6/status',
            params=params,
            status=204
        )

        # after
        res = self.testapp.get(
            '/api/v2/workspaces/2/html-documents/6',
            status=200
        )
        content = res.json_body
        assert content['content_type'] == 'html-documents'
        assert content['content_id'] == 6
        assert content['status'] == 'closed-deprecated'

    def test_api__set_html_document_status__err_400__wrong_status(self) -> None:
        """
        Get one html document of a content
        """
        self.testapp.authorization = (
            'Basic',
            (
                'admin@admin.admin',
                'admin@admin.admin'
            )
        )
        params = {
            'status': 'unexistant-status',
        }
        self.testapp.put_json(
            '/api/v2/workspaces/2/html-documents/6/status',
            params=params,
            status=400
        )


class TestFiles(FunctionalTest):
    """
    Tests for /api/v2/workspaces/{workspace_id}/files/{content_id}
    endpoint
    """

    fixtures = [BaseFixture, ContentFixtures]

    def test_api__get_file__ok_200__nominal_case(self) -> None:
        """
        Get one file of a content
        """
        dbsession = get_tm_session(self.session_factory, transaction.manager)
        admin = dbsession.query(models.User) \
            .filter(models.User.email == 'admin@admin.admin') \
            .one()
        workspace_api = WorkspaceApi(
            current_user=admin,
            session=dbsession,
            config=self.app_config
        )
        content_api = ContentApi(
            current_user=admin,
            session=dbsession,
            config=self.app_config
        )
        business_workspace = workspace_api.get_one(1)
        tool_folder = content_api.get_one(1, content_type=ContentType.Any)
        test_file = content_api.create(
            content_type=ContentType.File,
            workspace=business_workspace,
            parent=tool_folder,
            label='Test file',
            do_save=False,
            do_notify=False,
        )
        test_file.file_extension = '.txt'
        test_file.depot_file = FileIntent(
            b'Test file',
            'Test_file.txt',
            'text/plain',
        )
        content_api.update_content(test_file, 'Test_file', '<p>description</p>')  # nopep8
        dbsession.flush()
        transaction.commit()

        self.testapp.authorization = (
            'Basic',
            (
                'admin@admin.admin',
                'admin@admin.admin'
            )
        )
        res = self.testapp.get(
            '/api/v2/workspaces/1/files/{}'.format(test_file.content_id),
            status=200
        )
        content = res.json_body
        assert content['content_type'] == 'file'
        assert content['content_id'] == test_file.content_id
        assert content['is_archived'] is False
        assert content['is_deleted'] is False
        assert content['label'] == 'Test_file'
        assert content['parent_id'] == 1
        assert content['show_in_ui'] is True
        assert content['slug'] == 'test-file'
        assert content['status'] == 'open'
        assert content['workspace_id'] == 1
        assert content['current_revision_id']
        # TODO - G.M - 2018-06-173 - check date format
        assert content['created']
        assert content['author']
        assert content['author']['user_id'] == 1
        assert content['author']['avatar_url'] is None
        assert content['author']['public_name'] == 'Global manager'
        # TODO - G.M - 2018-06-173 - check date format
        assert content['modified']
        assert content['last_modifier'] == content['author']
        assert content['raw_content'] == '<p>description</p>'  # nopep8

    def test_api__get_files__err_400__wrong_content_type(self) -> None:
        """
        Get one file of a content content
        """
        self.testapp.authorization = (
            'Basic',
            (
                'admin@admin.admin',
                'admin@admin.admin'
            )
        )
        self.testapp.get(
            '/api/v2/workspaces/2/files/6',
            status=400
        )

    def test_api__get_file__err_400__content_does_not_exist(self) -> None:  # nopep8
        """
        Get one file (content 170 does not exist in db
        """
        self.testapp.authorization = (
            'Basic',
            (
                'admin@admin.admin',
                'admin@admin.admin'
            )
        )
        self.testapp.get(
            '/api/v2/workspaces/1/files/170',
            status=400
        )

    def test_api__get_file__err_400__content_not_in_workspace(self) -> None:  # nopep8
        """
        Get one file (content 9 is in workspace 2)
        """
        self.testapp.authorization = (
            'Basic',
            (
                'admin@admin.admin',
                'admin@admin.admin'
            )
        )
        self.testapp.get(
            '/api/v2/workspaces/1/files/9',
            status=400
        )

    def test_api__get_file__err_400__workspace_does_not_exist(self) -> None:  # nopep8
        """
        Get one file (Workspace 40 does not exist)
        """
        self.testapp.authorization = (
            'Basic',
            (
                'admin@admin.admin',
                'admin@admin.admin'
            )
        )
        self.testapp.get(
            '/api/v2/workspaces/40/files/9',
            status=400
        )

    def test_api__get_file__err_400__workspace_id_is_not_int(self) -> None:  # nopep8
        """
        Get one file, workspace id is not int
        """
        self.testapp.authorization = (
            'Basic',
            (
                'admin@admin.admin',
                'admin@admin.admin'
            )
        )
        self.testapp.get(
            '/api/v2/workspaces/coucou/files/9',
            status=400
        )

    def test_api__get_file__err_400__content_id_is_not_int(self) -> None:  # nopep8
        """
        Get one file, content_id is not int
        """
        self.testapp.authorization = (
            'Basic',
            (
                'admin@admin.admin',
                'admin@admin.admin'
            )
        )
        self.testapp.get(
            '/api/v2/workspaces/2/files/coucou',
            status=400
        )

    def test_api__update_file_info_err_400__empty_label(self) -> None:  # nopep8
        """
        Update(put) one file
        """
        dbsession = get_tm_session(self.session_factory, transaction.manager)
        admin = dbsession.query(models.User) \
            .filter(models.User.email == 'admin@admin.admin') \
            .one()
        workspace_api = WorkspaceApi(
            current_user=admin,
            session=dbsession,
            config=self.app_config
        )
        content_api = ContentApi(
            current_user=admin,
            session=dbsession,
            config=self.app_config
        )
        business_workspace = workspace_api.get_one(1)
        tool_folder = content_api.get_one(1, content_type=ContentType.Any)
        test_file = content_api.create(
            content_type=ContentType.File,
            workspace=business_workspace,
            parent=tool_folder,
            label='Test file',
            do_save=False,
            do_notify=False,
        )
        test_file.file_extension = '.txt'
        test_file.depot_file = FileIntent(
            b'Test file',
            'Test_file.txt',
            'text/plain',
        )
        content_api.update_content(test_file, 'Test_file', '<p>description</p>')  # nopep8
        dbsession.flush()
        transaction.commit()

        self.testapp.authorization = (
            'Basic',
            (
                'admin@admin.admin',
                'admin@admin.admin'
            )
        )
        params = {
            'label': '',
            'raw_content': '<p> Le nouveau contenu </p>',
        }
        self.testapp.put_json(
            '/api/v2/workspaces/1/files/{}'.format(test_file.content_id),
            params=params,
            status=400
        )

    def test_api__update_file_info__ok_200__nominal_case(self) -> None:
        """
        Update(put) one file
        """
        dbsession = get_tm_session(self.session_factory, transaction.manager)
        admin = dbsession.query(models.User) \
            .filter(models.User.email == 'admin@admin.admin') \
            .one()
        workspace_api = WorkspaceApi(
            current_user=admin,
            session=dbsession,
            config=self.app_config
        )
        content_api = ContentApi(
            current_user=admin,
            session=dbsession,
            config=self.app_config
        )
        business_workspace = workspace_api.get_one(1)
        tool_folder = content_api.get_one(1, content_type=ContentType.Any)
        test_file = content_api.create(
            content_type=ContentType.File,
            workspace=business_workspace,
            parent=tool_folder,
            label='Test file',
            do_save=False,
            do_notify=False,
        )
        test_file.file_extension = '.txt'
        test_file.depot_file = FileIntent(
            b'Test file',
            'Test_file.txt',
            'text/plain',
        )
        content_api.update_content(test_file, 'Test_file', '<p>description</p>')  # nopep8
        dbsession.flush()
        transaction.commit()

        self.testapp.authorization = (
            'Basic',
            (
                'admin@admin.admin',
                'admin@admin.admin'
            )
        )
        params = {
            'label': 'My New label',
            'raw_content': '<p> Le nouveau contenu </p>',
        }
        res = self.testapp.put_json(
            '/api/v2/workspaces/1/files/{}'.format(test_file.content_id),
            params=params,
            status=200
        )
        content = res.json_body
        assert content['content_type'] == 'file'
        assert content['content_id'] == test_file.content_id
        assert content['is_archived'] is False
        assert content['is_deleted'] is False
        assert content['label'] == 'My New label'
        assert content['parent_id'] == 1
        assert content['show_in_ui'] is True
        assert content['slug'] == 'my-new-label'
        assert content['status'] == 'open'
        assert content['workspace_id'] == 1
        assert content['current_revision_id']
        # TODO - G.M - 2018-06-173 - check date format
        assert content['created']
        assert content['author']
        assert content['author']['user_id'] == 1
        assert content['author']['avatar_url'] is None
        assert content['author']['public_name'] == 'Global manager'
        # TODO - G.M - 2018-06-173 - check date format
        assert content['modified']
        assert content['last_modifier'] == content['author']
        assert content['raw_content'] == '<p> Le nouveau contenu </p>'

        res = self.testapp.get(
            '/api/v2/workspaces/1/files/{}'.format(test_file.content_id),
            status=200
        )
        content = res.json_body
        assert content['content_type'] == 'file'
        assert content['content_id'] == test_file.content_id
        assert content['is_archived'] is False
        assert content['is_deleted'] is False
        assert content['label'] == 'My New label'
        assert content['parent_id'] == 1
        assert content['show_in_ui'] is True
        assert content['slug'] == 'my-new-label'
        assert content['status'] == 'open'
        assert content['workspace_id'] == 1
        assert content['current_revision_id']
        # TODO - G.M - 2018-06-173 - check date format
        assert content['created']
        assert content['author']
        assert content['author']['user_id'] == 1
        assert content['author']['avatar_url'] is None
        assert content['author']['public_name'] == 'Global manager'
        # TODO - G.M - 2018-06-173 - check date format
        assert content['modified']
        assert content['last_modifier'] == content['author']
        assert content['raw_content'] == '<p> Le nouveau contenu </p>'

    def test_api__get_file_revisions__ok_200__nominal_case(
            self
    ) -> None:
        """
        Get file revisions
        """
        dbsession = get_tm_session(self.session_factory, transaction.manager)
        admin = dbsession.query(models.User) \
            .filter(models.User.email == 'admin@admin.admin') \
            .one()
        workspace_api = WorkspaceApi(
            current_user=admin,
            session=dbsession,
            config=self.app_config
        )
        content_api = ContentApi(
            current_user=admin,
            session=dbsession,
            config=self.app_config
        )
        business_workspace = workspace_api.get_one(1)
        tool_folder = content_api.get_one(1, content_type=ContentType.Any)
        test_file = content_api.create(
            content_type=ContentType.File,
            workspace=business_workspace,
            parent=tool_folder,
            label='Test file',
            do_save=False,
            do_notify=False,
        )
        test_file.file_extension = '.txt'
        test_file.depot_file = FileIntent(
            b'Test file',
            'Test_file.txt',
            'text/plain',
        )
        content_api.update_content(test_file, 'Test_file', '<p>description</p>')  # nopep8
        dbsession.flush()
        transaction.commit()

        self.testapp.authorization = (
            'Basic',
            (
                'admin@admin.admin',
                'admin@admin.admin'
            )
        )
        res = self.testapp.get(
            '/api/v2/workspaces/1/files/{}/revisions'.format(test_file.content_id),  # nopep8
            status=200
        )
        revisions = res.json_body
        assert len(revisions) == 1
        revision = revisions[0]
        assert revision['content_type'] == 'file'
        assert revision['content_id'] == test_file.content_id
        assert revision['is_archived'] is False
        assert revision['is_deleted'] is False
        assert revision['label'] == 'Test_file'
        assert revision['parent_id'] == 1
        assert revision['show_in_ui'] is True
        assert revision['slug'] == 'test-file'
        assert revision['status'] == 'open'
        assert revision['workspace_id'] == 1
        assert revision['revision_id']
        assert revision['sub_content_types']
        # TODO - G.M - 2018-06-173 - Test with real comments
        assert revision['comment_ids'] == []
        # TODO - G.M - 2018-06-173 - check date format
        assert revision['created']
        assert revision['author']
        assert revision['author']['user_id'] == 1
        assert revision['author']['avatar_url'] is None
        assert revision['author']['public_name'] == 'Global manager'

    def test_api__set_file_status__ok_200__nominal_case(self) -> None:
        """
        set file status
        """
        dbsession = get_tm_session(self.session_factory, transaction.manager)
        admin = dbsession.query(models.User) \
            .filter(models.User.email == 'admin@admin.admin') \
            .one()
        workspace_api = WorkspaceApi(
            current_user=admin,
            session=dbsession,
            config=self.app_config
        )
        content_api = ContentApi(
            current_user=admin,
            session=dbsession,
            config=self.app_config
        )
        business_workspace = workspace_api.get_one(1)
        tool_folder = content_api.get_one(1, content_type=ContentType.Any)
        test_file = content_api.create(
            content_type=ContentType.File,
            workspace=business_workspace,
            parent=tool_folder,
            label='Test file',
            do_save=False,
            do_notify=False,
        )
        test_file.file_extension = '.txt'
        test_file.depot_file = FileIntent(
            b'Test file',
            'Test_file.txt',
            'text/plain',
        )
        content_api.update_content(test_file, 'Test_file', '<p>description</p>')  # nopep8
        dbsession.flush()
        transaction.commit()

        self.testapp.authorization = (
            'Basic',
            (
                'admin@admin.admin',
                'admin@admin.admin'
            )
        )
        params = {
            'status': 'closed-deprecated',
        }

        # before
        res = self.testapp.get(
            '/api/v2/workspaces/1/files/{}'.format(test_file.content_id),
            status=200
        )
        content = res.json_body
        assert content['content_type'] == 'file'
        assert content['content_id'] == test_file.content_id
        assert content['status'] == 'open'

        # set status
        self.testapp.put_json(
            '/api/v2/workspaces/1/files/{}/status'.format(test_file.content_id),
            params=params,
            status=204
        )

        # after
        res = self.testapp.get(
            '/api/v2/workspaces/1/files/{}'.format(test_file.content_id),
            status=200
        )
        content = res.json_body
        assert content['content_type'] == 'file'
        assert content['content_id'] == test_file.content_id
        assert content['status'] == 'closed-deprecated'

    def test_api__set_file_status__err_400__wrong_status(self) -> None:
        """
        set file status
        """
        self.testapp.authorization = (
            'Basic',
            (
                'admin@admin.admin',
                'admin@admin.admin'
            )
        )
        params = {
            'status': 'unexistant-status',
        }
        self.testapp.put_json(
            '/api/v2/workspaces/2/files/6/status',
            params=params,
            status=400
        )

    def test_api__get_file_raw__ok_200__nominal_case(self) -> None:
        """
        Get one file of a content
        """
        dbsession = get_tm_session(self.session_factory, transaction.manager)
        admin = dbsession.query(models.User) \
            .filter(models.User.email == 'admin@admin.admin') \
            .one()
        workspace_api = WorkspaceApi(
            current_user=admin,
            session=dbsession,
            config=self.app_config
        )
        content_api = ContentApi(
            current_user=admin,
            session=dbsession,
            config=self.app_config
        )
        business_workspace = workspace_api.get_one(1)
        tool_folder = content_api.get_one(1, content_type=ContentType.Any)
        test_file = content_api.create(
            content_type=ContentType.File,
            workspace=business_workspace,
            parent=tool_folder,
            label='Test file',
            do_save=False,
            do_notify=False,
        )
        test_file.file_extension = '.txt'
        test_file.depot_file = FileIntent(
            b'Test file',
            'Test_file.txt',
            'text/plain',
        )
        content_api.update_content(test_file, 'Test_file', '<p>description</p>')  # nopep8
        dbsession.flush()
        transaction.commit()
        content_id = int(test_file.content_id)
        self.testapp.authorization = (
            'Basic',
            (
                'admin@admin.admin',
                'admin@admin.admin'
            )
        )
        res = self.testapp.get(
            '/api/v2/workspaces/1/files/{}/raw'.format(content_id),
            status=200
        )
        assert res.body == b'Test file'
        assert res.content_type == 'text/plain'
        assert res.content_length == len(b'Test file')

    def test_api__set_file_raw__ok_200__nominal_case(self) -> None:
        """
        Set one file of a content
        """
        dbsession = get_tm_session(self.session_factory, transaction.manager)
        admin = dbsession.query(models.User) \
            .filter(models.User.email == 'admin@admin.admin') \
            .one()
        workspace_api = WorkspaceApi(
            current_user=admin,
            session=dbsession,
            config=self.app_config
        )
        content_api = ContentApi(
            current_user=admin,
            session=dbsession,
            config=self.app_config
        )
        business_workspace = workspace_api.get_one(1)
        tool_folder = content_api.get_one(1, content_type=ContentType.Any)
        test_file = content_api.create(
            content_type=ContentType.File,
            workspace=business_workspace,
            parent=tool_folder,
            label='Test file',
            do_save=True,
            do_notify=False,
        )
        dbsession.flush()
        transaction.commit()
        content_id = int(test_file.content_id)
        image = create_1000px_png_test_image()
        self.testapp.authorization = (
            'Basic',
            (
                'admin@admin.admin',
                'admin@admin.admin'
            )
        )
        self.testapp.put(
            '/api/v2/workspaces/1/files/{}/raw'.format(content_id),
            upload_files=[
                ('files', image.name, image.getvalue())
            ],
            status=204,
        )
        res = self.testapp.get(
            '/api/v2/workspaces/1/files/{}/raw'.format(content_id),
            status=200
        )
        assert res.body == image.getvalue()
        assert res.content_type == 'image/png'
        assert res.content_length == len(image.getvalue())

    def test_api__get_allowed_size_dim__ok__nominal_case(self) -> None:
        dbsession = get_tm_session(self.session_factory, transaction.manager)
        admin = dbsession.query(models.User) \
            .filter(models.User.email == 'admin@admin.admin') \
            .one()
        workspace_api = WorkspaceApi(
            current_user=admin,
            session=dbsession,
            config=self.app_config
        )
        content_api = ContentApi(
            current_user=admin,
            session=dbsession,
            config=self.app_config
        )
        business_workspace = workspace_api.get_one(1)
        tool_folder = content_api.get_one(1, content_type=ContentType.Any)
        test_file = content_api.create(
            content_type=ContentType.File,
            workspace=business_workspace,
            parent=tool_folder,
            label='Test file',
            do_save=False,
            do_notify=False,
        )
        test_file.file_extension = '.txt'
        test_file.depot_file = FileIntent(
            b'Test file',
            'Test_file.txt',
            'text/plain',
        )
        dbsession.flush()
        transaction.commit()
        self.testapp.authorization = (
            'Basic',
            (
                'admin@admin.admin',
                'admin@admin.admin'
            )
        )
        content_id = int(test_file.content_id)
        res = self.testapp.get(
            '/api/v2/workspaces/1/files/{}/preview/jpg/allowed_dims'.format(content_id),  # nopep8
            status=200,
        )
        res = res.json_body
        assert res['restricted'] is True
        assert len(res['dimensions']) == 1
        dim = res['dimensions'][0]
        assert dim['width'] == 256
        assert dim['height'] == 256

    def test_api__get_jpeg_preview__ok__200__nominal_case(self) -> None:
        """
        Set one file of a content
        """
        dbsession = get_tm_session(self.session_factory, transaction.manager)
        admin = dbsession.query(models.User) \
            .filter(models.User.email == 'admin@admin.admin') \
            .one()
        workspace_api = WorkspaceApi(
            current_user=admin,
            session=dbsession,
            config=self.app_config
        )
        content_api = ContentApi(
            current_user=admin,
            session=dbsession,
            config=self.app_config
        )
        business_workspace = workspace_api.get_one(1)
        tool_folder = content_api.get_one(1, content_type=ContentType.Any)
        test_file = content_api.create(
            content_type=ContentType.File,
            workspace=business_workspace,
            parent=tool_folder,
            label='Test file',
            do_save=False,
            do_notify=False,
        )
        test_file.file_extension = '.txt'
        test_file.depot_file = FileIntent(
            b'Test file',
            'Test_file.txt',
            'text/plain',
        )
        dbsession.flush()
        transaction.commit()
        content_id = int(test_file.content_id)
        image = create_1000px_png_test_image()
        self.testapp.authorization = (
            'Basic',
            (
                'admin@admin.admin',
                'admin@admin.admin'
            )
        )
        self.testapp.put(
            '/api/v2/workspaces/1/files/{}/raw'.format(content_id),
            upload_files=[
                ('files', image.name, image.getvalue())
            ],
            status=204,
        )
        res = self.testapp.get(
            '/api/v2/workspaces/1/files/{}/preview/jpg'.format(content_id),
            status=200
        )
        assert res.body != image.getvalue()
        assert res.content_type == 'image/jpeg'

    def test_api__get_sized_jpeg_preview__ok__200__nominal_case(self) -> None:
        """
        get 256x256 preview of a txt file
        """
        dbsession = get_tm_session(self.session_factory, transaction.manager)
        admin = dbsession.query(models.User) \
            .filter(models.User.email == 'admin@admin.admin') \
            .one()
        workspace_api = WorkspaceApi(
            current_user=admin,
            session=dbsession,
            config=self.app_config
        )
        content_api = ContentApi(
            current_user=admin,
            session=dbsession,
            config=self.app_config
        )
        business_workspace = workspace_api.get_one(1)
        tool_folder = content_api.get_one(1, content_type=ContentType.Any)
        test_file = content_api.create(
            content_type=ContentType.File,
            workspace=business_workspace,
            parent=tool_folder,
            label='Test file',
            do_save=True,
            do_notify=False,
        )
        dbsession.flush()
        transaction.commit()
        content_id = int(test_file.content_id)
        image = create_1000px_png_test_image()
        self.testapp.authorization = (
            'Basic',
            (
                'admin@admin.admin',
                'admin@admin.admin'
            )
        )
        self.testapp.put(
            '/api/v2/workspaces/1/files/{}/raw'.format(content_id),
            upload_files=[
                ('files', image.name, image.getvalue())
            ],
            status=204,
        )
        res = self.testapp.get(
            '/api/v2/workspaces/1/files/{}/preview/jpg/256x256'.format(content_id),  # nopep8
            status=200
        )
        assert res.body != image.getvalue()
        assert res.content_type == 'image/jpeg'
        new_image = Image.open(io.BytesIO(res.body))
        assert 256, 256 == new_image.size

    def test_api__get_sized_jpeg_preview__err__400__SizeNotAllowed(self) -> None:  # nopep8
        """
        get 256x256 preview of a txt file
        """
        dbsession = get_tm_session(self.session_factory, transaction.manager)
        admin = dbsession.query(models.User) \
            .filter(models.User.email == 'admin@admin.admin') \
            .one()
        workspace_api = WorkspaceApi(
            current_user=admin,
            session=dbsession,
            config=self.app_config
        )
        content_api = ContentApi(
            current_user=admin,
            session=dbsession,
            config=self.app_config
        )
        business_workspace = workspace_api.get_one(1)
        tool_folder = content_api.get_one(1, content_type=ContentType.Any)
        test_file = content_api.create(
            content_type=ContentType.File,
            workspace=business_workspace,
            parent=tool_folder,
            label='Test file',
            do_save=True,
            do_notify=False,
        )
        dbsession.flush()
        transaction.commit()
        content_id = int(test_file.content_id)
        image = create_1000px_png_test_image()
        self.testapp.authorization = (
            'Basic',
            (
                'admin@admin.admin',
                'admin@admin.admin'
            )
        )
        self.testapp.put(
            '/api/v2/workspaces/1/files/{}/raw'.format(content_id),
            upload_files=[
                ('files', image.name, image.getvalue())
            ],
            status=204,
        )
        self.testapp.get(
            '/api/v2/workspaces/1/files/{}/preview/jpg/512x512'.format(content_id),  # nopep8
            status=400
        )

    def test_api__get_sized_jpeg_revision_preview__ok__200__nominal_case(self) -> None:  # nopep8
        """
        get 256x256 revision preview of a txt file
        """
        dbsession = get_tm_session(self.session_factory, transaction.manager)
        admin = dbsession.query(models.User) \
            .filter(models.User.email == 'admin@admin.admin') \
            .one()
        workspace_api = WorkspaceApi(
            current_user=admin,
            session=dbsession,
            config=self.app_config
        )
        content_api = ContentApi(
            current_user=admin,
            session=dbsession,
            config=self.app_config
        )
        business_workspace = workspace_api.get_one(1)
        tool_folder = content_api.get_one(1, content_type=ContentType.Any)
        test_file = content_api.create(
            content_type=ContentType.File,
            workspace=business_workspace,
            parent=tool_folder,
            label='Test file',
            do_save=False,
            do_notify=False,
        )
        test_file.file_extension = '.txt'
        test_file.depot_file = FileIntent(
            b'Test file',
            'Test_file.txt',
            'text/plain',
        )
        dbsession.flush()
        transaction.commit()
        content_id = int(test_file.content_id)
        revision_id = int(test_file.revision_id)
        image = create_1000px_png_test_image()
        self.testapp.authorization = (
            'Basic',
            (
                'admin@admin.admin',
                'admin@admin.admin'
            )
        )
        self.testapp.put(
            '/api/v2/workspaces/1/files/{}/raw'.format(content_id),
            upload_files=[
                ('files', image.name, image.getvalue())
            ],
            status=204,
        )
        res = self.testapp.get(
            '/api/v2/workspaces/1/files/{content_id}/revisions/{revision_id}/raw'.format(  # nopep8
                content_id=content_id,
                revision_id=revision_id,
            ),
            status=200
        )
        assert res.content_type == 'text/plain'
        res = self.testapp.get(
            '/api/v2/workspaces/1/files/{content_id}/revisions/{revision_id}/preview/jpg/256x256'.format(  # nopep8
                content_id=content_id,
                revision_id=revision_id,
            ),
            status=200
        )
        assert res.body != image.getvalue()
        assert res.content_type == 'image/jpeg'
        new_image = Image.open(io.BytesIO(res.body))
        assert 256, 256 == new_image.size

    def test_api__get_full_pdf_preview__ok__200__nominal_case(self) -> None:
        """
        get full pdf preview of a txt file
        """
        dbsession = get_tm_session(self.session_factory, transaction.manager)
        admin = dbsession.query(models.User) \
            .filter(models.User.email == 'admin@admin.admin') \
            .one()
        workspace_api = WorkspaceApi(
            current_user=admin,
            session=dbsession,
            config=self.app_config
        )
        content_api = ContentApi(
            current_user=admin,
            session=dbsession,
            config=self.app_config
        )
        business_workspace = workspace_api.get_one(1)
        tool_folder = content_api.get_one(1, content_type=ContentType.Any)
        test_file = content_api.create(
            content_type=ContentType.File,
            workspace=business_workspace,
            parent=tool_folder,
            label='Test file',
            do_save=True,
            do_notify=False,
        )
        with new_revision(
                session=dbsession,
                tm=transaction.manager,
                content=test_file,
        ):
            test_file.file_extension = '.txt'
            test_file.depot_file = FileIntent(
                b'Test file',
                'Test_file.txt',
                'text/plain',
            )
            content_api.update_content(test_file, 'Test_file', '<p>description</p>')  # nopep8
        dbsession.flush()
        transaction.commit()
        content_id = int(test_file.content_id)
        self.testapp.authorization = (
            'Basic',
            (
                'admin@admin.admin',
                'admin@admin.admin'
            )
        )
        self.testapp.put(
            '/api/v2/workspaces/1/files/{}/raw'.format(content_id),
            upload_files=[
                ('files', test_file.file_name, test_file.depot_file.file.read())
            ],
            status=204,
        )
        res = self.testapp.get(
            '/api/v2/workspaces/1/files/{}/preview/pdf/full'.format(content_id),  # nopep8
            status=200
        )
        assert res.content_type == 'application/pdf'

    def test_api__get_full_pdf_preview__err__400__png_UnavailablePreviewType(self) -> None:  # nopep8
        """
       get full pdf preview of a png image -> error UnavailablePreviewType
        """
        dbsession = get_tm_session(self.session_factory, transaction.manager)
        admin = dbsession.query(models.User) \
            .filter(models.User.email == 'admin@admin.admin') \
            .one()
        workspace_api = WorkspaceApi(
            current_user=admin,
            session=dbsession,
            config=self.app_config
        )
        content_api = ContentApi(
            current_user=admin,
            session=dbsession,
            config=self.app_config
        )
        business_workspace = workspace_api.get_one(1)
        tool_folder = content_api.get_one(1, content_type=ContentType.Any)
        test_file = content_api.create(
            content_type=ContentType.File,
            workspace=business_workspace,
            parent=tool_folder,
            label='Test file',
            do_save=True,
            do_notify=False,
        )
        dbsession.flush()
        transaction.commit()
        content_id = int(test_file.content_id)
        image = create_1000px_png_test_image()
        self.testapp.authorization = (
            'Basic',
            (
                'admin@admin.admin',
                'admin@admin.admin'
            )
        )
        self.testapp.put(
            '/api/v2/workspaces/1/files/{}/raw'.format(content_id),
            upload_files=[
                ('files', image.name, image.getvalue())
            ],
            status=204,
        )
        self.testapp.get(
            '/api/v2/workspaces/1/files/{}/preview/pdf/full'.format(content_id),  # nopep8
            status=400
        )

    def test_api__get_pdf_preview__ok__200__nominal_case(self) -> None:
        """
        get full pdf preview of a txt file
        """
        dbsession = get_tm_session(self.session_factory, transaction.manager)
        admin = dbsession.query(models.User) \
            .filter(models.User.email == 'admin@admin.admin') \
            .one()
        workspace_api = WorkspaceApi(
            current_user=admin,
            session=dbsession,
            config=self.app_config
        )
        content_api = ContentApi(
            current_user=admin,
            session=dbsession,
            config=self.app_config
        )
        business_workspace = workspace_api.get_one(1)
        tool_folder = content_api.get_one(1, content_type=ContentType.Any)
        test_file = content_api.create(
            content_type=ContentType.File,
            workspace=business_workspace,
            parent=tool_folder,
            label='Test file',
            do_save=True,
            do_notify=False,
        )
        with new_revision(
                session=dbsession,
                tm=transaction.manager,
                content=test_file,
        ):
            test_file.file_extension = '.txt'
            test_file.depot_file = FileIntent(
                b'Test file',
                'Test_file.txt',
                'text/plain',
            )
            content_api.update_content(test_file, 'Test_file', '<p>description</p>')  # nopep8
        dbsession.flush()
        transaction.commit()
        content_id = int(test_file.content_id)
        self.testapp.authorization = (
            'Basic',
            (
                'admin@admin.admin',
                'admin@admin.admin'
            )
        )
        self.testapp.put(
            '/api/v2/workspaces/1/files/{}/raw'.format(content_id),
            upload_files=[
                ('files', test_file.file_name, test_file.depot_file.file.read())
            ],
            status=204,
        )
        params = {'page': 0}
        res = self.testapp.get(
            '/api/v2/workspaces/1/files/{}/preview/pdf'.format(content_id),
            status=200,
            params=params,
        )
        assert res.content_type == 'application/pdf'

    def test_api__get_pdf_preview__ok__err__400_page_of_preview_not_found(self) -> None:  # nopep8
        """
        get full pdf preview of a txt file
        """
        dbsession = get_tm_session(self.session_factory, transaction.manager)
        admin = dbsession.query(models.User) \
            .filter(models.User.email == 'admin@admin.admin') \
            .one()
        workspace_api = WorkspaceApi(
            current_user=admin,
            session=dbsession,
            config=self.app_config
        )
        content_api = ContentApi(
            current_user=admin,
            session=dbsession,
            config=self.app_config
        )
        business_workspace = workspace_api.get_one(1)
        tool_folder = content_api.get_one(1, content_type=ContentType.Any)
        test_file = content_api.create(
            content_type=ContentType.File,
            workspace=business_workspace,
            parent=tool_folder,
            label='Test file',
            do_save=True,
            do_notify=False,
        )
        with new_revision(
                session=dbsession,
                tm=transaction.manager,
                content=test_file,
        ):
            test_file.file_extension = '.txt'
            test_file.depot_file = FileIntent(
                b'Test file',
                'Test_file.txt',
                'text/plain',
            )
            content_api.update_content(test_file, 'Test_file', '<p>description</p>')  # nopep8
        dbsession.flush()
        transaction.commit()
        content_id = int(test_file.content_id)
        self.testapp.authorization = (
            'Basic',
            (
                'admin@admin.admin',
                'admin@admin.admin'
            )
        )
        self.testapp.put(
            '/api/v2/workspaces/1/files/{}/raw'.format(content_id),
            upload_files=[
                ('files', test_file.file_name, test_file.depot_file.file.read())
            ],
            status=204,
        )
        params = {'page': 1}
        self.testapp.get(
            '/api/v2/workspaces/1/files/{}/preview/pdf'.format(content_id),
            status=400,
            params=params,
        )

    def test_api__get_pdf_revision_preview__ok__200__nominal_case(self) -> None:
        """
        get pdf revision preview of content
        """
        dbsession = get_tm_session(self.session_factory, transaction.manager)
        admin = dbsession.query(models.User) \
            .filter(models.User.email == 'admin@admin.admin') \
            .one()
        workspace_api = WorkspaceApi(
            current_user=admin,
            session=dbsession,
            config=self.app_config
        )
        content_api = ContentApi(
            current_user=admin,
            session=dbsession,
            config=self.app_config
        )
        business_workspace = workspace_api.get_one(1)
        tool_folder = content_api.get_one(1, content_type=ContentType.Any)
        test_file = content_api.create(
            content_type=ContentType.File,
            workspace=business_workspace,
            parent=tool_folder,
            label='Test file',
            do_save=False,
            do_notify=False,
        )
        test_file.file_extension = '.txt'
        test_file.depot_file = FileIntent(
            b'Test file',
            'Test_file.txt',
            'text/plain',
        )
        dbsession.flush()
        transaction.commit()
        content_id = int(test_file.content_id)
        revision_id = int(test_file.revision_id)
        image = create_1000px_png_test_image()
        self.testapp.authorization = (
            'Basic',
            (
                'admin@admin.admin',
                'admin@admin.admin'
            )
        )
        self.testapp.put(
            '/api/v2/workspaces/1/files/{}/raw'.format(content_id),
            upload_files=[
                ('files', image.name, image.getvalue())
            ],
            status=204,
        )
        res = self.testapp.get(
            '/api/v2/workspaces/1/files/{content_id}/revisions/{revision_id}/raw'.format(  # nopep8
                content_id=content_id,
                revision_id=revision_id,
            ),
            status=200
        )
        assert res.content_type == 'text/plain'
        params = {'page': 0}
        res = self.testapp.get(
            '/api/v2/workspaces/1/files/{content_id}/revisions/{revision_id}/preview/pdf'.format(  # nopep8
                content_id=content_id,
                revision_id=revision_id,
                params=params,
            ),
            status=200
        )
        assert res.content_type == 'application/pdf'


class TestThreads(FunctionalTest):
    """
    Tests for /api/v2/workspaces/{workspace_id}/threads/{content_id}
    endpoint
    """

    fixtures = [BaseFixture, ContentFixtures]

    def test_api__get_thread__err_400__wrong_content_type(self) -> None:
        """
        Get one html document of a content
        """
        self.testapp.authorization = (
            'Basic',
            (
                'admin@admin.admin',
                'admin@admin.admin'
            )
        )
        self.testapp.get(
            '/api/v2/workspaces/2/threads/6',
            status=400
        )

    def test_api__get_thread__ok_200__nominal_case(self) -> None:
        """
        Get one html document of a content
        """
        self.testapp.authorization = (
            'Basic',
            (
                'admin@admin.admin',
                'admin@admin.admin'
            )
        )
        res = self.testapp.get(
            '/api/v2/workspaces/2/threads/7',
            status=200
        )   # nopep8
        content = res.json_body
        assert content['content_type'] == 'thread'
        assert content['content_id'] == 7
        assert content['is_archived'] is False
        assert content['is_deleted'] is False
        assert content['label'] == 'Best Cakes?'
        assert content['parent_id'] == 3
        assert content['show_in_ui'] is True
        assert content['slug'] == 'best-cakes'
        assert content['status'] == 'open'
        assert content['workspace_id'] == 2
        assert content['current_revision_id'] == 26
        # TODO - G.M - 2018-06-173 - check date format
        assert content['created']
        assert content['author']
        assert content['author']['user_id'] == 1
        assert content['author']['avatar_url'] is None
        assert content['author']['public_name'] == 'Global manager'
        # TODO - G.M - 2018-06-173 - check date format
        assert content['modified']
        assert content['last_modifier'] != content['author']
        assert content['last_modifier']['user_id'] == 3
        assert content['last_modifier']['public_name'] == 'Bob i.'
        assert content['last_modifier']['avatar_url'] is None
        assert content['raw_content'] == 'What is the best cake?'  # nopep8

    def test_api__get_thread__err_400__content_does_not_exist(self) -> None:
        """
        Get one thread (content 170 does not exist)
        """
        self.testapp.authorization = (
            'Basic',
            (
                'admin@admin.admin',
                'admin@admin.admin'
            )
        )
        self.testapp.get(
            '/api/v2/workspaces/2/threads/170',
            status=400
        )

    def test_api__get_thread__err_400__content_not_in_workspace(self) -> None:
        """
        Get one thread(content 7 is in workspace 2)
        """
        self.testapp.authorization = (
            'Basic',
            (
                'admin@admin.admin',
                'admin@admin.admin'
            )
        )
        self.testapp.get(
            '/api/v2/workspaces/1/threads/7',
            status=400
        )

    def test_api__get_thread__err_400__workspace_does_not_exist(self) -> None:  # nopep8
        """
        Get one thread (Workspace 40 does not exist)
        """
        self.testapp.authorization = (
            'Basic',
            (
                'admin@admin.admin',
                'admin@admin.admin'
            )
        )
        self.testapp.get(
            '/api/v2/workspaces/40/threads/7',
            status=400
        )

    def test_api__get_thread__err_400__workspace_id_is_not_int(self) -> None:  # nopep8
        """
        Get one thread, workspace id is not int
        """
        self.testapp.authorization = (
            'Basic',
            (
                'admin@admin.admin',
                'admin@admin.admin'
            )
        )
        self.testapp.get(
            '/api/v2/workspaces/coucou/threads/7',
            status=400
        )

    def test_api__get_thread__err_400_content_id_is_not_int(self) -> None:  # nopep8
        """
        Get one thread, content id is not int
        """
        self.testapp.authorization = (
            'Basic',
            (
                'admin@admin.admin',
                'admin@admin.admin'
            )
        )
        self.testapp.get(
            '/api/v2/workspaces/2/threads/coucou',
            status=400
        )

    def test_api__update_thread__ok_200__nominal_case(self) -> None:
        """
        Update(put) thread
        """
        self.testapp.authorization = (
            'Basic',
            (
                'admin@admin.admin',
                'admin@admin.admin'
            )
        )
        params = {
            'label': 'My New label',
            'raw_content': '<p> Le nouveau contenu </p>',
        }
        res = self.testapp.put_json(
            '/api/v2/workspaces/2/threads/7',
            params=params,
            status=200
        )
        content = res.json_body
        assert content['content_type'] == 'thread'
        assert content['content_id'] == 7
        assert content['is_archived'] is False
        assert content['is_deleted'] is False
        assert content['label'] == 'My New label'
        assert content['parent_id'] == 3
        assert content['show_in_ui'] is True
        assert content['slug'] == 'my-new-label'
        assert content['status'] == 'open'
        assert content['workspace_id'] == 2
        assert content['current_revision_id'] == 28
        # TODO - G.M - 2018-06-173 - check date format
        assert content['created']
        assert content['author']
        assert content['author']['user_id'] == 1
        assert content['author']['avatar_url'] is None
        assert content['author']['public_name'] == 'Global manager'
        # TODO - G.M - 2018-06-173 - check date format
        assert content['modified']
        assert content['last_modifier'] == content['author']
        assert content['raw_content'] == '<p> Le nouveau contenu </p>'

        res = self.testapp.get(
            '/api/v2/workspaces/2/threads/7',
            status=200
        )   # nopep8
        content = res.json_body
        assert content['content_type'] == 'thread'
        assert content['content_id'] == 7
        assert content['is_archived'] is False
        assert content['is_deleted'] is False
        assert content['label'] == 'My New label'
        assert content['parent_id'] == 3
        assert content['show_in_ui'] is True
        assert content['slug'] == 'my-new-label'
        assert content['status'] == 'open'
        assert content['workspace_id'] == 2
        assert content['current_revision_id'] == 28
        # TODO - G.M - 2018-06-173 - check date format
        assert content['created']
        assert content['author']
        assert content['author']['user_id'] == 1
        assert content['author']['avatar_url'] is None
        assert content['author']['public_name'] == 'Global manager'
        # TODO - G.M - 2018-06-173 - check date format
        assert content['modified']
        assert content['last_modifier'] == content['author']
        assert content['raw_content'] == '<p> Le nouveau contenu </p>'

    def test_api__update_thread__err_400__empty_label(self) -> None:
        """
        Update(put) thread
        """
        self.testapp.authorization = (
            'Basic',
            (
                'admin@admin.admin',
                'admin@admin.admin'
            )
        )
        params = {
            'label': '',
            'raw_content': '<p> Le nouveau contenu </p>',
        }
        self.testapp.put_json(
            '/api/v2/workspaces/2/threads/7',
            params=params,
            status=400
        )

    def test_api__get_thread_revisions__ok_200__nominal_case(
            self
    ) -> None:
        """
        Get threads revisions
        """
        self.testapp.authorization = (
            'Basic',
            (
                'admin@admin.admin',
                'admin@admin.admin'
            )
        )
        res = self.testapp.get(
            '/api/v2/workspaces/2/threads/7/revisions',
            status=200
        )
        revisions = res.json_body
        assert len(revisions) == 2
        revision = revisions[0]
        assert revision['content_type'] == 'thread'
        assert revision['content_id'] == 7
        assert revision['is_archived'] is False
        assert revision['is_deleted'] is False
        assert revision['label'] == 'Best Cake'
        assert revision['parent_id'] == 3
        assert revision['show_in_ui'] is True
        assert revision['slug'] == 'best-cake'
        assert revision['status'] == 'open'
        assert revision['workspace_id'] == 2
        assert revision['revision_id'] == 8
        assert revision['sub_content_types']
        assert revision['revision_type'] == 'creation'
        assert revision['comment_ids'] == [18, 19, 20]
        # TODO - G.M - 2018-06-173 - check date format
        assert revision['created']
        assert revision['author']
        assert revision['author']['user_id'] == 1
        assert revision['author']['avatar_url'] is None
        assert revision['author']['public_name'] == 'Global manager'
        revision = revisions[1]
        assert revision['content_type'] == 'thread'
        assert revision['content_id'] == 7
        assert revision['is_archived'] is False
        assert revision['is_deleted'] is False
        assert revision['label'] == 'Best Cakes?'
        assert revision['parent_id'] == 3
        assert revision['show_in_ui'] is True
        assert revision['slug'] == 'best-cakes'
        assert revision['status'] == 'open'
        assert revision['workspace_id'] == 2
        assert revision['revision_id'] == 26
        assert revision['revision_type'] == 'edition'
        assert revision['sub_content_types']
        assert revision['comment_ids'] == []
        # TODO - G.M - 2018-06-173 - check date format
        assert revision['created']
        assert revision['author']
        assert revision['author']['user_id'] == 3
        assert revision['author']['avatar_url'] is None
        assert revision['author']['public_name'] == 'Bob i.'

    def test_api__get_thread_revisions__ok_200__most_revision_type(self) -> None:
        """
        get threads revisions
        """
        dbsession = get_tm_session(self.session_factory, transaction.manager)
        admin = dbsession.query(models.User) \
            .filter(models.User.email == 'admin@admin.admin') \
            .one()
        workspace_api = WorkspaceApi(
            current_user=admin,
            session=dbsession,
            config=self.app_config
        )
        business_workspace = workspace_api.get_one(1)
        content_api = ContentApi(
            current_user=admin,
            session=dbsession,
            config=self.app_config
        )
        tool_folder = content_api.get_one(1, content_type=ContentType.Any)
        test_thread = content_api.create(
            content_type=ContentType.Thread,
            workspace=business_workspace,
            parent=tool_folder,
            label='Test Thread',
            do_save=True,
            do_notify=False,
        )
        with new_revision(
           session=dbsession,
           tm=transaction.manager,
           content=test_thread,
        ):
            content_api.update_content(
                test_thread,
                new_label='test_thread_updated',
                new_content='Just a test'
            )
        content_api.save(test_thread)
        with new_revision(
           session=dbsession,
           tm=transaction.manager,
           content=test_thread,
        ):
            content_api.archive(test_thread)
        content_api.save(test_thread)

        with new_revision(
           session=dbsession,
           tm=transaction.manager,
           content=test_thread,
        ):
            content_api.unarchive(test_thread)
        content_api.save(test_thread)

        with new_revision(
           session=dbsession,
           tm=transaction.manager,
           content=test_thread,
        ):
            content_api.delete(test_thread)
        content_api.save(test_thread)

        with new_revision(
           session=dbsession,
           tm=transaction.manager,
           content=test_thread,
        ):
            content_api.undelete(test_thread)
        content_api.save(test_thread)
        dbsession.flush()
        transaction.commit()
        self.testapp.authorization = (
            'Basic',
            (
                'admin@admin.admin',
                'admin@admin.admin'
            )
        )
        res = self.testapp.get(
            '/api/v2/workspaces/1/threads/{}/revisions'.format(test_thread.content_id),  # nopep8
            status=200
        )
        revisions = res.json_body
        assert len(revisions) == 6
        for revision in revisions:
            revision['content_type'] == 'thread'
            revision['workspace_id'] == 1
            revision['content_id'] == test_thread.content_id
        revision = revisions[0]
        revision['revision_type'] == 'creation'
        revision = revisions[1]
        revision['revision_type'] == 'archiving'
        revision = revisions[2]
        revision['revision_type'] == 'unarchiving'
        revision = revisions[3]
        revision['revision_type'] == 'deletion'
        revision = revisions[4]
        revision['revision_type'] == 'undeletion'

    def test_api__set_thread_status__ok_200__nominal_case(self) -> None:
        """
        Set thread status
        """
        self.testapp.authorization = (
            'Basic',
            (
                'admin@admin.admin',
                'admin@admin.admin'
            )
        )
        params = {
            'status': 'closed-deprecated',
        }

        # before
        res = self.testapp.get(
            '/api/v2/workspaces/2/threads/7',
            status=200
        )   # nopep8
        content = res.json_body
        assert content['content_type'] == 'thread'
        assert content['content_id'] == 7
        assert content['status'] == 'open'

        # set status
        self.testapp.put_json(
            '/api/v2/workspaces/2/threads/7/status',
            params=params,
            status=204
        )

        # after
        res = self.testapp.get(
            '/api/v2/workspaces/2/threads/7',
            status=200
        )   # nopep8
        content = res.json_body
        assert content['content_type'] == 'thread'
        assert content['content_id'] == 7
        assert content['status'] == 'closed-deprecated'

    def test_api__set_thread_status__ok_400__wrong_status(self) -> None:
        """
        Set thread status
        """
        self.testapp.authorization = (
            'Basic',
            (
                'admin@admin.admin',
                'admin@admin.admin'
            )
        )
        params = {
            'status': 'unexistant-status',
        }

        self.testapp.put_json(
            '/api/v2/workspaces/2/threads/7/status',
            params=params,
            status=400
        )<|MERGE_RESOLUTION|>--- conflicted
+++ resolved
@@ -1,24 +1,23 @@
 # -*- coding: utf-8 -*-
-<<<<<<< HEAD
+import transaction
+
+from tracim import models
+from tracim.lib.core.content import ContentApi
+from tracim.lib.core.workspace import WorkspaceApi
+from tracim.models import get_tm_session
+from tracim.models.contents import ContentTypeLegacy as ContentType
+from tracim.models.revision_protection import new_revision
 import io
 
 import transaction
 from PIL import Image
 from depot.io.utils import FileIntent
-=======
-import transaction
->>>>>>> 29df01bc
 
 from tracim import models
 from tracim.lib.core.content import ContentApi
 from tracim.lib.core.workspace import WorkspaceApi
-<<<<<<< HEAD
 from tracim.models.data import ContentType
 from tracim.models import get_tm_session
-=======
-from tracim.models import get_tm_session
-from tracim.models.contents import ContentTypeLegacy as ContentType
->>>>>>> 29df01bc
 from tracim.models.revision_protection import new_revision
 from tracim.tests import FunctionalTest
 from tracim.tests import create_1000px_png_test_image
