# -*- coding: utf-8 -*-
from tracim.tests import FunctionalTest
from tracim.fixtures.content import Content as ContentFixtures
from tracim.fixtures.users_and_groups import Base as BaseFixture


class TestCommentsEndpoint(FunctionalTest):
    """
    Tests for /api/v2/workspaces/{workspace_id}/contents/{content_id}/comments
    endpoint
    """

    fixtures = [BaseFixture, ContentFixtures]

    def test_api__get_contents_comments__ok_200__nominal_case(self) -> None:
        """
        Get alls comments of a content
        """
        self.testapp.authorization = (
            'Basic',
            (
                'admin@admin.admin',
                'admin@admin.admin'
            )
        )
        res = self.testapp.get('/api/v2/workspaces/2/contents/7/comments', status=200)   # nopep8
        assert len(res.json_body) == 3
        comment = res.json_body[0]
        assert comment['content_id'] == 18
        assert comment['parent_id'] == 7
        assert comment['raw_content'] == '<p>What is for you the best cake ever? </br> I personnally vote for Chocolate cupcake!</p>'  # nopep8
        assert comment['author']
        assert comment['author']['user_id'] == 1
        # TODO - G.M - 2018-06-172 - [avatar] setup avatar url
        assert comment['author']['avatar_url'] == None
        assert comment['author']['public_name'] == 'Global manager'

        comment = res.json_body[1]
        assert comment['content_id'] == 19
        assert comment['parent_id'] == 7
        assert comment['raw_content'] == '<p>What about Apple Pie? There are Awesome!</p>'  # nopep8
        assert comment['author']
        assert comment['author']['user_id'] == 3
        # TODO - G.M - 2018-06-172 - [avatar] setup avatar url
        assert comment['author']['avatar_url'] == None
        assert comment['author']['public_name'] == 'Bob i.'
        # TODO - G.M - 2018-06-179 - better check for datetime
        assert comment['created']

        comment = res.json_body[2]
        assert comment['content_id'] == 20
        assert comment['parent_id'] == 7
        assert comment['raw_content'] == '<p>You are right, but Kouign-amann are clearly better.</p>'  # nopep8
        assert comment['author']
        assert comment['author']['user_id'] == 4
        # TODO - G.M - 2018-06-172 - [avatar] setup avatar url
        assert comment['author']['avatar_url'] == None
        assert comment['author']['public_name'] == 'John Reader'
        # TODO - G.M - 2018-06-179 - better check for datetime
        assert comment['created']

    def test_api__post_content_comment__ok_200__nominal_case(self) -> None:
        """
        Get alls comments of a content
        """
        self.testapp.authorization = (
            'Basic',
            (
                'admin@admin.admin',
                'admin@admin.admin'
            )
        )
        params = {
            'raw_content': 'I strongly disagree, Tiramisu win!'
        }
        res = self.testapp.post_json(
            '/api/v2/workspaces/2/contents/7/comments',
            params=params,
            status=200
        )
        comment = res.json_body
        assert comment['content_id']
        assert comment['parent_id'] == 7
        assert comment['raw_content'] == 'I strongly disagree, Tiramisu win!'
        assert comment['author']
        assert comment['author']['user_id'] == 1
        # TODO - G.M - 2018-06-172 - [avatar] setup avatar url
        assert comment['author']['avatar_url'] is None
        assert comment['author']['public_name'] == 'Global manager'
        # TODO - G.M - 2018-06-179 - better check for datetime
        assert comment['created']

        res = self.testapp.get('/api/v2/workspaces/2/contents/7/comments', status=200)  # nopep8
        assert len(res.json_body) == 4
        assert comment == res.json_body[3]

    def test_api__post_content_comment__err_400__empty_raw_content(self) -> None:
        """
        Get alls comments of a content
        """
        self.testapp.authorization = (
            'Basic',
            (
                'admin@admin.admin',
                'admin@admin.admin'
            )
        )
        params = {
            'raw_content': ''
        }
        res = self.testapp.post_json(
            '/api/v2/workspaces/2/contents/7/comments',
            params=params,
            status=400
        )
<<<<<<< HEAD
=======

>>>>>>> bbccafc5
    def test_api__delete_content_comment__ok_200__user_is_owner_and_workspace_manager(self) -> None:  # nopep8
        """
        delete comment (user is workspace_manager and owner)
        """
        self.testapp.authorization = (
            'Basic',
            (
                'admin@admin.admin',
                'admin@admin.admin'
            )
        )
        res = self.testapp.get('/api/v2/workspaces/2/contents/7/comments', status=200)
        assert len(res.json_body) == 3
        comment = res.json_body[0]
        assert comment['content_id'] == 18
        assert comment['parent_id'] == 7
        assert comment['raw_content'] == '<p>What is for you the best cake ever? </br> I personnally vote for Chocolate cupcake!</p>'   # nopep8
        assert comment['author']
        assert comment['author']['user_id'] == 1
        # TODO - G.M - 2018-06-172 - [avatar] setup avatar url
        assert comment['author']['avatar_url'] is None
        assert comment['author']['public_name'] == 'Global manager'
        # TODO - G.M - 2018-06-179 - better check for datetime
        assert comment['created']

        res = self.testapp.delete(
            '/api/v2/workspaces/2/contents/7/comments/18',
            status=204
        )
        res = self.testapp.get('/api/v2/workspaces/2/contents/7/comments', status=200)
        assert len(res.json_body) == 2
        assert not [content for content in res.json_body if content['content_id'] == 18]  # nopep8

    def test_api__delete_content_comment__ok_200__user_is_workspace_manager(self) -> None:  # nopep8
        """
        delete comment (user is workspace_manager)
        """
        self.testapp.authorization = (
            'Basic',
            (
                'admin@admin.admin',
                'admin@admin.admin'
            )
        )
        res = self.testapp.get('/api/v2/workspaces/2/contents/7/comments', status=200)
        assert len(res.json_body) == 3
        comment = res.json_body[1]
        assert comment['content_id'] == 19
        assert comment['parent_id'] == 7
        assert comment['raw_content'] == '<p>What about Apple Pie? There are Awesome!</p>'   # nopep8
        assert comment['author']
        assert comment['author']['user_id'] == 3
        # TODO - G.M - 2018-06-172 - [avatar] setup avatar url
        assert comment['author']['avatar_url'] is None
        assert comment['author']['public_name'] == 'Bob i.'
        # TODO - G.M - 2018-06-179 - better check for datetime
        assert comment['created']

        res = self.testapp.delete(
            '/api/v2/workspaces/2/contents/7/comments/19',
            status=204
        )
        res = self.testapp.get('/api/v2/workspaces/2/contents/7/comments', status=200)
        assert len(res.json_body) == 2
        assert not [content for content in res.json_body if content['content_id'] == 19]  # nopep8

    def test_api__delete_content_comment__ok_200__user_is_owner_and_content_manager(self) -> None:   # nopep8
        """
        delete comment (user is content-manager and owner)
        """
        self.testapp.authorization = (
            'Basic',
            (
                'admin@admin.admin',
                'admin@admin.admin'
            )
        )
        res = self.testapp.get('/api/v2/workspaces/2/contents/7/comments', status=200)
        assert len(res.json_body) == 3
        comment = res.json_body[1]
        assert comment['content_id'] == 19
        assert comment['parent_id'] == 7
        assert comment['raw_content'] == '<p>What about Apple Pie? There are Awesome!</p>'   # nopep8
        assert comment['author']
        assert comment['author']['user_id'] == 3
        # TODO - G.M - 2018-06-172 - [avatar] setup avatar url
        assert comment['author']['avatar_url'] is None
        assert comment['author']['public_name'] == 'Bob i.'
        # TODO - G.M - 2018-06-179 - better check for datetime
        assert comment['created']

        res = self.testapp.delete(
            '/api/v2/workspaces/2/contents/7/comments/19',
            status=204
        )
        res = self.testapp.get('/api/v2/workspaces/2/contents/7/comments', status=200)
        assert len(res.json_body) == 2
        assert not [content for content in res.json_body if content['content_id'] == 19]  # nopep8

    def test_api__delete_content_comment__err_403__user_is_content_manager(self) -> None:  # nopep8
        """
        delete comment (user is content-manager)
        """
        self.testapp.authorization = (
            'Basic',
            (
                'bob@fsf.local',
                'foobarbaz'
            )
        )
        res = self.testapp.get('/api/v2/workspaces/2/contents/7/comments', status=200)  #  nopep8
        assert len(res.json_body) == 3
        comment = res.json_body[2]
        assert comment['content_id'] == 20
        assert comment['parent_id'] == 7
        assert comment['raw_content'] == '<p>You are right, but Kouign-amann are clearly better.</p>'   # nopep8
        assert comment['author']
        assert comment['author']['user_id'] == 4
        # TODO - G.M - 2018-06-172 - [avatar] setup avatar url
        assert comment['author']['avatar_url'] is None
        assert comment['author']['public_name'] == 'John Reader'
        # TODO - G.M - 2018-06-179 - better check for datetime
        assert comment['created']

        res = self.testapp.delete(
            '/api/v2/workspaces/2/contents/7/comments/20',
            status=403
        )

    def test_api__delete_content_comment__err_403__user_is_owner_and_reader(self) -> None:
        """
        delete comment (user is reader and owner)
        """
        self.testapp.authorization = (
            'Basic',
            (
                'bob@fsf.local',
                'foobarbaz'
            )
        )
        res = self.testapp.get('/api/v2/workspaces/2/contents/7/comments', status=200)
        assert len(res.json_body) == 3
        comment = res.json_body[2]
        assert comment['content_id'] == 20
        assert comment['parent_id'] == 7
        assert comment['raw_content'] == '<p>You are right, but Kouign-amann are clearly better.</p>'   # nopep8
        assert comment['author']
        assert comment['author']['user_id'] == 4
        # TODO - G.M - 2018-06-172 - [avatar] setup avatar url
        assert comment['author']['avatar_url'] is None
        assert comment['author']['public_name'] == 'John Reader'
        # TODO - G.M - 2018-06-179 - better check for datetime
        assert comment['created']

        res = self.testapp.delete(
            '/api/v2/workspaces/2/contents/7/comments/20',
            status=403
        )

    def test_api__delete_content_comment__err_403__user_is_reader(self) -> None:
        """
        delete comment (user is reader)
        """
        self.testapp.authorization = (
            'Basic',
            (
                'bob@fsf.local',
                'foobarbaz'
            )
        )
        res = self.testapp.get('/api/v2/workspaces/2/contents/7/comments', status=200)
        assert len(res.json_body) == 3
        comment = res.json_body[2]
        assert comment['content_id'] == 20
        assert comment['parent_id'] == 7
        assert comment['raw_content'] == '<p>You are right, but Kouign-amann are clearly better.</p>'   # nopep8
        assert comment['author']
        assert comment['author']['user_id'] == 4
        # TODO - G.M - 2018-06-172 - [avatar] setup avatar url
        assert comment['author']['avatar_url'] is None
        assert comment['author']['public_name'] == 'John Reader'
        # TODO - G.M - 2018-06-179 - better check for datetime
        assert comment['created']

        res = self.testapp.delete(
            '/api/v2/workspaces/2/contents/7/comments/20',
            status=403
        )<|MERGE_RESOLUTION|>--- conflicted
+++ resolved
@@ -113,10 +113,7 @@
             params=params,
             status=400
         )
-<<<<<<< HEAD
-=======
-
->>>>>>> bbccafc5
+
     def test_api__delete_content_comment__ok_200__user_is_owner_and_workspace_manager(self) -> None:  # nopep8
         """
         delete comment (user is workspace_manager and owner)
