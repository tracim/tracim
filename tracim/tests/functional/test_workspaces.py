# -*- coding: utf-8 -*-
"""
Tests for /api/v2/workspaces subpath endpoints.
"""
from tracim.tests import FunctionalTest
from tracim.tests import set_html_document_slug_to_legacy
from tracim.fixtures.content import Content as ContentFixtures
from tracim.fixtures.users_and_groups import Base as BaseFixture


class TestWorkspaceEndpoint(FunctionalTest):
    """
    Tests for /api/v2/workspaces/{workspace_id} endpoint
    """

    fixtures = [BaseFixture, ContentFixtures]

    def test_api__get_workspace__ok_200__nominal_case(self) -> None:
        """
        Check obtain workspace reachable for user.
        """
        self.testapp.authorization = (
            'Basic',
            (
                'admin@admin.admin',
                'admin@admin.admin'
            )
        )
        res = self.testapp.get('/api/v2/workspaces/1', status=200)
        workspace = res.json_body
        assert workspace['workspace_id'] == 1
        assert workspace['slug'] == 'business'
        assert workspace['label'] == 'Business'
        assert workspace['description'] == 'All importants documents'
        assert len(workspace['sidebar_entries']) == 7

        sidebar_entry = workspace['sidebar_entries'][0]
        assert sidebar_entry['slug'] == 'dashboard'
        assert sidebar_entry['label'] == 'Dashboard'
        assert sidebar_entry['route'] == '/#/workspaces/1/dashboard'  # nopep8
        assert sidebar_entry['hexcolor'] == "#252525"
        assert sidebar_entry['fa_icon'] == "signal"

        sidebar_entry = workspace['sidebar_entries'][1]
        assert sidebar_entry['slug'] == 'contents/all'
        assert sidebar_entry['label'] == 'All Contents'
        assert sidebar_entry['route'] == "/#/workspaces/1/contents"  # nopep8
        assert sidebar_entry['hexcolor'] == "#fdfdfd"
        assert sidebar_entry['fa_icon'] == "th"

        sidebar_entry = workspace['sidebar_entries'][2]
        assert sidebar_entry['slug'] == 'contents/html-documents'
        assert sidebar_entry['label'] == 'Text Documents'
        assert sidebar_entry['route'] == '/#/workspaces/1/contents?type=html-documents'  # nopep8
        assert sidebar_entry['hexcolor'] == "#3f52e3"
        assert sidebar_entry['fa_icon'] == "file-text-o"

        sidebar_entry = workspace['sidebar_entries'][3]
        assert sidebar_entry['slug'] == 'contents/markdownpluspage'
        assert sidebar_entry['label'] == 'Markdown Plus Documents'
        assert sidebar_entry['route'] == "/#/workspaces/1/contents?type=markdownpluspage"    # nopep8
        assert sidebar_entry['hexcolor'] == "#f12d2d"
        assert sidebar_entry['fa_icon'] == "file-code-o"

        sidebar_entry = workspace['sidebar_entries'][4]
        assert sidebar_entry['slug'] == 'contents/files'
        assert sidebar_entry['label'] == 'Files'
        assert sidebar_entry['route'] == "/#/workspaces/1/contents?type=file"  # nopep8
        assert sidebar_entry['hexcolor'] == "#FF9900"
        assert sidebar_entry['fa_icon'] == "paperclip"

        sidebar_entry = workspace['sidebar_entries'][5]
        assert sidebar_entry['slug'] == 'contents/threads'
        assert sidebar_entry['label'] == 'Threads'
        assert sidebar_entry['route'] == "/#/workspaces/1/contents?type=thread"  # nopep8
        assert sidebar_entry['hexcolor'] == "#ad4cf9"
        assert sidebar_entry['fa_icon'] == "comments-o"

        sidebar_entry = workspace['sidebar_entries'][6]
        assert sidebar_entry['slug'] == 'calendar'
        assert sidebar_entry['label'] == 'Calendar'
        assert sidebar_entry['route'] == "/#/workspaces/1/calendar"  # nopep8
        assert sidebar_entry['hexcolor'] == "#757575"
        assert sidebar_entry['fa_icon'] == "calendar"

    def test_api__get_workspace__err_400__unallowed_user(self) -> None:
        """
        Check obtain workspace unreachable for user
        """
        self.testapp.authorization = (
            'Basic',
            (
                'lawrence-not-real-email@fsf.local',
                'foobarbaz'
            )
        )
        res = self.testapp.get('/api/v2/workspaces/1', status=400)
        assert isinstance(res.json, dict)
        assert 'code' in res.json.keys()
        assert 'message' in res.json.keys()
        assert 'details' in res.json.keys()

    def test_api__get_workspace__err_401__unregistered_user(self) -> None:
        """
        Check obtain workspace without registered user.
        """
        self.testapp.authorization = (
            'Basic',
            (
                'john@doe.doe',
                'lapin'
            )
        )
        res = self.testapp.get('/api/v2/workspaces/1', status=401)
        assert isinstance(res.json, dict)
        assert 'code' in res.json.keys()
        assert 'message' in res.json.keys()
        assert 'details' in res.json.keys()

    def test_api__get_workspace__err_400__workspace_does_not_exist(self) -> None:  # nopep8
        """
        Check obtain workspace who does not exist with an existing user.
        """
        self.testapp.authorization = (
            'Basic',
            (
                'admin@admin.admin',
                'admin@admin.admin'
            )
        )
        res = self.testapp.get('/api/v2/workspaces/5', status=400)
        assert isinstance(res.json, dict)
        assert 'code' in res.json.keys()
        assert 'message' in res.json.keys()
        assert 'details' in res.json.keys()


class TestWorkspaceMembersEndpoint(FunctionalTest):
    """
    Tests for /api/v2/workspaces/{workspace_id}/members endpoint
    """

    fixtures = [BaseFixture, ContentFixtures]

    def test_api__get_workspace_members__ok_200__nominal_case(self):
        """
        Check obtain workspace members list with a reachable workspace for user
        """
        self.testapp.authorization = (
            'Basic',
            (
                'admin@admin.admin',
                'admin@admin.admin'
            )
        )
        res = self.testapp.get('/api/v2/workspaces/1/members', status=200).json_body   # nopep8
        assert len(res) == 1
        user_role = res[0]
        assert user_role['role'] == 'workspace-manager'
        assert user_role['user_id'] == 1
        assert user_role['workspace_id'] == 1
        assert user_role['user']['public_name'] == 'Global manager'
        # TODO - G.M - 24-05-2018 - [Avatar] Replace
        # by correct value when avatar feature will be enabled
        assert user_role['user']['avatar_url'] is None

    def test_api__get_workspace_members__err_400__unallowed_user(self):
        """
        Check obtain workspace members list with an unreachable workspace for
        user
        """
        self.testapp.authorization = (
            'Basic',
            (
                'lawrence-not-real-email@fsf.local',
                'foobarbaz'
            )
        )
        res = self.testapp.get('/api/v2/workspaces/3/members', status=400)
        assert isinstance(res.json, dict)
        assert 'code' in res.json.keys()
        assert 'message' in res.json.keys()
        assert 'details' in res.json.keys()

    def test_api__get_workspace_members__err_401__unregistered_user(self):
        """
        Check obtain workspace members list with an unregistered user
        """
        self.testapp.authorization = (
            'Basic',
            (
                'john@doe.doe',
                'lapin'
            )
        )
        res = self.testapp.get('/api/v2/workspaces/1/members', status=401)
        assert isinstance(res.json, dict)
        assert 'code' in res.json.keys()
        assert 'message' in res.json.keys()
        assert 'details' in res.json.keys()

    def test_api__get_workspace_members__err_400__workspace_does_not_exist(self):  # nopep8
        """
        Check obtain workspace members list with an existing user but
        an unexisting workspace
        """
        self.testapp.authorization = (
            'Basic',
            (
                'admin@admin.admin',
                'admin@admin.admin'
            )
        )
        res = self.testapp.get('/api/v2/workspaces/5/members', status=400)
        assert isinstance(res.json, dict)
        assert 'code' in res.json.keys()
        assert 'message' in res.json.keys()
        assert 'details' in res.json.keys()


class TestWorkspaceContents(FunctionalTest):
    """
    Tests for /api/v2/workspaces/{workspace_id}/contents endpoint
    """

    fixtures = [BaseFixture, ContentFixtures]

    def test_api__get_workspace_content__ok_200__get_default(self):
        """
        Check obtain workspace contents with defaults filters
        """
        self.testapp.authorization = (
            'Basic',
            (
                'admin@admin.admin',
                'admin@admin.admin'
            )
        )
        res = self.testapp.get('/api/v2/workspaces/1/contents', status=200).json_body   # nopep8
        # TODO - G.M - 30-05-2018 - Check this test
        assert len(res) == 3
        content = res[0]
        assert content['content_id'] == 1
        assert content['is_archived'] is False
        assert content['is_deleted'] is False
        assert content['label'] == 'Tools'
        assert content['parent_id'] is None
        assert content['show_in_ui'] is True
        assert content['slug'] == 'tools'
        assert content['status'] == 'open'
        assert set(content['sub_content_types']) == {'thread', 'html-documents', 'folder', 'file'}  # nopep8
        assert content['workspace_id'] == 1
        content = res[1]
        assert content['content_id'] == 2
        assert content['is_archived'] is False
        assert content['is_deleted'] is False
        assert content['label'] == 'Menus'
        assert content['parent_id'] is None
        assert content['show_in_ui'] is True
        assert content['slug'] == 'menus'
        assert content['status'] == 'open'
        assert set(content['sub_content_types']) == {'thread', 'html-documents', 'folder', 'file'}  # nopep8
        assert content['workspace_id'] == 1
        content = res[2]
        assert content['content_id'] == 11
        assert content['is_archived'] is False
        assert content['is_deleted'] is False
        assert content['label'] == 'Current Menu'
        assert content['parent_id'] == 2
        assert content['show_in_ui'] is True
        assert content['slug'] == 'current-menu'
        assert content['status'] == 'open'
        assert set(content['sub_content_types']) == {'thread', 'html-documents', 'folder', 'file'}  # nopep8
        assert content['workspace_id'] == 1

    # Root related
    def test_api__get_workspace_content__ok_200__get_all_root_content__legacy_html_slug(self):
        """
        Check obtain workspace all root contents
        """
        set_html_document_slug_to_legacy(self.session_factory)
        params = {
            'parent_id': 0,
            'show_archived': 1,
            'show_deleted': 1,
            'show_active': 1,
        }
        self.testapp.authorization = (
            'Basic',
            (
                'bob@fsf.local',
                'foobarbaz'
            )
        )
        res = self.testapp.get(
            '/api/v2/workspaces/3/contents',
            status=200,
            params=params,
        ).json_body  # nopep8
        # TODO - G.M - 30-05-2018 - Check this test
        assert len(res) == 4
        content = res[1]
        assert content['content_type'] == 'html-documents'
        assert content['content_id'] == 15
        assert content['is_archived'] is False
        assert content['is_deleted'] is False
        assert content['label'] == 'New Fruit Salad'
        assert content['parent_id'] is None
        assert content['show_in_ui'] is True
        assert content['slug'] == 'new-fruit-salad'
        assert content['status'] == 'open'
        assert set(content['sub_content_types']) == {'thread', 'html-documents', 'folder', 'file'}  # nopep8
        assert content['workspace_id'] == 3

        content = res[2]
        assert content['content_type'] == 'html-documents'
        assert content['content_id'] == 16
        assert content['is_archived'] is True
        assert content['is_deleted'] is False
        assert content['label'].startswith('Fruit Salad')
        assert content['parent_id'] is None
        assert content['show_in_ui'] is True
        assert content['slug'].startswith('fruit-salad')
        assert content['status'] == 'open'
        assert set(content['sub_content_types']) == {'thread', 'html-documents', 'folder', 'file'}  # nopep8
        assert content['workspace_id'] == 3

        content = res[3]
        assert content['content_type'] == 'html-documents'
        assert content['content_id'] == 17
        assert content['is_archived'] is False
        assert content['is_deleted'] is True
        assert content['label'].startswith('Bad Fruit Salad')
        assert content['parent_id'] is None
        assert content['show_in_ui'] is True
        assert content['slug'].startswith('bad-fruit-salad')
        assert content['status'] == 'open'
        assert set(content['sub_content_types']) == {'thread', 'html-documents', 'folder', 'file'}  # nopep8
        assert content['workspace_id'] == 3

    def test_api__get_workspace_content__ok_200__get_all_root_content(self):
        """
        Check obtain workspace all root contents
        """
        params = {
            'parent_id': 0,
            'show_archived': 1,
            'show_deleted': 1,
            'show_active': 1,
        }
        self.testapp.authorization = (
            'Basic',
            (
                'bob@fsf.local',
                'foobarbaz'
            )
        )
        res = self.testapp.get(
            '/api/v2/workspaces/3/contents',
            status=200,
            params=params,
        ).json_body  # nopep8
        # TODO - G.M - 30-05-2018 - Check this test
        assert len(res) == 4
        content = res[1]
        assert content['content_type'] == 'html-documents'
        assert content['content_id'] == 15
        assert content['is_archived'] is False
        assert content['is_deleted'] is False
        assert content['label'] == 'New Fruit Salad'
        assert content['parent_id'] is None
        assert content['show_in_ui'] is True
        assert content['slug'] == 'new-fruit-salad'
        assert content['status'] == 'open'
        assert set(content['sub_content_types']) == {'thread', 'html-documents', 'folder', 'file'}  # nopep8
        assert content['workspace_id'] == 3

        content = res[2]
        assert content['content_type'] == 'html-documents'
        assert content['content_id'] == 16
        assert content['is_archived'] is True
        assert content['is_deleted'] is False
        assert content['label'].startswith('Fruit Salad')
        assert content['parent_id'] is None
        assert content['show_in_ui'] is True
        assert content['slug'].startswith('fruit-salad')
        assert content['status'] == 'open'
        assert set(content['sub_content_types']) == {'thread', 'html-documents', 'folder', 'file'}  # nopep8
        assert content['workspace_id'] == 3

        content = res[3]
        assert content['content_type'] == 'html-documents'
        assert content['content_id'] == 17
        assert content['is_archived'] is False
        assert content['is_deleted'] is True
        assert content['label'].startswith('Bad Fruit Salad')
        assert content['parent_id'] is None
        assert content['show_in_ui'] is True
        assert content['slug'].startswith('bad-fruit-salad')
        assert content['status'] == 'open'
        assert set(content['sub_content_types']) == {'thread', 'html-documents', 'folder', 'file'}  # nopep8
        assert content['workspace_id'] == 3

    def test_api__get_workspace_content__ok_200__get_only_active_root_content(self):  # nopep8
        """
        Check obtain workspace root active contents
        """
        params = {
            'parent_id': 0,
            'show_archived': 0,
            'show_deleted': 0,
            'show_active': 1,
        }
        self.testapp.authorization = (
            'Basic',
            (
                'bob@fsf.local',
                'foobarbaz'
            )
        )
        res = self.testapp.get(
            '/api/v2/workspaces/3/contents',
            status=200,
            params=params,
        ).json_body   # nopep8
        # TODO - G.M - 30-05-2018 - Check this test
        assert len(res) == 2
        content = res[1]
        assert content['content_type'] == 'html-documents'
        assert content['content_id'] == 15
        assert content['is_archived'] is False
        assert content['is_deleted'] is False
        assert content['label'] == 'New Fruit Salad'
        assert content['parent_id'] is None
        assert content['show_in_ui'] is True
        assert content['slug'] == 'new-fruit-salad'
        assert content['status'] == 'open'
        assert set(content['sub_content_types']) == {'thread', 'html-documents', 'folder', 'file'}  # nopep8
        assert content['workspace_id'] == 3

    def test_api__get_workspace_content__ok_200__get_only_archived_root_content(self):  # nopep8
        """
        Check obtain workspace root archived contents
        """
        params = {
            'parent_id': 0,
            'show_archived': 1,
            'show_deleted': 0,
            'show_active': 0,
        }
        self.testapp.authorization = (
            'Basic',
            (
                'bob@fsf.local',
                'foobarbaz'
            )
        )
        res = self.testapp.get(
            '/api/v2/workspaces/3/contents',
            status=200,
            params=params,
        ).json_body   # nopep8
        assert len(res) == 1
        content = res[0]
        assert content['content_type'] == 'html-documents'
        assert content['content_id'] == 16
        assert content['is_archived'] is True
        assert content['is_deleted'] is False
        assert content['label'].startswith('Fruit Salad')
        assert content['parent_id'] is None
        assert content['show_in_ui'] is True
        assert content['slug'].startswith('fruit-salad')
        assert content['status'] == 'open'
        assert set(content['sub_content_types']) == {'thread', 'html-documents', 'folder', 'file'}  # nopep8
        assert content['workspace_id'] == 3

    def test_api__get_workspace_content__ok_200__get_only_deleted_root_content(self):  # nopep8
        """
         Check obtain workspace root deleted contents
         """
        params = {
            'parent_id': 0,
            'show_archived': 0,
            'show_deleted': 1,
            'show_active': 0,
        }
        self.testapp.authorization = (
            'Basic',
            (
                'bob@fsf.local',
                'foobarbaz'
            )
        )
        res = self.testapp.get(
            '/api/v2/workspaces/3/contents',
            status=200,
            params=params,
        ).json_body   # nopep8
        # TODO - G.M - 30-05-2018 - Check this test

        assert len(res) == 1
        content = res[0]
        assert content['content_type'] == 'html-documents'
        assert content['content_id'] == 17
        assert content['is_archived'] is False
        assert content['is_deleted'] is True
        assert content['label'].startswith('Bad Fruit Salad')
        assert content['parent_id'] is None
        assert content['show_in_ui'] is True
        assert content['slug'].startswith('bad-fruit-salad')
        assert content['status'] == 'open'
        assert set(content['sub_content_types']) == {'thread', 'html-documents', 'folder', 'file'}  # nopep8
        assert content['workspace_id'] == 3

    def test_api__get_workspace_content__ok_200__get_nothing_root_content(self):
        """
        Check obtain workspace root content who does not match any type
        (archived, deleted, active) result should be empty list.
        """
        params = {
            'parent_id': 0,
            'show_archived': 0,
            'show_deleted': 0,
            'show_active': 0,
        }
        self.testapp.authorization = (
            'Basic',
            (
                'bob@fsf.local',
                'foobarbaz'
            )
        )
        res = self.testapp.get(
            '/api/v2/workspaces/3/contents',
            status=200,
            params=params,
        ).json_body  # nopep8
        # TODO - G.M - 30-05-2018 - Check this test
        assert res == []

    # Folder related

    def test_api__get_workspace_content__ok_200__get_all_folder_content(self):
        """
         Check obtain workspace folder all contents
         """
        params = {
            'parent_id': 10,  # TODO - G.M - 30-05-2018 - Find a real id
            'show_archived': 1,
            'show_deleted': 1,
            'show_active': 1,
        }
        self.testapp.authorization = (
            'Basic',
            (
                'admin@admin.admin',
                'admin@admin.admin'
            )
        )
        res = self.testapp.get(
            '/api/v2/workspaces/2/contents',
            status=200,
            params=params,
        ).json_body   # nopep8
        assert len(res) == 3
        content = res[0]
        assert content['content_type'] == 'html-documents'
        assert content['content_id'] == 12
        assert content['is_archived'] is False
        assert content['is_deleted'] is False
        assert content['label'] == 'New Fruit Salad'
        assert content['parent_id'] == 10
        assert content['show_in_ui'] is True
        assert content['slug'] == 'new-fruit-salad'
        assert content['status'] == 'open'
        assert set(content['sub_content_types']) == {'thread', 'html-documents', 'folder', 'file'}  # nopep8
        assert content['workspace_id'] == 2

        content = res[1]
        assert content['content_type'] == 'html-documents'
        assert content['content_id'] == 13
        assert content['is_archived'] is True
        assert content['is_deleted'] is False
        assert content['label'].startswith('Fruit Salad')
        assert content['parent_id'] == 10
        assert content['show_in_ui'] is True
        assert content['slug'].startswith('fruit-salad')
        assert content['status'] == 'open'
        assert set(content['sub_content_types']) == {'thread', 'html-documents', 'folder', 'file'}  # nopep8
        assert content['workspace_id'] == 2

        content = res[2]
        assert content['content_type'] == 'html-documents'
        assert content['content_id'] == 14
        assert content['is_archived'] is False
        assert content['is_deleted'] is True
        assert content['label'].startswith('Bad Fruit Salad')
        assert content['parent_id'] == 10
        assert content['show_in_ui'] is True
        assert content['slug'].startswith('bad-fruit-salad')
        assert content['status'] == 'open'
        assert set(content['sub_content_types']) == {'thread', 'html-documents', 'folder', 'file'}  # nopep8
        assert content['workspace_id'] == 2

    def test_api__get_workspace_content__ok_200__get_only_active_folder_content(self):  # nopep8
        """
         Check obtain workspace folder active contents
         """
        params = {
            'parent_id': 10,
            'show_archived': 0,
            'show_deleted': 0,
            'show_active': 1,
        }
        self.testapp.authorization = (
            'Basic',
            (
                'admin@admin.admin',
                'admin@admin.admin'
            )
        )
        res = self.testapp.get(
            '/api/v2/workspaces/2/contents',
            status=200,
            params=params,
        ).json_body   # nopep8
        assert len(res) == 1
        content = res[0]
        assert content['content_type']
        assert content['content_id'] == 12
        assert content['is_archived'] is False
        assert content['is_deleted'] is False
        assert content['label'] == 'New Fruit Salad'
        assert content['parent_id'] == 10
        assert content['show_in_ui'] is True
        assert content['slug'] == 'new-fruit-salad'
        assert content['status'] == 'open'
        assert set(content['sub_content_types']) == {'thread', 'html-documents', 'folder', 'file'}  # nopep8
        assert content['workspace_id'] == 2

    def test_api__get_workspace_content__ok_200__get_only_archived_folder_content(self):  # nopep8
        """
         Check obtain workspace folder archived contents
         """
        params = {
            'parent_id': 10,
            'show_archived': 1,
            'show_deleted': 0,
            'show_active': 0,
        }
        self.testapp.authorization = (
            'Basic',
            (
                'admin@admin.admin',
                'admin@admin.admin'
            )
        )
        res = self.testapp.get(
            '/api/v2/workspaces/2/contents',
            status=200,
            params=params,
        ).json_body   # nopep8
        assert len(res) == 1
        content = res[0]
        assert content['content_type'] == 'html-documents'
        assert content['content_id'] == 13
        assert content['is_archived'] is True
        assert content['is_deleted'] is False
        assert content['label'].startswith('Fruit Salad')
        assert content['parent_id'] == 10
        assert content['show_in_ui'] is True
        assert content['slug'].startswith('fruit-salad')
        assert content['status'] == 'open'
        assert set(content['sub_content_types']) == {'thread', 'html-documents', 'folder', 'file'}  # nopep8
        assert content['workspace_id'] == 2

    def test_api__get_workspace_content__ok_200__get_only_deleted_folder_content(self):  # nopep8
        """
         Check obtain workspace folder deleted contents
         """
        params = {
            'parent_id': 10,
            'show_archived': 0,
            'show_deleted': 1,
            'show_active': 0,
        }
        self.testapp.authorization = (
            'Basic',
            (
                'admin@admin.admin',
                'admin@admin.admin'
            )
        )
        res = self.testapp.get(
            '/api/v2/workspaces/2/contents',
            status=200,
            params=params,
        ).json_body   # nopep8

        assert len(res) == 1
        content = res[0]
        assert content['content_type'] == 'html-documents'
        assert content['content_id'] == 14
        assert content['is_archived'] is False
        assert content['is_deleted'] is True
        assert content['label'].startswith('Bad Fruit Salad')
        assert content['parent_id'] == 10
        assert content['show_in_ui'] is True
        assert content['slug'].startswith('bad-fruit-salad')
        assert content['status'] == 'open'
        assert set(content['sub_content_types']) == {'thread', 'html-documents', 'folder', 'file'}  # nopep8
        assert content['workspace_id'] == 2

    def test_api__get_workspace_content__ok_200__get_nothing_folder_content(self):  # nopep8
        """
        Check obtain workspace folder content who does not match any type
        (archived, deleted, active) result should be empty list.
        """
        params = {
            'parent_id': 10,
            'show_archived': 0,
            'show_deleted': 0,
            'show_active': 0,
        }
        self.testapp.authorization = (
            'Basic',
            (
                'admin@admin.admin',
                'admin@admin.admin'
            )
        )
        res = self.testapp.get(
            '/api/v2/workspaces/2/contents',
            status=200,
            params=params,
        ).json_body   # nopep8
        # TODO - G.M - 30-05-2018 - Check this test
        assert res == []

    # Error case

    def test_api__get_workspace_content__err_400__unallowed_user(self):
        """
        Check obtain workspace content list with an unreachable workspace for
        user
        """
        self.testapp.authorization = (
            'Basic',
            (
                'lawrence-not-real-email@fsf.local',
                'foobarbaz'
            )
        )
        res = self.testapp.get('/api/v2/workspaces/3/contents', status=400)
        assert isinstance(res.json, dict)
        assert 'code' in res.json.keys()
        assert 'message' in res.json.keys()
        assert 'details' in res.json.keys()

    def test_api__get_workspace_content__err_401__unregistered_user(self):
        """
        Check obtain workspace content list with an unregistered user
        """
        self.testapp.authorization = (
            'Basic',
            (
                'john@doe.doe',
                'lapin'
            )
        )
        res = self.testapp.get('/api/v2/workspaces/1/contents', status=401)
        assert isinstance(res.json, dict)
        assert 'code' in res.json.keys()
        assert 'message' in res.json.keys()
        assert 'details' in res.json.keys()

    def test_api__get_workspace_content__err_400__workspace_does_not_exist(self):  # nopep8
        """
        Check obtain workspace contents list with an existing user but
        an unexisting workspace
        """
        self.testapp.authorization = (
            'Basic',
            (
                'admin@admin.admin',
                'admin@admin.admin'
            )
        )
        res = self.testapp.get('/api/v2/workspaces/5/contents', status=400)
        assert isinstance(res.json, dict)
        assert 'code' in res.json.keys()
        assert 'message' in res.json.keys()
        assert 'details' in res.json.keys()

    def test_api__post_content_create_generic_content__ok_200__nominal_case(self) -> None:  # nopep8
        """
        Create generic content
        """
        self.testapp.authorization = (
            'Basic',
            (
                'admin@admin.admin',
                'admin@admin.admin'
            )
        )
        params = {
            'label': 'GenericCreatedContent',
            'content_type': 'markdownpage',
        }
        res = self.testapp.post_json(
            '/api/v2/workspaces/1/contents',
            params=params,
            status=200
        )
        assert res
        assert res.json_body
        assert res.json_body['status'] == 'open'
        assert res.json_body['content_id']
        assert res.json_body['content_type'] == 'markdownpage'
        assert res.json_body['is_archived'] is False
        assert res.json_body['is_deleted'] is False
        assert res.json_body['workspace_id'] == 1
        assert res.json_body['slug'] == 'genericcreatedcontent'
        assert res.json_body['parent_id'] is None
        assert res.json_body['show_in_ui'] is True
        assert res.json_body['sub_content_types']
        params_active = {
            'parent_id': 0,
            'show_archived': 0,
            'show_deleted': 0,
            'show_active': 1,
        }
        # INFO - G.M - 2018-06-165 - Verify if new content is correctly created
        active_contents = self.testapp.get('/api/v2/workspaces/1/contents', params=params_active, status=200).json_body  # nopep8
        assert res.json_body in active_contents

<<<<<<< HEAD
=======
    def test_api__post_content_create_generic_content__ok_200__in_folder(self) -> None:  # nopep8
        """
        Create generic content in folder
        """
        self.testapp.authorization = (
            'Basic',
            (
                'admin@admin.admin',
                'admin@admin.admin'
            )
        )
        params = {
            'label': 'GenericCreatedContent',
            'content_type': 'markdownpage',
            'parent_id': 10,
        }
        res = self.testapp.post_json(
            '/api/v2/workspaces/1/contents',
            params=params,
            status=200
        )
        assert res
        assert res.json_body
        assert res.json_body['status'] == 'open'
        assert res.json_body['content_id']
        assert res.json_body['content_type'] == 'markdownpage'
        assert res.json_body['is_archived'] is False
        assert res.json_body['is_deleted'] is False
        assert res.json_body['workspace_id'] == 1
        assert res.json_body['slug'] == 'genericcreatedcontent'
        assert res.json_body['parent_id'] == 10
        assert res.json_body['show_in_ui'] is True
        assert res.json_body['sub_content_types']
        params_active = {
            'parent_id': 10,
            'show_archived': 0,
            'show_deleted': 0,
            'show_active': 1,
        }
        # INFO - G.M - 2018-06-165 - Verify if new content is correctly created
        active_contents = self.testapp.get('/api/v2/workspaces/1/contents', params=params_active, status=200).json_body  # nopep8
        assert res.json_body in active_contents

>>>>>>> bbccafc5
    def test_api__post_content_create_generic_content__err_400__empty_label(self) -> None:  # nopep8
        """
        Create generic content
        """
        self.testapp.authorization = (
            'Basic',
            (
                'admin@admin.admin',
                'admin@admin.admin'
            )
        )
        params = {
            'label': '',
            'content_type': 'markdownpage',
        }
        res = self.testapp.post_json(
            '/api/v2/workspaces/1/contents',
            params=params,
            status=400
        )

    def test_api__post_content_create_generic_content__err_400__wrong_content_type(self) -> None:  # nopep8
        """
        Create generic content
        """
        self.testapp.authorization = (
            'Basic',
            (
                'admin@admin.admin',
                'admin@admin.admin'
            )
        )
        params = {
            'label': 'GenericCreatedContent',
            'content_type': 'unexistent-content-type',
        }
        res = self.testapp.post_json(
            '/api/v2/workspaces/1/contents',
            params=params,
            status=400,
        )

    def test_api_put_move_content__ok_200__nominal_case(self):
        """
        Move content
        move Apple_Pie (content_id: 8)
        from Desserts folder(content_id: 3) to Salads subfolder (content_id: 4)
        of workspace Recipes.
        """
        self.testapp.authorization = (
            'Basic',
            (
                'admin@admin.admin',
                'admin@admin.admin'
            )
        )
        params = {
            'new_parent_id': '4',  # Salads
            'new_workspace_id': '2',
        }
        params_folder1 = {
            'parent_id': 3,
            'show_archived': 0,
            'show_deleted': 0,
            'show_active': 1,
        }
        params_folder2 = {
            'parent_id': 4,
            'show_archived': 0,
            'show_deleted': 0,
            'show_active': 1,
        }
        folder1_contents = self.testapp.get('/api/v2/workspaces/2/contents', params=params_folder1, status=200).json_body  # nopep8
        folder2_contents = self.testapp.get('/api/v2/workspaces/2/contents', params=params_folder2, status=200).json_body  # nopep8
        assert [content for content in folder1_contents if content['content_id'] == 8]  # nopep8
        assert not [content for content in folder2_contents if content['content_id'] == 8]  # nopep8
        # TODO - G.M - 2018-06-163 - Check content
        res = self.testapp.put_json(
            '/api/v2/workspaces/2/contents/8/move',
            params=params,
            status=200
        )
        new_folder1_contents = self.testapp.get('/api/v2/workspaces/2/contents', params=params_folder1, status=200).json_body  # nopep8
        new_folder2_contents = self.testapp.get('/api/v2/workspaces/2/contents', params=params_folder2, status=200).json_body  # nopep8
        assert not [content for content in new_folder1_contents if content['content_id'] == 8]  # nopep8
        assert [content for content in new_folder2_contents if content['content_id'] == 8]  # nopep8
        assert res.json_body
        assert res.json_body['parent_id'] == 4
        assert res.json_body['content_id'] == 8
        assert res.json_body['workspace_id'] == 2

    def test_api_put_move_content__ok_200__to_root(self):
        """
        Move content
        move Apple_Pie (content_id: 8)
        from Desserts folder(content_id: 3) to root (content_id: 0)
        of workspace Recipes.
        """
        self.testapp.authorization = (
            'Basic',
            (
                'admin@admin.admin',
                'admin@admin.admin'
            )
        )
        params = {
            'new_parent_id': None,  # root
            'new_workspace_id': 2,
        }
        params_folder1 = {
            'parent_id': 3,
            'show_archived': 0,
            'show_deleted': 0,
            'show_active': 1,
        }
        params_folder2 = {
            'parent_id': 0,
            'show_archived': 0,
            'show_deleted': 0,
            'show_active': 1,
        }
        folder1_contents = self.testapp.get('/api/v2/workspaces/2/contents', params=params_folder1, status=200).json_body  # nopep8
        folder2_contents = self.testapp.get('/api/v2/workspaces/2/contents', params=params_folder2, status=200).json_body  # nopep8
        assert [content for content in folder1_contents if content['content_id'] == 8]  # nopep8
        assert not [content for content in folder2_contents if content['content_id'] == 8]  # nopep8
        # TODO - G.M - 2018-06-163 - Check content
        res = self.testapp.put_json(
            '/api/v2/workspaces/2/contents/8/move',
            params=params,
            status=200
        )
        new_folder1_contents = self.testapp.get('/api/v2/workspaces/2/contents', params=params_folder1, status=200).json_body  # nopep8
        new_folder2_contents = self.testapp.get('/api/v2/workspaces/2/contents', params=params_folder2, status=200).json_body  # nopep8
        assert not [content for content in new_folder1_contents if content['content_id'] == 8]  # nopep8
        assert [content for content in new_folder2_contents if content['content_id'] == 8]  # nopep8
        assert res.json_body
        assert res.json_body['parent_id'] is None
        assert res.json_body['content_id'] == 8
        assert res.json_body['workspace_id'] == 2

    def test_api_put_move_content__ok_200__with_workspace_id(self):
        """
        Move content
        move Apple_Pie (content_id: 8)
        from Desserts folder(content_id: 3) to Salads subfolder (content_id: 4)
        of workspace Recipes.
        """
        self.testapp.authorization = (
            'Basic',
            (
                'admin@admin.admin',
                'admin@admin.admin'
            )
        )
        params = {
            'new_parent_id': '4',  # Salads
            'new_workspace_id': '2',
        }
        params_folder1 = {
            'parent_id': 3,
            'show_archived': 0,
            'show_deleted': 0,
            'show_active': 1,
        }
        params_folder2 = {
            'parent_id': 4,
            'show_archived': 0,
            'show_deleted': 0,
            'show_active': 1,
        }
        folder1_contents = self.testapp.get('/api/v2/workspaces/2/contents', params=params_folder1, status=200).json_body  # nopep8
        folder2_contents = self.testapp.get('/api/v2/workspaces/2/contents', params=params_folder2, status=200).json_body  # nopep8
        assert [content for content in folder1_contents if content['content_id'] == 8]  # nopep8
        assert not [content for content in folder2_contents if content['content_id'] == 8]  # nopep8
        # TODO - G.M - 2018-06-163 - Check content
        res = self.testapp.put_json(
            '/api/v2/workspaces/2/contents/8/move',
            params=params,
            status=200
        )
        new_folder1_contents = self.testapp.get('/api/v2/workspaces/2/contents', params=params_folder1, status=200).json_body  # nopep8
        new_folder2_contents = self.testapp.get('/api/v2/workspaces/2/contents', params=params_folder2, status=200).json_body  # nopep8
        assert not [content for content in new_folder1_contents if content['content_id'] == 8]  # nopep8
        assert [content for content in new_folder2_contents if content['content_id'] == 8]  # nopep8
        assert res.json_body
        assert res.json_body['parent_id'] == 4
        assert res.json_body['content_id'] == 8
        assert res.json_body['workspace_id'] == 2

    def test_api_put_move_content__ok_200__to_another_workspace(self):
        """
        Move content
        move Apple_Pie (content_id: 8)
        from Desserts folder(content_id: 3) to Menus subfolder (content_id: 2)
        of workspace Business.
        """
        self.testapp.authorization = (
            'Basic',
            (
                'admin@admin.admin',
                'admin@admin.admin'
            )
        )
        params = {
            'new_parent_id': '2',  # Menus
            'new_workspace_id': '1',
        }
        params_folder1 = {
            'parent_id': 3,
            'show_archived': 0,
            'show_deleted': 0,
            'show_active': 1,
        }
        params_folder2 = {
            'parent_id': 2,
            'show_archived': 0,
            'show_deleted': 0,
            'show_active': 1,
        }
        folder1_contents = self.testapp.get('/api/v2/workspaces/2/contents', params=params_folder1, status=200).json_body  # nopep8
        folder2_contents = self.testapp.get('/api/v2/workspaces/1/contents', params=params_folder2, status=200).json_body  # nopep8
        assert [content for content in folder1_contents if content['content_id'] == 8]  # nopep8
        assert not [content for content in folder2_contents if content['content_id'] == 8]  # nopep8
        # TODO - G.M - 2018-06-163 - Check content
        res = self.testapp.put_json(
            '/api/v2/workspaces/2/contents/8/move',
            params=params,
            status=200
        )
        new_folder1_contents = self.testapp.get('/api/v2/workspaces/2/contents', params=params_folder1, status=200).json_body  # nopep8
        new_folder2_contents = self.testapp.get('/api/v2/workspaces/1/contents', params=params_folder2, status=200).json_body  # nopep8
        assert not [content for content in new_folder1_contents if content['content_id'] == 8]  # nopep8
        assert [content for content in new_folder2_contents if content['content_id'] == 8]  # nopep8
        assert res.json_body
        assert res.json_body['parent_id'] == 2
        assert res.json_body['content_id'] == 8
        assert res.json_body['workspace_id'] == 1

    def test_api_put_move_content__ok_200__to_another_workspace_root(self):
        """
        Move content
        move Apple_Pie (content_id: 8)
        from Desserts folder(content_id: 3) to root (content_id: 0)
        of workspace Business.
        """
        self.testapp.authorization = (
            'Basic',
            (
                'admin@admin.admin',
                'admin@admin.admin'
            )
        )
        params = {
            'new_parent_id': None,  # root
            'new_workspace_id': '1',
        }
        params_folder1 = {
            'parent_id': 3,
            'show_archived': 0,
            'show_deleted': 0,
            'show_active': 1,
        }
        params_folder2 = {
            'parent_id': 0,
            'show_archived': 0,
            'show_deleted': 0,
            'show_active': 1,
        }
        folder1_contents = self.testapp.get('/api/v2/workspaces/2/contents', params=params_folder1, status=200).json_body  # nopep8
        folder2_contents = self.testapp.get('/api/v2/workspaces/1/contents', params=params_folder2, status=200).json_body  # nopep8
        assert [content for content in folder1_contents if content['content_id'] == 8]  # nopep8
        assert not [content for content in folder2_contents if content['content_id'] == 8]  # nopep8
        # TODO - G.M - 2018-06-163 - Check content
        res = self.testapp.put_json(
            '/api/v2/workspaces/2/contents/8/move',
            params=params,
            status=200
        )
        new_folder1_contents = self.testapp.get('/api/v2/workspaces/2/contents', params=params_folder1, status=200).json_body  # nopep8
        new_folder2_contents = self.testapp.get('/api/v2/workspaces/1/contents', params=params_folder2, status=200).json_body  # nopep8
        assert not [content for content in new_folder1_contents if content['content_id'] == 8]  # nopep8
        assert [content for content in new_folder2_contents if content['content_id'] == 8]  # nopep8
        assert res.json_body
        assert res.json_body['parent_id'] is None
        assert res.json_body['content_id'] == 8
        assert res.json_body['workspace_id'] == 1

    def test_api_put_move_content__err_400__wrong_workspace_id(self):
        """
        Move content
        move Apple_Pie (content_id: 8)
        from Desserts folder(content_id: 3) to Salads subfolder (content_id: 4)
        of workspace Recipes.
        Workspace_id of parent_id don't match with workspace_id of workspace
        """
        self.testapp.authorization = (
            'Basic',
            (
                'admin@admin.admin',
                'admin@admin.admin'
            )
        )
        params = {
            'new_parent_id': '4',  # Salads
            'new_workspace_id': '1',
        }
        params_folder1 = {
            'parent_id': 3,
            'show_archived': 0,
            'show_deleted': 0,
            'show_active': 1,
        }
        params_folder2 = {
            'parent_id': 4,
            'show_archived': 0,
            'show_deleted': 0,
            'show_active': 1,
        }
        res = self.testapp.put_json(
            '/api/v2/workspaces/2/contents/8/move',
            params=params,
            status=400,
        )

    def test_api_put_delete_content__ok_200__nominal_case(self):
        """
        delete content
        delete Apple_pie ( content_id: 8, parent_id: 3)
        """
        self.testapp.authorization = (
            'Basic',
            (
                'admin@admin.admin',
                'admin@admin.admin'
            )
        )
        params_active = {
            'parent_id': 3,
            'show_archived': 0,
            'show_deleted': 0,
            'show_active': 1,
        }
        params_deleted = {
            'parent_id': 3,
            'show_archived': 0,
            'show_deleted': 1,
            'show_active': 0,
        }
        active_contents = self.testapp.get('/api/v2/workspaces/2/contents', params=params_active, status=200).json_body  # nopep8
        deleted_contents = self.testapp.get('/api/v2/workspaces/2/contents', params=params_deleted, status=200).json_body  # nopep8
        assert [content for content in active_contents if content['content_id'] == 8]  # nopep8
        assert not [content for content in deleted_contents if content['content_id'] == 8]  # nopep8
        # TODO - G.M - 2018-06-163 - Check content
        res = self.testapp.put_json(
            # INFO - G.M - 2018-06-163 - delete Apple_Pie
            '/api/v2/workspaces/2/contents/8/delete',
            status=204
        )
        new_active_contents = self.testapp.get('/api/v2/workspaces/2/contents', params=params_active, status=200).json_body  # nopep8
        new_deleted_contents = self.testapp.get('/api/v2/workspaces/2/contents', params=params_deleted, status=200).json_body  # nopep8
        assert not [content for content in new_active_contents if content['content_id'] == 8]  # nopep8
        assert [content for content in new_deleted_contents if content['content_id'] == 8]  # nopep8

    def test_api_put_archive_content__ok_200__nominal_case(self):
        """
        archive content
        archive Apple_pie ( content_id: 8, parent_id: 3)
        """
        self.testapp.authorization = (
            'Basic',
            (
                'admin@admin.admin',
                'admin@admin.admin'
            )
        )
        params_active = {
            'parent_id': 3,
            'show_archived': 0,
            'show_deleted': 0,
            'show_active': 1,
        }
        params_archived = {
            'parent_id': 3,
            'show_archived': 1,
            'show_deleted': 0,
            'show_active': 0,
        }
        active_contents = self.testapp.get('/api/v2/workspaces/2/contents', params=params_active, status=200).json_body  # nopep8
        archived_contents = self.testapp.get('/api/v2/workspaces/2/contents', params=params_archived, status=200).json_body  # nopep8
        assert [content for content in active_contents if content['content_id'] == 8]  # nopep8
        assert not [content for content in archived_contents if content['content_id'] == 8]  # nopep8
        res = self.testapp.put_json(
            '/api/v2/workspaces/2/contents/8/archive',
            status=204
        )
        new_active_contents = self.testapp.get('/api/v2/workspaces/2/contents', params=params_active, status=200).json_body  # nopep8
        new_archived_contents = self.testapp.get('/api/v2/workspaces/2/contents', params=params_archived, status=200).json_body  # nopep8
        assert not [content for content in new_active_contents if content['content_id'] == 8]  # nopep8
        assert [content for content in new_archived_contents if content['content_id'] == 8]  # nopep8

    def test_api_put_undelete_content__ok_200__nominal_case(self):
        """
        Undelete content
        undelete Bad_Fruit_Salad ( content_id: 14, parent_id: 10)
        """
        self.testapp.authorization = (
            'Basic',
            (
                'bob@fsf.local',
                'foobarbaz'
            )
        )
        params_active = {
            'parent_id': 10,
            'show_archived': 0,
            'show_deleted': 0,
            'show_active': 1,
        }
        params_deleted = {
            'parent_id': 10,
            'show_archived': 0,
            'show_deleted': 1,
            'show_active': 0,
        }
        active_contents = self.testapp.get('/api/v2/workspaces/2/contents', params=params_active, status=200).json_body  # nopep8
        deleted_contents = self.testapp.get('/api/v2/workspaces/2/contents', params=params_deleted, status=200).json_body  # nopep8
        assert not [content for content in active_contents if content['content_id'] == 14]  # nopep8
        assert [content for content in deleted_contents if content['content_id'] == 14]  # nopep8
        res = self.testapp.put_json(
            '/api/v2/workspaces/2/contents/14/undelete',
            status=204
        )
        new_active_contents = self.testapp.get('/api/v2/workspaces/2/contents', params=params_active, status=200).json_body  # nopep8
        new_deleted_contents = self.testapp.get('/api/v2/workspaces/2/contents', params=params_deleted, status=200).json_body  # nopep8
        assert [content for content in new_active_contents if content['content_id'] == 14]  # nopep8
        assert not [content for content in new_deleted_contents if content['content_id'] == 14]  # nopep8

    def test_api_put_unarchive_content__ok_200__nominal_case(self):
        """
        unarchive content,
        unarchive Fruit_salads ( content_id: 13, parent_id: 10)
        """
        self.testapp.authorization = (
            'Basic',
            (
                'bob@fsf.local',
                'foobarbaz'
            )
        )
        params_active = {
            'parent_id': 10,
            'show_archived': 0,
            'show_deleted': 0,
            'show_active': 1,
        }
        params_archived = {
            'parent_id': 10,
            'show_archived': 1,
            'show_deleted': 0,
            'show_active': 0,
        }
        active_contents = self.testapp.get('/api/v2/workspaces/2/contents', params=params_active, status=200).json_body  # nopep8
        archived_contents = self.testapp.get('/api/v2/workspaces/2/contents', params=params_archived, status=200).json_body  # nopep8
        assert not [content for content in active_contents if content['content_id'] == 13]  # nopep8
        assert [content for content in archived_contents if content['content_id'] == 13]  # nopep8
        res = self.testapp.put_json(
            '/api/v2/workspaces/2/contents/13/unarchive',
            status=204
        )
        new_active_contents = self.testapp.get('/api/v2/workspaces/2/contents', params=params_active, status=200).json_body  # nopep8
        new_archived_contents = self.testapp.get('/api/v2/workspaces/2/contents', params=params_archived, status=200).json_body  # nopep8
        assert [content for content in new_active_contents if content['content_id'] == 13]  # nopep8
        assert not [content for content in new_archived_contents if content['content_id'] == 13]  # nopep8<|MERGE_RESOLUTION|>--- conflicted
+++ resolved
@@ -834,8 +834,6 @@
         active_contents = self.testapp.get('/api/v2/workspaces/1/contents', params=params_active, status=200).json_body  # nopep8
         assert res.json_body in active_contents
 
-<<<<<<< HEAD
-=======
     def test_api__post_content_create_generic_content__ok_200__in_folder(self) -> None:  # nopep8
         """
         Create generic content in folder
@@ -879,7 +877,6 @@
         active_contents = self.testapp.get('/api/v2/workspaces/1/contents', params=params_active, status=200).json_body  # nopep8
         assert res.json_body in active_contents
 
->>>>>>> bbccafc5
     def test_api__post_content_create_generic_content__err_400__empty_label(self) -> None:  # nopep8
         """
         Create generic content
