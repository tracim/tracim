# -*- coding: utf-8 -*-
"""
Tests for /api/v2/workspaces subpath endpoints.
"""
from tracim.tests import FunctionalTest
from tracim.fixtures.content import Content as ContentFixtures
from tracim.fixtures.users_and_groups import Base as BaseFixture


class TestWorkspaceEndpoint(FunctionalTest):
    """
    Tests for /api/v2/workspaces/{workspace_id} endpoint
    """

    fixtures = [BaseFixture, ContentFixtures]

    def test_api__get_workspace__ok_200__nominal_case(self) -> None:
        """
        Check obtain workspace reachable for user.
        """
        self.testapp.authorization = (
            'Basic',
            (
                'admin@admin.admin',
                'admin@admin.admin'
            )
        )
        res = self.testapp.get('/api/v2/workspaces/1', status=200)
        workspace = res.json_body
        assert workspace['id'] == 1
        assert workspace['slug'] == 'w1'
        assert workspace['label'] == 'w1'
        assert workspace['description'] == 'This is a workspace'
        assert len(workspace['sidebar_entries']) == 7

        sidebar_entry = workspace['sidebar_entries'][0]
        assert sidebar_entry['slug'] == 'dashboard'
        assert sidebar_entry['label'] == 'Dashboard'
        assert sidebar_entry['route'] == '/#/workspaces/1/dashboard'  # nopep8
        assert sidebar_entry['hexcolor'] == "#252525"
        assert sidebar_entry['fa_icon'] == ""

        sidebar_entry = workspace['sidebar_entries'][1]
        assert sidebar_entry['slug'] == 'contents/all'
        assert sidebar_entry['label'] == 'All Contents'
        assert sidebar_entry['route'] == "/#/workspaces/1/contents"  # nopep8
        assert sidebar_entry['hexcolor'] == "#fdfdfd"
        assert sidebar_entry['fa_icon'] == ""

        sidebar_entry = workspace['sidebar_entries'][2]
        assert sidebar_entry['slug'] == 'contents/htmlpage'
        assert sidebar_entry['label'] == 'Text Documents'
        assert sidebar_entry['route'] == '/#/workspaces/1/contents?type=htmlpage'  # nopep8
        assert sidebar_entry['hexcolor'] == "#3f52e3"
        assert sidebar_entry['fa_icon'] == "file-text-o"

        sidebar_entry = workspace['sidebar_entries'][3]
        assert sidebar_entry['slug'] == 'contents/markdownpluspage'
        assert sidebar_entry['label'] == 'Markdown Plus Documents'
        assert sidebar_entry['route'] == "/#/workspaces/1/contents?type=markdownpluspage"    # nopep8
        assert sidebar_entry['hexcolor'] == "#f12d2d"
        assert sidebar_entry['fa_icon'] == "file-code"

        sidebar_entry = workspace['sidebar_entries'][4]
        assert sidebar_entry['slug'] == 'contents/files'
        assert sidebar_entry['label'] == 'Files'
        assert sidebar_entry['route'] == "/#/workspaces/1/contents?type=file"  # nopep8
        assert sidebar_entry['hexcolor'] == "#FF9900"
        assert sidebar_entry['fa_icon'] == "paperclip"

        sidebar_entry = workspace['sidebar_entries'][5]
        assert sidebar_entry['slug'] == 'contents/threads'
        assert sidebar_entry['label'] == 'Threads'
        assert sidebar_entry['route'] == "/#/workspaces/1/contents?type=thread"  # nopep8
        assert sidebar_entry['hexcolor'] == "#ad4cf9"
        assert sidebar_entry['fa_icon'] == "comments-o"

        sidebar_entry = workspace['sidebar_entries'][6]
        assert sidebar_entry['slug'] == 'calendar'
        assert sidebar_entry['label'] == 'Calendar'
        assert sidebar_entry['route'] == "/#/workspaces/1/calendar"  # nopep8
        assert sidebar_entry['hexcolor'] == "#757575"
        assert sidebar_entry['fa_icon'] == "calendar-alt"

    def test_api__get_workspace__err_403__unallowed_user(self) -> None:
        """
        Check obtain workspace unreachable for user
        """
        self.testapp.authorization = (
            'Basic',
            (
                'lawrence-not-real-email@fsf.local',
                'foobarbaz'
            )
        )
        res = self.testapp.get('/api/v2/workspaces/1', status=403)
        assert isinstance(res.json, dict)
        assert 'code' in res.json.keys()
        assert 'message' in res.json.keys()
        assert 'details' in res.json.keys()

    def test_api__get_workspace__err_401__unregistered_user(self) -> None:
        """
        Check obtain workspace without registered user.
        """
        self.testapp.authorization = (
            'Basic',
            (
                'john@doe.doe',
                'lapin'
            )
        )
        res = self.testapp.get('/api/v2/workspaces/1', status=401)
        assert isinstance(res.json, dict)
        assert 'code' in res.json.keys()
        assert 'message' in res.json.keys()
        assert 'details' in res.json.keys()

    def test_api__get_workspace__err_403__workspace_does_not_exist(self) -> None:  # nopep8
        """
        Check obtain workspace who does not exist with an existing user.
        """
        self.testapp.authorization = (
            'Basic',
            (
                'admin@admin.admin',
                'admin@admin.admin'
            )
        )
        res = self.testapp.get('/api/v2/workspaces/5', status=403)
        assert isinstance(res.json, dict)
        assert 'code' in res.json.keys()
        assert 'message' in res.json.keys()
        assert 'details' in res.json.keys()


class TestWorkspaceMembersEndpoint(FunctionalTest):
    """
    Tests for /api/v2/workspaces/{workspace_id}/members endpoint
    """

    fixtures = [BaseFixture, ContentFixtures]

    def test_api__get_workspace_members__ok_200__nominal_case(self):
        """
        Check obtain workspace members list with a reachable workspace for user
        """
        self.testapp.authorization = (
            'Basic',
            (
                'admin@admin.admin',
                'admin@admin.admin'
            )
        )
        res = self.testapp.get('/api/v2/workspaces/1/members', status=200).json_body   # nopep8
        assert len(res) == 2
        user_role = res[0]
<<<<<<< HEAD
        assert user_role['role_slug'] == 'workspace_manager'
=======
        assert user_role['role_slug'] == 'workspace-manager'
        assert user_role['role_id'] == 8
>>>>>>> fa2ead5b
        assert user_role['user_id'] == 1
        assert user_role['workspace_id'] == 1
        assert user_role['user']['display_name'] == 'Global manager'
        # TODO - G.M - 24-05-2018 - [Avatar] Replace
        # by correct value when avatar feature will be enabled
        assert user_role['user']['avatar_url'] is None

    def test_api__get_workspace_members__err_403__unallowed_user(self):
        """
        Check obtain workspace members list with an unreachable workspace for
        user
        """
        self.testapp.authorization = (
            'Basic',
            (
                'lawrence-not-real-email@fsf.local',
                'foobarbaz'
            )
        )
        res = self.testapp.get('/api/v2/workspaces/3/members', status=403)
        assert isinstance(res.json, dict)
        assert 'code' in res.json.keys()
        assert 'message' in res.json.keys()
        assert 'details' in res.json.keys()

    def test_api__get_workspace_members__err_401__unregistered_user(self):
        """
        Check obtain workspace members list with an unregistered user
        """
        self.testapp.authorization = (
            'Basic',
            (
                'john@doe.doe',
                'lapin'
            )
        )
        res = self.testapp.get('/api/v2/workspaces/1/members', status=401)
        assert isinstance(res.json, dict)
        assert 'code' in res.json.keys()
        assert 'message' in res.json.keys()
        assert 'details' in res.json.keys()

    def test_api__get_workspace_members__err_403__workspace_does_not_exist(self):  # nopep8
        """
        Check obtain workspace members list with an existing user but
        an unexisting workspace
        """
        self.testapp.authorization = (
            'Basic',
            (
                'admin@admin.admin',
                'admin@admin.admin'
            )
        )
        res = self.testapp.get('/api/v2/workspaces/5/members', status=403)
        assert isinstance(res.json, dict)
        assert 'code' in res.json.keys()
        assert 'message' in res.json.keys()
        assert 'details' in res.json.keys()<|MERGE_RESOLUTION|>--- conflicted
+++ resolved
@@ -155,12 +155,8 @@
         res = self.testapp.get('/api/v2/workspaces/1/members', status=200).json_body   # nopep8
         assert len(res) == 2
         user_role = res[0]
-<<<<<<< HEAD
-        assert user_role['role_slug'] == 'workspace_manager'
-=======
         assert user_role['role_slug'] == 'workspace-manager'
         assert user_role['role_id'] == 8
->>>>>>> fa2ead5b
         assert user_role['user_id'] == 1
         assert user_role['workspace_id'] == 1
         assert user_role['user']['display_name'] == 'Global manager'
