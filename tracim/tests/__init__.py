--- conflicted
+++ resolved
@@ -28,6 +28,7 @@
 from io import BytesIO
 from PIL import Image
 
+
 def eq_(a, b, msg=None):
     # TODO - G.M - 05-04-2018 - Remove this when all old nose code is removed
     assert a == b, msg or "%r != %r" % (a, b)
@@ -78,12 +79,8 @@
             'depot_storage_dir': '/tmp/test/depot',
             'depot_storage_name': 'test',
             'preview_cache_dir': '/tmp/test/preview_cache',
-<<<<<<< HEAD
             'preview.jpg.restricted_dims': True,
-=======
             'email.notification.activated': 'false',
->>>>>>> 677832d7
-
         }
         hapic.reset_context()
         self.engine = get_engine(self.settings)
