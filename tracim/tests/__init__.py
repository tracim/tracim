--- conflicted
+++ resolved
@@ -45,16 +45,12 @@
 
         }
         hapic.reset_context()
-<<<<<<< HEAD
         self.init_database(self.settings)
         self.run_app()
 
     def run_app(self):
-        app = main({}, **self.settings)
-=======
-        app = web({}, **settings)
-        self.init_database(settings)
->>>>>>> fdc6dd8b
+        app = web({}, **self.settings)
+        self.init_database(self.settings)
         self.testapp = TestApp(app)
 
     def init_database(self, settings):
