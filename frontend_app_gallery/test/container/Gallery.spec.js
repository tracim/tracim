import React from 'react'
import { expect } from 'chai'
import { shallow } from 'enzyme'
import { Gallery } from '../../src/container/Gallery.jsx'
import { defaultDebug } from 'tracim_frontend_lib'
<<<<<<< HEAD
import pictures from '../fixture/content/pictures.js'
=======
import { cloneDeep } from "lodash"
>>>>>>> 0421e741

describe('<Gallery />', () => {
  const folderId = 1

  const props = {
    i18n: {},
    registerCustomEventHandlerList: () => { },
    registerLiveMessageHandlerList: () => { },
    setApiUrl: () => { },
    data: {
      config: {
        apiUrl: 'http://localhost:1337/api',
        slug: 'gallery',
        faIcon: 'paperclip',
        hexcolor: '#ffa500',
        label: 'Gallery',
        appConfig: {
          forceShowSidebar: false,
          workspaceId: 0
        },
        history: {
          location: {
            search: `?folder_ids=${folderId}`
          }
        },
        translation: ''
      },
      loggedUser: {
        ...defaultDebug.loggedUser
      }
    },
    t: key => key
  }

  const wrapper = shallow(<Gallery {...props} />)

  const stateMock = {
    displayedPictureIndex: 1,
    imagePreviewList: pictures.map(picture => ({
      src: picture.filename,
      label: picture.label,
      contentId: picture.content_id,
      fileName: picture.filename,
      lightBoxUrlList: [picture.filename],
      previewUrlForThumbnail: [picture.filename],
      rotationAngle: 0,
      rawFileUrl: [picture.filename]
    }))
  }

  describe('The constructor', () => {
    it('Initialize folderId to undefined by default', () => {
      const propsWithoutFolderId = cloneDeep(props)
      propsWithoutFolderId.data.config.history.location.search = ''
      expect(shallow(<Gallery {... propsWithoutFolderId} />).instance().state.folderId).to.be.equal(undefined)
    })
  })

  describe('Intern function', () => {
    describe('liveMessageNotRelevant', () => {
      const initialState = {
        config: {
          appConfig: {
            workspaceId: 1
          }
        },
        folderId: 1
      }

      const initialData = {
        fields: {
          content: {
            workspace_id: 1,
            parent_id: 1
          }
        }
      }

      it('should return true when the workspace is the same but state.folderId is undefined', () => {
        const state = {
          ...initialState,
          folderId: undefined
        }

        expect(wrapper.instance().liveMessageNotRelevant(initialData, state)).to.equal(true)
      })

      it('should return true when the workspace is not the same', () => {
        const data = {
          fields: {
            content: {
              ...initialData.content,
              workspace_id: initialData.fields.content.workspace_id + 1
            }
          }
        }
        expect(wrapper.instance().liveMessageNotRelevant(data, initialState)).to.equal(true)
      })

      it('should return false when the folder id and the workspace are the same', () => {
        expect(wrapper.instance().liveMessageNotRelevant(initialData, initialState)).to.equal(false)
      })

      it('should return true when the folder id is not the same', () => {
        const data = {
          fields: {
            content: {
              ...initialData.fields.content,
              parent_id: initialState.folderId + 1
            }
          }
        }
        expect(wrapper.instance().liveMessageNotRelevant(data, initialState)).to.equal(true)
      })
    })
  })

  describe('TLM handlers', () => {
    describe('handleContentDeleted', () => {
      describe('after deleting a picture', () => {
        it('should not be in the picture list anymore', () => {
          wrapper.setState(stateMock)
<<<<<<< HEAD
          wrapper.instance().handleContentDeleted({ content: pictures[1] })
=======
          wrapper.instance().handleContentDeleted({ fields: { content: pictures[1] } })
>>>>>>> 0421e741
          expect(wrapper.state().imagePreviewList.every(image => image.contentId !== pictures[1].content_id))
          expect(wrapper.state().imagePreviewList.length).to.equal(stateMock.imagePreviewList.length - 1)
        })

        it('should go to the next picture when the current picture is deleted', () => {
          wrapper.setState(stateMock)
<<<<<<< HEAD
          wrapper.instance().handleContentDeleted({ content: pictures[1] })
=======
          wrapper.instance().handleContentDeleted({ fields: { content: pictures[1] } })
>>>>>>> 0421e741
          expect(wrapper.state().displayedPictureIndex).to.equal(1)
        })

        it('should stay at the same index if the current picture is before the deleted picture', () => {
          wrapper.setState(stateMock)
          wrapper.instance().handleContentDeleted({ fields: { content: pictures[0] } })
          expect(wrapper.state().displayedPictureIndex).to.equal(0)
        })

        it('should go to the previous picture if the last picture is deleted and this was the current picture', () => {
          wrapper.setState({ ...stateMock, displayedPictureIndex: 2 })
          wrapper.instance().handleContentDeleted({ fields: { content: pictures[2] } })
          expect(wrapper.state().displayedPictureIndex).to.equal(1)
        })

        it('should ignore files from other folders', () => {
          wrapper.setState(stateMock)
          wrapper.instance().handleContentDeleted({ fields: { content: { ...pictures[0], parent_id: folderId + 1 } } })
          expect(wrapper.state().imagePreviewList.length).to.equal(stateMock.imagePreviewList.length)
        })

        it('should ignore files from other workspaces', () => {
          wrapper.setState(stateMock)
          wrapper.instance().handleContentDeleted({ fields: { content: { ...pictures[0], workspace_id: 2 } } })
          expect(wrapper.state().imagePreviewList.length).to.equal(stateMock.imagePreviewList.length)
        })
      })
    })

    describe('handleContentModified', () => {
      describe('modifying the current picture', () => {
        it('should not keep the old label in the picture list anymore but the new one, yes after rename', () => {
          wrapper.setState(stateMock)
          wrapper.instance().handleContentModified({ fields: { content: { ...pictures[1], label: 'betterversion' } } })
          expect(wrapper.state().imagePreviewList.every(image => image.label !== pictures[1].label))
          expect(wrapper.state().imagePreviewList.some(image => image.label === 'betterversion'))
        })

        it('should keep the picture list sorted', () => {
          wrapper.setState(stateMock)
<<<<<<< HEAD
          wrapper.instance().handleContentModified({ content: { ...pictures[1], label: 'betterversion' } })
          const sortedImagesPreviews = [...wrapper.state().imagePreviewList]
=======
          wrapper.instance().handleContentModified({ fields: { content: { ...pictures[1], label: 'betterversion' } } })
          const sortedImagesPreviews = [... wrapper.state().imagePreviewList]
>>>>>>> 0421e741
          sortedImagesPreviews.sort((a, b) => (a.label.localeCompare(b.label)))
          expect(sortedImagesPreviews).to.be.deep.equal(wrapper.state().imagePreviewList)
        })

        it('should stay at the same picture if the displayed picture is not touched', () => {
          wrapper.setState({ ...stateMock, displayedPictureIndex: 2 })
          wrapper.instance().handleContentModified({ fields: { content: pictures[1] } })
          expect(wrapper.state().imagePreviewList[wrapper.state().displayedPictureIndex].label).to.equal(pictures[2].label)

          wrapper.setState({ ...stateMock, displayedPictureIndex: 0 })
          wrapper.instance().handleContentModified({ fields: { content: pictures[1] } })
          expect(wrapper.state().imagePreviewList[wrapper.state().displayedPictureIndex].label).to.equal(pictures[0].label)

          wrapper.setState({ ...stateMock, displayedPictureIndex: 1 })
          wrapper.instance().handleContentModified({ fields: { content: pictures[0] } })
          expect(wrapper.state().imagePreviewList[wrapper.state().displayedPictureIndex].label).to.equal(pictures[1].label)
        })

        it('should ignore files from other folders', () => {
          wrapper.setState(stateMock)
          wrapper.instance().handleContentModified({ fields: { content: { ...pictures[0], label: 'NotRelevant', parent_id: folderId + 1 } } })
          expect(wrapper.state().imagePreviewList.every(image => image.label !== 'NotRelevant'))
        })

        it('should ignore files from other workspaces', () => {
          wrapper.setState(stateMock)
          wrapper.instance().handleContentModified({ fields: { content: { ...pictures[0], label: 'NotRelevant', workspace_id: 2 } } })
          expect(wrapper.state().imagePreviewList.every(image => image.label !== 'NotRelevant'))
        })
      })

      describe('moving a content outside the current folder', () => {
        it('should remove this content from the list when it was moved in a other workspace', () => {
          wrapper.setState(stateMock)
          wrapper.instance().handleContentModified({ fields: { content: { ...pictures[0], workspace_id: 2 } } })
          expect(wrapper.state().imagePreviewList.every(image => image.filename !== pictures[0].filename)).to.equal(true)
        })
        it('should remove this content from the list when it was moved in a other folder and same workspace', () => {
          wrapper.setState(stateMock)
          wrapper.instance().handleContentModified({ fields: { content: { ...pictures[0], parent_id: folderId + 1 } } })
          expect(wrapper.state().imagePreviewList.every(image => image.contentId !== pictures[0].content_id)).to.equal(true)
        })
      })
    })

    describe('handleWorkspaceModified', () => {
      it("should update the gallery's title", () => {
        const newWorkspaceLabel = 'Workspace name changed'
        wrapper.setState(stateMock)
        wrapper.instance().handleWorkspaceModified({ fields: { workspace: { workspace_id: 0, label: newWorkspaceLabel } } })
        expect(wrapper.state().workspaceLabel).to.be.equal(newWorkspaceLabel)
      })

      it("should NOT change the gallery's title if the modified workspace is not the one displayed", () => {
        const newWorkspaceLabel = 'This is not my workspace'
        wrapper.setState(stateMock)
        wrapper.instance().handleWorkspaceModified({ fields: { workspace: { workspace_id: 2, label: newWorkspaceLabel } } })
        expect(wrapper.state().workspaceLabel).to.be.not.equal(newWorkspaceLabel)
      })
    })
  })
})<|MERGE_RESOLUTION|>--- conflicted
+++ resolved
@@ -3,11 +3,8 @@
 import { shallow } from 'enzyme'
 import { Gallery } from '../../src/container/Gallery.jsx'
 import { defaultDebug } from 'tracim_frontend_lib'
-<<<<<<< HEAD
 import pictures from '../fixture/content/pictures.js'
-=======
 import { cloneDeep } from "lodash"
->>>>>>> 0421e741
 
 describe('<Gallery />', () => {
   const folderId = 1
@@ -130,22 +127,14 @@
       describe('after deleting a picture', () => {
         it('should not be in the picture list anymore', () => {
           wrapper.setState(stateMock)
-<<<<<<< HEAD
-          wrapper.instance().handleContentDeleted({ content: pictures[1] })
-=======
           wrapper.instance().handleContentDeleted({ fields: { content: pictures[1] } })
->>>>>>> 0421e741
           expect(wrapper.state().imagePreviewList.every(image => image.contentId !== pictures[1].content_id))
           expect(wrapper.state().imagePreviewList.length).to.equal(stateMock.imagePreviewList.length - 1)
         })
 
         it('should go to the next picture when the current picture is deleted', () => {
           wrapper.setState(stateMock)
-<<<<<<< HEAD
-          wrapper.instance().handleContentDeleted({ content: pictures[1] })
-=======
           wrapper.instance().handleContentDeleted({ fields: { content: pictures[1] } })
->>>>>>> 0421e741
           expect(wrapper.state().displayedPictureIndex).to.equal(1)
         })
 
@@ -186,13 +175,8 @@
 
         it('should keep the picture list sorted', () => {
           wrapper.setState(stateMock)
-<<<<<<< HEAD
-          wrapper.instance().handleContentModified({ content: { ...pictures[1], label: 'betterversion' } })
-          const sortedImagesPreviews = [...wrapper.state().imagePreviewList]
-=======
           wrapper.instance().handleContentModified({ fields: { content: { ...pictures[1], label: 'betterversion' } } })
           const sortedImagesPreviews = [... wrapper.state().imagePreviewList]
->>>>>>> 0421e741
           sortedImagesPreviews.sort((a, b) => (a.label.localeCompare(b.label)))
           expect(sortedImagesPreviews).to.be.deep.equal(wrapper.state().imagePreviewList)
         })
