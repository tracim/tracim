import React from 'react'
import { expect } from 'chai'
import { shallow } from 'enzyme'
import { Gallery } from '../../src/container/Gallery.jsx'
import pictures from '../fixture/content/pictures.js'
import { defaultDebug } from 'tracim_frontend_lib'
import { cloneDeep } from "lodash"

describe('<Gallery />', () => {
  const folderId = 1

  const props = {
    i18n: {},
    registerCustomEventHandlerList: () => { },
    registerLiveMessageHandlerList: () => { },
    setApiUrl: () => { },
    data: {
      config: {
        apiUrl: 'http://localhost:1337/api',
        slug: 'gallery',
        faIcon: 'paperclip',
        hexcolor: '#ffa500',
        label: 'Gallery',
        appConfig: {
          forceShowSidebar: false,
          workspaceId: 0
        },
        history: {
          location: {
            search: `?folder_ids=${folderId}`
          }
        },
        translation: ''
      },
      loggedUser: {
        ...defaultDebug.loggedUser
      }
    },
    t: key => key
  }

  const wrapper = shallow(<Gallery {...props} />)

  const stateMock = {
    displayedPictureIndex: 1,
    imagePreviewList: pictures.map(picture => ({
      src: picture.filename,
      label: picture.label,
      contentId: picture.content_id,
      fileName: picture.filename,
      lightBoxUrlList: [picture.filename],
      previewUrlForThumbnail: [picture.filename],
      rotationAngle: 0,
      rawFileUrl: [picture.filename],
      workspaceId: picture.workspace_id,
      folderId
    })),
    folderId
  }

<<<<<<< HEAD
=======
  describe('The constructor', () => {
    it('Initialize folderId to undefined by default', () => {
      const propsWithoutFolderId = cloneDeep(props)
      propsWithoutFolderId.data.config.history.location.search = ''
      expect(shallow(<Gallery {... propsWithoutFolderId} />).instance().state.folderId).to.be.equal(undefined)
    })
  })

>>>>>>> ba1d32e4
  describe('Intern function', () => {
    describe('liveMessageNotRelevant', () => {
      const initialState = {
        config: {
          appConfig: {
            workspaceId: 1
          }
        },
        folderId: 1
      }
<<<<<<< HEAD
      const initialData = {
        fields: {
          content: {
            workspace_id: 1,
            parent_id: 1
          }
        }
      }

      it('should return false when the workspace is the same and the folderId is undefined', () => {
=======

      const initialData = {
        content: {
          workspace_id: 1,
          parent_id: 1
        }
      }

      it('should return true when the workspace is the same but state.folderId is undefined', () => {
>>>>>>> ba1d32e4
        const state = {
          ...initialState,
          folderId: undefined
        }
<<<<<<< HEAD
        expect(wrapper.instance().liveMessageNotRelevant(initialData, state)).to.equal(false)
      })
      it('should return true when the workspace is not the same', () => {
        const data = {
          fields: {
            content: {
              ...initialData.content,
              workspace_id: initialData.fields.content.workspace_id + 1
            }
=======

        expect(wrapper.instance().liveMessageNotRelevant(initialData, state)).to.equal(true)
      })

      it('should return true when the workspace is not the same', () => {
        const data = {
          content: {
            ...initialData.content,
            workspace_id: initialData.content.workspace_id + 1
>>>>>>> ba1d32e4
          }
        }
        expect(wrapper.instance().liveMessageNotRelevant(data, initialState)).to.equal(true)
      })
<<<<<<< HEAD
      it('should return false when the folder id and the workspace are the same', () => {
        expect(wrapper.instance().liveMessageNotRelevant(initialData, initialState)).to.equal(false)
      })
      it('should return true when the folder id is not the same', () => {
        const data = {
          fields: {
            content: {
              ...initialData.content,
              parent_id: initialState.folderId + 1
            }
=======

      it('should return false when the folder id and the workspace are the same', () => {
        expect(wrapper.instance().liveMessageNotRelevant(initialData, initialState)).to.equal(false)
      })

      it('should return true when the folder id is not the same', () => {
        const data = {
          content: {
            ...initialData.content,
            parent_id: initialState.folderId + 1
>>>>>>> ba1d32e4
          }
        }
        expect(wrapper.instance().liveMessageNotRelevant(data, initialState)).to.equal(true)
      })
    })
  })

  describe('TLM handlers', () => {
    before(() => {
      wrapper.setState(stateMock)
    })

    describe('handleContentDeleted', () => {
      describe('after deleting a picture', () => {
        it('should not be in the picture list anymore', () => {
          wrapper.setState(stateMock)
          wrapper.instance().handleContentDeleted({ fields: { content: pictures[1] } })
          expect(wrapper.state().imagePreviewList.every(image => image.contentId !== pictures[1].content_id)).to.equal(true)
          expect(wrapper.state().imagePreviewList.length).to.equal(stateMock.imagePreviewList.length - 1)
        })

        it('should go to the next picture when the current picture is deleted', () => {
          wrapper.setState(stateMock)
          wrapper.instance().handleContentDeleted({ fields: { content: pictures[1] } })
          expect(wrapper.state().displayedPictureIndex).to.equal(1)
        })

        it('should stay at the same index if the current picture is before the deleted picture', () => {
          wrapper.setState(stateMock)
          wrapper.instance().handleContentDeleted({ fields: { content: pictures[0] } })
          expect(wrapper.state().displayedPictureIndex).to.equal(0)
        })

        it('should go to the previous picture if the last picture is deleted and this was the current picture', () => {
          wrapper.setState({ ...stateMock, displayedPictureIndex: 2 })
          wrapper.instance().handleContentDeleted({ fields: { content: pictures[2] } })
          expect(wrapper.state().displayedPictureIndex).to.equal(1)
        })

        it('should ignore files from other folders', () => {
          wrapper.setState(stateMock)
          wrapper.instance().handleContentDeleted({ fields: { content: { ...pictures[0], parent_id: folderId + 1 } } })
          expect(wrapper.state().imagePreviewList.length).to.equal(stateMock.imagePreviewList.length)
        })

        it('should ignore files from other workspaces', () => {
          wrapper.setState(stateMock)
          wrapper.instance().handleContentDeleted({ fields: { content: { ...pictures[0], workspace_id: 2 } } })
          expect(wrapper.state().imagePreviewList.length).to.equal(stateMock.imagePreviewList.length)
        })
      })
    })

    describe('handleContentModified', () => {
      describe('modifying the current picture', () => {
        it('should not keep the old label in the picture list anymore but the new one, yes after rename', () => {
          wrapper.setState(stateMock)
          wrapper.instance().handleContentModified({ fields: { content: { ...pictures[1], label: 'betterversion' } } })
          expect(wrapper.state().imagePreviewList.every(image => image.label !== pictures[1].label)).to.equal(true)
          expect(wrapper.state().imagePreviewList.some(image => image.label === 'betterversion')).to.equal(true)
        })

        it('should keep the picture list sorted', () => {
          wrapper.setState(stateMock)
          wrapper.instance().handleContentModified({ fields: { content: { ...pictures[1], label: 'betterversion' } } })
          let sortedImagesPreviews = [...wrapper.state().imagePreviewList]
          sortedImagesPreviews.sort((a, b) => (a.label.localeCompare(b.label)))
          expect(sortedImagesPreviews).to.be.deep.equal(wrapper.state().imagePreviewList)
        })

        it('should stay at the same picture if the displayed picture is not touched', () => {
          wrapper.setState({ ...stateMock, displayedPictureIndex: 2 })
          wrapper.instance().handleContentModified({ fields: { content: pictures[1] } })
          expect(wrapper.state().imagePreviewList[wrapper.state().displayedPictureIndex].label).to.equal(pictures[2].label)

          wrapper.setState({ ...stateMock, displayedPictureIndex: 0 })
          wrapper.instance().handleContentModified({ fields: { content: pictures[1] } })
          expect(wrapper.state().imagePreviewList[wrapper.state().displayedPictureIndex].label).to.equal(pictures[0].label)

          wrapper.setState({ ...stateMock, displayedPictureIndex: 1 })
          wrapper.instance().handleContentModified({ fields: { content: pictures[0] } })
          expect(wrapper.state().imagePreviewList[wrapper.state().displayedPictureIndex].label).to.equal(pictures[1].label)
        })

        it('should ignore files from other folders', () => {
          wrapper.setState(stateMock)
          wrapper.instance().handleContentModified({ fields: { content: { ...pictures[0], label: 'NotRelevant', parent_id: folderId + 1 } } })
          expect(wrapper.state().imagePreviewList.every(image => image.label !== 'NotRelevant')).to.equal(true)
        })

        it('should ignore files from other workspaces', () => {
          wrapper.setState(stateMock)
          wrapper.instance().handleContentModified({ fields: { content: { ...pictures[0], label: 'NotRelevant', workspace_id: 2 } } })
          expect(wrapper.state().imagePreviewList.every(image => image.label !== 'NotRelevant')).to.equal(true)
        })
      })
      describe('moving a content outside the current folder', () => {
        it('should remove this content from the list when it was moved in a other workspace', () => {
          wrapper.setState(stateMock)
          wrapper.instance().handleContentModified({ fields: { content: { ...pictures[0], workspace_id: 2 } } })
          expect(wrapper.state().imagePreviewList.every(image => image.filename !== pictures[0].filename)).to.equal(true)
        })
        it('should remove this content from the list when it was moved in a other folder and same workspace', () => {
          wrapper.setState(stateMock)
          wrapper.instance().handleContentModified({ fields: { content: { ...pictures[0], parent_id: folderId + 1 } } })
          expect(wrapper.state().imagePreviewList.every(image => image.contentId !== pictures[0].content_id)).to.equal(true)
        })
      })
    })

    describe('handleWorkspaceModified', () => {
      it("should update the gallery's title", () => {
        const newWorkspaceLabel = 'Workspace name changed'
        wrapper.setState(stateMock)
        wrapper.instance().handleWorkspaceModified({ fields: { workspace: { workspace_id: 0, label: newWorkspaceLabel } } })
        expect(wrapper.state().workspaceLabel).to.be.equal(newWorkspaceLabel)
      })

      it("should NOT change the gallery's title if the modified workspace is not the one displayed", () => {
        const newWorkspaceLabel = 'This is not my workspace'
        wrapper.setState(stateMock)
        wrapper.instance().handleWorkspaceModified({ fields: { workspace: { workspace_id: 2, label: newWorkspaceLabel } } })
        expect(wrapper.state().workspaceLabel).to.be.not.equal(newWorkspaceLabel)
      })
    })
  })
})<|MERGE_RESOLUTION|>--- conflicted
+++ resolved
@@ -2,12 +2,15 @@
 import { expect } from 'chai'
 import { shallow } from 'enzyme'
 import { Gallery } from '../../src/container/Gallery.jsx'
+import { APP_FEATURE_MODE } from 'tracim_frontend_lib'
 import pictures from '../fixture/content/pictures.js'
+import { debug } from '../../src/debug.js'
 import { defaultDebug } from 'tracim_frontend_lib'
 import { cloneDeep } from "lodash"
 
 describe('<Gallery />', () => {
   const folderId = 1
+  const folderName = 'folderTest'
 
   const props = {
     i18n: {},
@@ -30,7 +33,7 @@
             search: `?folder_ids=${folderId}`
           }
         },
-        translation: ''
+        translation :''
       },
       loggedUser: {
         ...defaultDebug.loggedUser
@@ -51,15 +54,10 @@
       lightBoxUrlList: [picture.filename],
       previewUrlForThumbnail: [picture.filename],
       rotationAngle: 0,
-      rawFileUrl: [picture.filename],
-      workspaceId: picture.workspace_id,
-      folderId
-    })),
-    folderId
+      rawFileUrl: [picture.filename]
+    }))
   }
 
-<<<<<<< HEAD
-=======
   describe('The constructor', () => {
     it('Initialize folderId to undefined by default', () => {
       const propsWithoutFolderId = cloneDeep(props)
@@ -68,7 +66,6 @@
     })
   })
 
->>>>>>> ba1d32e4
   describe('Intern function', () => {
     describe('liveMessageNotRelevant', () => {
       const initialState = {
@@ -79,7 +76,7 @@
         },
         folderId: 1
       }
-<<<<<<< HEAD
+
       const initialData = {
         fields: {
           content: {
@@ -89,25 +86,15 @@
         }
       }
 
-      it('should return false when the workspace is the same and the folderId is undefined', () => {
-=======
-
-      const initialData = {
-        content: {
-          workspace_id: 1,
-          parent_id: 1
-        }
-      }
-
       it('should return true when the workspace is the same but state.folderId is undefined', () => {
->>>>>>> ba1d32e4
         const state = {
           ...initialState,
           folderId: undefined
         }
-<<<<<<< HEAD
-        expect(wrapper.instance().liveMessageNotRelevant(initialData, state)).to.equal(false)
-      })
+
+        expect(wrapper.instance().liveMessageNotRelevant(initialData, state)).to.equal(true)
+      })
+
       it('should return true when the workspace is not the same', () => {
         const data = {
           fields: {
@@ -115,44 +102,22 @@
               ...initialData.content,
               workspace_id: initialData.fields.content.workspace_id + 1
             }
-=======
-
-        expect(wrapper.instance().liveMessageNotRelevant(initialData, state)).to.equal(true)
-      })
-
-      it('should return true when the workspace is not the same', () => {
-        const data = {
-          content: {
-            ...initialData.content,
-            workspace_id: initialData.content.workspace_id + 1
->>>>>>> ba1d32e4
           }
         }
         expect(wrapper.instance().liveMessageNotRelevant(data, initialState)).to.equal(true)
       })
-<<<<<<< HEAD
+
       it('should return false when the folder id and the workspace are the same', () => {
         expect(wrapper.instance().liveMessageNotRelevant(initialData, initialState)).to.equal(false)
       })
+
       it('should return true when the folder id is not the same', () => {
         const data = {
           fields: {
             content: {
-              ...initialData.content,
+              ...initialData.fields.content,
               parent_id: initialState.folderId + 1
             }
-=======
-
-      it('should return false when the folder id and the workspace are the same', () => {
-        expect(wrapper.instance().liveMessageNotRelevant(initialData, initialState)).to.equal(false)
-      })
-
-      it('should return true when the folder id is not the same', () => {
-        const data = {
-          content: {
-            ...initialData.content,
-            parent_id: initialState.folderId + 1
->>>>>>> ba1d32e4
           }
         }
         expect(wrapper.instance().liveMessageNotRelevant(data, initialState)).to.equal(true)
@@ -161,16 +126,12 @@
   })
 
   describe('TLM handlers', () => {
-    before(() => {
-      wrapper.setState(stateMock)
-    })
-
     describe('handleContentDeleted', () => {
       describe('after deleting a picture', () => {
         it('should not be in the picture list anymore', () => {
           wrapper.setState(stateMock)
           wrapper.instance().handleContentDeleted({ fields: { content: pictures[1] } })
-          expect(wrapper.state().imagePreviewList.every(image => image.contentId !== pictures[1].content_id)).to.equal(true)
+          expect(wrapper.state().imagePreviewList.every(image => image.contentId !== pictures[1].content_id))
           expect(wrapper.state().imagePreviewList.length).to.equal(stateMock.imagePreviewList.length - 1)
         })
 
@@ -211,14 +172,14 @@
         it('should not keep the old label in the picture list anymore but the new one, yes after rename', () => {
           wrapper.setState(stateMock)
           wrapper.instance().handleContentModified({ fields: { content: { ...pictures[1], label: 'betterversion' } } })
-          expect(wrapper.state().imagePreviewList.every(image => image.label !== pictures[1].label)).to.equal(true)
-          expect(wrapper.state().imagePreviewList.some(image => image.label === 'betterversion')).to.equal(true)
+          expect(wrapper.state().imagePreviewList.every(image => image.label !== pictures[1].label))
+          expect(wrapper.state().imagePreviewList.some(image => image.label === 'betterversion'))
         })
 
         it('should keep the picture list sorted', () => {
           wrapper.setState(stateMock)
           wrapper.instance().handleContentModified({ fields: { content: { ...pictures[1], label: 'betterversion' } } })
-          let sortedImagesPreviews = [...wrapper.state().imagePreviewList]
+          const sortedImagesPreviews = [... wrapper.state().imagePreviewList]
           sortedImagesPreviews.sort((a, b) => (a.label.localeCompare(b.label)))
           expect(sortedImagesPreviews).to.be.deep.equal(wrapper.state().imagePreviewList)
         })
@@ -240,15 +201,16 @@
         it('should ignore files from other folders', () => {
           wrapper.setState(stateMock)
           wrapper.instance().handleContentModified({ fields: { content: { ...pictures[0], label: 'NotRelevant', parent_id: folderId + 1 } } })
-          expect(wrapper.state().imagePreviewList.every(image => image.label !== 'NotRelevant')).to.equal(true)
+          expect(wrapper.state().imagePreviewList.every(image => image.label !== 'NotRelevant'))
         })
 
         it('should ignore files from other workspaces', () => {
           wrapper.setState(stateMock)
           wrapper.instance().handleContentModified({ fields: { content: { ...pictures[0], label: 'NotRelevant', workspace_id: 2 } } })
-          expect(wrapper.state().imagePreviewList.every(image => image.label !== 'NotRelevant')).to.equal(true)
-        })
-      })
+          expect(wrapper.state().imagePreviewList.every(image => image.label !== 'NotRelevant'))
+        })
+      })
+
       describe('moving a content outside the current folder', () => {
         it('should remove this content from the list when it was moved in a other workspace', () => {
           wrapper.setState(stateMock)
