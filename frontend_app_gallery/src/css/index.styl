--- conflicted
+++ resolved
@@ -145,13 +145,8 @@
 .ril
   &__toolbarRightSide
     width 100%
-<<<<<<< HEAD
-    padding-right standardSpacing
+    padding-inline-end standardSpacing
     text-align end
-=======
-    padding-inline-end standardSpacing
-    text-align right
->>>>>>> 35f31ba2
     & button
       height 35px
       width 40px
