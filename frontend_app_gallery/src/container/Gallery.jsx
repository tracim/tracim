--- conflicted
+++ resolved
@@ -480,140 +480,6 @@
     if (state.imagesPreviews[state.fileSelected]) this.lightboxRotation.changeAngle(state.imagesPreviews[state.fileSelected].rotationAngle)
 
     return (
-<<<<<<< HEAD
-      <PageWrapper customClass='gallery'>
-        <PageTitle
-          title={state.folderId ? state.folderDetail.fileName : state.workspaceLabel}
-          icon={'picture-o'}
-          breadcrumbsList={state.breadcrumbsList}
-        />
-
-        <PageContent>
-          <div className='gallery__action__button'>
-            <button
-              className='btn outlineTextBtn nohover primaryColorBorder gallery__action__button__play'
-              onClick={() => this.onClickSlickPlay(!state.autoPlay)}
-              data-cy='gallery__action__button__auto__play'
-            >
-              <span className='gallery__action__button__text'>
-                {state.autoPlay ? props.t('Pause') : props.t('Play')}
-              </span>
-              <i className={classnames('fa', 'fa-fw', state.autoPlay ? 'fa-pause' : 'fa-play')} />
-            </button>
-
-            <button
-              className='btn outlineTextBtn nohover primaryColorBorder gallery__action__button__rotation__left'
-              onClick={() => this.rotateImg(state.fileSelected, DIRECTION.LEFT)}
-            >
-              <span className='gallery__action__button__text'>{props.t('Rotate 90° left')}</span>
-              <i className={'fa fa-fw fa-undo'} />
-            </button>
-
-            <button
-              className='btn outlineTextBtn nohover primaryColorBorder gallery__action__button__rotation__right'
-              onClick={() => this.rotateImg(state.fileSelected, DIRECTION.RIGHT)}
-            >
-              <span className='gallery__action__button__text'>{props.t('Rotate 90° right')}</span>
-              <i className={'fa fa-fw fa-undo'} />
-            </button>
-
-            {/*
-              INFO - CH - there is a bug with the property userRoleIdInWorkspace that comes from frontend, it might be it's default value which is 1
-              So we won't use it for now and always display the delete button which will return 401 if user can't delete content
-            */}
-            <button
-              className='btn outlineTextBtn nohover primaryColorBorder gallery__action__button__delete'
-              onClick={this.handleOpenDeleteFilePopup}
-              data-cy='gallery__action__button__delete'
-            >
-              <span className='gallery__action__button__text'>{props.t('Delete')}</span><i className={'fa fa-fw fa-trash'} />
-            </button>
-          </div>
-
-          {state.imagesPreviewsLoaded
-            ? (
-              <Carousel
-                fileSelected={state.fileSelected}
-                slides={state.imagesPreviews}
-                onCarouselPositionChange={this.onCarouselPositionChange}
-                handleClickShowImageRaw={this.handleClickShowImageRaw}
-                loggedUser={state.loggedUser}
-                disableAnimation={state.displayLightbox}
-                isWorkspaceRoot={state.folderId === 0}
-                autoPlay={state.autoPlay}
-              />
-            ) : (
-              <div className='gallery__loader'>
-                <i className='fa fa-spinner fa-spin gallery__loader__icon' />
-              </div>
-            )
-          }
-
-          <Fullscreen
-            enabled={this.state.fullscreen}
-            onChange={fullscreen => this.setState({ fullscreen })}
-          >
-            <div ref={modalRoot => (this.reactImageLightBoxModalRoot = modalRoot)} />
-
-            {state.displayLightbox && (
-              <div className='gallery__mouse__listener' onMouseMove={this.handleMouseMove}>
-                <ReactImageLightbox
-                  prevSrc={this.getPreviousImageUrl()}
-                  mainSrc={state.imagesPreviews[state.fileSelected].lightBoxUrlList[0]}
-                  nextSrc={this.getNextImageUrl()}
-                  onCloseRequest={this.handleClickHideImageRaw}
-                  onMovePrevRequest={() => { this.handleClickPreviousNextPage(DIRECTION.LEFT) }}
-                  onMoveNextRequest={() => { this.handleClickPreviousNextPage(DIRECTION.RIGHT) }}
-                  imagePadding={0}
-                  onAfterOpen={this.handleAfterOpenReactImageLightBox}
-                  reactModalProps={{ parentSelector: () => this.reactImageLightBoxModalRoot }}
-                  toolbarButtons={[
-                    <div className={'gallery__action__button__lightbox'}>
-                      <button
-                        className='btn iconBtn'
-                        onClick={() => this.onClickSlickPlay(!state.autoPlay)}
-                        title={state.autoPlay ? props.t('Pause') : props.t('Play')}
-                        data-cy='gallery__action__button__lightbox__auto__play'
-                      >
-                        <i className={classnames('fa', 'fa-fw', state.autoPlay ? 'fa-pause' : 'fa-play')} />
-                      </button>
-
-                      <button
-                        className='btn iconBtn'
-                        onClick={() => this.setState((prevState) => ({ fullscreen: !prevState.fullscreen }))}
-                        title={state.fullscreen ? props.t('Disable fullscreen') : props.t('Enable fullscreen')}
-                        data-cy='gallery__action__button__lightbox__fullscreen'
-                      >
-                        <i className={classnames('fa', 'fa-fw', state.fullscreen ? 'fa-compress' : 'fa-expand')} />
-                      </button>
-
-                      <button
-                        className='btn iconBtn gallery__action__button__lightbox__rotation__left'
-                        onClick={() => this.rotateImg(state.fileSelected, DIRECTION.LEFT)}
-                        title={props.t('Rotate 90° left')}
-                      >
-                        <i className={'fa fa-fw fa-undo'} />
-                      </button>
-
-                      <button
-                        className='btn iconBtn gallery__action__button__lightbox__rotation__right'
-                        onClick={() => this.rotateImg(state.fileSelected, DIRECTION.RIGHT)}
-                        title={props.t('Rotate 90° right')}
-                      >
-                        <i className={'fa fa-fw fa-undo'} />
-                      </button>
-
-                      <a
-                        className='btn iconBtn gallery__action__button__lightbox__openRawContent'
-                        title={props.t('Open raw file')}
-                        href={this.getRawFileUrlSelectedFile()}
-                        target='_blank'
-                      >
-                        <i className={'fa fa-fw fa-download'} />
-                      </a>
-                    </div>
-                  ]}
-=======
       <div className='gallery-scrollView'>
         <PageWrapper customClass='gallery'>
           <PageTitle
@@ -676,7 +542,6 @@
                   disableAnimation={state.displayLightbox}
                   isWorkspaceRoot={state.folderId === 0}
                   autoPlay={state.autoPlay}
->>>>>>> 83b71a71
                 />
               ) : (
                 <div className='gallery__loader'>
@@ -701,6 +566,7 @@
                     onMovePrevRequest={() => { this.handleClickPreviousNextPage(DIRECTION.LEFT) }}
                     onMoveNextRequest={() => { this.handleClickPreviousNextPage(DIRECTION.RIGHT) }}
                     imagePadding={0}
+                    onAfterOpen={this.handleAfterOpenReactImageLightBox}
                     reactModalProps={{ parentSelector: () => this.reactImageLightBoxModalRoot }}
                     toolbarButtons={[
                       <div className={'gallery__action__button__lightbox'}>
@@ -708,6 +574,7 @@
                           className='btn iconBtn'
                           onClick={() => this.onClickSlickPlay(!state.autoPlay)}
                           title={state.autoPlay ? props.t('Pause') : props.t('Play')}
+                          data-cy='gallery__action__button__lightbox__auto__play'
                         >
                           <i className={classnames('fa', 'fa-fw', state.autoPlay ? 'fa-pause' : 'fa-play')} />
                         </button>
