--- conflicted
+++ resolved
@@ -44,12 +44,8 @@
       content: props.data ? props.data.content : debug.content,
       breadcrumbsList: [],
       appMounted: false,
-<<<<<<< HEAD
-      folderId: qs.parse(props.data.config.history.location.search).folder_ids || 0,
+      folderId: props.data ? (qs.parse(props.data.config.history.location.search).folder_ids || 0) : debug.config.folderId,
       folderDetail: {},
-=======
-      folderId: props.data ? (qs.parse(props.data.config.history.location.search).folder_ids || 0) : debug.config.folderId,
->>>>>>> d5ccf91c
       imagesPreviews: [],
       fileCurrentPage: 1,
       fileSelected: 0,
