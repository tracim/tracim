--- conflicted
+++ resolved
@@ -495,7 +495,7 @@
                   toolbarButtons={[
                     <div className={'gallery__action__button__lightbox'}>
                       <button
-                        className={'btn iconBtn'}
+                        className='btn iconBtn'
                         onClick={() => this.onClickSlickPlay(!state.autoPlay)}
                         title={state.autoPlay ? props.t('Pause') : props.t('Play')}
                       >
@@ -503,9 +503,10 @@
                       </button>
 
                       <button
-                        className={'btn iconBtn'}
+                        className='btn iconBtn'
                         onClick={() => this.setState((prevState) => ({ fullscreen: !prevState.fullscreen }))}
                         title={state.fullscreen ? props.t('Disable fullscreen') : props.t('Enable fullscreen')}
+                        data-cy='gallery__action__button__lightbox__fullscreen'
                       >
                         <i className={classnames('fa', 'fa-fw', state.fullscreen ? 'fa-compress' : 'fa-expand')} />
                       </button>
@@ -541,67 +542,6 @@
             )}
           </Fullscreen>
 
-<<<<<<< HEAD
-          {state.displayLightbox && (
-            <ReactImageLightbox
-              prevSrc={this.getPreviousImageUrl()}
-              mainSrc={state.imagesPreviews[state.fileSelected].lightBoxUrlList[0]}
-              nextSrc={this.getNextImageUrl()}
-              onCloseRequest={this.handleClickHideImageRaw}
-              onMovePrevRequest={() => { this.handleClickPreviousNextPage(DIRECTION.LEFT) }}
-              onMoveNextRequest={() => { this.handleClickPreviousNextPage(DIRECTION.RIGHT) }}
-              imagePadding={0}
-              reactModalProps={{ parentSelector: () => this.modalRoot }}
-              toolbarButtons={[
-                <div className={'gallery__action__button__lightbox'}>
-                  <button
-                    className='btn iconBtn'
-                    onClick={() => this.onClickSlickPlay(!state.autoPlay)}
-                    title={state.autoPlay ? props.t('Pause') : props.t('Play')}
-                  >
-                    <i className={classnames('fa', 'fa-fw', state.autoPlay ? 'fa-pause' : 'fa-play')} />
-                  </button>
-
-                  <button
-                    className='btn iconBtn'
-                    onClick={() => this.setState((prevState) => ({ fullscreen: !prevState.fullscreen }))}
-                    title={state.fullscreen ? props.t('Disable fullscreen') : props.t('Enable fullscreen')}
-                    data-cy='gallery__action__button__lightbox__fullscreen'
-                  >
-                    <i className={classnames('fa', 'fa-fw', state.fullscreen ? 'fa-compress' : 'fa-expand')} />
-                  </button>
-
-                  <button
-                    className='btn iconBtn gallery__action__button__lightbox__rotation__left'
-                    onClick={() => this.rotateImg(state.fileSelected, DIRECTION.LEFT)}
-                    title={props.t('Rotate 90° left')}
-                  >
-                    <i className={'fa fa-fw fa-undo'} />
-                  </button>
-
-                  <button
-                    className='btn iconBtn gallery__action__button__lightbox__rotation__right'
-                    onClick={() => this.rotateImg(state.fileSelected, DIRECTION.RIGHT)}
-                    title={props.t('Rotate 90° right')}
-                  >
-                    <i className={'fa fa-fw fa-undo'} />
-                  </button>
-
-                  <a
-                    className='btn iconBtn gallery__action__button__lightbox__openRawContent'
-                    title={props.t('Open raw file')}
-                    href={this.getRawFileUrlSelectedFile()}
-                    target='_blank'
-                  >
-                    <i className={'fa fa-fw fa-download'} />
-                  </a>
-                </div>
-              ]}
-            />
-          )}
-
-=======
->>>>>>> b1433e62
           {state.displayPopupDelete && (
             <CardPopup
               customClass='gallery__delete__file__popup'
