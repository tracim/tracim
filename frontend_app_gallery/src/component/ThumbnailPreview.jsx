import React from 'react'
import PropTypes from 'prop-types'
import classnames from 'classnames'
import { IMG_LOAD_STATE } from 'tracim_frontend_lib'

class ThumbnailPreview extends React.Component {
  constructor (props) {
    super(props)

    this.state = {
      imageLoaded: IMG_LOAD_STATE.LOADING
    }
  }

  onImageLoad = () => {
    this.setState({
      imageLoaded: IMG_LOAD_STATE.LOADED
    })
  }

  onImageError = () => {
    this.setState({
      imageLoaded: IMG_LOAD_STATE.ERROR
    })
  }

  render () {
    const { props, state } = this

    return (
<<<<<<< HEAD
      <div className='carousel__thumbnail__item__preview__content'>
        {!state.imageLoaded && (
=======
      <div className={'carousel__thumbnail__item__preview__content'}>
        {state.imageLoaded === IMG_LOAD_STATE.LOADING && (
>>>>>>> 11d73023
          <div className='gallery__loader'>
            <i className='fa fa-spinner fa-spin gallery__loader__icon' />
          </div>
        )}
        {state.imageLoaded === IMG_LOAD_STATE.ERROR
          ? (
            <i className='fa fa-fw fa-exclamation-triangle carousel__thumbnail__item__preview__error' />
          ) : (
            <img
              src={props.previewSrc}
              className={classnames(`rotate${props.rotationAngle}`, state.imageLoaded ? 'carousel__thumbnail__item__preview__content__image img-thumbnail' : null)}
              onLoad={this.onImageLoad}
              onError={this.onImageError}
              alt={props.fileName}
            />
          )
        }
      </div>
    )
  }
}

export default ThumbnailPreview

ThumbnailPreview.propTypes = {
  previewSrc: PropTypes.string,
  rotationAngle: PropTypes.number
}

ThumbnailPreview.defaultProps = {
  previewSrc: '',
  rotationAngle: 0
}<|MERGE_RESOLUTION|>--- conflicted
+++ resolved
@@ -28,18 +28,13 @@
     const { props, state } = this
 
     return (
-<<<<<<< HEAD
       <div className='carousel__thumbnail__item__preview__content'>
-        {!state.imageLoaded && (
-=======
-      <div className={'carousel__thumbnail__item__preview__content'}>
         {state.imageLoaded === IMG_LOAD_STATE.LOADING && (
->>>>>>> 11d73023
           <div className='gallery__loader'>
             <i className='fa fa-spinner fa-spin gallery__loader__icon' />
           </div>
         )}
-        {state.imageLoaded === IMG_LOAD_STATE.ERROR
+        {(state.imageLoaded === IMG_LOAD_STATE.ERROR
           ? (
             <i className='fa fa-fw fa-exclamation-triangle carousel__thumbnail__item__preview__error' />
           ) : (
@@ -51,7 +46,7 @@
               alt={props.fileName}
             />
           )
-        }
+        )}
       </div>
     )
   }
