import React from 'react'
import PropTypes from 'prop-types'
import classnames from 'classnames'
import { translate } from 'react-i18next'
import { IMG_LOAD_STATE } from 'tracim_frontend_lib'

export class MainPreview extends React.Component {
  constructor (props) {
    super(props)
    this.imgContainer = React.createRef()
    this.img = React.createRef()
    this.state = {
<<<<<<< HEAD
      imageLoaded: false,
      style: {
        maxWidth: '100%',
        maxHeight: '100%',
        width: '',
        height: ''
      }
=======
      height: 0,
      width: 0,
      imageLoaded: IMG_LOAD_STATE.LOADING
>>>>>>> 740951a2
    }
  }

  onImageLoad = ({ target: img }) => {
    this.setState({
<<<<<<< HEAD
      imageLoaded: true
=======
      height: img.height,
      width: img.width,
      imageLoaded: IMG_LOAD_STATE.LOADED
    })
  }

  onImageError = () => {
    this.setState({
      imageLoaded: IMG_LOAD_STATE.ERROR
>>>>>>> 740951a2
    })
  }

  computeImageRatioForRotation () {
    if (this.props.rotationAngle % 180) {
      // if the image is rotated such as the height "becomes" the width,
      // let us fix its maximum dimensions when the DOM is ready

      window.requestAnimationFrame(() => {
        const imgContainer = this.imgContainer.current
        const img = this.img.current

        const imgContainerStyle = window.getComputedStyle(imgContainer)

        const imgContainerHeight = imgContainer.clientHeight - (
          parseFloat(imgContainerStyle.paddingTop) +
          parseFloat(imgContainerStyle.paddingBottom)
        )

        const imgContainerWidth = imgContainer.clientHeight - (
          parseFloat(imgContainerStyle.paddingLeft) +
          parseFloat(imgContainerStyle.paddingRight)
        )

        let width = Math.min(img.naturalWidth, imgContainerHeight)
        let height = width * img.naturalHeight / img.naturalWidth

        if (height > imgContainer.clientWidth) {
          height = Math.min(img.naturalHeight, imgContainerWidth)
          width = height * img.naturalWidth / img.naturalHeight
        }

        this.setState({
          style: {
            maxWidth: '',
            maxHeight: '',
            width: height > width ? width : '',
            height: width > height ? height : ''
          }
        })
      })
    } else if (this.state.style.maxWidth !== '100%') {
      this.setState({
        style: {
          maxWidth: '100%',
          maxHeight: '100%',
          width: '',
          height: ''
        }
      })
    }
  }

  componentDidMount () {
    this.computeImageRatioForRotation()
  }

  componentDidUpdate (prevProps) {
    if (prevProps.rotationAngle !== this.props.rotationAngle) this.computeImageRatioForRotation()
  }

  render () {
    const { props, state } = this

    return (
      <div className='carousel__item__preview'>
        <span className='carousel__item__preview__content'>
          {state.imageLoaded === IMG_LOAD_STATE.LOADING && (
            <div className='gallery__loader'>
              <i className='fa fa-spinner fa-spin gallery__loader__icon' />
            </div>
          )}
<<<<<<< HEAD
          <div className='carousel__item__preview__content__image' ref={this.imgContainer}>
            <img
              src={props.previewSrc}
              className={classnames(`rotate${props.rotationAngle}`, state.imageLoaded ? 'img-thumbnail' : null)}
              onClick={props.handleClickShowImageRaw}
              onLoad={this.onLoad.bind(this)}
              alt={props.fileName}
              style={this.state.style}
              ref={this.img}
            />
          </div>
=======
          {state.imageLoaded === IMG_LOAD_STATE.ERROR
            ? (
              <div className='carousel__item__preview__error'>
                <div className='carousel__item__preview__error__message'>
                  <i className='fa fa-fw fa-exclamation-triangle carousel__item__preview__error__icon' />
                  <div>{props.t('No preview available')}</div>
                </div>
              </div>
            ) : (
              <div className='carousel__item__preview__content__image'>
                <img
                  src={props.previewSrc}
                  className={classnames(`rotate${props.rotationAngle}`, state.imageLoaded ? 'img-thumbnail' : null)}
                  onClick={props.handleClickShowImageRaw}
                  onLoad={this.onImageLoad}
                  onError={this.onImageError}
                  width={width && state.width > width ? width : null}
                  alt={props.fileName}
                />
              </div>
            )
          }
>>>>>>> 740951a2
        </span>
      </div>
    )
  }
}

export default translate()(MainPreview)

MainPreview.propTypes = {
  previewSrc: PropTypes.string,
  index: PropTypes.number,
  handleClickShowImageRaw: PropTypes.func,
  rotationAngle: PropTypes.number
}

MainPreview.defaultProps = {
  previewSrc: '',
  index: 0,
  handleClickShowImageRaw: () => {},
  rotationAngle: 0
}<|MERGE_RESOLUTION|>--- conflicted
+++ resolved
@@ -10,29 +10,18 @@
     this.imgContainer = React.createRef()
     this.img = React.createRef()
     this.state = {
-<<<<<<< HEAD
-      imageLoaded: false,
+      imageLoaded: IMG_LOAD_STATE.LOADING,
       style: {
         maxWidth: '100%',
         maxHeight: '100%',
         width: '',
         height: ''
       }
-=======
-      height: 0,
-      width: 0,
-      imageLoaded: IMG_LOAD_STATE.LOADING
->>>>>>> 740951a2
     }
   }
 
   onImageLoad = ({ target: img }) => {
     this.setState({
-<<<<<<< HEAD
-      imageLoaded: true
-=======
-      height: img.height,
-      width: img.width,
       imageLoaded: IMG_LOAD_STATE.LOADED
     })
   }
@@ -40,7 +29,6 @@
   onImageError = () => {
     this.setState({
       imageLoaded: IMG_LOAD_STATE.ERROR
->>>>>>> 740951a2
     })
   }
 
@@ -113,19 +101,6 @@
               <i className='fa fa-spinner fa-spin gallery__loader__icon' />
             </div>
           )}
-<<<<<<< HEAD
-          <div className='carousel__item__preview__content__image' ref={this.imgContainer}>
-            <img
-              src={props.previewSrc}
-              className={classnames(`rotate${props.rotationAngle}`, state.imageLoaded ? 'img-thumbnail' : null)}
-              onClick={props.handleClickShowImageRaw}
-              onLoad={this.onLoad.bind(this)}
-              alt={props.fileName}
-              style={this.state.style}
-              ref={this.img}
-            />
-          </div>
-=======
           {state.imageLoaded === IMG_LOAD_STATE.ERROR
             ? (
               <div className='carousel__item__preview__error'>
@@ -135,20 +110,20 @@
                 </div>
               </div>
             ) : (
-              <div className='carousel__item__preview__content__image'>
+              <div className='carousel__item__preview__content__image' ref={this.imgContainer}>
                 <img
                   src={props.previewSrc}
                   className={classnames(`rotate${props.rotationAngle}`, state.imageLoaded ? 'img-thumbnail' : null)}
                   onClick={props.handleClickShowImageRaw}
                   onLoad={this.onImageLoad}
                   onError={this.onImageError}
-                  width={width && state.width > width ? width : null}
+                  style={this.state.style}
+                  ref={this.img}
                   alt={props.fileName}
                 />
               </div>
             )
           }
->>>>>>> 740951a2
         </span>
       </div>
     )
