--- conflicted
+++ resolved
@@ -92,7 +92,7 @@
       { entityType: TLM_ET.CONTENT, coreEntityType: TLM_CET.MODIFIED, optionalSubType: TLM_ST.KANBAN, handler: this.handleContentChanged },
       { entityType: TLM_ET.CONTENT, coreEntityType: TLM_CET.DELETED, optionalSubType: TLM_ST.KANBAN, handler: this.handleContentChanged },
       { entityType: TLM_ET.CONTENT, coreEntityType: TLM_CET.UNDELETED, optionalSubType: TLM_ST.KANBAN, handler: this.handleContentChanged },
-      { entityType: TLM_ET.CONTENT, coreEntityType: TLM_CET.CREATED, optionalSubType: TLM_ST.TODO, handler: this.handleToDoCreate },
+      { entityType: TLM_ET.CONTENT, coreEntityType: TLM_CET.CREATED, optionalSubType: TLM_ST.TODO, handler: this.handleToDoCreated },
       { entityType: TLM_ET.CONTENT, coreEntityType: TLM_CET.MODIFIED, optionalSubType: TLM_ST.TODO, handler: this.handleToDoChanged },
       { entityType: TLM_ET.CONTENT, coreEntityType: TLM_CET.DELETED, optionalSubType: TLM_ST.TODO, handler: this.handleToDoDeleted },
       { entityType: TLM_ET.SHAREDSPACE_MEMBER, coreEntityType: TLM_CET.MODIFIED, handler: this.handleMemberModified }
@@ -165,20 +165,16 @@
     this.loadContent()
   }
 
-<<<<<<< HEAD
+  handleMemberModified = async data => {
+    const { state } = this
+    if (data.fields.user.user_id !== state.loggedUser.userId) return
+
+    const newUserRoleId = ROLE_LIST.find(r => data.fields.member.role === r.slug).id
+
+    this.setState(prev => ({ ...prev, loggedUser: { ...prev.loggedUser, userRoleIdInWorkspace: newUserRoleId } }))
+  }
+
   handleToDoCreated = async data => {
-=======
-  handleMemberModified = async data => {
-    const { state } = this
-    if (data.fields.user.user_id !== state.loggedUser.userId) return
-
-    const newUserRoleId = ROLE_LIST.find(r => data.fields.member.role === r.slug).id
-
-    this.setState(prev => ({ ...prev, loggedUser: { ...prev.loggedUser, userRoleIdInWorkspace: newUserRoleId } }))
-  }
-
-  handleToDoCreate = async data => {
->>>>>>> 124bcf7b
     const { state } = this
     if (data.fields.content.parent_id !== state.content.content_id) return
 
