--- conflicted
+++ resolved
@@ -58,7 +58,6 @@
 
   <style>
     @font-face {
-<<<<<<< HEAD
       font-family: 'Nunito';
       src: url('/assets/font/Nunito/Nunito-Regular.ttf');
     }
@@ -66,15 +65,6 @@
     @font-face {
       font-family: 'Nunito';
       src: url('/assets/font/Nunito/Nunito-SemiBold.ttf');
-=======
-      font-family: 'Raleway';
-      src: url('/assets/font/Raleway/Raleway-Regular.ttf');
-    }
-
-    @font-face {
-      font-family: 'Raleway';
-      src: url('/assets/font/Raleway/Raleway-SemiBold.ttf');
->>>>>>> 257035f7
       font-weight: bold;
     }
 
@@ -87,11 +77,7 @@
     }
 
     body {
-<<<<<<< HEAD
       font-family: Nunito
-=======
-      font-family: Raleway
->>>>>>> 257035f7
     }
   </style>
 
