import React from 'react'
import { expect } from 'chai'
import { Tracim as TracimWithoutHOC } from '../../../src/container/Tracim'
import sinon from 'sinon'
import { mount } from 'enzyme'
import { user } from '../../hocMock/redux/user/user'
import { contentType } from '../../hocMock/redux/contentType/contentType.js'
import { appList } from '../../hocMock/redux/appList/appList'
import { workspaceList } from '../../hocMock/redux/workspaceList/workspaceList'
import configureMockStore from 'redux-mock-store'
import { translateMock } from '../../hocMock/translate'
import { Provider } from 'react-redux'
import { isFunction } from '../../hocMock/helper'
import {
  ADD,
  APP_LIST,
  APPEND,
  BREADCRUMBS,
  CONFIG,
  CONTENT_TYPE_LIST,
  FLASH_MESSAGE,
  REMOVE,
  SET,
  USER,
  USER_CONFIGURATION,
  WORKSPACE_LIST,
  WORKSPACE_LIST_MEMBER
} from '../../../src/action-creator.sync'
import { withRouterMock } from '../../hocMock/withRouter'
import { FETCH_CONFIG } from '../../../src/util/helper.js'
import {
  mockGetAppList200,
  mockGetConfig200,
  mockGetContentType200,
  mockGetMyselfWorkspaceList200,
  mockGetUserConfig200,
  mockGetWorkspaceMemberList200
} from '../../apiMock'
import { notificationPage } from '../../fixture/notification/notificationPage.js'

describe('<Tracim />', () => {
  const newFlashMessageWarningCallBack = sinon.spy()
  const newFlashMessageInfoCallBack = sinon.spy()
  const setConfigCallBack = sinon.spy()
  const setAppListCallBack = sinon.spy()
  const setContentTypeListCallBack = sinon.spy()
  const setUserConnectedCallBack = sinon.spy()
  const setWorkspaceListCallBack = sinon.spy()
  const setBreadcrumbsCallBack = sinon.spy()
  const appendBreadcrumbsCallBack = sinon.spy()
  const setWorkspaceListMemberListCallBack = sinon.spy()
  const setUserConfigurationCallBack = sinon.spy()

  const dispatchCallBack = (param) => {
    if (isFunction(param)) {
      return param(dispatchCallBack)
    }
    switch (param.type) {
      case `${SET}/${CONFIG}`:
        setConfigCallBack()
        break
      case `${SET}/${APP_LIST}`:
        setAppListCallBack()
        break
      case `${SET}/${CONTENT_TYPE_LIST}`:
        setContentTypeListCallBack()
        break
      case `${SET}/${USER}/Connected`:
        setUserConnectedCallBack()
        break
      case `${SET}/${USER_CONFIGURATION}`:
        setUserConfigurationCallBack()
        break
      case `${SET}/${WORKSPACE_LIST}`:
        setWorkspaceListCallBack()
        break
      case `${SET}/${BREADCRUMBS}`:
        setBreadcrumbsCallBack()
        break
      case `${ADD}/${FLASH_MESSAGE}`:
        if (param.msg.type === 'warning') {
          newFlashMessageWarningCallBack()
        }
        if (param.msg.type === 'info') {
          newFlashMessageInfoCallBack()
        }
        break
      case `${REMOVE}/${FLASH_MESSAGE}`:
        break
      case `${APPEND}/${BREADCRUMBS}`:
        appendBreadcrumbsCallBack()
        break
      case `${SET}/${WORKSPACE_LIST_MEMBER}`:
        setWorkspaceListMemberListCallBack()
        break
      default:
        return param
    }
  }

  const mockStore = configureMockStore()
  const store = mockStore({})

  const props = {
    breadcrumbs: [],
    user: user,
    appList: appList,
    workspaceList: workspaceList.workspaceList,
    system: {
      workspaceListLoaded: true,
      config: {
        email_notification_activated: true
      },
      headTitle: 'Home · Tracim'
    },
    currentWorkspace: {
      id: 1
    },
    notificationPage: notificationPage,
    flashMessage: [],
    registerCustomEventHandlerList: () => {},
    dispatch: dispatchCallBack
  }

  const ComponentWithHOC1 = withRouterMock(translateMock()(TracimWithoutHOC))

  const ComponentWithHOC2 = (props) => <Provider store={store}><ComponentWithHOC1 {...props} /></Provider>

  const wrapper = mount(<ComponentWithHOC2 {...props} />)

  const wrapperInstance = wrapper.find(TracimWithoutHOC).instance()

  global.document.title = props.system.headTitle

  describe('intern function', () => {
    describe('loadAppConfig', () => {
      it('setConfigCallBack should be called when loadAppConfig() is called', (done) => {
        mockGetConfig200(FETCH_CONFIG.apiUrl)
        wrapperInstance.loadAppConfig().then(() => {
          expect(setConfigCallBack.called).to.equal(true)
        }).then(done, done)
      })

      it('setAppListCallBack should be called when loadAppConfig() is called', (done) => {
        mockGetAppList200(FETCH_CONFIG.apiUrl, appList)
        wrapperInstance.loadAppConfig().then(() => {
          expect(setAppListCallBack.called).to.equal(true)
        }).then(done, done)
      })

      it('setContentTypeListCallBack should be called when loadAppConfig() is called', (done) => {
        mockGetContentType200(FETCH_CONFIG.apiUrl, contentType)
        wrapperInstance.loadAppConfig().then(() => {
          expect(setContentTypeListCallBack.called).to.equal(true)
        }).then(done, done)
      })
    })

    describe('loadUserConfiguration', () => {
      it('should call setUserConfiguration', (done) => {
        mockGetUserConfig200(FETCH_CONFIG.apiUrl, user.userId)
        wrapperInstance.loadUserConfiguration(user.userId).then(() => {
          expect(setUserConfigurationCallBack.called).to.equal(true)
        }).then(done, done)
      })
    })

    describe('loadWorkspaceLists', () => {
      it('setWorkspaceListCallBack should be called when loadWorkspaceLists() is called', (done) => {
        mockGetMyselfWorkspaceList200(FETCH_CONFIG.apiUrl, false, workspaceList.workspaceList)
        wrapperInstance.loadWorkspaceLists().then(() => {
          expect(setWorkspaceListCallBack.called).to.equal(true)
        }).then(done, done)
      })
    })

    describe('loadWorkspaceListMemberList', () => {
      it('setWorkspaceListMemberListCallBack should be called when loadWorkspaceListMemberList() is called', (done) => {
        workspaceList.workspaceList.map(ws => mockGetWorkspaceMemberList200(FETCH_CONFIG.apiUrl, ws.id, ws.memberList))
        wrapperInstance.loadWorkspaceListMemberList(workspaceList.workspaceList).then(() => {
          expect(setWorkspaceListMemberListCallBack.called).to.equal(true)
        }).then(done, done)
      })
    })

    describe('handleHeadTitleAndFavicon (through componentDidUpdate)', () => {
      const initialDocument = global.document
      const getContextSpy = sinon.spy()
      const dummyElement = {
        href: 'testUrl',
        getAttribute: () => 'randomAttributeValue',
        removeAttribute: () => {},
        sizes: ['64x64'],
        getContext: getContextSpy
      }

      before(() => {
        global.document = {
          getElementsByClassName: () => [dummyElement],
          createElement: () => dummyElement
        }
      })

      after(() => {
        global.document = initialDocument
      })

      describe('The headTitle has been updated', () => {
        afterEach(() => {
          wrapper.setProps({ system: props.system })
        })

        describe('The new headTitle is different', () => {
          const newHeadTitle = 'NewTitle'

          before(() => {
            wrapper.setProps({ system: { ...props.system, headTitle: newHeadTitle } })
          })

          it('should set the new document title', () => {
            expect(global.document.title).to.equal(newHeadTitle)
          })
        })

        describe('The new headTitle is identical', () => {
          const newHeadTitle = props.system.headTitle

          before(() => {
            wrapper.setProps({ system: { ...props.system, headTitle: newHeadTitle } })
          })

          it('should keep the same headTitle', () => {
            expect(global.document.title).to.equal(newHeadTitle)
          })
        })

        describe('The new headTitle is an empty string ""', () => {
          const newHeadTitle = ''

          before(() => {
            wrapper.setProps({ system: { ...props.system, headTitle: newHeadTitle } })
          })

          it('should keep the same headTitle', () => {
            expect(global.document.title).to.equal(props.system.headTitle)
          })
        })
      })

      describe('The unreadMentionCount has been updated', () => {
<<<<<<< HEAD
        describe('prevUnreadNotificationCount = 0 && unreadMentionCount = 5', () => {
          const newNotificationNotReadCount = 5
=======
        describe('unreadNotificationCount = 6 && unreadMentionCount = 5', () => {
          const newMentionNotReadCount = 5
          const newNotificationNotReadCount = 6
>>>>>>> 4aeca75a

          before(() => {
            wrapper.setProps({
              notificationPage: {
                ...props.notificationPage,
<<<<<<< HEAD
                unreadMentionCount: newNotificationNotReadCount
=======
                unreadMentionCount: newMentionNotReadCount,
                unreadNotificationCount: newNotificationNotReadCount
>>>>>>> 4aeca75a
              }
            })
          })

          after(() => {
            getContextSpy.resetHistory()
          })

          it('should set the new document title', () => {
            expect(global.document.title).to.equal(`(${newMentionNotReadCount}) ${props.system.headTitle}`)
          })
<<<<<<< HEAD
        })

        describe('prevUnreadMentionCount = 5 && unreadMentionCount = 101', () => {
          const newNotificationNotReadCount = 101
=======

          it('should draw on favicon by calling canvas.getContext()', () => {
            expect(getContextSpy.called).to.equal(true)
          })
        })

        describe('unreadNotificationCount = 102 && unreadMentionCount = 101', () => {
          const newNotificationNotReadCount = 102
          const newMentionNotReadCount = 101
>>>>>>> 4aeca75a

          before(() => {
            wrapper.setProps({
              notificationPage: {
                ...props.notificationPage,
<<<<<<< HEAD
                unreadMentionCount: newNotificationNotReadCount
=======
                unreadMentionCount: newMentionNotReadCount,
                unreadNotificationCount: newNotificationNotReadCount
>>>>>>> 4aeca75a
              }
            })
          })

          after(() => {
            getContextSpy.resetHistory()
          })

          it('should set the new document title', () => {
            expect(dummyElement.href).to.not.equal(dummyElement.getAttribute())
            expect(global.document.title).to.equal(`(99+) ${props.system.headTitle}`)
          })

          it('should draw on favicon by calling canvas.getContext()', () => {
            expect(getContextSpy.called).to.equal(true)
          })
        })

        describe('prevUnreadNotificationCount = 5 && unreadNotificationCount = 0', () => {
          const newNotificationNotReadCount = 0

          before(() => {
            wrapper.setProps({
              notificationPage: {
                ...props.notificationPage,
                unreadNotificationCount: newNotificationNotReadCount
              }
            })
          })

          after(() => {
            getContextSpy.resetHistory()
          })

          it('should set the new document title', () => {
            expect(global.document.title).to.equal(props.system.headTitle)
          })
        })
      })
    })
  })
})<|MERGE_RESOLUTION|>--- conflicted
+++ resolved
@@ -248,25 +248,16 @@
       })
 
       describe('The unreadMentionCount has been updated', () => {
-<<<<<<< HEAD
-        describe('prevUnreadNotificationCount = 0 && unreadMentionCount = 5', () => {
-          const newNotificationNotReadCount = 5
-=======
         describe('unreadNotificationCount = 6 && unreadMentionCount = 5', () => {
           const newMentionNotReadCount = 5
           const newNotificationNotReadCount = 6
->>>>>>> 4aeca75a
 
           before(() => {
             wrapper.setProps({
               notificationPage: {
                 ...props.notificationPage,
-<<<<<<< HEAD
-                unreadMentionCount: newNotificationNotReadCount
-=======
                 unreadMentionCount: newMentionNotReadCount,
                 unreadNotificationCount: newNotificationNotReadCount
->>>>>>> 4aeca75a
               }
             })
           })
@@ -278,12 +269,6 @@
           it('should set the new document title', () => {
             expect(global.document.title).to.equal(`(${newMentionNotReadCount}) ${props.system.headTitle}`)
           })
-<<<<<<< HEAD
-        })
-
-        describe('prevUnreadMentionCount = 5 && unreadMentionCount = 101', () => {
-          const newNotificationNotReadCount = 101
-=======
 
           it('should draw on favicon by calling canvas.getContext()', () => {
             expect(getContextSpy.called).to.equal(true)
@@ -293,18 +278,13 @@
         describe('unreadNotificationCount = 102 && unreadMentionCount = 101', () => {
           const newNotificationNotReadCount = 102
           const newMentionNotReadCount = 101
->>>>>>> 4aeca75a
 
           before(() => {
             wrapper.setProps({
               notificationPage: {
                 ...props.notificationPage,
-<<<<<<< HEAD
-                unreadMentionCount: newNotificationNotReadCount
-=======
                 unreadMentionCount: newMentionNotReadCount,
                 unreadNotificationCount: newNotificationNotReadCount
->>>>>>> 4aeca75a
               }
             })
           })
