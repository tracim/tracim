import React from 'react'
import { expect } from 'chai'
import { Account as AccountWithoutHOC } from '../../../src/container/Account.jsx'
import sinon from 'sinon'
import { user } from '../../hocMock/redux/user/user.js'
import { appList } from '../../hocMock/redux/appList/appList.js'
import { workspaceList } from '../../hocMock/redux/workspaceList/workspaceList.js'
import {
  BREADCRUMBS,
  SET,
  UPDATE,
  USER_AGENDA_URL,
  USER_EMAIL,
  USER_PUBLIC_NAME,
  USER_WORKSPACE_DO_NOTIFY,
  WORKSPACE_LIST_MEMBER,
  ADD,
  FLASH_MESSAGE,
  REMOVE
} from '../../../src/action-creator.sync.js'
import { FETCH_CONFIG } from '../../../src/helper'
import {
  restoreHistoryCallBack,
  isFunction
} from '../../hocMock/helper'
import { shallow } from 'enzyme'
import {
  mockGetLoggedUserCalendar200,
  mockMyselfWorkspaceDoNotify204,
  mockPutMyselfEmail200,
  mockPutMyselfName200,
  mockPutMyselfPassword204, mockPutMyselfPassword403
} from '../../apiMock'

describe('In <Account />', () => {
  const setWorkspaceListMemberListCallBack = sinon.spy()
  const updateUserPublicNameCallBack = sinon.spy()
  const newFlashMessageWarningCallBack = sinon.spy()
  const updateUserEmailCallBack = sinon.spy()
  const updateUserWorkspaceSubscriptionNotifCallBack = sinon.spy()
  const updateUserAgendaUrlCallBack = sinon.spy()
  const setBreadcrumbsCallBack = sinon.spy()
  const newFlashMessageInfoCallBack = sinon.spy()

  const dispatchCallBack = (param) => {
    if (isFunction(param)) {
      return param(dispatchCallBack)
    }
    switch (param.type) {
      case `${UPDATE}/${USER_PUBLIC_NAME}`:
        updateUserPublicNameCallBack()
        break
      case `${UPDATE}/${USER_EMAIL}`:
        updateUserEmailCallBack()
        break
      case `${SET}/${USER_AGENDA_URL}`:
        updateUserAgendaUrlCallBack()
        break
      case `${UPDATE}/${USER_WORKSPACE_DO_NOTIFY}`:
        updateUserWorkspaceSubscriptionNotifCallBack()
        break
      case `${SET}/${WORKSPACE_LIST_MEMBER}`:
        setWorkspaceListMemberListCallBack()
        break
      case `${SET}/${BREADCRUMBS}`:
        setBreadcrumbsCallBack()
        break
      case `${ADD}/${FLASH_MESSAGE}`:
        if (param.msg.type === 'warning') {
          newFlashMessageWarningCallBack()
        } else {
          newFlashMessageInfoCallBack()
        }
        break
      case `${REMOVE}/${FLASH_MESSAGE}`:
        break
      default:
        return param
    }
  }

  const props = {
    breadcrumbs: [],
    user: user,
    appList: appList,
    workspaceList: workspaceList.workspaceList,
    system: {
      workspaceListLoaded: true,
      config: {
        email_notification_activated: true
      }
    },
    t: key => key,
    dispatch: dispatchCallBack
  }

  const password = 'randomPassword'

  const wrapper = shallow(<AccountWithoutHOC {...props} />)

  describe('its internal function', () => {
    const invalidPassword = '0'

    beforeEach(() => {
      restoreHistoryCallBack([
        setWorkspaceListMemberListCallBack,
        updateUserPublicNameCallBack,
        newFlashMessageWarningCallBack,
        updateUserEmailCallBack,
        updateUserWorkspaceSubscriptionNotifCallBack,
        updateUserAgendaUrlCallBack,
        setBreadcrumbsCallBack,
        newFlashMessageInfoCallBack
      ])
    })

<<<<<<< HEAD
    describe('handleSubmitPersonalData', () => {
      it('updateUserNameCallBack should be called when the function handleSubmitPersonalData() is called with a new Name', (done) => {
        const newName = 'randomNewName'

        mockPutMyselfName200(FETCH_CONFIG.apiUrl, newName, props.user.timezone, props.user.lang)
        wrapper.instance().handleSubmitPersonalData(newName, '', '').then(() => {
          expect(updateUserNameCallBack.called).to.equal(true)
=======
    describe('handleSubmitNameOrEmail', () => {
      it('should call updateUserPublicNameCallBack with a new Name', (done) => {
        const newName = 'randomNewName'

        mockPutMyselfName200(FETCH_CONFIG.apiUrl, newName, props.user.timezone, props.user.lang)
        wrapper.instance().handleSubmitNameOrEmail(newName, '', '').then(() => {
          expect(updateUserPublicNameCallBack.called).to.equal(true)
>>>>>>> 537b0cf2
          expect(newFlashMessageWarningCallBack.called).to.equal(false)
        }).then(done, done)
      })

<<<<<<< HEAD
      it('updateUserEmailCallBack should be called when the function handleSubmitPersonalData() is called with a new Email', (done) => {
=======
      it('should call updateUserEmailCallBack with a new Email', (done) => {
>>>>>>> 537b0cf2
        const newMail = 'randomNewEmail'

        mockPutMyselfEmail200(FETCH_CONFIG.apiUrl, newMail, password)
        wrapper.instance().handleSubmitPersonalData('', newMail, password).then(() => {
          expect(updateUserEmailCallBack.called).to.equal(true)
        }).then(done, done)
      })

<<<<<<< HEAD
      it('newFlashMessageWarningCallBack should be called when the function handleSubmitPersonalData() is called with invalid new Name', (done) => {
        wrapper.instance().handleSubmitPersonalData('d', '', '').then(() => {
=======
      it('should call newFlashMessageWarningCallBack with invalid new Name', (done) => {
        wrapper.instance().handleSubmitNameOrEmail('d', '', '').then(() => {
>>>>>>> 537b0cf2
          expect(newFlashMessageWarningCallBack.called).to.equal(true)
        }).then(done, done)
      })
    })

    describe('handleChangeSubscriptionNotif', () => {
      it('should call updateUserWorkspaceSubscriptionNotifCallBack', (done) => {
        mockMyselfWorkspaceDoNotify204(FETCH_CONFIG.apiUrl, 1, true)
        wrapper.instance().handleChangeSubscriptionNotif(1, 'activate').then(() => {
          expect(updateUserWorkspaceSubscriptionNotifCallBack.called).to.equal(true)
          restoreHistoryCallBack([updateUserWorkspaceSubscriptionNotifCallBack])
        }).then(done, done)
      })

      it('should call newFlashMessageWarningCallBack with invalid workspaceId', (done) => {
        mockMyselfWorkspaceDoNotify204(FETCH_CONFIG.apiUrl, 1, true)

        wrapper.instance().handleChangeSubscriptionNotif(0, 'activate').then(() => {
          expect(newFlashMessageWarningCallBack.called).to.equal(true)
          restoreHistoryCallBack([newFlashMessageWarningCallBack])
        }).then(done, done)
      })
    })

    describe('handleSubmitPassword', () => {
      it('should call newFlashMessageInfoCallBack with valid password', (done) => {
        mockPutMyselfPassword204(FETCH_CONFIG.apiUrl, 'randomOldPassword')
        wrapper.instance().handleSubmitPassword('randomOldPassword', 'randomPassWord', 'randomPassWord').then(() => {
          expect(newFlashMessageWarningCallBack.called).to.equal(false)
        }).then(done, done)
      })

      it('should call newFlashMessageWarningCallBack with invalid oldPassword', (done) => {
        mockPutMyselfPassword403(FETCH_CONFIG.apiUrl, invalidPassword)
        wrapper.instance().handleSubmitPassword(invalidPassword, 'randomPassWord', 'randomPassWord').then(() => {
          expect(newFlashMessageWarningCallBack.called).to.equal(true)
          expect(newFlashMessageInfoCallBack.called).to.equal(false)
        }).then(done, done)
      })
    })

    describe('loadAgendaUrl', () => {
      it('should call updateUserAgendaUrlCallBack', (done) => {
        mockGetLoggedUserCalendar200(FETCH_CONFIG.apiUrl)
        wrapper.instance().loadAgendaUrl().then(() => {
          expect(updateUserAgendaUrlCallBack.called).to.equal(true)
        }).then(done, done)
      })
    })

    describe('loadWorkspaceListMemberList', () => {
      it('should call setWorkspaceListMemberListCallBack', (done) => {
        wrapper.instance().loadWorkspaceListMemberList().then(() => {
          expect(setWorkspaceListMemberListCallBack.called).to.equal(true)
        }).then(done, done)
      })
    })

    describe('buildBreadcrumbs', () => {
      it('should call setBreadcrumbsCallBack', () => {
        wrapper.instance().buildBreadcrumbs()
        expect(setBreadcrumbsCallBack.called).to.equal(true)
      })
    })
  })
})<|MERGE_RESOLUTION|>--- conflicted
+++ resolved
@@ -114,32 +114,14 @@
       ])
     })
 
-<<<<<<< HEAD
     describe('handleSubmitPersonalData', () => {
-      it('updateUserNameCallBack should be called when the function handleSubmitPersonalData() is called with a new Name', (done) => {
-        const newName = 'randomNewName'
-
-        mockPutMyselfName200(FETCH_CONFIG.apiUrl, newName, props.user.timezone, props.user.lang)
-        wrapper.instance().handleSubmitPersonalData(newName, '', '').then(() => {
-          expect(updateUserNameCallBack.called).to.equal(true)
-=======
-    describe('handleSubmitNameOrEmail', () => {
-      it('should call updateUserPublicNameCallBack with a new Name', (done) => {
-        const newName = 'randomNewName'
-
-        mockPutMyselfName200(FETCH_CONFIG.apiUrl, newName, props.user.timezone, props.user.lang)
-        wrapper.instance().handleSubmitNameOrEmail(newName, '', '').then(() => {
+      it('updateUserPublicNameCallBack should be called when the function handleSubmitPersonalData() is called with a new Name', (done) => {
           expect(updateUserPublicNameCallBack.called).to.equal(true)
->>>>>>> 537b0cf2
           expect(newFlashMessageWarningCallBack.called).to.equal(false)
         }).then(done, done)
       })
 
-<<<<<<< HEAD
       it('updateUserEmailCallBack should be called when the function handleSubmitPersonalData() is called with a new Email', (done) => {
-=======
-      it('should call updateUserEmailCallBack with a new Email', (done) => {
->>>>>>> 537b0cf2
         const newMail = 'randomNewEmail'
 
         mockPutMyselfEmail200(FETCH_CONFIG.apiUrl, newMail, password)
@@ -148,13 +130,8 @@
         }).then(done, done)
       })
 
-<<<<<<< HEAD
       it('newFlashMessageWarningCallBack should be called when the function handleSubmitPersonalData() is called with invalid new Name', (done) => {
         wrapper.instance().handleSubmitPersonalData('d', '', '').then(() => {
-=======
-      it('should call newFlashMessageWarningCallBack with invalid new Name', (done) => {
-        wrapper.instance().handleSubmitNameOrEmail('d', '', '').then(() => {
->>>>>>> 537b0cf2
           expect(newFlashMessageWarningCallBack.called).to.equal(true)
         }).then(done, done)
       })
