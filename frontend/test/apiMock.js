const nock = require('nock')

const mockPutUserPublicName200 = (apiUrl, userId, newPublicName, timezone, lang) => {
  return nock(apiUrl)
    .put(`/users/${userId}`, {
      public_name: newPublicName,
      timezone: timezone,
      lang: lang
    })
    .reply(200, {
      public_name: newPublicName
    })
}

const mockPutUserUsername200 = (apiUrl, userId, newUsername, checkPassword) => {
  return nock(apiUrl)
    .put(`/users/${userId}/username`, {
      username: newUsername,
      loggedin_user_password: checkPassword
    })
    .reply(200, {
      username: newUsername
    })
}

const mockPutUserEmail200 = (apiUrl, userId, newEmail, checkPassword) => {
  return nock(apiUrl)
    .put(`/users/${userId}/email`, {
      email: newEmail,
      loggedin_user_password: checkPassword
    })
    .reply(200, {
      email: newEmail
    })
}

const mockPutMyselfName200 = (apiUrl, newName, timezone, lang) => {
  return nock(apiUrl)
    .put('/users/me', {
      public_name: newName,
      timezone: timezone,
      lang: lang
    })
    .reply(200, {
      public_name: newName
    })
}

const mockPostUserLogout204 = (apiUrl) => {
  return nock(apiUrl)
    .post('/auth/logout')
    .reply(204)
}

const mockPutMyselfEmail200 = (apiUrl, newEmail, checkPassword) => {
  return nock(apiUrl)
    .put('/users/me/email', {
      email: newEmail,
      loggedin_user_password: checkPassword
    })
    .reply(200, {
      email: newEmail
    })
}

const mockPutUserPassword204 = (apiUrl, userId, oldPassword) => {
  return nock(apiUrl)
    .put(`/users/${userId}/password`, body => body.loggedin_user_password === oldPassword)
    .reply(204)
}

const mockPutUserPassword403 = (apiUrl, userId, oldPassword) => {
  return nock(apiUrl)
    .put(`/users/${userId}/password`, body => body.loggedin_user_password !== oldPassword)
    .reply(403)
}

const mockPutMyselfPassword204 = (apiUrl, oldPassword) => {
  return nock(apiUrl)
    .put('/users/me/password', body => body.loggedin_user_password === oldPassword)
    .reply(204)
}

const mockPutMyselfPassword403 = (apiUrl, oldPassword) => {
  return nock(apiUrl)
    .put('/users/me/password', body => body.loggedin_user_password !== oldPassword)
    .reply(403)
}

const mockGetLoggedUserCalendar200 = (apiUrl) => {
  return nock(apiUrl)
    .get('/users/me/agenda')
    .reply(200,
      [{
        agenda_type: 'workspace',
        agenda_url: 'string',
        with_credentials: false
      }]
    )
}

const mockGetUserCalendar200 = (apiUrl, userId, agendaUrl) => {
  return nock(apiUrl)
    .get(`/users/${userId}/agenda`)
    .reply(200,
      [{
        agenda_type: 'private',
        agenda_url: agendaUrl,
        with_credentials: false
      }]
    )
}

const mockGetUser200 = (apiUrl, userId, userDetail) => {
  return nock(apiUrl)
    .get(`/users/${userId}`)
    .reply(200, userDetail)
}

const mockPutContentItemMove200 = (apiUrl, source) => {
  return nock(apiUrl)
    .put(`/workspaces/${source.workspaceId}/contents/${source.contentId}/move`)
    .reply(200, {})
}

const mockPutContentItemMove400 = (apiUrl, source) => {
  return nock(apiUrl)
    .put(`/workspaces/${source.workspaceId}/contents/${source.contentId}/move`)
    .reply(400, {})
}

const mockPutUserWorkspaceDoNotify204 = (apiUrl, userId, workspaceId, doNotify) => {
  return nock(apiUrl)
    .put(`/users/${userId}/workspaces/${workspaceId}/notifications/${doNotify ? 'activate' : 'deactivate'}`)
    .reply(204)
}

const mockMyselfWorkspaceDoNotify204 = (apiUrl, workspaceId, doNotify) => {
  return nock(apiUrl)
    .put(`/users/me/workspaces/${workspaceId}/notifications/${doNotify ? 'activate' : 'deactivate'}`)
    .reply(204)
}

const mockGetConfig200 = (apiUrl) => {
  return nock(apiUrl)
    .get('/system/config')
    .reply(200, {})
}

const mockGetAppList200 = (apiUrl, appList) => {
  return nock(apiUrl)
    .get('/system/applications')
    .reply(200, appList)
}

const mockGetContentType200 = (apiUrl, contentTypes) => {
  return nock(apiUrl)
    .get('/system/content_types')
    .reply(200, contentTypes)
}

const mockGetMyselfWorkspaceList200 = (apiUrl, showOwnedWorkspace, workspaceList) => {
  return nock(apiUrl)
    .get(`/users/me/workspaces?show_owned_workspace=${showOwnedWorkspace ? 1 : 0}`)
    .reply(200, workspaceList)
}

const mockGetWorkspaceDetail200 = (apiUrl, workspaceId, workspaceDetail) => {
  return nock(apiUrl)
    .get(`/workspaces/${workspaceId}`)
    .reply(200, workspaceDetail)
}

const mockGetWorkspaceMemberList200 = (apiUrl, workspaceId, memberList) => {
  return nock(apiUrl)
    .get(`/workspaces/${workspaceId}/members`)
    .reply(200, memberList)
}

const mockGetFolderContentList200 = (apiUrl, workspaceId, folderIdList, resultContentList) => {
  return nock(apiUrl)
    .get(`/workspaces/${workspaceId}/contents?parent_ids=${folderIdList.join(',')}`)
    .reply(200, resultContentList)
}

<<<<<<< HEAD
const mockPutNotificationAsRead204 = (apiUrl, userId, notificationId) => {
  return nock(apiUrl)
    .put(`/users/${userId}/messages/${notificationId}/read`)
    .reply(204, true)
}
const mockPutAllNotificationAsRead204 = (apiUrl, userId) => {
  return nock(apiUrl)
    .put(`/users/${userId}/messages/read`)
    .reply(204, true)
=======
const mockGetWhoami = (apiUrl, status) => {
  return nock(apiUrl)
    .log(console.error)
    .get('/auth/whoami')
    .reply(status, '')
>>>>>>> 48c7e0c1
}

export {
  mockGetWorkspaceDetail200,
  mockGetWorkspaceMemberList200,
  mockGetMyselfWorkspaceList200,
  mockGetContentType200,
  mockGetAppList200,
  mockGetConfig200,
  mockMyselfWorkspaceDoNotify204,
  mockPostUserLogout204,
  mockPutAllNotificationAsRead204,
  mockPutContentItemMove200,
  mockPutContentItemMove400,
  mockPutUserWorkspaceDoNotify204,
  mockPutMyselfName200,
  mockPutUserPublicName200,
  mockPutUserUsername200,
  mockPutMyselfEmail200,
  mockPutUserEmail200,
  mockPutMyselfPassword204,
  mockPutMyselfPassword403,
  mockPutNotificationAsRead204,
  mockPutUserPassword204,
  mockPutUserPassword403,
  mockGetLoggedUserCalendar200,
  mockGetUserCalendar200,
  mockGetUser200,
  mockGetFolderContentList200,
  mockGetWhoami
}<|MERGE_RESOLUTION|>--- conflicted
+++ resolved
@@ -183,23 +183,23 @@
     .reply(200, resultContentList)
 }
 
-<<<<<<< HEAD
 const mockPutNotificationAsRead204 = (apiUrl, userId, notificationId) => {
   return nock(apiUrl)
     .put(`/users/${userId}/messages/${notificationId}/read`)
     .reply(204, true)
 }
+
 const mockPutAllNotificationAsRead204 = (apiUrl, userId) => {
   return nock(apiUrl)
     .put(`/users/${userId}/messages/read`)
     .reply(204, true)
-=======
+}
+
 const mockGetWhoami = (apiUrl, status) => {
   return nock(apiUrl)
     .log(console.error)
     .get('/auth/whoami')
     .reply(status, '')
->>>>>>> 48c7e0c1
 }
 
 export {
