--- conflicted
+++ resolved
@@ -46,14 +46,12 @@
     })
 }
 
-<<<<<<< HEAD
 const mockPostUserLogout204 = (apiUrl) => {
   return nock(apiUrl)
     .post('/auth/logout')
     .reply(204)
 }
 
-=======
 const mockPutMyselfEmail200 = (apiUrl, newEmail, checkPassword) => {
   return nock(apiUrl)
     .put('/users/me/email', {
@@ -77,7 +75,6 @@
     .reply(403)
 }
 
->>>>>>> 3613c495
 const mockPutMyselfPassword204 = (apiUrl, oldPassword) => {
   return nock(apiUrl)
     .put('/users/me/password', body => body.loggedin_user_password === oldPassword)
@@ -176,11 +173,8 @@
   mockGetAppList200,
   mockGetConfig200,
   mockMyselfWorkspaceDoNotify204,
-<<<<<<< HEAD
   mockPostUserLogout204,
-=======
   mockPutUserWorkspaceDoNotify204,
->>>>>>> 3613c495
   mockPutMyselfName200,
   mockPutUserPublicName200,
   mockPutUserUsername200,
