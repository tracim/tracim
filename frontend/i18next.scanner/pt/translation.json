{
  "{{label}}: ": "{{label}}: ",
  "{{author}} removed you from {{space}}": "{{author}} eliminou-o de {{space}}",
  "{{author}} removed {{user}} from {{space}}": "{{author}} eliminou {{user}} de {{space}}",
  "{{author}} added you to {{space}}": "{{author}} adicionou-o à {{space}}",
  "{{author}} added {{user}} to {{space}}": "{{author}} acrescentou {{user}} à {{space}}",
  "{{author}} joined space {{space}}": "{{author}} juntou-se ao espaço {{space}}",
  "{{author}} modified your role in {{space}}": "{{author}} modificou sua função em {{space}}",
  "{{author}} modified {{user}}'s role in {{space}}": "{{author}} modificou a função de {{user}} em {{space}}",
  "{{author}} created {{content}} in {{space}}": "{{author}} criou {{content}} em {{space}}",
  "{{author}} commented on {{content}} in {{space}}": "{{author}} comentou em {{content}} em {{space}}",
  "{{author}} mentioned you in {{content}} in {{space}}": "{{author}} mencionou-o no {{content}} em {{space}}",
  "{{author}} mentioned you in a comment in {{content}} in {{space}}": "{{author}} mencionou-o num comentário do {{content}} em {{space}}",
  "{{author}} updated {{content}} in {{space}}": "{{author}} actualizou {{content}} em {{space}}",
  "{{author}} changed the status of {{content}} in {{space}}": "{{author}} modificou o status de {{content}} em {{space}}",
  "Account Settings": "Definições de conta",
  "Activity feed": "Feed de atividades",
  "Empty note": "Nota vazia",
  "Empty thread": "Discussão vazia",
  "Are you sure you want to remove this member from the space?": "Tem a certeza de que quer remover este membro do espaço?",
  "Allowed characters: {{allowedCharactersUsername}}": "Carateres permitidos: {{allowedCharactersUsername}}",
  "Copy content link": "Copiar ligação do conteúdo",
  "Unknown space type": "Tipo de espaço desconhecido",
  "Create a space": "Criar um espaço",
  "Dashboard": "Painel",
  "Contents": "Conteúdos",
  "Opened": "Aberto",
  "Validated": "Validado",
  "Cancelled": "Cancelado",
  "Deprecated": "Obsoleto",
  "Information": "Informação",
  "Warning": "Aviso",
  "Error": "Erro",
  "Create your own collaborative space on trac.im": "Crie seu próprio espaço colaborativo no trac.im",
  "Copyright 2013 - 2017": "Copyright 2013 - 2017",
  "Your name has been changed": "Seu nome foi mudado",
  "Error while changing name": "Erro ao mudar o nome",
  "Your email has been changed": "Seu e-mail foi mudado",
  "Error while changing email": "Erro ao mudar o e-mail",
  "Error while changing subscription": "Erro ao mudar a subscrição",
  "Your password has been changed": "Sua palavra-passe foi mudada",
  "Wrong old password": "Antiga palavra-passe errada",
  "Error while changing password": "Erro ao mudar a palavra-passe",
  "My account": "Minha conta",
  "Error while loading user": "Erro ao carregar o utilizador",
  "Name has been changed": "Nome foi mudado",
  "Email has been changed": "O e-mail foi mudado",
  "Password has been changed": "Palavra-passe foi mudada",
  "Wrong administrator's password": "Palavra-passe do administrador incorreta",
  "An error has happened while getting": "Ocorreu um erro ao obter",
  "space detail": "detalhes do espaço",
  "member list": "lista de membros",
  "recent activity list": "lista de atividades recentes",
  "read status list": "lista de status de leitura",
  "An error has happened while setting \"mark all as read\"": " Ocorreu um erro ao definir \"marcar tudo como lido\"",
  "known members list": "lista de membros conhecidos",
  "Please set a name, an email or a username": "Defina um nome, um e-mail ou um identificador",
  "Please set a role": "Defina uma função",
  "Member added": "Membro acrescentado",
  "Member removed": "Membro eliminado",
  "Open advanced Dashboard": "Abrir painel avançado",
  "Error while saving new lang": "Erro ao salvar o novo idioma",
  "Disconnection error": "Erro de desconexão",
  "Thank you for trusting us and using our collaborative tool": "Obrigado por confiar em nós e utilizar nossa ferramenta colaborativa",
  "You have been disconnected, please login again": "Você foi desconectado, inicie sessão novamente",
  "Connection": "Conexão",
  "Password": "Palavra-passe",
  "Error while loading read status list": "Erro ao carregar a lista de status de leitura",
  "List of contents": "Lista de conteúdos",
  "This space has no content yet": "Este espaço ainda não tem conteúdo",
  ", create the first content by clicking on the button 'Create'": ", crie o primeiro conteúdo clicando no botão 'Criar'",
  "Calendar": "Calendário",
  "Access your personal calendar": "Aceder ao seu calendário individual",
  "Space": "Espaço",
  "Spaces": "Espaços",
  "Role": "Função",
  "You are not a member of any space yet": "Você ainda não é membro de nenhum espaço",
  "This user is not a member of any space yet": "Este utilizador não é membro de nenhum espaço",
  "Password cannot exceed 512 characters": "A palavra-passe não pode exceder 512 carateres",
  "New password is too short (minimum 6 characters)": "A nova palavra-passe é demasiada curta (mínimo de 6 carateres)",
  "New password is too long (maximum 512 characters)": "A nova palavra-passe é demasiada longa (máximo de 512 carateres)",
  "New passwords are different": "As novas palavras-passe são diferentes",
  "Old password": "Palavra-passe antiga",
  "New password": "Nova palavra-passe",
  "Repeat new password": "Repetir nova palavra-passe",
  "Administrator's password": "Palavra-passe do Administrador",
  "Type your password": "Escreva sua palavra-passe",
  "Validate": "Validar",
  "Change your Timezone": "Mudar seu Fuso Horário",
  "Member List": "Lista de Membros",
  "Add a member": "Acrescentar um membro",
  "Implement Tracim in your explorer": "Implemente o Tracim no seu navegador",
  "Space calendar": "Calendário do espaço",
  "Each space has its own calendar.": "Cada espaço tem seu próprio calendário.",
  "Recent activity": "Atividade recente",
  "Mark all as read": "Marcar tudo como lido",
  "No recent activity": "Nenhuma atividade recente",
  "See more": "Ver mais",
  "Your role in the space": "Sua função no espaço",
  "You can change your notification status by clicking here": "Pode mudar seu status de notificação clicando aquí",
  "Feature": "Funcionalidade",
  "Explore": "Explorar",
  "About": "Sobre",
  "Edit": "Editar",
  "Download": "Fazer download",
  "Archive": "Arquivo",
  "Delete": "Eliminar",
  "Type": "Tipo",
  "Title": "Título",
  "Status": "Status",
  "Create in folder": "Criar na pasta",
  "Create": "Criar",
  "Users": "Utilizadores",
  "Logout": "Terminar sessão",
  "Welcome to Tracim": "Bem-vindo ao Tracim",
  "You aren't member of any space yet": " Você ainda não é membro de nenhum espaço",
  "Please select a space in the left sidebar by clicking on it": "Escolha um espaço na barra lateral esquerda clicando nele",
  "Forgot password": "Palavra-passe esquecida",
  "Reset password": "Reiniciar a palavra-passe",
  "Confirm password": "Confirmar a palavra-passe",
  "Confirm": "Confirmar",
  "We are going to send you an email containing a link to reset your password": "Vamos enviar-lhe um e-mail com um link para reiniciar sua palavra-passe",
  "Cancel": "Anular",
  "Information are missing, please use the link in the email your should have received to reset your password": "Informações estão faltando, utilize o link no e-mail que você deve ter recebido para reiniciar sua palavra-passe",
  "Your password has been changed, you can now login": "Sua palavra-passe foi mudada, pode iniciar sessão",
  "Server unreachable": "Servidor inacessível",
  "Unknown user": "Utilizador desconhecido",
  "Email notifications": "Notificações por e-mail",
  "Email notifications are disabled": "As notificações por e-mail estão desativadas",
  "Please enter a login and a password": "Indique um início de sessão e uma palavra-passe",
  "This account is deactivated": "Esta conta foi desativada",
  "Error while adding the member to the space": "Erro ao acrescentar um membro ao espaço",
  "Unexpected error, please inform an administrator": "Erro inesperado, informe um administrador",
  "Cannot reset password while email are disabled, please contact an administrator": "Não é possível reiniciar palavra-passe enquanto o e-mail está desativado, contacte um administrador",
  "Not a valid email": "E-mail inválido",
  "An error has happened": "Ocorreu um erro",
  "Email sent, don't forget to check your spam": "E-mail enviado, não se esqueça de verificar no seu spam",
  "Error while removing member": "Erro ao eliminar o membro",
  "List of": "Lista de",
  "Note, only administrators can send invitational email": "Nota, os administradores são os únicos que podem enviar um e-mail de convite",
  "This user already is in the space": "Este utilizador já está no espaço",
  "Error while loading members list": "Erro ao carregar a lista dos membros",
  "To change your password, please refer to an administrator": "Para mudar sua palavra-passe, consulte um administrador",
  "Unfortunately, email notifications aren't activated, we can't send you a reset password email": "Infelizmente, as notificações por e-mail estão desativadas, não podemos enviar-lhe um e-mail de reinicialização da palavra-passe",
  "Go back to previous page": "Voltar para a página precedente",
  "{{userName}} account edition": "{{userName}} edição de conta",
  "Change the password": "Mudar a palavra-passe",
  "Change the account settings": "Mudar as definições de conta",
  "New full name": "Novo nome completo",
  "New email": "Novo e-mail",
  "Do not show this popup again": "Não volte a mostrar este popup",
  "Change my password": "Mudar minha palavra-passe",
  "Change my account settings": "Mudar minhas definições de conta",
  "Your account's password cannot be changed, please contact an administrator": "Não é possível mudar a palavra-passe da sua conta, contacte um administrador",
  "An error has happened, please try again": "Ocorreu um erro, tente novamente",
  "Click here to unsubscribe": "Clique aqui para anular a subscrição",
  "Click here to subscribe": "Clique aqui para subscrever",
  "Explore contents": "Explorar os conteúdos",
  "Open the agenda": "Abrir a agenda",
  "Agenda": "Agenda",
  "Error while loading your agenda": "Erro ao carregar sua agenda",
  "agenda details": "detalhes da agenda",
  "Home": "Início",
  "Invalid password": "Palavra-passe inválida",
  "Error while saving your language": "Erro ao salvar seu idioma",
  "Use this link to integrate this agenda to your": "Utilize este link para incluir esta agenda ao seu",
  "Use this link to integrate Tracim in your file explorer": "Utilize este link para incluir Tracim no seu navegador de ficheiro",
  "CalDAV compatible software": "Software compatível com CalDAV",
  "(protocole WebDAV)": "(Protocolo WebDAV)",
  "Administration": "Administração",
  "Agendas": "Agendas",
  "See sidebar": "Ver barra lateral",
  "Hide sidebar": "Ocultar barra lateral",
  "Hello, you don't have a username yet!": "Olá, você ainda não tem um identificador!",
  "Search results": "Resultados da pesquisa",
  "best results for": "melhores resultados para",
  "Search result": "Resultado da pesquisa",
  "best result for": "melhor resultado para",
  "No more results": "Não há mais resultados",
  "Notifications": "Notificações",
  "Path": "Caminho",
  "Last modification": "Ùltima modificação",
  "Search": "Pesquisa",
  "Folder": "Pasta",
  "Actions": "Ações",
  "New username": "Novo identificador",
  "No results for the search terms": "Nenhum resultado para os termos de pesquisa",
  "A content with the same name already exists": "Um conteúdo com o mesmo nome já existe",
  "Error while archiving content": "Erro ao arquivar o conteúdo",
  "Error while deleting content": "Erro ao eliminar conteúdo",
  "Error while moving content": "Erro ao mover o conteúdo",
  "Error while uploading file": "Erro ao subir o ficheiro",
  "Error while loading the notification list": "Erro ao fazer upload da lista de notificações",
  "Error while loading the user configuration": "Erro ao carregar a configuração do utilizador",
  "Error while marking the notification as read": "Erro ao definir a notificação como lida",
  "Move this content": "Mover este conteúdo",
  "Move this folder": "Mover esta pasta",
  "A content with same name already exists": "Um conteúdo com o mesmo nome já existe",
  "The destination folder doesn't allow this content type": "A pasta de destino não permite este tipo de conteúdo",
  ", create the first content of that type by clicking on the button 'Create'": ", crie o primeiro conteúdo desse tipo clicando no botão 'Criar'",
  "This space has no content of that type yet": "Este espaço ainda não tem conteúdo desse tipo",
  "Insufficient rights": "Direitos insuficientes",
  "Download file": "Download ficheiro",
  "Upload files": "Upload ficheiros",
  "Attached files": "Ficheiros em anexo",
  "{{userName}} shared with you the file {{fileName}}": "{{userName}} partilhou com você o ficheiro {{fileName}}",
  "The person who sent you this file protected it with a password. If you do not know the password, please contact her.": "A pessoa enviou-lhe um ficheiro protegido por uma palavra-passe. Se não conhece a palavra-passe, entre em contacto com ela.",
  "Leave a message with your file(s) if you wish. Feel free to leave your contact details if you wish to be contacted again.": "Deixe uma mensagem com o(s) seu(s) ficheiro(s) se desejar. Pode deixar os seus contactos se desejar ser novamente contactado.",
  "Send": "Envíar",
  "Set your username:": "Defina o seu identificador:",
  "Your interlocutor has been notified of your upload. You can close this window.": "O seu interlocutor foi notificado do seu upload. Você pode fechar esta janela.",
  "Error in the URL": "Erro no URL",
  "Content not found": "Conteúdo não encontrado",
  "Space not found": "Espaço não encontrado",
  "Received files": "Ficheiros recebidos",
  "Error while loading uploaded files": "Erro ao fazer upload dos ficheiros",
  "Error while downloading file": "Erro ao fazer dowload do ficheiro",
  "Manage": "Gerir",
  "Files already added:": "Ficheiros já adicionados:",
  "Full name must be at least 1 character": "O nome completo deve ter pelo menos 1 caráter",
  "Full name must be less than 255 characters": "O nome completo deve ter menos de 255 carateres",
  "Password must be at least 6 characters": "A palavra-passe deve ter pelo menos 6 carateres",
  "Password must be less than 255 characters": "A palavra-passe deve ter menos de 255 carateres",
  "Errors in form:": "Erros no formulário:",
  "Full name is required": "O nome completo é necessário",
  "Error while loading file information": "Erro ao carregar informações do ficheiro",
  "Error, this link is invalid or has expired": "Erro, este link é inválido ou expirou",
  "Error while loading upload information": "Erro ao carregar informações subidas",
  "You must select at least 1 file to upload": "Você tem de selecionar pelo menos 1 ficheiro para subir",
  "you can set your username on page My Account": "você pode definir o seu identificador na página Minha Conta",
  "Your username is incorrect, the allowed characters are {{allowedCharactersUsername}}": "O seu identificador está incorreto, os carateres permitidos são {{allowedCharactersUsername}}",
  "Create an office document": "Criar um documento office",
  "Full name (required)": "Nome completo (necessário)",
  "Password (required)": "Palavra-passe (necessário)",
  "Open the gallery": "Abrir a galeria",
  "Gallery": "Galeria",
  "Error, the space exceed its maximum size": "Erro, o espaço ultrapassou seu tamanho máximo",
  "Upload impossible, the destination storage capacity has been reached": "Carregamento impossível, a capacidade máxima de depósito do destino foi atingida",
  "User administration": "Administração de utilizador",
  "Username must be between {{minimumCharactersUsername}} and {{maximumCharactersUsername}} characters long": "O identificador deve ter entre {{minimumCharactersUsername}} e {{maximumCharactersUsername}} caracteres",
  "Forgotten password": "Palavra-passe esquecida",
  "Did you forget your password?": "Esqueceste-te da tua palavra-passe?",
  "Public download": "Download público",
  "Public upload": "Upload público",
  "The file is larger than the maximum file size allowed": "O ficheiro é maior que o tamanho máximo permitido",
  "Thank you, your upload is finished!": "Obrigado, o seu upload está terminado!",
  "Login": "Conta",
  "Forgotten password?": "Esqueceste-te da tua palavra-passe?",
  "Password reset": "Repor a palavra-passe",
  "Find all your documents put online directly on your computer via the workstation, without going through the software.": "Encontre todos os seus documentos colocados online directamente no seu computador através da estação de trabalho, sem passar pelo software.",
  "Have a good day!": "Tenha um bom dia!",
  "Search…": "Pesquisar...",
  "Your personal data has been changed": "Os seus dados pessoais foram alterados",
  "Your username and your name has been changed": "O seu identificador e o seu nome foi alterado",
  "Your username has been changed": "O seu identificador foi alterado",
  "Error while changing username": "Erro ao alterar o identificador",
  "Username and name has been changed": "O nome e o identificador foram alterados",
  "Username has been changed": "O identificador foi alterado",
  "Personal data has been changed": "Os dados pessoais foram alterados",
  "Invalid email or username": "E-mail ou identificador inválido",
  "Email address or username": "E-mail ou identificador",
  "Invalid credentials": "Credenciais inválidas",
  "Please type your password in order to change your email and/or username. (For security reasons)": "Escreva sua palavra-passe para mudar seu e-mail e/ou identificador. (Por razões de segurança)",
  "Please confirm your password:": "Por favor, confirme a sua palavra-passe",
  "Full name must be at least {{minimumCharactersPublicName}} characters": "O nome completo deve ter pelo menos {{minimumCharactersPublicName}} caráter",
  "Unknown email or username": "E-mail ou identificador desconhecido",
  "This username is not linked to any email, please contact an administrator to reset your password": "Este identificador não está ligado a nenhum e-mail, por favor contacte um administrador para redefinir a sua palavra-passe",
  "{{filename}} is bigger than 1MB, this may take a while to upload, do you want to continue?": "{{filename}} é maior que 1MB, isto pode demorar algum tempo a carregar, quer continuar?",
  "Tracim has a connection problem, please wait or restart your browser if the problem persists": "Tracim tem um problema de conexão, por favor aguarde ou recarregue o seu navegador se o problema persistir",
  "Your username": "Seu identificador",
  "Your username has been set": "O seu identificador foi definido",
  "Unknown space": "Espaço desconhecido",
  "Error loading unread notification number": "Erro ao carregar o número de notificações não lidas",
  "{{author}} deleted {{content}} from {{space}}": "{{author}} eliminou {{content}} de {{space}}",
  "{{author}} restored {{content}} in {{space}}": "{{author}} restaurou {{content}} no espaço {{space}}",
  "{{author}} created {{user}}'s account": "{{author}} criou a conta de {{user}}",
  "{{author}} modified {{user}}'s account": "{{author}} modificou a conta de {{user}}",
  "{{author}} deleted {{user}}'s account": "{{author}} eliminou a conta de {{user}}",
  "{{author}} restored {{user}}'s account": "{{author}} restaurou a conta de {{user}}",
  "{{author}} created the space {{space}}": "{{author}} criou o espaço {{space}}",
  "{{author}} modified the space {{space}}": "{{author}} modificou o espaço {{space}}",
  "{{author}} deleted the space {{space}}": "{{author}} eliminou o espaço {{space}}",
  "{{author}} restored the space {{space}}": "{{author}} restaurou o espaço {{space}}",
  "Leave space": "Deixar espaço",
  "Are you sure you want to leave the space?": "Tem a certeza de que quer deixar o espaço?",
  "Remove from space": "Eliminar do espaço",
  "You cannot leave this space because there are no other space managers.": "Não se pode deixar este espaço porque não há outro gestor de espaço.",
  "You cannot remove this member because there are no other space managers.": "Não se pode remover este membro porque não há outro gestor de espaço.",
  "Error while leaving the space": "Erro ao deixar o espaço",
  "{{author}} requested access to {{space}}": "{{author}} solicitou acesso a {{space}}",
  "{{author}} rejected your access to {{space}}": "{{author}} rejeitou-lhe o acesso a {{space}}",
  "{{author}} rejected access to {{space}} for {{user}}": "{{author}} rejeitou acesso a {{space}} para {{user}}",
  "Only an administrator can see this user's account": "As definições desta conta só pode ser vista pelo administrador",
  "This notification has no associated content": "Esta notificação não tem nehum conteúdo associado",
  "Join a space": "Junte-se a um espaço",
  "Title and description": "Título e descrição",
  "Access request": "Pedido de acesso",
  "Request access": "Pedir acesso",
  "Request sent": "Pedido enviado",
  "Join the space": "Junte-se ao espaço",
  "Filter spaces": "Filtrar espaços",
  "You can join an existing space or create your first space": "Você pode juntar-se a um espaço existente ou criar o seu primeiro espaço",
  "You can create your first space": "Você pode criar o seu primeiro espaço",
  "You can join an existing space": "Você pode juntar-se a um espaço já existente",
  "You joined the space {{space}}": "Você juntou-se ao espaço {{space}}",
  "Your request to join {{space}} will be handled by a space manager. The result will be shown on the notification wall.": "O seu pedido de acesso ao {{space}} será processado por um gestor do espaço. O resultado será mostrado no muro de notificação.",
  "Refresh": "Actualizar",
  "Request accepted": "Pedido aceito",
  "Comment": "Comentar",
  "commented": "comentou",
  "created": "criou",
  "modified": "modificou",
  "deleted": "eliminou",
  "restored": "restaurou",
  "by": "por",
  "Please ask access to spaces to an administrator or space manager": "Por favor, pedir acesso a espaços a um administrador ou a um gestor de espaço",
  "mention made": "menção feita",
  "unknown": "desconhecida",
  "Unknown activity type": "Tipo de atividade desconhecida",
  "status modified": "status modificado",
  "Loading activity feed…": "Carregando o feed de atividade…",
  "No activity": "Nenhuma atividade",
  "Preview of {{content}}": "Pré-visualização de {{content}}",
  "No preview available": "Pré-visualização indisponível",
  "Preview loading...": "Pré-visualização carregando...",
  "Unknown entity type": "Tipo de entidade desconhecida",
  "Open content": "Abrir conteúdo",
  "The link has been copied to clipboard": "A ligaçao foi copiada para a área de transferência",
  "<0><0>{{userPublicName}}</0></0>  joined the space <2><0><0>{{workspaceLabel}}</0></0></2>": "<0><0>{{userPublicName}}</0></0> juntou-se ao espaço <2><0><0>{{workspaceLabel}}</0></0></2>",
  "<0><0>{{userPublicName}}</0></0>'s  role has been changed to <2>{{role}}</2>": "O papel de <0><0>{{userPublicName}}</0></0> foi alterado para <2>{{role}}</2>",
  "<0><0>{{userPublicName}}</0></0>  wants to join the space <2><0><0>{{workspaceLabel}}</0></0></2>": "<0><0>{{userPublicName}}</0></0> deseja juntar-se ao espaço <2><0><0>{{workspaceLabel}}</0></0></2>",
  "<0><0>{{userPublicName}}</0></0>'s  request to join the space has been <2>{{state}}</2>": "O pedido de <0><0>{{userPublicName}}</0></0> para se juntar ao espaço foi <2>{{state}}</2>",
  "Account": "Conta",
  "Showing {{displayedResults}} of {{totalResults}} results": "Mostrando {{displayedResults}} de {{totalResults}} resultados",
  "Result for \"{{keywords}}\"": "Resultado para \"{{keywords}}\"",
  "Results for \"{{keywords}}\"": "Resultados para \"{{keywords}}\"",
  "Filter": "Filtrar",
  "Search filters": "Filtros de pesquisa",
  "Recommended dimensions:": "Dimensões recomendadas",
  "Filters": "Filtros",
  "Title and path": "Título e caminho",
  "Name": "Nome",
  "Avatar": "Avatar",
  "Full name": "Nome completo",
  "Username": "Identificador",
  "User account management": "Gestão da conta de utilizador",
  "{{user}}'s profile": "Perfil de {{user}}",
  "Loading": "Carregando",
  "Information_plural": "Informações",
  "My profile": "Meu perfil",
  "Error while saving public profile": "Erro ao salvar o perfil público",
  "Personal Page": "Página pessoal",
  "{{ count }} intervention ": "{{ count }} intervenção ",
  "{{ count }} intervention _plural": "{{ count }} intervenções ",
  "in {{ count }} space": "em {{ count }} espaço",
  "in {{ count }} space_plural": "em {{ count }} espaços",
  "Upload an image": "Carregar imagem",
  "Change avatar": "Mudar avatar",
  "Maximum size: {{size}} MB": "Tamanho máximo: {{size}} MB",
  "Registration date:": "Data de subscrição:",
  "Cover image of {{publicName}}": "Imagem de capa de {{pubblicName}}",
  "{{numberComments}} comments": "{{numberComments}} comentários",
  "Comment_sub": "Comentário",
  "Item deleted": "Elemento eliminado",
  "Item restored": "Elemento restaurado",
  "Change cover": "Mudar a capa",
<<<<<<< HEAD
  "{{numberComments}} comments": "{{numberComments}} comentários",
  "Close": "Fechar",
  "mm/dd/yyyy": "dd/mm/aaaa",
  "Only search in": "Pesquisar somente em",
  "Hide {{filter}}": "Ocultar {{filter}}",
  "Creation": "Criação",
  "Show {{filter}}": "Mostrar {{filter}}",
  "Last Intervention": "Última intervenção",
  "After": "Depois de",
  "Before": "Antes de",
  "Content": "Conteúdo",
  "Comments": "Comentários",
  "Description": "Descrição",
  "open": "Aberto",
  "closed-deprecated": "Obsoleto",
  "closed-unvalidated": "Cancelado",
  "closed-validated": "Validado",
  "folder_search": "Pasta",
  "html-document_search": "Nota",
  "thread_search": "Discussão",
  "file_search": "Ficheiro",
  "File extension": "Extenção de ficheiro",
  "Author": "Autor"
=======
  "Comment_noun": "Comentário",
  "New space": "Novo espaço",
  "Space updated": "Espaço actualizado",
  "Space deleted": "Espaço eliminado",
  "Space restored": "Espaço restaurado",
  "Status updated": "Status actualizado",
  "New content": "Novo conteúdo",
  "Content updated": "Conteúdo actualizado",
  "Content deleted": "Conteúdo eliminado",
  "Content restored": "Conteúdo restaurado",
  "Mention": "Menção",
  "Account created": "Nova conta",
  "Account updated": "Conta actualizada",
  "Account deleted": "Conta eliminada",
  "Account restored": "Conta restaurada",
  "New access": "Novo acesso",
  "Access removed": "Acesso rejeitado",
  "Requested access": "Acesso solicitado"
>>>>>>> fcd708cd
}<|MERGE_RESOLUTION|>--- conflicted
+++ resolved
@@ -360,12 +360,9 @@
   "Registration date:": "Data de subscrição:",
   "Cover image of {{publicName}}": "Imagem de capa de {{pubblicName}}",
   "{{numberComments}} comments": "{{numberComments}} comentários",
-  "Comment_sub": "Comentário",
   "Item deleted": "Elemento eliminado",
   "Item restored": "Elemento restaurado",
   "Change cover": "Mudar a capa",
-<<<<<<< HEAD
-  "{{numberComments}} comments": "{{numberComments}} comentários",
   "Close": "Fechar",
   "mm/dd/yyyy": "dd/mm/aaaa",
   "Only search in": "Pesquisar somente em",
@@ -387,8 +384,7 @@
   "thread_search": "Discussão",
   "file_search": "Ficheiro",
   "File extension": "Extenção de ficheiro",
-  "Author": "Autor"
-=======
+  "Author": "Autor",
   "Comment_noun": "Comentário",
   "New space": "Novo espaço",
   "Space updated": "Espaço actualizado",
@@ -407,5 +403,4 @@
   "New access": "Novo acesso",
   "Access removed": "Acesso rejeitado",
   "Requested access": "Acesso solicitado"
->>>>>>> fcd708cd
 }