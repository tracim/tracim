--- conflicted
+++ resolved
@@ -331,18 +331,15 @@
   "{{user}}'s profile": "{{user}}'s profile",
   "Loading": "Loading",
   "Information_plural": "Information",
-<<<<<<< HEAD
   "My profile": "My profile",
   "Error while saving public profile": "Error while saving public profile",
   "Personal Page": "Personal Page",
   "Registration date: ": "Registration date: ",
-  "{{ authoredContentRevisionsCount }} interventions in {{ authoredContentRevisionsSpaceCount }} spaces": "{{ authoredContentRevisionsCount }} interventions in {{ authoredContentRevisionsSpaceCount }} spaces"
-=======
+  "{{ authoredContentRevisionsCount }} interventions in {{ authoredContentRevisionsSpaceCount }} spaces": "{{ authoredContentRevisionsCount }} interventions in {{ authoredContentRevisionsSpaceCount }} spaces",
   "Personal page": "Personal page",
   "My profile": "My profile",
   "Upload an image": "Upload an image",
   "Recommended dimensions:": "Recommended dimensions:",
   "Maximum size: {{size}} MB": "Maximum size: {{size}} MB",
   "Change avatar": "Change avatar"
->>>>>>> 3b5fe6cf
 }