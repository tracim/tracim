--- conflicted
+++ resolved
@@ -488,16 +488,13 @@
   "{{author}} made {{numberOfContribution}} contributions": "{{author}} a fait {{numberOfContribution}} contributions",
   "Set your username": "Définissez votre identifiant",
   "in {{numberOfWorkspaces}} spaces": "dans {{numberOfWorkspaces}} espaces",
-<<<<<<< HEAD
   "{{author}} created their account": "{{author}} a créé son compte",
   "{{author}} modified their account": "{{author}} a modifié son compte",
   "{{author}} deleted their account": "{{author}} a supprimé son compte",
   "{{author}} restored their account": "{{author}} a restauré son compte",
   "{{author}} modified their role in a space": "{{author}} a modifié son rôle dans un espace"
-=======
   "Hide discussion": "Masquer la discussion",
   "Show discussion": "Afficher la discussion",
   "Hide comment area": "Masquer la zone de commentaires",
   "Comment": "Commenter"
->>>>>>> e885aead
 }