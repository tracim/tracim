{
  "Copyright 2013 - 2017": "Copyright 2013 - 2017",
  "Disconnection error": "Erreur de déconnexion",
  "Error": "Erreur",
  "Email or password invalid": "Email ou mot de passe invalide",
  "Type": "Type",
  "Status": "Statut",
  "Search...": "Rechercher ...",
  "Title": "Titre",
  "Move": "Déplacer",
  "Download": "Télécharger",
  "Archive": "Archiver",
  "Delete": "Supprimer",
  "My Account": "Mon Compte",
  "Logout": "Se Déconnecter",
  "Notification": "Notification",
  "Archive Topic": "Conversation archivée",
  "Deleted File": "Fichier supprimé",
  "Role": "Rôle",
  "Password": "Mot de passe",
  "Change your Timezone": "Modifier votre fuseau horaire",
  "Calendar": "Calendrier",
  "Access your personal calendar": "Accéder à votre calendrier personnel",
  "Dashboard": "Tableau de bord",
  "Recent activity": "Activité récente",
  "Mark everything as read": "Tout marquer comme lu",
  "See more": "Voir plus",
  "Member List": "Liste des membres",
  "Add a member": "Ajouter un membre",
  "Implement Tracim in your explorer": "Implémenter Tracim dans votre explorateur",
  "Find all your documents deposited online directly on your computer via the workstation, without going through the software.": "Retrouvez tous vos documents déposés en ligne directement sur votre ordinateur via le poste de travail, sans passer par le logiciel.",
  "Email Address": "Adresse email",
  "Old password": "Ancien mot de passe",
  "New password": "Nouveau mot de passe",
  "Connection": "Connexion",
  "Forgotten password ?": "Mot de passe oublié ?",
  "member list": "Liste des membres",
  "recent activity list": "Liste des activités récentes",
  "read status list": "Lire la liste des statuts",
  "known members list": "Liste des membres connus",
  "Please set a name or email": "Entrez un nom, s'il vous plaît",
  "Please set a role": "Choisissez un rôle s'il vous plaît",
  "Thank you for trusting us and using our collaborative tool": "Merci de nous faire confiance et d'utiliser notre outil collaboratif.",
  "Error while archiving document": "Erreur lors de l'archivage d'un document",
  "Error while deleting document": "Erreur lors de la suppression d'un document",
  "Feature": "Fonctionnalité",
  "Explore": "Explorer",
  "About": "A propos",
  "Edit": "Editer",
  "Information": "Information",
  "Warning": "Attention",
  "Your name has been changed": "Votre nom a été changé",
  "Error while changing name": "Erreur lors du changement de nom",
  "Your name and email has been changed": "Votre nom et votre email ont été changés",
  "Your email has been changed": "Votre email a été modifié",
  "Error while changing email": "Erreur lors du changement d'email",
  "Error while changing subscription": "Erreur lors du changement d'abonnement",
  "Your password has been changed": "Votre mot de passe a été changé",
  "Error while changing password": "Erreur lors du changement de mot de passe",
  "My account": "Mon compte",
  "Error while saving new lang": "Erreur lors de l'enregistrement d'une nouvelle langue",
  "List of contents": "Liste des contenus",
  "Repeat new password": "Répéter le nouveau mot de passe",
  "Please type your password in order to change your email. (For security reasons)": "Veuillez saisir votre mot de passe afin de changer votre email. (Pour des raisons de sécurité)",
  "An error has happened while getting": "Une erreur s'est produite lors de l'obtention de ",
  "An error has happened while setting \"mark all as read\"": "Une erreur s'est produite lors du réglage de \"Tout marquer comme lu\".",
  "Create in folder": "Créer dans ce dossier ",
  "Open advanced Dashboard": "Ouvrir le tableau de bord avancé",
  "Error while loading user": "Erreur lors du chargement de l'utilisateur",
  "Name has been changed": "Le nom a été changé",
  "Name and email has been changed": "Le nom et l'email ont été changés",
  "Email has been changed": "L'email a été changé",
  "Password has been changed": "Le mot de passe a été changé",
  "Error while loading read status list": "Erreur lors du chargement de l'activité récente",
  "Reader": "Lecteur",
  "Contributor": "Contributeur",
  "Content manager": "Gestionnaire de contenu",
  "Administrator": "Administrateur",
  "User": "Utilisateur",
  "Create": "Créer ",
  "Validate": "Valider",
  "No recent activity": "Aucune activité récente",
  "Users": "Utilisateurs",
  "Wrong old password": "Ancien mot de passe incorrect",
  "New passwords are different": "Les nouveaux mots de passe sont différents",
  "New password is too short (minimum 6 characters)": "Le nouveau mot de passe est trop court (minimum 6 caractères)",
  "Administrator's password": "Mot de passe administrateur",
  "This edition requires your administrator password": "Cette modification demande votre mot passe administrateur",
  "Type your password": "Entrer votre mot de passe",
  "Member added": "Membre ajouté",
  "Member removed": "Membre supprimé",
  "All Contents": "Tous les contenus",
  "Open": "Ouvert",
  "Validated": "Validé",
  "Cancelled": "Annulé",
  "Deprecated": "Obsolète",
  "Trusted user": "Utilisateur de confiance",
  "Wrong administrator's password": "Mauvais mot de passe administrateur",
  "You have been disconnected, please login again": "Vous avez été déconnecté. Veuillez vous reconnecter",
  "New password is too long (maximum 512 characters)": "Nouveau mot de passe trop long (maximum 512 caractères)",
  "Password cannot exceed 512 characters": "Mot de passe trop long (maximum 512 caractères)",
  "Your role in the shared space": "Votre rôle dans l'espace partagé",
  "You can change your notification status by clicking here": "Vous pouvez changer votre statut de notification en cliquant ici",
  "Create a shared space": "Créer un espace partagé",
  "Shared space manager": "Responsable",
  "Create your own collaborative shared space on trac.im": "Créer votre espace partagé collaboratif sur trac.im",
  "shared space detail": "Détail de l'espace partagé",
  "You will create your first shared space": "Vous allez créer votre premier espace partagé",
  "create a shared space": "Créer un espace partagé",
  "This shared space has no content yet": "Cet espace partagé n'a pas encore de contenu",
  ", create the first content by clicking on the button 'Create'": ", créez le premier contenu en cliquant sur le bouton 'Créer'",
  "Shared spaces and notifications": "Espaces partagés et notifications",
  "Shared space": "Espace partagé",
  "Shared spaces": "Espaces partagés",
  "You are not a member of any shared space yet": "Vous n'êtes membre d'aucun espace partagé",
  "Shared space calendar": "Calendrier de l'espace partagé",
  "Each shared space has its own calendar.": "Chaque espace partagé a son propre calendrier",
  "Welcome to Tracim": "Bienvenue sur Tracim",
  "You aren't member of any shared space yet": "Vous n'êtes pas encore membre d'un espace partagé",
  "Please refer to an administrator or a trusted user": "Veuillez vous référer à un administrateur ou à un utilisateur de confiance",
  "Have a good day !": "Bonne journée !",
  "Please select a shared space in the left sidebar by clicking on it": "Veuillez sélectionner un espace partagé présent dans la barre latérale en cliquant dessus",
  "Forgot password": "Mot de passe oublié",
  "Did you forget your password ?": "Vous avez oublié votre mot de passe ?",
  "Email": "Email",
  "Reset password": "Réinitialisez votre mot de passe",
  "Confirm password": "Confirmez le mot de passe",
  "We are going to send you an email containing a link to reset your password": "Nous allons vous envoyer un email contenant un lien pour réinitialiser votre mot de passe",
  "Your password has been changed, you can now login": "Votre mot de passe a été changé, vous pouvez vous connecter",
  "Information are missing, please use the link in the email your should have received to reset your password": "Informations manquantes, veuillez utiliser le lien de l'email que vous devez avoir reçu pour changer votre mot de passe",
  "Cancel": "Annuler",
  "Server unreachable": "Serveur indisponible",
  "Unknown user": "Utilisateur inconnu",
  "Email notifications are disabled": "Les notifications par email sont désactivées",
  "Please enter a login and a password": "Veuillez entrer un nom d'utilisateur et un mot de passe",
  "This account is deactivated": "Ce compte est désactivé",
  "Error while adding the member to the shared space": "Erreur lors de l'ajout du membre à l'espace partagé",
  "Unexpected error, please inform an administrator": "Erreur inattendue, veuillez contacter un administrateur",
  "Unknown email": "Email inconnu",
  "Cannot reset password while email are disabled, please contact an administrator": "Impossible de réinitialiser votre mot de passe si les emails sont désactivés, veuillez contacter un administrateur",
  "Not a valid email": "Email invalide",
  "An error has happened": "Une erreur est survenue",
  "Email sent, don't forget to check your spam": "Email envoyé, pensez à vérifier votre dossier spam",
  "Error while removing member": "Erreur lors de la suppression du membre",
  "List of": "Liste des",
  "Note, only administrators can send invitational email": "Rappel, seul les administrateurs peuvent envoyer des invitations par mail",
  "This user already is in the workspace": "Cet utilisateur est déjà dans l'espace partagé",
  "Error while loading content list": "Erreur lors du chargement de la liste des contenus",
  "Error while loading members list": "Erreur lors du chargement de la liste des membres",
  "My profile": "Mon profil",
  "To change your password, please refer to an administrator": "Pour changer votre mot de passe, merci de contacter un administrateur",
  "Unfortunately, email notifications aren't activated, we can't send you a reset password email": "Malheureusement, les notifications par emails ne sont pas activés, nous ne pouvons pas vous envoyer une demande de réinitialisation de mot de passe",
  "Go back to previous page": "Retourner à la page précédente",
  "{{userName}} account edition": "Edition du compte {{userName}}",
  "Profile": "Profil",
  "Change the password": "Changer le mot de passe",
  "Change the profile": "Changer le profil",
  "New full name": "Nouveau nom complet",
  "New email": "Nouvel email",
  "Change my password": "Changer mon mot de passe",
  "Change my profile": "Changer mon profil",
  "This shared space has no content of that type yet, create the first content of that type by clicking on the button 'Create'": "Cet espace partagé n'a pas encore de contenu de ce type, créez le premier contenu de ce type en cliquant sur le bouton 'Créer'",
  "Full name must be at least 3 characters": "Le nom complet doit faire au moins 3 caractères",
  "Your account's password cannot be changed, please contact an administrator": "Le mot de passe de votre compte ne peut pas être changé, veuillez contacter un administrateur",
  "An error has happened, please try again": "Une erreur est survenue, veuillez réessayer",
  "Click here to unsubscribe": "Cliquez ici pour vous désabonner",
  "Click here to subscribe": "Cliquez ici pour vous abonner",
  "Explore contents": "Explorer les contenus",
  "Open the agenda": "Ouvrir l'agenda",
  "Agenda": "Agenda",
  "Error while loading your agenda": "Erreur lors du chargement de votre agenda",
  "agenda details": "de l'agenda",
  "Home": "Accueil",
  "All contents": "Tous les contenus",
  "Invalid email": "Email invalide",
  "Invalid password": "Mot de passe invalide",
  "Error while saving your language": "Erreur lors de la sauvegarde de la langue",
  "Use this link to integrate this agenda to your": "Utiliser ce lien pour intégrer l'agenda à votre",
  "Use this link to integrate Tracim in your file explorer": "Utiliser ce lien pour intégrer Tracim à votre explorateur de fichiers",
  "CalDAV compatible software": "logiciel compatible CalDAV",
  "(protocole WebDAV)": "(protocole WebDAV)",
  "Administration": "Administration",
  "Agendas": "Agendas",
<<<<<<< HEAD
  "see shared space": "voir l'espace partagé",
  "hide shared space": "masquer l'espace partagé",
  "see sidebar": "voir la barre latérale",
  "hide sidebar": "masquer la barre latérale",
  "Research results": "Résultats de la recherche",
  "best results for": "meilleurs résultats pour",
  "Research result": "Résultat de la recherche",
  "best result for": "meilleur résultat pour",
  "No more results": "Pas d'autres résultats",
  "Path": "Chemin",
  "Last modification": "Dernère modification",
  "Research": "Rechercher",
  "No documents found for the specified search terms": "Aucun document trouvé pour les termes de recherche spécifiés"
=======
  "See shared space": "Voir l'espace partagé",
  "Hide shared space": "Masquer l'espace partagé",
  "See sidebar": "Voir la barre latérale",
  "Hide sidebar": "Masquer la barre latérale"
>>>>>>> 214d4f5f
}<|MERGE_RESOLUTION|>--- conflicted
+++ resolved
@@ -181,11 +181,10 @@
   "(protocole WebDAV)": "(protocole WebDAV)",
   "Administration": "Administration",
   "Agendas": "Agendas",
-<<<<<<< HEAD
-  "see shared space": "voir l'espace partagé",
-  "hide shared space": "masquer l'espace partagé",
-  "see sidebar": "voir la barre latérale",
-  "hide sidebar": "masquer la barre latérale",
+  "See shared space": "Voir l'espace partagé",
+  "Hide shared space": "Masquer l'espace partagé",
+  "See sidebar": "Voir la barre latérale",
+  "Hide sidebar": "Masquer la barre latérale",
   "Research results": "Résultats de la recherche",
   "best results for": "meilleurs résultats pour",
   "Research result": "Résultat de la recherche",
@@ -195,10 +194,4 @@
   "Last modification": "Dernère modification",
   "Research": "Rechercher",
   "No documents found for the specified search terms": "Aucun document trouvé pour les termes de recherche spécifiés"
-=======
-  "See shared space": "Voir l'espace partagé",
-  "Hide shared space": "Masquer l'espace partagé",
-  "See sidebar": "Voir la barre latérale",
-  "Hide sidebar": "Masquer la barre latérale"
->>>>>>> 214d4f5f
 }