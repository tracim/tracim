--- conflicted
+++ resolved
@@ -291,12 +291,7 @@
   "{{author}} granted you access to {{space}}": "{{author}} vous a permis l'accès à {{space}}",
   "{{author}} rejected your access to {{space}}": "{{author}} vous a refusé l'accès à {{space}}",
   "{{author}} granted access to {{space}} for {{user}}": "{{author}} a permis l'accès à {{space}} pour {{user}}",
-<<<<<<< HEAD
   "{{author}} rejected access to {{space}} for {{user}}": "{{author}} a rejeté l'accès à {{space}} pour {{user}}",
-  "Only an administrator can see this user's profile": "Seul un administrateur peut consulter ce profil utilisateur",
-=======
-  "{{author}} rejected access to {{space}} for {{user}}": "{{author}} a rejecté l'accès à {{space}} pour {{user}}",
->>>>>>> 1a12a77e
   "This notification has no associated content": "Cette notification n'a pas de contenu associé",
   "Join a space": "Rejoindre un espace",
   "Title and description": "Titre et description",
