--- conflicted
+++ resolved
@@ -360,10 +360,7 @@
   "Maximum size: {{size}} MB": "Taille maximale: {{size}} Mo",
   "Cover image of {{publicName}}": "Image de couverture de {{publicName}}",
   "{{numberComments}} comments": "{{numberComments}} commentaires",
-  "Comment_sub": "Commentaire",
   "Change cover": "Changer la couverture",
-<<<<<<< HEAD
-  "{{numberComments}} comments": "{{numberComments}} commentaires",
   "Close": "Fermer",
   "mm/dd/yyyy": "jj/mm/aaaa",
   "Only search in": "Rechercher uniquement dans",
@@ -385,8 +382,7 @@
   "thread_search": "Discussion",
   "file_search": "Fichier",
   "File extension": "Extension de fichier",
-  "Author": "Auteur"
-=======
+  "Author": "Auteur",
   "Comment_noun": "Commentaire",
   "New space": "Nouvel espace",
   "Space updated": "Espace mis à jour",
@@ -407,5 +403,4 @@
   "New access": "Nouvel accès",
   "Access removed": "Accès retiré",
   "Requested access": "Accès demandé"
->>>>>>> fcd708cd
 }