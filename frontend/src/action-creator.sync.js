--- conflicted
+++ resolved
@@ -118,7 +118,6 @@
 export const resetBreadcrumbs = () => ({ type: `${RESET}/${BREADCRUMBS}` })
 export const prependBreadcrumbs = prependBreadcrumbs => ({ type: `${PREPEND}/${BREADCRUMBS}`, prependBreadcrumbs })
 export const appendBreadcrumbs = appendBreadcrumbs => ({ type: `${APPEND}/${BREADCRUMBS}`, appendBreadcrumbs })
-<<<<<<< HEAD
 
 export const RESEARCH = 'Research'
 export const setResearch = newResearch => ({ type: `${SET}/${RESEARCH}`, newResearch })
@@ -131,7 +130,4 @@
 export const RESEARCH_ELEMENTS_BY_PAGE = 'ResearchElementsByPage'
 export const setNbElementsByPage = nbElementsByPage => ({ type: `${SET}/${RESEARCH_ELEMENTS_BY_PAGE}`, nbElementsByPage })
 export const RESEARCH_PAGE = 'ResearchPage'
-export const setNbPage = nbPage => ({ type: `${SET}/${RESEARCH_PAGE}`, nbPage })
-=======
-export const resetBreadcrumbsAppFeature = () => ({ type: `${RESET}/${BREADCRUMBS}/${APP_FEATURE}` })
->>>>>>> e9efac4a
+export const setNbPage = nbPage => ({ type: `${SET}/${RESEARCH_PAGE}`, nbPage })