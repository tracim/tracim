--- conflicted
+++ resolved
@@ -248,15 +248,10 @@
 export const removePublication = (publicationId) => ({ type: `${REMOVE}/${PUBLICATION}`, publicationId })
 export const appendPublication = (publication) => ({ type: `${APPEND}/${PUBLICATION}`, publication })
 export const updatePublication = (publication) => ({ type: `${UPDATE}/${PUBLICATION}`, publication })
-<<<<<<< HEAD
 export const setCommentListToPublication = (publicationId, commentList) => ({ type: `${SET}/${PUBLICATION}/${COMMENT_LIST}`, publicationId, commentList })
-export const appendCommentToPublication = (comment) => ({ type: `${APPEND}/${PUBLICATION}/${COMMENT}`, comment })
 
 export const FAVORITE = 'Favorite'
 export const FAVORITE_LIST = `${FAVORITE}List`
 export const setFavoriteList = (favoriteList) => ({ type: `${SET}/${FAVORITE_LIST}`, favoriteList })
 export const removeFavorite = (favorite) => ({ type: `${REMOVE}/${FAVORITE}`, favorite })
-export const addFavorite = (favorite) => ({ type: `${ADD}/${FAVORITE}`, favorite })
-=======
-export const setCommentListToPublication = (publicationId, commentList) => ({ type: `${SET}/${PUBLICATION}/${COMMENT_LIST}`, publicationId, commentList })
->>>>>>> 14f27de0
+export const addFavorite = (favorite) => ({ type: `${ADD}/${FAVORITE}`, favorite })