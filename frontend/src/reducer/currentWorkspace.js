--- conflicted
+++ resolved
@@ -14,11 +14,8 @@
   FOLDER_READ,
   WORKSPACE_AGENDA_URL,
   WORKSPACE_CONTENT,
-<<<<<<< HEAD
   WORKSPACE_CONTENT_SHARE_FOLDER
-=======
   RESTORE
->>>>>>> f34b7d92
 } from '../action-creator.sync.js'
 import { serializeContent } from './workspaceContentList.js'
 
