--- conflicted
+++ resolved
@@ -75,16 +75,6 @@
     case `${SET}/${WORKSPACE_MEMBER_LIST}`:
       return {
         ...state,
-<<<<<<< HEAD
-        memberList: action.workspaceMemberList.map(m => ({
-          id: m.user_id,
-          publicName: m.user.public_name,
-          username: m.user.username,
-          role: m.role,
-          isActive: m.is_active,
-          doNotify: m.do_notify
-        }))
-=======
         memberList: action.workspaceMemberList.map(m => serializeMember(m))
       }
 
@@ -110,7 +100,6 @@
       return {
         ...state,
         memberList: state.memberList.filter(m => m.id !== action.memberId)
->>>>>>> 39c031f2
       }
 
     case `${SET}/${WORKSPACE_RECENT_ACTIVITY_LIST}`:
