import { uniqBy } from 'lodash'
import {
  SET,
  ADD,
  UPDATE,
  TOGGLE,
  WORKSPACE,
  WORKSPACE_CONTENT,
  FOLDER,
  WORKSPACE_CONTENT_ARCHIVED,
  WORKSPACE_CONTENT_DELETED,
  REMOVE,
  RESTORE,
  CONTENT
} from '../action-creator.sync.js'
import { serialize } from 'tracim_frontend_lib'
import { CONTENT_NAMESPACE } from '../util/helper'

export const serializeContentProps = {
  content_id: 'id',
  label: 'label',
  slug: 'slug',
  content_type: 'type',
  filename: 'fileName',
  file_extension: 'fileExtension',
  workspace_id: 'workspaceId',
  is_archived: 'isArchived',
  parent_id: 'parentId',
  is_deleted: 'isDeleted',
  show_in_ui: 'showInUi',
  status: 'statusSlug',
  sub_content_types: 'subContentTypeList',
  isOpen: 'isOpen',
  actives_shares: 'activedShares',
  created: 'created'
}

const defaultWorkspaceContentList = {
  workspaceId: 0,
  contentList: []
}

export default function workspaceContentList (state = defaultWorkspaceContentList, action) {
  switch (action.type) {
    case `${SET}/${WORKSPACE_CONTENT}`:
      return {
        workspaceId: action.workspaceId,
        contentList: action.workspaceContentList.map(c => ({
          ...serialize(c, serializeContentProps),
          isOpen: action.folderIdToOpenList.includes(c.content_id)
        }))
      }

    case `${RESTORE}/${WORKSPACE_CONTENT}`:
    case `${ADD}/${WORKSPACE_CONTENT}`: {
      if (
        state.workspaceId !== action.workspaceId ||
        !action.workspaceContentList.some(cc => cc.content_namespace === CONTENT_NAMESPACE.CONTENT)
      ) return state

      const parentIdList = [
        ...state.contentList.filter(c => c.parentId),
        ...action.workspaceContentList.filter(c => c.parentId)
      ]

      const newContentList = [
        ...state.contentList,
        ...action.workspaceContentList
          .filter(cc => cc.content_namespace === CONTENT_NAMESPACE.CONTENT)
          .map(c => ({
            ...serialize(c, serializeContentProps),
            isOpen: parentIdList.includes(c.content_id)
          }))
      ]
      const newUniqueContentList = uniqBy(newContentList, 'id')

      return {
        ...state,
        contentList: newUniqueContentList
      }
    }

    case `${UPDATE}/${WORKSPACE_CONTENT}`: {
<<<<<<< HEAD
      if (
        state.workspaceId !== action.workspaceId ||
        !action.workspaceContentList.some(cc => cc.content_namespace === CONTENT_NAMESPACE.CONTENT)
      ) return state
=======
      if (!action.workspaceContentList.some(cc => cc.content_namespace === CONTENT_NAMESPACE.CONTENT)) return state

      if (state.workspaceId !== action.workspaceId) {
        return {
          workspaceId: state.workspaceId,
          contentList: state.contentList.filter(c => !action.workspaceContentList.some(cc => c.id === cc.content_id))
        }
      }
>>>>>>> 3ecad8cd

      const parentIdList = [
        ...state.contentList.filter(c => c.parentId),
        ...action.workspaceContentList.filter(c => c.parentId)
      ]

      return {
        workspaceId: state.workspaceId,
        contentList: [
          ...state.contentList.filter(c => !action.workspaceContentList.some(wc => wc.content_id === c.id)),
          ...action.workspaceContentList
            .filter(cc => cc.content_namespace === CONTENT_NAMESPACE.CONTENT)
            .map(c => ({
              ...serialize(c, serializeContentProps),
              isOpen: parentIdList.includes(c.content_id)
            }))
        ]
      }
    }

    case `${SET}/${WORKSPACE}/${FOLDER}/${CONTENT}`:
      if (state.workspaceId !== action.workspaceId) return state

      const contentListToAdd = action.contentList
        .filter(c => c.content_namespace === CONTENT_NAMESPACE.CONTENT)
        .map(c => serialize(c, serializeContentProps))

      // INFO - CH - 2020-07-01 - this process will keep the children of potential sub folders of action.folderId,
      // we don't recursively remove them because it's a lot of process and it isn't required
      const contentListFreeFromContentOfSameFolder = state.contentList.filter(c => c.parentId !== action.folderId)

      return {
        ...state,
        contentList: [
          ...contentListFreeFromContentOfSameFolder,
          ...contentListToAdd
        ]
      }

    case `${TOGGLE}/${WORKSPACE}/${FOLDER}`:
      if (state.workspaceId !== action.workspaceId) return state
      return {
        workspaceId: state.workspaceId,
        contentList: state.contentList.map(c => c.id === action.folderId ? { ...c, isOpen: !c.isOpen } : c)
      }

    case `${SET}/${WORKSPACE_CONTENT_ARCHIVED}`:
      if (state.workspaceId !== action.workspaceId) return state
      return {
        workspaceId: state.workspaceId,
        contentList: state.contentList.map(wsc => wsc.workspaceId === action.workspaceId && wsc.id === action.contentId
          ? { ...wsc, isArchived: true }
          : wsc
        )
      }

    case `${SET}/${WORKSPACE_CONTENT_DELETED}`:
      if (state.workspaceId !== action.workspaceId) return state
      return {
        workspaceId: state.workspaceId,
        contentList: state.contentList.filter(wsc => wsc.id !== action.contentId)
      }

    case `${REMOVE}/${WORKSPACE_CONTENT}`:
      if (
        state.workspaceId !== action.workspaceId ||
        !action.workspaceContentList.some(cc => cc.content_namespace === CONTENT_NAMESPACE.CONTENT)
      ) return state
      return {
        workspaceId: state.workspaceId,
        contentList: state.contentList.filter(c => !action.workspaceContentList.some(cc => c.id === cc.content_id))
      }

    default:
      return state
  }
}<|MERGE_RESOLUTION|>--- conflicted
+++ resolved
@@ -81,12 +81,6 @@
     }
 
     case `${UPDATE}/${WORKSPACE_CONTENT}`: {
-<<<<<<< HEAD
-      if (
-        state.workspaceId !== action.workspaceId ||
-        !action.workspaceContentList.some(cc => cc.content_namespace === CONTENT_NAMESPACE.CONTENT)
-      ) return state
-=======
       if (!action.workspaceContentList.some(cc => cc.content_namespace === CONTENT_NAMESPACE.CONTENT)) return state
 
       if (state.workspaceId !== action.workspaceId) {
@@ -95,7 +89,6 @@
           contentList: state.contentList.filter(c => !action.workspaceContentList.some(cc => c.id === cc.content_id))
         }
       }
->>>>>>> 3ecad8cd
 
       const parentIdList = [
         ...state.contentList.filter(c => c.parentId),
