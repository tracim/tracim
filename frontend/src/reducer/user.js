import {
  SET,
  UPDATE,
  USER,
  USER_CONNECTED,
  USER_DISCONNECTED,
  USER_LANG,
  USER_USERNAME,
  USER_AGENDA_URL
} from '../action-creator.sync.js'
import { getBrowserLang } from '../util/helper.js'
import { PROFILE, serialize } from 'tracim_frontend_lib'

export const serializeUserProps = {
  user_id: 'userId',
  logged: 'logged',
  auth_type: 'authType',
  timezone: 'timezone',
  profile: 'profile',
  email: 'email',
  is_active: 'isActive',
  avatar_url: 'avatarUrl',
  created: 'created',
  public_name: 'publicName',
  lang: 'lang',
  agendaUrl: 'agendaUrl',
  username: 'username',
  isDeleted: 'is_deleted'
}

export const defaultUser = {
  userId: -1,
  logged: null, // null avoid to be redirected to /login while whoami ep has not responded yet
  authType: '',
  timezone: '',
  profile: PROFILE.user,
  email: '',
  isActive: true,
  avatarUrl: null,
  created: '',
  publicName: '',
  lang: getBrowserLang(),
  agendaUrl: '',
  username: ''
}

export default function user (state = defaultUser, action) {
  switch (action.type) {
    case `${SET}/${USER_CONNECTED}`:
      return { ...state, ...serialize(action.user, serializeUserProps) }

    case `${SET}/${USER_DISCONNECTED}`:
      return { ...defaultUser, lang: state.lang, logged: false }

    case `${SET}/${USER_LANG}`:
      return { ...state, lang: action.lang }

    case `${UPDATE}/${USER}`:
<<<<<<< HEAD
      if (state.userId !== action.newUser.user_id) return state
=======
      if (action.newUser.user_id !== state.userId) return state
>>>>>>> e8f93238
      return { ...state, ...serialize(action.newUser, serializeUserProps) }

    case `${UPDATE}/${USER_USERNAME}`:
      return { ...state, username: action.newUsername }

    case `${SET}/${USER_AGENDA_URL}`:
      return { ...state, agendaUrl: action.newAgendaUrl }

    default:
      return state
  }
}<|MERGE_RESOLUTION|>--- conflicted
+++ resolved
@@ -56,11 +56,7 @@
       return { ...state, lang: action.lang }
 
     case `${UPDATE}/${USER}`:
-<<<<<<< HEAD
-      if (state.userId !== action.newUser.user_id) return state
-=======
       if (action.newUser.user_id !== state.userId) return state
->>>>>>> e8f93238
       return { ...state, ...serialize(action.newUser, serializeUserProps) }
 
     case `${UPDATE}/${USER_USERNAME}`:
