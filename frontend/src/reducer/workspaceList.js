import {
  ADD, REMOVE,
  SET,
  UPDATE,
  USER_WORKSPACE_DO_NOTIFY,
  WORKSPACE_LIST,
  WORKSPACE_LIST_MEMBER, WORKSPACE_MEMBER
} from '../action-creator.sync.js'

export function workspaceList (state = [], action) {
  switch (action.type) {
    case `${SET}/${WORKSPACE_LIST}`:
      return action.workspaceList.map(ws => ({
        id: ws.workspace_id,
        label: ws.label,
        slug: ws.slug,
        // description: ws.description, // not returned by /api/v2/users/:idUser/workspaces
        sidebarEntry: ws.sidebar_entries.map(sbe => ({
          slug: sbe.slug,
          route: sbe.route,
          faIcon: sbe.fa_icon,
          hexcolor: sbe.hexcolor,
          label: sbe.label
        })),
        isOpenInSidebar: ws.isOpenInSidebar,
        agendaEnabled: ws.agenda_enabled,
        uploadEnabled: ws.public_upload_enabled,
        downloadEnabled: ws.public_download_enabled,
        memberList: []
      }))

    case `${SET}/${WORKSPACE_LIST}/isOpenInSidebar`:
      return state.map(ws => ({ ...ws, isOpenInSidebar: ws.id === action.workspaceId ? action.isOpenInSidebar : ws.isOpenInSidebar }))

    case `${SET}/${WORKSPACE_LIST_MEMBER}`:
      return state.map(ws => ({
        ...ws,
        memberList: action.workspaceListMemberList.find(wlml => wlml.workspaceId === ws.id).memberList.map(m => ({
          id: m.user_id,
          publicName: m.user.public_name,
          role: m.role,
          isActive: m.is_active,
          doNotify: m.do_notify
        }))
      }))

    case `${UPDATE}/${USER_WORKSPACE_DO_NOTIFY}`:
      return state.map(ws => ws.id === action.workspaceId
        ? {
          ...ws,
          memberList: ws.memberList.map(u => u.id === action.userId
            ? { ...u, doNotify: action.doNotify }
            : u
          )
        }
        : ws
      )

<<<<<<< HEAD
    case `${ADD}/${WORKSPACE_MEMBER}`: {
      const memberToAdd = {
        id: action.newMember.user_id,
        publicName: action.newMember.public_name,
        role: action.role,
        isActive: action.newMember.is_active,
        doNotify: action.newMember.do_notify
      }

=======
    case `${ADD}/${WORKSPACE_MEMBER}`:
>>>>>>> 8103543c
      return state.map(ws => ws.id === action.workspace.workspace_id
        ? {
          ...ws,
          memberList: [
            ...ws.memberList,
            {
              id: action.newMember.user_id,
              publicName: action.newMember.public_name,
              role: action.role,
              isActive: action.newMember.is_active,
              doNotify: action.newMember.do_notify
            }
          ]
        }
        : ws
      )
    }

    case `${UPDATE}/${WORKSPACE_MEMBER}`:
      return state.map(ws => ws.id === action.workspace.workspace_id
        ? {
          ...ws,
          memberList: ws.memberList.map(m => m.id === action.member.user_id
            ? { ...m, id: action.member.user_id, ...action.member, role: action.role }
            : m
          )
        }
        : ws
      )

    case `${REMOVE}/${WORKSPACE_MEMBER}`:
      return state.map(ws => ws.id === action.workspace.workspace_id
        ? {
          ...ws,
          memberList: ws.memberList.filter(m => m.id !== action.memberId)
        }
        : ws
      )

    default:
      return state
  }
}

export default workspaceList<|MERGE_RESOLUTION|>--- conflicted
+++ resolved
@@ -56,19 +56,7 @@
         : ws
       )
 
-<<<<<<< HEAD
-    case `${ADD}/${WORKSPACE_MEMBER}`: {
-      const memberToAdd = {
-        id: action.newMember.user_id,
-        publicName: action.newMember.public_name,
-        role: action.role,
-        isActive: action.newMember.is_active,
-        doNotify: action.newMember.do_notify
-      }
-
-=======
     case `${ADD}/${WORKSPACE_MEMBER}`:
->>>>>>> 8103543c
       return state.map(ws => ws.id === action.workspace.workspace_id
         ? {
           ...ws,
@@ -85,7 +73,6 @@
         }
         : ws
       )
-    }
 
     case `${UPDATE}/${WORKSPACE_MEMBER}`:
       return state.map(ws => ws.id === action.workspace.workspace_id
