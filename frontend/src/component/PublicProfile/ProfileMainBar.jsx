--- conflicted
+++ resolved
@@ -63,12 +63,8 @@
                   </div>
                 )}
               </div>
-              <Breadcrumbs breadcrumbsList={props.breadcrumbsList} />
+              <Breadcrumbs root={breadcrumbsRoot} breadcrumbsList={props.breadcrumbsList} />
             </div>
-<<<<<<< HEAD
-=======
-            <Breadcrumbs root={breadcrumbsRoot} breadcrumbsList={props.breadcrumbsList} />
->>>>>>> c1a96833
           </div>
         )
         : (
