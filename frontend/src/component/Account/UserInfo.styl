--- conflicted
+++ resolved
@@ -15,27 +15,24 @@
     img
       width 100px
       height 100px
-  &__username span 
-      padding 0 10px
   &__name
-<<<<<<< HEAD
+    overflow hidden
+    text-overflow ellipsis
     font-size fontSizeTitle
     font-weight bold
     span
-      padding 0 10px
+      padding-inline-end 10px
   &__email > a
-=======
-    font-size 22px
     overflow hidden
     text-overflow ellipsis
+    color fontColor
+    &:hover
+      text-decoration underline
   &__username
     overflow hidden
     text-overflow ellipsis
-  &__email
->>>>>>> 2a978413
-    color fontColor
-    &:hover
-      text-decoration underline
+    span
+      padding-inline-end 10px
 
 @media (max-width: max-xs)
   .hamburger-box
