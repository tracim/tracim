--- conflicted
+++ resolved
@@ -1,12 +1,9 @@
 import React from 'react'
 import PropTypes from 'prop-types'
 import { translate } from 'react-i18next'
-<<<<<<< HEAD
 import { ROLE_OBJECT } from 'tracim_frontend_lib'
-=======
 import { PAGE } from '../../helper'
 import { Link } from 'react-router-dom'
->>>>>>> b1433e62
 
 const ExtandedAction = props => {
   return (
