--- conflicted
+++ resolved
@@ -25,27 +25,20 @@
     if (['type', 'idcts'].every(p => p in match.params) && match.params.type !== 'contents') {
       if (isNaN(match.params.idcts) || !contentType.map(c => c.slug).includes(match.params.type)) return
 
-<<<<<<< HEAD
       // HACK
       let contentToOpen = {}
       if (match.params.type === 'html-document') {
         contentToOpen = {
           content_id: parseInt(match.params.idcts),
-          workspace_id: parseInt(idWorkspace),
+          workspace_id: parseInt(workspaceId),
           type: 'custom-form'
         }
       } else {
         contentToOpen = {
           content_id: parseInt(match.params.idcts),
-          workspace_id: parseInt(idWorkspace),
+          workspace_id: parseInt(workspaceId),
           type: match.params.type
         }
-=======
-      const contentToOpen = {
-        content_id: parseInt(match.params.idcts),
-        workspace_id: parseInt(workspaceId),
-        type: match.params.type
->>>>>>> cc440199
       }
       // FINHACK
       // const contentToOpen = {
@@ -58,25 +51,14 @@
       console.log('%c<OpenContentApp> contentToOpen', 'color: #dcae84', contentToOpen)
 
       if (appOpenedType === contentToOpen.type) { // app already open
-<<<<<<< HEAD
-        console.log('ABCalreadyOpen')
-        dispatchCustomEvent(`${contentToOpen.type}_reloadContent`, contentToOpen)
-      } else { // open another app
-        // if another app is already visible, hide it
-        console.log('ABCappOpenedType00', appOpenedType)
-        if (appOpenedType !== false) dispatchCustomEvent(`${appOpenedType}_hideApp`, {})
-
-        // open
-        // Hard coding the custom-form case, he need another contentType stored in the customFormContentType props
-        let contentToOpenType = contentType.find(ct => ct.slug === contentToOpen.type)
-        if (contentToOpen.type === 'custom-form') contentToOpenType = customFormContentType.find(ct => ct.slug === contentToOpen.type)
-=======
         dispatchCustomEvent(CUSTOM_EVENT.RELOAD_CONTENT(contentToOpen.type), contentToOpen)
       } else { // open another app
         // if another app is already visible, hide it
         if (appOpenedType !== false) dispatchCustomEvent(CUSTOM_EVENT.HIDE_APP(appOpenedType), {})
         // open app
->>>>>>> cc440199
+        // Hard coding the custom-form case, he need another contentType stored in the customFormContentType props
+        let contentToOpenType = contentType.find(ct => ct.slug === contentToOpen.type)
+        if (contentToOpen.type === 'custom-form') contentToOpenType = customFormContentType.find(ct => ct.slug === contentToOpen.type)
         renderAppFeature(
           contentToOpenType,
           user,
