import React from 'react'
import PropTypes from 'prop-types'
import { withRouter } from 'react-router'
import { translate } from 'react-i18next'
import classnames from 'classnames'
import { DragSource, DropTarget } from 'react-dnd'
import SubDropdownCreateButton from '../common/Input/SubDropdownCreateButton.jsx'
import BtnExtandedAction from './BtnExtandedAction.jsx'
import ContentItem from './ContentItem.jsx'
import DragHandle from '../DragHandle.jsx'
import { ROLE_OBJECT } from 'tracim_frontend_lib'
import {
  PAGE,
  DRAG_AND_DROP,
  sortWorkspaceContents,
  SHARE_FOLDER_ID
} from '../../helper.js'
import { HACK_COLLABORA_CONTENT_TYPE } from '../../container/WorkspaceContent.jsx'

require('./Folder.styl')

class Folder extends React.Component {
  calculateIcon = () => {
    const { props } = this

    const isDropActive = props.canDrop && props.isOver
    const isHoveringSelf = props.draggedItem && props.draggedItem.contentId === props.folderData.id

    if (!isDropActive || isHoveringSelf) {
      if (props.folderData.isOpen) return 'fa-folder-open-o'
      return 'fa-folder-o'
    }

    if (props.folderData.parentId === SHARE_FOLDER_ID) return 'fa-times-circle primaryColorFont'

    const isHoveringSelfParent = props.draggedItem && props.draggedItem.parentId === props.folderData.id
    if (isHoveringSelfParent) return 'fa-times-circle primaryColorFont'

    const parentIdList = props.getContentParentList(props.folderData, props.workspaceContentList)
    const isHoveringChildrenFolder = parentIdList.includes(props.draggedItem.contentId)
    if (isHoveringChildrenFolder) return 'fa-times-circle primaryColorFont'

    return 'fa-arrow-circle-down primaryColorFont'
  }

  render () {
    const { props } = this

    const folderContentList = props.workspaceContentList.filter(c => c.parentId === props.folderData.id)

    const folderAvailableApp = props.availableApp
      .filter(a =>
        props.folderData.subContentTypeList.includes(a.slug) ||
        // FIXME - CH - 2019-09-06 - hack for content type. See https://github.com/tracim/tracim/issues/2375
        // second part of the "&&" is to hide collaborative document if content type file is not available
        (a.slug === HACK_COLLABORA_CONTENT_TYPE(props.contentType).slug && props.folderData.subContentTypeList.includes('file'))
      )

    return (
      <div
        className={classnames('folder', {
          'active': props.folderData.isOpen && folderContentList.length > 0,
          'item-last': props.isLast,
          'read': true // props.readStatusList.includes(props.folderData.id) // Côme - 2018/11/27 - need to decide what we do for folder read status. See tracim/tracim #1189
        })}
        data-cy={`folder_${props.folderData.id}`}
        id={props.folderData.id}
      >
        <div
          // Côme - 2018/11/06 - the .primaryColorBorderLightenHover is used by folder__header__triangleborder and folder__header__triangleborder__triangle
          // since they have the border-top-color: inherit on hover
          className='folder__header align-items-center primaryColorBgLightenHover'
          onClick={() => props.onClickFolder(props.folderData.id)}
          ref={props.connectDropTarget}
          title={props.folderData.label}
        >
          <div className='folder__header__triangleborder'>
            <div className='folder__header__triangleborder__triangle primaryColorFontLighten' />
          </div>

          {props.userRoleIdInWorkspace >= ROLE_OBJECT.contentManager.id && (
            <DragHandle
              connectDragSource={props.connectDragSource}
              title={props.t('Move this folder')}
              style={{ top: '18px', left: '-2px', padding: '0 7px' }}
            />
          )}

          <div
            className='folder__header__dragPreview'
            ref={props.connectDragPreview}
          >
            <div className='folder__header__icon'
              title={props.t('Folder')}
              style={{ color: props.contentType.find(c => c.slug === 'folder').hexcolor }}
            >
              <i className={classnames('fa fa-fw', this.calculateIcon())} />
            </div>

            <div className='folder__header__name'>
              { props.folderData.label }
            </div>
          </div>

          <div className='folder__header__button'>
<<<<<<< HEAD
            {props.userRoleIdInWorkspace >= ROLE_OBJECT.contributor.id && (
              <div className='folder__header__button__addbtn'>
                {props.showCreateContentButton && folderAvailableApp.length > 0 && (
                  <div title={props.t('Create in folder')}>
                    <button
                      className={classnames(
                        'folder__header__button__addbtn__text',
                        'btn',
                        'outlineTextBtn',
                        'primaryColorBorder',
                        'primaryColorBgHover',
                        'primaryColorBorderDarkenHover',
                        'dropdown-toggle',
                        props.userRoleIdInWorkspace === ROLE_OBJECT.contributor.id ? 'no-margin-right' : ''
                      )}
                      type='button'
                      id='dropdownMenuButton'
                      data-toggle='dropdown'
                      aria-haspopup='true'
                      aria-expanded='false'
                      onClick={e => e.stopPropagation()}
                    >
                      <span className='folder__header__button__addbtn__text-desktop'>
                        {`${props.t('Create in folder')}...`}
                      </span>
=======
            <div className='folder__header__button__addbtn'>
              {props.userRoleIdInWorkspace >= 2 && props.showCreateContentButton && folderAvailableApp.length > 0 && (
                <div title={props.t('Create in folder')}>
                  <button
                    className={classnames(
                      'folder__header__button__addbtn__text',
                      'btn',
                      'outlineTextBtn',
                      'primaryColorBorder',
                      'primaryColorBgHover',
                      'primaryColorBorderDarkenHover',
                      'dropdown-toggle',
                      props.userRoleIdInWorkspace === 2 ? 'no-margin-right' : ''
                    )}
                    type='button'
                    id='dropdownMenuButton'
                    data-toggle='dropdown'
                    aria-haspopup='true'
                    aria-expanded='false'
                    onClick={e => e.stopPropagation()}
                  >
                    <span className='folder__header__button__addbtn__text-desktop'>
                      {`${props.t('Create in folder')}...`}
                    </span>
>>>>>>> b1433e62

                    <span className='folder__header__button__addbtn__text-responsive'>
                      <i className='folder__header__button__addbtn__text-responsive__iconplus fa fa-plus' />
                    </span>
                  </button>

<<<<<<< HEAD
                    <div className='addbtn__subdropdown dropdown-menu' aria-labelledby='dropdownMenuButton'>
                      <SubDropdownCreateButton
                        folderId={props.folderData.id}
                        availableApp={folderAvailableApp}
                        onClickCreateContent={(e, folderId, slug) => props.onClickCreateContent(e, folderId, slug)}
                      />
                    </div>
                  </div>
                )}

                <div className='d-none d-md-flex' title={props.t('Actions')}>
                  {props.userRoleIdInWorkspace >= ROLE_OBJECT.contentManager.id && (
                    <BtnExtandedAction
                      userRoleIdInWorkspace={props.userRoleIdInWorkspace}
                      onClickExtendedAction={{
                        edit: e => props.onClickExtendedAction.edit(e, props.folderData),
                        move: null,
                        download: e => props.onClickExtendedAction.download(e, props.folderData),
                        archive: e => props.onClickExtendedAction.archive(e, props.folderData),
                        delete: e => props.onClickExtendedAction.delete(e, props.folderData)
                      }}
=======
                  <div className='addbtn__subdropdown dropdown-menu' aria-labelledby='dropdownMenuButton'>
                    <SubDropdownCreateButton
                      folderId={props.folderData.id}
                      availableApp={folderAvailableApp}
                      onClickCreateContent={(e, folderId, slug) => props.onClickCreateContent(e, folderId, slug)}
>>>>>>> b1433e62
                    />
                  </div>
                </div>
              )}
              <div className='d-none d-md-flex' title={props.t('Actions')}>
                <BtnExtandedAction
                  userRoleIdInWorkspace={props.userRoleIdInWorkspace}
                  onClickExtendedAction={{
                    edit: {
                      callback: e => props.onClickExtendedAction.edit(e, props.folderData),
                      label: props.t('Edit')
                    },
                    download: {
                      callback: e => props.onClickExtendedAction.download(e, props.folderData),
                      label: props.t('Download')
                    },
                    archive: {
                      callback: e => props.onClickExtendedAction.archive(e, props.folderData),
                      label: props.t('Archive')
                    },
                    delete: {
                      callback: e => props.onClickExtendedAction.delete(e, props.folderData),
                      label: props.t('Delete')
                    }
                  }}
                  folderData={props.folderData}
                />
              </div>
            </div>
          </div>

          <div className='folder__header__status' />

        </div>

        <div className='folder__content'>
          {folderContentList.sort(sortWorkspaceContents).map((content, i) => content.type === 'folder'
            ? (
              <FolderContainer
                availableApp={props.availableApp}
                folderData={content}
                workspaceContentList={props.workspaceContentList}
                getContentParentList={props.getContentParentList}
                userRoleIdInWorkspace={props.userRoleIdInWorkspace}
                onClickExtendedAction={props.onClickExtendedAction}
                onClickFolder={props.onClickFolder}
                onClickCreateContent={props.onClickCreateContent}
                onDropMoveContentItem={props.onDropMoveContentItem}
                contentType={props.contentType}
                readStatusList={props.readStatusList}
                setFolderRead={props.setFolderRead}
                isLast={props.isLast && i === folderContentList.length - 1}
                key={content.id}
                t={props.t}
                location={props.location}
              />
            )
            : (
              <ContentItem
                contentId={content.id}
                workspaceId={content.workspaceId}
                parentId={content.parentId}
                label={content.label}
                type={content.type}
                fileName={content.fileName}
                fileExtension={content.fileExtension}
                faIcon={props.contentType.length ? props.contentType.find(a => a.slug === content.type).faIcon : ''}
                isShared={content.activedShares !== 0}
                statusSlug={content.statusSlug}
                read={props.readStatusList.includes(content.id)}
                contentType={props.contentType.length ? props.contentType.find(ct => ct.slug === content.type) : null}
                urlContent={`${PAGE.WORKSPACE.CONTENT(content.workspaceId, content.type, content.id)}${props.location.search}`}
                userRoleIdInWorkspace={props.userRoleIdInWorkspace}
                onClickExtendedAction={{
                  edit: {
                    callback: e => props.onClickExtendedAction.edit(e, content),
                    label: props.t('Edit')
                  },
                  download: {
                    callback: e => props.onClickExtendedAction.download(e, content),
                    label: props.t('Download')
                  },
                  archive: {
                    callback: e => props.onClickExtendedAction.archive(e, content),
                    label: props.t('Archive')
                  },
                  delete: {
                    callback: e => props.onClickExtendedAction.delete(e, content),
                    label: props.t('Delete')
                  }
                }}
                onDropMoveContentItem={props.onDropMoveContentItem}
                isLast={props.isLast && i === folderContentList.length - 1}
                key={content.id}
              />
            )
          )}
        </div>
      </div>
    )
  }
}

const folderDragAndDropTarget = {
  drop: props => {
    return {
      workspaceId: props.folderData.workspaceId,
      contentId: props.folderData.id,
      parentId: props.folderData.parentId
    }
  }
}

const folderDragAndDropTargetCollect = (connect, monitor) => {
  return {
    connectDropTarget: connect.dropTarget(),
    canDrop: monitor.canDrop(),
    isOver: monitor.isOver({ shallow: false }),
    draggedItem: monitor.getItem()
  }
}

const folderDragAndDropSource = {
  beginDrag: props => {
    return {
      workspaceId: props.folderData.workspaceId,
      contentId: props.folderData.id,
      parentId: props.folderData.parentId || 0
    }
  },
  endDrag: (props, monitor) => {
    const item = monitor.getItem()
    const dropResult = monitor.getDropResult()
    if (dropResult) {
      props.onDropMoveContentItem(item, dropResult)
    }
  }
}

const folderDragAndDropSourceCollect = (connect, monitor) => ({
  connectDragPreview: connect.dragPreview(),
  connectDragSource: connect.dragSource(),
  isDragging: monitor.isDragging()
})

// INFO - CH - 2019-06-06 - Using a container for Folder instead of exporting directly Folder because if not, you can't
// nest drop target.
// Note that Folder component recursively use FolderContainer (see render() above)
// see https://github.com/react-dnd/react-dnd/issues/483
const FolderContainer = DragSource(DRAG_AND_DROP.CONTENT_ITEM, folderDragAndDropSource, folderDragAndDropSourceCollect)(
  DropTarget(DRAG_AND_DROP.CONTENT_ITEM, folderDragAndDropTarget, folderDragAndDropTargetCollect)(
    withRouter(Folder)
  )
)

export default translate()(FolderContainer)

Folder.propTypes = {
  folderData: PropTypes.object,
  app: PropTypes.array,
  onClickFolder: PropTypes.func.isRequired,
  isLast: PropTypes.bool.isRequired
}

Folder.defaultProps = {
  showCreateContentButton: true
}<|MERGE_RESOLUTION|>--- conflicted
+++ resolved
@@ -103,35 +103,8 @@
           </div>
 
           <div className='folder__header__button'>
-<<<<<<< HEAD
-            {props.userRoleIdInWorkspace >= ROLE_OBJECT.contributor.id && (
-              <div className='folder__header__button__addbtn'>
-                {props.showCreateContentButton && folderAvailableApp.length > 0 && (
-                  <div title={props.t('Create in folder')}>
-                    <button
-                      className={classnames(
-                        'folder__header__button__addbtn__text',
-                        'btn',
-                        'outlineTextBtn',
-                        'primaryColorBorder',
-                        'primaryColorBgHover',
-                        'primaryColorBorderDarkenHover',
-                        'dropdown-toggle',
-                        props.userRoleIdInWorkspace === ROLE_OBJECT.contributor.id ? 'no-margin-right' : ''
-                      )}
-                      type='button'
-                      id='dropdownMenuButton'
-                      data-toggle='dropdown'
-                      aria-haspopup='true'
-                      aria-expanded='false'
-                      onClick={e => e.stopPropagation()}
-                    >
-                      <span className='folder__header__button__addbtn__text-desktop'>
-                        {`${props.t('Create in folder')}...`}
-                      </span>
-=======
             <div className='folder__header__button__addbtn'>
-              {props.userRoleIdInWorkspace >= 2 && props.showCreateContentButton && folderAvailableApp.length > 0 && (
+              {props.userRoleIdInWorkspace >= ROLE_OBJECT.contributor.id && props.showCreateContentButton && folderAvailableApp.length > 0 && (
                 <div title={props.t('Create in folder')}>
                   <button
                     className={classnames(
@@ -154,42 +127,17 @@
                     <span className='folder__header__button__addbtn__text-desktop'>
                       {`${props.t('Create in folder')}...`}
                     </span>
->>>>>>> b1433e62
 
                     <span className='folder__header__button__addbtn__text-responsive'>
                       <i className='folder__header__button__addbtn__text-responsive__iconplus fa fa-plus' />
                     </span>
                   </button>
 
-<<<<<<< HEAD
-                    <div className='addbtn__subdropdown dropdown-menu' aria-labelledby='dropdownMenuButton'>
-                      <SubDropdownCreateButton
-                        folderId={props.folderData.id}
-                        availableApp={folderAvailableApp}
-                        onClickCreateContent={(e, folderId, slug) => props.onClickCreateContent(e, folderId, slug)}
-                      />
-                    </div>
-                  </div>
-                )}
-
-                <div className='d-none d-md-flex' title={props.t('Actions')}>
-                  {props.userRoleIdInWorkspace >= ROLE_OBJECT.contentManager.id && (
-                    <BtnExtandedAction
-                      userRoleIdInWorkspace={props.userRoleIdInWorkspace}
-                      onClickExtendedAction={{
-                        edit: e => props.onClickExtendedAction.edit(e, props.folderData),
-                        move: null,
-                        download: e => props.onClickExtendedAction.download(e, props.folderData),
-                        archive: e => props.onClickExtendedAction.archive(e, props.folderData),
-                        delete: e => props.onClickExtendedAction.delete(e, props.folderData)
-                      }}
-=======
                   <div className='addbtn__subdropdown dropdown-menu' aria-labelledby='dropdownMenuButton'>
                     <SubDropdownCreateButton
                       folderId={props.folderData.id}
                       availableApp={folderAvailableApp}
                       onClickCreateContent={(e, folderId, slug) => props.onClickCreateContent(e, folderId, slug)}
->>>>>>> b1433e62
                     />
                   </div>
                 </div>
