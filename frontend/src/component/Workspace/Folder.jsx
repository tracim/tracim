--- conflicted
+++ resolved
@@ -55,42 +55,10 @@
           </div>
 
           <div className='folder__header__button'>
-<<<<<<< HEAD
-
-            <div className='folder__header__button__addbtn'>
-              <button
-                className='folder__header__button__addbtn__text btn primaryColorBorder primaryColorBgHover primaryColorBorderDarkenHover dropdown-toggle'
-                type='button'
-                id='dropdownMenuButton'
-                data-toggle='dropdown'
-                aria-haspopup='true'
-                aria-expanded='false'
-                onClick={e => e.stopPropagation()}
-              >
-                {t('Create in folder...')}
-              </button>
-
-              <div className='addbtn__subdropdown dropdown-menu' aria-labelledby='dropdownMenuButton'>
-                <SubDropdownCreateButton
-                  idFolder={null}
-                  availableApp={availableApp}
-                  onClickCreateContent={onClickCreateContent}
-                />
-              </div>
-
-              <div className='d-none d-md-flex'>
-                <BtnExtandedAction onClickExtendedAction={{
-                  edit: e => onClickExtendedAction.edit(e, folderData),
-                  move: e => onClickExtendedAction.move(e, folderData),
-                  download: e => onClickExtendedAction.download(e, folderData),
-                  archive: e => onClickExtendedAction.archive(e, folderData),
-                  delete: e => onClickExtendedAction.delete(e, folderData)
-                }} />
-=======
             {idRoleUserWorkspace >= 2 &&
               <div className='folder__header__button__addbtn'>
                 <button
-                  className='addbtn__text btn btn-outline-primary dropdown-toggle'
+                className='folder__header__button__addbtn__text btn primaryColorBorder primaryColorBgHover primaryColorBorderDarkenHover dropdown-toggle'
                   type='button'
                   id='dropdownMenuButton'
                   data-toggle='dropdown'
@@ -121,12 +89,12 @@
                     }}
                   />
                 </div>
->>>>>>> 54f62ebe
               </div>
             }
           </div>
 
           <div className='folder__header__status' />
+
         </div>
 
         <div className='folder__content'>
