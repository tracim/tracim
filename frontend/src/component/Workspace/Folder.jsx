--- conflicted
+++ resolved
@@ -50,10 +50,7 @@
           'item-last': props.isLast,
           'read': true // props.readStatusList.includes(props.folderData.id) // Côme - 2018/11/27 - need to decide what we do for folder read status. See tracim/tracim #1189
         })}
-<<<<<<< HEAD
-=======
         data-cy={`folder_${props.folderData.id}`}
->>>>>>> 8e2fff94
       >
         <div
           // Côme - 2018/11/06 - the .primaryColorBorderLightenHover is used by folder__header__triangleborder and folder__header__triangleborder__triangle
