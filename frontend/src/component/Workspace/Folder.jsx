--- conflicted
+++ resolved
@@ -6,12 +6,7 @@
 import { DragSource, DropTarget } from 'react-dnd'
 import BtnExtandedAction from './BtnExtandedAction.jsx'
 import ContentItem from './ContentItem.jsx'
-<<<<<<< HEAD
 import { DropdownMenu, PAGE, ROLE } from 'tracim_frontend_lib'
-=======
-import DragHandle from '../DragHandle.jsx'
-import { DropdownMenu, Icon, PAGE, ROLE } from 'tracim_frontend_lib'
->>>>>>> 185c8460
 import {
   DRAG_AND_DROP,
   sortContentList,
