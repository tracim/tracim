@import "~tracim_frontend_lib/src/css/Variable.styl"

tabWidth = 185 //185px

.tabBar
  display flex
  background-color offWhite
<<<<<<< HEAD
  .pageTitleGeneric
    flex 1
    &__title__label
      font-weight bold
=======
  & .pageTitleGeneric
    flex 1
>>>>>>> 14f27de0
  // INFO - GB - 2020-12-09 - The style below means that for 4 items the label "Home"
  // will be hidden in the breadcrumbs
  .breadcrumbs__item
    &:first-child
      overflow visible
      &:nth-last-child(n + 4)
        .breadcrumbs__item__home
          display none

.tab
  border-bottom 1px solid grey
  width (tabWidth)px
  display flex
  align-items center
  justify-content center
  border-left 1px solid grey
  padding-top 5px
  color fontColor
  &__active
    padding-top 0px
    border-top-width 5px
    border-top-style solid
    border-bottom 1px solid transparent
    background-color veryLightGrey
  .fas, .far
    margin-right 10px
  // INFO - GB - 2020-11-20 - The style below should be specific to tachometer-alt icon.
  // See https://github.com/tracim/tracim/issues/3863
  .fa-tachometer-alt
    margin-bottom 1px
  &:hover
    color fontColor
    background-color veryLightGrey

@media (max-width: max-md)
  tabWidth = 50
  .tab
    width (tabWidth)px
    & .fas, .far
      margin 0
    &__label
      display none
  .tabBar
    .breadcrumbs
      display none
    .pageTitleGeneric
      width "calc(100% - %s)" % (3*tabWidth)px

@media (max-width: max-xs)
  .tabBar
    .pageTitleGeneric__title__icon
      display none<|MERGE_RESOLUTION|>--- conflicted
+++ resolved
@@ -5,15 +5,10 @@
 .tabBar
   display flex
   background-color offWhite
-<<<<<<< HEAD
-  .pageTitleGeneric
+  & .pageTitleGeneric
     flex 1
     &__title__label
       font-weight bold
-=======
-  & .pageTitleGeneric
-    flex 1
->>>>>>> 14f27de0
   // INFO - GB - 2020-12-09 - The style below means that for 4 items the label "Home"
   // will be hidden in the breadcrumbs
   .breadcrumbs__item
