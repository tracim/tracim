--- conflicted
+++ resolved
@@ -1,15 +1,11 @@
 @import "~tracim_frontend_lib/src/css/Variable.styl"
 
 .memberlist
-<<<<<<< HEAD
   margin-top 10px
   &__header
     font-weight bold
     margin-bottom 10px
-=======
-  margin-left 30px
-  width calc(40% - 30px)
->>>>>>> 14f27de0
+
   &__wrapper
     position relative
     border 1px solid grey
