@import "../../../node_modules/tracim_frontend_lib/src/css/Variable.styl"

.memberlist
  margin 0 0 50px 10px
  width 37%
  &__title
    margin-bottom 20px
    padding 6px
    height 45px
  &__wrapper
    position relative
    border 1px solid grey
    min-height 480px
  &__list
    margin 0
    padding 0
    list-style none
    min-height 400px
    &__item
      display flex
      border-bottom 1px solid grey
      padding 10px 15px
<<<<<<< HEAD
      &:hover > .memberlist__list__item__info
        color off-white
      &:hover > .memberlist__list__item__delete
        color off-white
=======
      // &:nth-last-child(1)
      //   border-bottom 0
>>>>>>> 54f62ebe
      &__avatar
        margin-right 20px
        & > img
          width 50px
          height 50px
      &__info
        &__name
          font-size 20px
        &__role
          font-size 18px
      &__delete
        font-size 20px
        color darkGrey
        cursor pointer
  &__btnadd
    border-top 1px solid grey
    padding 15px
    &__button
      display flex
      align-items center
      &__avatar
        display flex
        justify-content center
        align-items center
        margin-right 20px
        border 2px dashed grey
        border-radius 50%
        width 50px
        height 50px
        cursor pointer
        &__icon
          color grey
          font-size 25px
      &__text
        font-size 18px
        color fontColor
        cursor pointer
  &__form
    padding 15px
    flex-direction column
    height 100%
    width 100%
    background-color off-white
    &__close
      font-size 20px
      & > i
        cursor pointer
    &__member
      &__name
        position relative
        margin 0 0 20px 0
        .name__label
          margin 30px 0 20px 0
          label()
        .autocomplete
          position absolute
          min-width 300px
          background-color off-white
          border-radius 10px
          border-width 1px
          border-style solid
          &__item
            display flex
            align-items center
            cursor pointer
            padding 5px 8px
            &:first-child
              border-top-left-radius 10px
              border-top-right-radius 10px
            &:last-child
              border-bottom-left-radius 10px
              border-bottom-right-radius 10px
            &__avatar
              width 45px
              height 45px
              border-radius 50%
            &__name
              margin-left 15px
      .name__input
        border 1px solid grey
        border-radius 10px
        padding 10px
        width 300px
      &__create
        display flex
        align-items center
        margin 15px 0
        line-height 23px
        &__checkbox
          padding-top 6px
    &__role
      margin-bottom 15px
      coloricon()
      &__text
        margin 15px 0
        label()
      &__list
        margin 0
        padding 0
        list-style none
        &__item
          display flex
          align-items center
          margin 10px 25px 10px 0
          cursor pointer
          .item
            &__text
              display flex
    &__submitbtn
      display flex
      justify-content flex-end
      & > button
        padding 8px 30px
        background-color transparent
        cursor pointer
        &:hover
          color off-white

/***** MEDIAQUERIES *****/

/*** MEDIA 992px and 1199px ***/

@media (min-width: min-lg) and (max-width: max-lg)

  .memberlist
    width 50%

/*** MEDIA 768px and 991px ***/

@media (min-width: min-md) and (max-width: max-md)

  .memberlist
    width 50%

/*** MEDIA 576px and 767px ***/

@media (min-width: min-sm) and (max-width: max-sm)
  .memberlist
    margin 50px 0
    width 100%

/*** MEDIA 575px ***/

@media (max-width: max-xs)
  .memberlist
    margin 50px 0
    width 100%
    &__title
      margin-left 10px
    &__wrapper
      height auto
    &__list
      height auto
      overflow-Y visible
      &__item:nth-last-child(1)
        border-bottom 1px solid grey
    &__btnadd
      border-top 0<|MERGE_RESOLUTION|>--- conflicted
+++ resolved
@@ -20,15 +20,10 @@
       display flex
       border-bottom 1px solid grey
       padding 10px 15px
-<<<<<<< HEAD
       &:hover > .memberlist__list__item__info
         color off-white
       &:hover > .memberlist__list__item__delete
         color off-white
-=======
-      // &:nth-last-child(1)
-      //   border-bottom 0
->>>>>>> 54f62ebe
       &__avatar
         margin-right 20px
         & > img
