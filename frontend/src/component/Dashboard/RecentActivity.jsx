import React from 'react'
import PropTypes from 'prop-types'
import classnames from 'classnames'
import { Link } from 'react-router-dom'
import { Badge, ROLE } from 'tracim_frontend_lib'
import { PAGE } from '../../helper.js'

require('./RecentActivity.styl')

export const RecentActivity = props =>
  <div className='recentactivity'>
    <div className='recentactivity__header'>
      <div className='recentactivity__header__title subTitle'>
        {props.t('Recent activity')}
      </div>

      <button
        className='recentactivity__header__allread btn outlineTextBtn primaryColorBorder primaryColorBgHover primaryColorBorderDarkenHover'
        onClick={props.onClickEverythingAsRead}
        disabled={props.recentActivityList.length === 0}
      >
        {props.t('Mark everything as read')}
      </button>
    </div>

    <div className='recentactivity__list'>
      {(props.recentActivityList.length > 0
        ? props.recentActivityList.map(content => {
          const contentType = props.contentTypeList.find(ct => ct.slug === content.type) || { hexcolor: '', faIcon: '' }

          const recentActivityItemIcon = (
            <div className='recentactivity__list__item__icon' style={{ color: contentType.hexcolor }}>
              <i className={`fa fa-${contentType.faIcon}`} />
            </div>
          )

          const recentActivityItemName = (
            <div className='recentactivity__list__item__name'>
              {content.label}
              {content.type === 'file' && (
                <Badge text={content.fileExtension} customClass='badgeBackgroundColor' />
              )}
            </div>
          )

          if (content.type === 'folder' && props.roleIdForLoggedUser < ROLE.contentManager.id) {
            return (
              <div
                className={classnames('recentactivity__list__item nolink')}
                title={content.label}
                key={content.id}
              >
                {recentActivityItemIcon}
                {recentActivityItemName}
              </div>
            )
          } else {
            return (
              <Link
<<<<<<< HEAD
                className={classnames('recentactivity__list__item', { 'read': props.readByUserList.includes(content.id) })}
=======
                className={classnames('recentactivity__list__item primaryColorBgLightenHover', { read: props.readByUserList.includes(content.id) })}
>>>>>>> 40a24e31
                to={PAGE.WORKSPACE.CONTENT(props.workspaceId, content.type, content.id)}
                title={content.label}
                key={content.id}
              >
                {recentActivityItemIcon}
                {recentActivityItemName}
              </Link>
            )
          }
        })
        : <div className='recentactivity__empty'>{props.t('No recent activity')}</div>
      )}

      <div
        className='recentactivity__more'
        style={{ display: props.recentActivityList.length === 0 ? 'none' : 'flex' }}
      >
        <button
          className='recentactivity__more__btn btn outlineTextBtn primaryColorBorder primaryColorBgHover primaryColorBorderDarkenHover'
          onClick={props.onClickSeeMore}
        >
          {props.t('See more')}
        </button>
      </div>
    </div>
  </div>

export default RecentActivity

RecentActivity.propTypes = {
  t: PropTypes.func.isRequired,
  recentActivityList: PropTypes.array.isRequired,
  contentTypeList: PropTypes.array.isRequired,
  onClickSeeMore: PropTypes.func.isRequired,
  workspaceId: PropTypes.number.isRequired,
  roleIdForLoggedUser: PropTypes.number.isRequired,
  readByUserList: PropTypes.array
}

RecentActivity.defaultProps = {
  readByUserList: []
}<|MERGE_RESOLUTION|>--- conflicted
+++ resolved
@@ -57,11 +57,7 @@
           } else {
             return (
               <Link
-<<<<<<< HEAD
-                className={classnames('recentactivity__list__item', { 'read': props.readByUserList.includes(content.id) })}
-=======
-                className={classnames('recentactivity__list__item primaryColorBgLightenHover', { read: props.readByUserList.includes(content.id) })}
->>>>>>> 40a24e31
+                className={classnames('recentactivity__list__item', { read: props.readByUserList.includes(content.id) })}
                 to={PAGE.WORKSPACE.CONTENT(props.workspaceId, content.type, content.id)}
                 title={content.label}
                 key={content.id}
