--- conflicted
+++ resolved
@@ -65,20 +65,10 @@
                 <ul className={classnames('memberlist__list', { withAddBtn: props.userRoleIdInWorkspace >= ROLE.workspaceManager.id })}>
                   {props.memberList.map((m, index) =>
                     <li
-<<<<<<< HEAD
                       className={classnames(
                         'memberlist__list__item',
-                        'primaryColorBgLightenHover',
                         { memberlist__list__item__last: props.memberList.length === index + 1 }
                       )}
-=======
-                      className={
-                        classnames(
-                          'memberlist__list__item',
-                          { 'memberlist__list__item__last': props.memberList.length === index + 1 }
-                        )
-                      }
->>>>>>> a7879acb
                       key={m.id}
                     >
                       <div className='memberlist__list__item__avatar'>
