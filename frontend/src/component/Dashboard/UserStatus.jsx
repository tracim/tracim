--- conflicted
+++ resolved
@@ -4,14 +4,16 @@
 require('./UserStatus.styl')
 
 // @TODO Côme - 2018/08/07 - since api yet doesn't handle notification subscriptions, this file is WIP
-<<<<<<< HEAD
-export const UserStatus = props =>
-  <div className='userstatus'>
+export const UserStatus = props => {
+  const mySelf = props.curWs.memberList.find(m => m.id === props.user.user_id) || {role: ''}
+  const myRole = ROLE.find(r => r.slug === mySelf.role) || {faIcon: '', hexcolor: '', label: ''}
 
-    <div className='userstatus__wrapper'>
+  return (
+    <div className='userstatus'>
       <div className='notchUp'>
         <div className='notchUp__upLeft primaryColorBg' />
       </div>
+
       <div className='notchUp'>
         <div className='notchUp__upRight primaryColorBg' />
       </div>
@@ -21,141 +23,42 @@
       </div>
 
       <div className='userstatus__role'>
-        {(() => {
-          const myself = props.curWs.memberList.find(m => m.id === props.user.user_id)
-          if (myself === undefined) return
+        <div className='d-flex align-items-center'>
+          <div className='userstatus__role__icon'>
+            <i className={`fa fa-${myRole.faIcon}`} style={{color: myRole.hexcolor}} />
+          </div>
 
-          const myRole = ROLE.find(r => r.slug === myself.role)
-
-          return (
-            <div className='d-flex align-items-center'>
-              <div className='userstatus__role__icon'>
-                <i className={`fa fa-${myRole.faIcon}`} style={{color: myRole.hexcolor}} />
-              </div>
-
-              <div className='userstatus__role__text' style={{color: myRole.hexcolor}}>
-                {props.t(myRole.label)}
-              </div>
-            </div>
-          )
-        })()}
+          <div className='userstatus__role__text' style={{color: myRole.hexcolor}}>
+            {props.t(myRole.label)}
+          </div>
+        </div>
       </div>
 
-      <div className='userstatus__notification'>
+      <div
+        className='userstatus__notification'
+        onClick={mySelf.doNotify ? props.onClickRemoveNotify : props.onClickAddNotify}
+      >
         <div className='userstatus__notification__icon'>
-          <i className='fa fa-fw fa-envelope-open-o' />
+          <i className={`fa fa-fw fa-envelope${mySelf.doNotify ? '-open' : ''}-o`} />
         </div>
+
         <div className='userstatus__notification__text ml-3'>
-          Abonné(e)
+          {mySelf.doNotify
+            ? props.t("Subscribed")
+            : props.t("Unsubscribed")
+          }
         </div>
       </div>
 
       <div className='notchDown notchDownLeftTop'>
         <div className='notchDown__downLeft primaryColorBg' />
       </div>
+
       <div className='notchDown notchDownRightTop'>
         <div className='notchDown__downRight primaryColorBg' />
       </div>
-
-    </div>
-    {/*
-      <div className='userstatus__notification'>
-        <div className='userstatus__notification__text'>
-          {props.t("You have subscribed to this workspace's notifications")} (NYI)
-        </div>
-
-=======
-export const UserStatus = props => {
-  const mySelf = props.curWs.memberList.find(m => m.id === props.user.user_id) || {role: ''}
-  const myRole = ROLE.find(r => r.slug === mySelf.role) || {faIcon: '', hexcolor: '', label: ''}
-
-  return (
-    <div className='userstatus'>
-      <div className='userstatus__role'>
-        <div className='userstatus__role__msg'>
-          {props.t('Hi {{name}} ! Currently, you are ', {name: props.user.public_name})}
-        </div>
-
-        <div className='userstatus__role__definition'>
-          <div className='userstatus__role__definition__icon'>
-            <i className={`fa fa-${myRole.faIcon}`} style={{color: myRole.hexcolor}}/>
-          </div>
-
-          <div className='userstatus__role__definition__text'>
-            {props.t(myRole.label)}
-          </div>
-        </div>
-      </div>
-
-      <div className='userstatus__notification'>
-        <div className='userstatus__notification__text'>
-          {mySelf.doNotify
-            ? props.t("You have subscribed to this workspace's notifications")
-            : props.t("You have not subscribed to this workspace's notifications")
-          }
-        </div>
-
->>>>>>> 40fbabc2
-        {props.displayNotifBtn
-          ? (
-            <div className='userstatus__notification__subscribe dropdown'>
-              <button
-                className='userstatus__notification__subscribe__btn btn outlineTextBtn dropdown-toggle primaryColorBorder primaryColorBgHover primaryColorBorderDarken'
-                type='button'
-                id='dropdownMenuButton'
-                data-toggle='dropdown'
-                aria-haspopup='true'
-                aria-expanded='false'
-              >
-<<<<<<< HEAD
-                {props.t('subscribed')}
-              </button>
-
-              <div className='userstatus__notification__subscribe__submenu dropdown-menu'>
-                <div className='userstatus__notification__subscribe__submenu__item dropdown-item primaryColorBgLightenHover'>
-                  {props.t('subscriber')}
-                </div>
-                <div className='userstatus__notification__subscribe__submenu__item dropdown-item dropdown-item primaryColorBgLightenHover'>
-                  {props.t('unsubscribed')}
-=======
-                {mySelf.doNotify ? props.t('Subscribed') : props.t('Unsubscribed')}
-              </button>
-
-              <div className='userstatus__notification__subscribe__submenu dropdown-menu'>
-                <div
-                  className='userstatus__notification__subscribe__submenu__item dropdown-item primaryColorBgLightenHover'
-                  onClick={props.onClickAddNotify}
-                >
-                  {props.t('Subscribe')}
-                </div>
-
-                <div
-                  className='userstatus__notification__subscribe__submenu__item dropdown-item dropdown-item primaryColorBgLightenHover'
-                  onClick={props.onClickRemoveNotify}
-                >
-                  {props.t('Unsubscribe')}
->>>>>>> 40fbabc2
-                </div>
-              </div>
-            </div>
-          )
-          : (
-            <div
-              className='userstatus__notification__btn btn outlineTextBtn primaryColorBorder primaryColorBgHover primaryColorBorderDarkenHover'
-              onClick={props.onClickToggleNotifBtn}
-            >
-              {props.t('Change your status')}
-            </div>
-          )
-        }
-      </div>
-<<<<<<< HEAD
-    */}
-  </div>
-=======
     </div>
   )
 }
->>>>>>> 40fbabc2
 
 export default UserStatus