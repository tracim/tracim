--- conflicted
+++ resolved
@@ -43,13 +43,8 @@
           title={props.t('you can change your notification status by clicking here')}
         >
           {mySelf.doNotify
-<<<<<<< HEAD
-            ? props.t('Subscribed')
-            : props.t('Unsubscribed')
-=======
             ? props.t("Subscribed to the notifications")
             : props.t("Unsubscribed to the notifications")
->>>>>>> 6b2fa519
           }
         </div>
       </div>
