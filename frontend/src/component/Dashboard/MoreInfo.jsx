import React from 'react'

require('./MoreInfo.styl')

export const MoreInfo = props =>
  <div className='moreinfo ml-3 ml-md-0'>
    <div className='moreinfo__webdav genericBtnInfoDashboard'>
      <div
        className='moreinfo__webdav__btn genericBtnInfoDashboard__btn primaryColorBgHover primaryColorBorderDarkenHover'
        onClick={props.onClickToggleWebdav}
      >
        <div className='moreinfo__webdav__btn__icon genericBtnInfoDashboard__btn__icon'>
          <i className='fa fa-windows' />
        </div>

        <div className='moreinfo__webdav__btn__text genericBtnInfoDashboard__btn__text'>
          {props.t('Implement Tracim in your explorer')}
        </div>
      </div>

      {(props.displayWebdavBtn === true &&
        <div className='moreinfo__webdav__information genericBtnInfoDashboard__info'>
          <div className='moreinfo__webdav__information__text genericBtnInfoDashboard__info__text'>
            {props.t('Find all your documents put online directly on your computer via the workstation, without going through the software.')}'
          </div>

          <div className='moreinfo__webdav__information__link genericBtnInfoDashboard__info__link'>
          http://algoo.trac.im/webdav/
          </div>
        </div>
      )}
    </div>

    <div className='moreinfo__calendar genericBtnInfoDashboard'>
      <div className='moreinfo__calendar__wrapperBtn'>
        <div
          className='moreinfo__calendar__btn genericBtnInfoDashboard__btn genericBtnInfoDashboard__btn primaryColorBgHover primaryColorBorderDarkenHover'
          onClick={props.onClickToggleCalendar}
        >
          <div className='moreinfo__calendar__btn__icon genericBtnInfoDashboard__btn__icon'>
            <i className='fa fa-calendar' />
          </div>

          <div className='moreinfo__calendar__btn__text genericBtnInfoDashboard__btn__text d-flex align-self-center'>
            {props.t('Space calendar')}
          </div>
        </div>
      </div>

      <div className='moreinfo__calendar__wrapperText'>
        {props.displayCalendarBtn === true &&
<<<<<<< HEAD
          <div className='moreinfo__calendar__information genericBtnInfoDashboard__info'>
            <div className='moreinfo__calendar__information__text genericBtnInfoDashboard__info__text'>
              {props.t('Each shared space has its own calendar.')}
            </div>
=======
        <div className='moreinfo__calendar__information genericBtnInfoDashboard__info'>
          <div className='moreinfo__calendar__information__text genericBtnInfoDashboard__info__text'>
            {props.t('Each space has its own calendar.')}
          </div>
>>>>>>> 0421e741

            <div className='moreinfo__calendar__information__link genericBtnInfoDashboard__info__link'>
            http://algoo.trac.im/calendar/
            </div>
          </div>}
      </div>
    </div>
  </div>

export default MoreInfo<|MERGE_RESOLUTION|>--- conflicted
+++ resolved
@@ -48,23 +48,16 @@
       </div>
 
       <div className='moreinfo__calendar__wrapperText'>
-        {props.displayCalendarBtn === true &&
-<<<<<<< HEAD
+        {(props.displayCalendarBtn === true &&
           <div className='moreinfo__calendar__information genericBtnInfoDashboard__info'>
             <div className='moreinfo__calendar__information__text genericBtnInfoDashboard__info__text'>
-              {props.t('Each shared space has its own calendar.')}
+              {props.t('Each space has its own calendar.')}
             </div>
-=======
-        <div className='moreinfo__calendar__information genericBtnInfoDashboard__info'>
-          <div className='moreinfo__calendar__information__text genericBtnInfoDashboard__info__text'>
-            {props.t('Each space has its own calendar.')}
-          </div>
->>>>>>> 0421e741
-
             <div className='moreinfo__calendar__information__link genericBtnInfoDashboard__info__link'>
             http://algoo.trac.im/calendar/
             </div>
-          </div>}
+          </div>
+        )}
       </div>
     </div>
   </div>
