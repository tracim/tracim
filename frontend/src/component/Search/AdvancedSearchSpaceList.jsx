--- conflicted
+++ resolved
@@ -86,43 +86,25 @@
             </div>
 
             <div className='advancedSearchSpace__information'>
-<<<<<<< HEAD
               <Icon
                 icon='fa-fw fas fa-th'
-                title={props.t('{{numberContents}} contents', { numberContents: searchItem.contentCount })}
+                title={numberContentsTitle(searchItem.contentCount)}
               />
               <span
-                title={props.t('{{numberContents}} contents', { numberContents: searchItem.contentCount })}
+                title={numberContentsTitle(searchItem.contentCount)}
               >
-=======
-              <span title={numberContentsTitle(searchItem.contentCount)}>
->>>>>>> 7a8bb9fa
                 {searchItem.contentCount}
               </span>
 
               <Icon
-<<<<<<< HEAD
                 icon='fa-fw far fa-user'
-                title={props.t('{{numberMembers}} members', { numberMembers: searchItem.memberCount })}
+                title={numberMembersTitle(searchItem.memberCount)}
               />
               <span
-                title={props.t('{{numberMembers}} members', { numberMembers: searchItem.memberCount })}
+                title={numberMembersTitle(searchItem.memberCount)}
               >
                 {searchItem.memberCount}
               </span>
-=======
-                icon='fa-fw fas fa-th'
-                title={numberContentsTitle(searchItem.contentCount)}
-              />
-
-              <span title={numberMembersTitle(searchItem.memberCount)}>
-                {searchItem.memberCount}
-              </span>
-              <Icon
-                icon='fa-fw far fa-user'
-                title={numberMembersTitle(searchItem.memberCount)}
-              />
->>>>>>> 7a8bb9fa
             </div>
           </Link>
         </ListItemWrapper>
