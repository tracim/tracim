--- conflicted
+++ resolved
@@ -1,11 +1,7 @@
 .feedItemFooter
   display flex
   &__right
-<<<<<<< HEAD
     margin-inline-start auto
     padding 10px
-=======
-    float right
     display flex
-    align-items center
->>>>>>> bc8b8e94
+    align-items center