import React from 'react'
import { withRouter } from 'react-router-dom'
import PropTypes from 'prop-types'
import { translate } from 'react-i18next'
import { connect } from 'react-redux'
<<<<<<< HEAD
import { PAGE, EmojiReactions } from 'tracim_frontend_lib'
import { FETCH_CONFIG } from '../../util/helper.js'
=======

import { IconButton, PAGE, ROLE_LIST, EmojiReactions } from 'tracim_frontend_lib'
import { FETCH_CONFIG, findUserRoleIdInWorkspace } from '../../util/helper.js'
>>>>>>> 605f6414

require('./FeedItemFooter.styl')

export class FeedItemFooter extends React.Component {
  handleCommentClicked = () => {
    const { props } = this
    props.history.push(PAGE.WORKSPACE.CONTENT(
      props.content.workspaceId,
      props.content.type,
      props.content.id
    ))
  }

  render () {
    const { props } = this
    const { content } = props
    const { workspaceId } = content
    return (
      <div className='feedItemFooter'>
        <div className='feedItemFooter__right'>
          <EmojiReactions
            apiUrl={FETCH_CONFIG.apiUrl}
            loggedUser={{
              ...props.user,
              userRoleIdInWorkspace: findUserRoleIdInWorkspace(
                props.user.userId,
                (props.workspaceList.find(workspace => workspace.id === workspaceId) || {}).memberList || [],
                ROLE_LIST
              )
            }}
            contentId={content.id}
            workspaceId={workspaceId}
          />
        </div>
      </div>
    )
  }
}

const mapStateToProps = ({ user, workspaceList }) => ({ user, workspaceList })
export default connect(mapStateToProps)(withRouter(translate()(FeedItemFooter)))

FeedItemFooter.propTypes = {
  content: PropTypes.object.isRequired
}<|MERGE_RESOLUTION|>--- conflicted
+++ resolved
@@ -3,14 +3,8 @@
 import PropTypes from 'prop-types'
 import { translate } from 'react-i18next'
 import { connect } from 'react-redux'
-<<<<<<< HEAD
-import { PAGE, EmojiReactions } from 'tracim_frontend_lib'
-import { FETCH_CONFIG } from '../../util/helper.js'
-=======
-
-import { IconButton, PAGE, ROLE_LIST, EmojiReactions } from 'tracim_frontend_lib'
+import { PAGE, ROLE_LIST, EmojiReactions } from 'tracim_frontend_lib'
 import { FETCH_CONFIG, findUserRoleIdInWorkspace } from '../../util/helper.js'
->>>>>>> 605f6414
 
 require('./FeedItemFooter.styl')
 
