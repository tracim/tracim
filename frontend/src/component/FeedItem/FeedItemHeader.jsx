--- conflicted
+++ resolved
@@ -106,36 +106,11 @@
           />
         )}
 
-<<<<<<< HEAD
         {!props.contentAvailable && (
           <span className='feedItemHeader__unavailable'>
             {props.t('This content is not available')}
           </span>
         )}
-=======
-        <DropdownMenu
-          buttonCustomClass='feedItemHeader__actionMenu'
-          buttonIcon='fas fa-ellipsis-v'
-          buttonTooltip={props.t('Actions')}
-        >
-          {props.allowEdition && (
-            <IconButton
-              customClass='feedItemHeader__actionMenu__item'
-              icon='fas fa-pencil-alt'
-              onClick={props.onClickEdit}
-              text={props.t('Edit')}
-              key={`edit-${contentId}`}
-            />
-          )}
-
-          <IconButton
-            customClass='feedItemHeader__actionMenu__item'
-            icon='fas fa-link'
-            onClick={props.onClickCopyLink}
-            text={props.t('Copy content link')}
-            key={`link-${contentId}`}
-          />
->>>>>>> 71f4fbaa
 
         {props.contentAvailable && (
           <DropdownMenu
@@ -143,6 +118,16 @@
             buttonIcon='fas fa-ellipsis-v'
             buttonTooltip={props.t('Actions')}
           >
+            {props.allowEdition && (
+              <IconButton
+                customClass='feedItemHeader__actionMenu__item'
+                icon='fas fa-pencil-alt'
+                onClick={props.onClickEdit}
+                text={props.t('Edit')}
+                key={`edit-${contentId}`}
+              />
+            )}
+
             <IconButton
               customClass='feedItemHeader__actionMenu__item'
               icon='fas fa-link'
@@ -150,15 +135,6 @@
               text={props.t('Copy content link')}
               key={`link-${contentId}`}
             />
-            <Link
-              className='feedItemHeader__actionMenu__item'
-              title={props.t('Open content')}
-              to={PAGE.WORKSPACE.CONTENT(props.workspaceId, contentType, contentId)}
-              key={`open-${contentId}`}
-            >
-              <i className={`fa-fw ${app.faIcon}`} />
-              {props.t('Open as content')}
-            </Link>
           </DropdownMenu>
         )}
       </div>
