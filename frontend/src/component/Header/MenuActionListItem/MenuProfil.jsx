import React from 'react'
import { Link } from 'react-router-dom'
import PropTypes from 'prop-types'
import { translate } from 'react-i18next'
<<<<<<< HEAD
import { Avatar, AVATAR_SIZE, DropdownMenu } from 'tracim_frontend_lib'
=======
import { Avatar, DropdownMenu, PAGE } from 'tracim_frontend_lib'
>>>>>>> ac6449e9

require('./MenuProfil.styl')

export const MenuProfil = props => {
  if (!props.user.logged) return null

  return (
    <li className='menuprofil'>
      <DropdownMenu
        buttonOpts={
          <Avatar
            size={AVATAR_SIZE.SMALL}
            publicName={props.user.publicName}
            key='menuprofil__dropdown__avatar'
          />
        }
        buttonLabel={props.user.publicName}
        buttonCustomClass='menuprofil__dropdown__name nohover'
        menuCustomClass='menuprofil__dropdown__setting'
        buttonDataCy='menuprofil__dropdown__button'
      >
        <Link
          to={PAGE.ACCOUNT}
          data-cy='menuprofil__dropdown__account__link'
          key='menuprofil__dropdown__account__link'
        >
          <i className='fa fa-fw fa-user-o' />
          {props.t('My Account')}
        </Link>

        <button
          className='transparentButton'
          onClick={props.onClickLogout}
          data-cy='menuprofil__dropdown__logout__link'
          key='menuprofil__dropdown__logout__link'
        >
          <i className='fa fa-fw fa-sign-out' />
          {props.t('Logout')}
        </button>
      </DropdownMenu>
    </li>
  )
}
export default translate()(MenuProfil)

MenuProfil.propTypes = {
  user: PropTypes.object.isRequired,
  onClickLogout: PropTypes.func.isRequired
}<|MERGE_RESOLUTION|>--- conflicted
+++ resolved
@@ -2,11 +2,7 @@
 import { Link } from 'react-router-dom'
 import PropTypes from 'prop-types'
 import { translate } from 'react-i18next'
-<<<<<<< HEAD
-import { Avatar, AVATAR_SIZE, DropdownMenu } from 'tracim_frontend_lib'
-=======
-import { Avatar, DropdownMenu, PAGE } from 'tracim_frontend_lib'
->>>>>>> ac6449e9
+import { Avatar, AVATAR_SIZE, DropdownMenu, PAGE } from 'tracim_frontend_lib'
 
 require('./MenuProfil.styl')
 
