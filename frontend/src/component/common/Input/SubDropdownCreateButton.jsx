--- conflicted
+++ resolved
@@ -13,12 +13,8 @@
           onClick={e => {
             e.preventDefault()
             e.stopPropagation()
-<<<<<<< HEAD
             // HACK
-            props.onClickCreateContent(e, props.idFolder, app.slug === 'custom-form' ? app.slug + '/' + app.slugForm : app.slug)
-=======
-            props.onClickCreateContent(e, props.folderId, app.slug)
->>>>>>> cc440199
+            props.onClickCreateContent(e, props.folderId, app.slug === 'custom-form' ? app.slug + '/' + app.slugForm : app.slug)
           }}
           // HACK
           key={app.slug === 'custom-form' ? app.slugForm : app.slug}
