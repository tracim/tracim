--- conflicted
+++ resolved
@@ -13,15 +13,9 @@
 const qs = require('query-string')
 const color = require('color')
 
-<<<<<<< HEAD
-export class WorkspaceListItem extends React.Component {
-  shouldDisplayAsActive = (location, workspaceId, activeIdWorkspace, app) => {
-    if (workspaceId !== activeIdWorkspace) return false
-=======
 class WorkspaceListItem extends React.Component {
   shouldDisplayAsActive = (location, workspaceId, activeWorkspaceId, app) => {
     if (workspaceId !== activeWorkspaceId) return false
->>>>>>> 75836a06
 
     const filterType = qs.parse(location.search).type
 
@@ -146,29 +140,20 @@
 
 WorkspaceListItem.propTypes = {
   workspaceId: PropTypes.number.isRequired,
-  userWorkspaceRoleId: PropTypes.number,
   label: PropTypes.string.isRequired,
   allowedAppList: PropTypes.array,
   onClickTitle: PropTypes.func,
+  onClickAllContent: PropTypes.func,
   isOpenInSidebar: PropTypes.bool,
-<<<<<<< HEAD
-  activeIdWorkspace: PropTypes.number
-=======
   activeFilterList: PropTypes.array,
   activeWorkspaceId: PropTypes.number
->>>>>>> 75836a06
 }
 
 WorkspaceListItem.defaultProps = {
-  userWorkspaceRoleId: 1,
-  label: '',
   allowedAppList: [],
   onClickTitle: () => {},
+  onClickAllContent: () => {},
   isOpenInSidebar: false,
-<<<<<<< HEAD
-  activeIdWorkspace: -1
-=======
   activeFilterList: [],
   activeWorkspaceId: -1
->>>>>>> 75836a06
 }