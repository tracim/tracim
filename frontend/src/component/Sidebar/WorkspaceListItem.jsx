import React from 'react'
import color from 'color'
import { withRouter, Link } from 'react-router-dom'
import classnames from 'classnames'
import { translate } from 'react-i18next'
import PropTypes from 'prop-types'
import AnimateHeight from 'react-animate-height'
import { DropTarget } from 'react-dnd'
import {DRAG_AND_DROP, ROLE_OBJECT} from '../../helper.js'

const qs = require('query-string')

class WorkspaceListItem extends React.Component {
  shouldDisplayAsActive = (location, workspaceId, activeIdWorkspace, app) => {
    if (workspaceId !== activeIdWorkspace) return false

    const filterType = qs.parse(location.search).type

    return filterType
      ? app.slug === `contents/${filterType}`
      : location.pathname.includes(app.route)
  }

  buildLink = (route, search, workspaceId, activeIdWorkspace) => {
    if (workspaceId !== activeIdWorkspace) return route

    if (search === '') return route

    // to keep query param (like opened folder) we need to copy theses param.
    // But "type" already is in allowedAppList.route, so we need to remove it before passing props.location.search
    let urlSearch = qs.parse(search)
    delete urlSearch.type
    urlSearch = qs.stringify(urlSearch, {encode: false})

    return `${route}${route.includes('?') ? '&' : '?'}${urlSearch}`
  }

  getIcon = () => {
    const { props } = this

    const isDropActive = props.canDrop && props.isOver

<<<<<<< HEAD
const WorkspaceListItem = props => {
  // HACK for the key
  let i = 0
  return (
    <li className='sidebar__content__navigation__workspace__item' data-cy='sidebar__content__navigation__workspace__item'>
      <div
        className='sidebar__content__navigation__workspace__item__wrapper'
        onClick={props.onClickTitle}
=======
    if (isDropActive) {
      const isDropAllowed = props.userWorkspaceRoleId >= ROLE_OBJECT.contributor.id
      const isDropAllowedOnWorkspaceRoot = props.draggedItem && (props.draggedItem.workspaceId !== props.workspaceId || props.draggedItem.parentId !== 0)

      if (isDropAllowed && isDropAllowedOnWorkspaceRoot) return <i className='fa fa-arrow-circle-down' />
      return <i className='fa fa-times-circle' />
    }

    return props.label.substring(0, 2).toUpperCase()
  }

  render () {
    const { props } = this
    return (
      <li
        className='sidebar__content__navigation__workspace__item'
        data-cy={`sidebar__content__navigation__workspace__item_${props.workspaceId}`}
        ref={props.connectDropTarget}
>>>>>>> dd38c7e0
      >
        <div
          className='sidebar__content__navigation__workspace__item__wrapper'
          onClick={props.onClickTitle}
        >
          <div
            className='sidebar__content__navigation__workspace__item__number'
            style={{
              backgroundColor: GLOBAL_primaryColor,
              color: color(GLOBAL_primaryColor).light() ? '#333333' : '#fdfdfd'
            }}
          >
            {this.getIcon()}
          </div>

          <div className='sidebar__content__navigation__workspace__item__name' title={props.label}>
            {props.label}
          </div>

          <div className='sidebar__content__navigation__workspace__item__icon'>
            {props.isOpenInSidebar
              ? <i className={classnames('fa fa-chevron-up')} title={props.t('Hide shared space')} />
              : <i className={classnames('fa fa-chevron-down')} title={props.t('See shared space')} />
            }
          </div>
        </div>

<<<<<<< HEAD
        <div className='sidebar__content__navigation__workspace__item__name' title={props.label}>
          {props.label}
        </div>

        <div className='sidebar__content__navigation__workspace__item__icon'>
          {props.isOpenInSidebar
            ? <i className={classnames('fa fa-chevron-up')} title={props.t('hide shared space')} />
            : <i className={classnames('fa fa-chevron-down')} title={props.t('see shared space')} />
          }
        </div>
      </div>

      <AnimateHeight duration={500} height={props.isOpenInSidebar ? 'auto' : 0}>
        <ul className='sidebar__content__navigation__workspace__item__submenu'>
          {props.allowedAppList.map(aa =>
            <li key={aa.slug === 'contents/custom-form' ? 'contents/custom-form' + i++ : aa.slug}>
              <Link to={buildLink(aa.route, props.location.search, props.idWorkspace, props.activeIdWorkspace)}>
                <div className={classnames(
                  'sidebar__content__navigation__workspace__item__submenu__dropdown',
                  {'activeFilter': shouldDisplayAsActive(props.location, props.idWorkspace, props.activeIdWorkspace, aa)}
                )}>
                  <div className='dropdown__icon' style={{backgroundColor: aa.hexcolor}}>
                    <i className={classnames(`fa fa-${aa.faIcon}`)} />
                  </div>
=======
        <AnimateHeight duration={500} height={props.isOpenInSidebar ? 'auto' : 0}>
          <ul className='sidebar__content__navigation__workspace__item__submenu'>
            {props.allowedAppList.map(allowedApp =>
              <li
                data-cy={`sidebar_subdropdown-${allowedApp.slug}`}
                key={allowedApp.slug}
              >
                <Link to={this.buildLink(allowedApp.route, props.location.search, props.workspaceId, props.activeIdWorkspace)}>
                  <div className={classnames(
                    'sidebar__content__navigation__workspace__item__submenu__dropdown',
                    {'activeFilter': this.shouldDisplayAsActive(props.location, props.workspaceId, props.activeIdWorkspace, allowedApp)}
                  )}>
                    <div className='dropdown__icon' style={{backgroundColor: allowedApp.hexcolor}}>
                      <i className={classnames(`fa fa-${allowedApp.faIcon}`)} />
                    </div>
>>>>>>> dd38c7e0

                    <div className='sidebar__content__navigation__workspace__item__submenu__dropdown__showdropdown'>
                      <div className='dropdown__title' id='navbarDropdown'>
                        <div className='dropdown__title__text'>
                          {props.t(allowedApp.label)}
                        </div>
                      </div>
                    </div>
                  </div>
                </Link>
              </li>
            )}
          </ul>
        </AnimateHeight>
      </li>
    )
  }
}

const dragAndDropTarget = {
  drop: props => ({
    workspaceId: props.workspaceId,
    parentId: 0 // INFO - CH - 2019-06-05 - moving content to a different workspace is always at the root of it
  })
}

const dragAndDropTargetCollect = (connect, monitor) => ({
  connectDropTarget: connect.dropTarget(),
  isOver: monitor.isOver(),
  canDrop: monitor.canDrop(),
  draggedItem: monitor.getItem()
})

export default DropTarget(DRAG_AND_DROP.CONTENT_ITEM, dragAndDropTarget, dragAndDropTargetCollect)(withRouter(translate()(WorkspaceListItem)))

WorkspaceListItem.propTypes = {
  workspaceId: PropTypes.number.isRequired,
  label: PropTypes.string.isRequired,
  allowedAppList: PropTypes.array,
  onClickTitle: PropTypes.func,
  onClickAllContent: PropTypes.func,
  isOpenInSidebar: PropTypes.bool,
  activeFilterList: PropTypes.array,
  activeIdWorkspace: PropTypes.number
}

WorkspaceListItem.defaultProps = {
  onClickTitle: () => {},
  onClickAllContent: () => {},
  isOpenInSidebar: false,
  activeFilterList: [],
  activeIdWorkspace: -1
}<|MERGE_RESOLUTION|>--- conflicted
+++ resolved
@@ -40,16 +40,6 @@
 
     const isDropActive = props.canDrop && props.isOver
 
-<<<<<<< HEAD
-const WorkspaceListItem = props => {
-  // HACK for the key
-  let i = 0
-  return (
-    <li className='sidebar__content__navigation__workspace__item' data-cy='sidebar__content__navigation__workspace__item'>
-      <div
-        className='sidebar__content__navigation__workspace__item__wrapper'
-        onClick={props.onClickTitle}
-=======
     if (isDropActive) {
       const isDropAllowed = props.userWorkspaceRoleId >= ROLE_OBJECT.contributor.id
       const isDropAllowedOnWorkspaceRoot = props.draggedItem && (props.draggedItem.workspaceId !== props.workspaceId || props.draggedItem.parentId !== 0)
@@ -63,12 +53,13 @@
 
   render () {
     const { props } = this
+    // HACK for the key
+    let i = 0
     return (
       <li
         className='sidebar__content__navigation__workspace__item'
         data-cy={`sidebar__content__navigation__workspace__item_${props.workspaceId}`}
         ref={props.connectDropTarget}
->>>>>>> dd38c7e0
       >
         <div
           className='sidebar__content__navigation__workspace__item__wrapper'
@@ -96,38 +87,12 @@
           </div>
         </div>
 
-<<<<<<< HEAD
-        <div className='sidebar__content__navigation__workspace__item__name' title={props.label}>
-          {props.label}
-        </div>
-
-        <div className='sidebar__content__navigation__workspace__item__icon'>
-          {props.isOpenInSidebar
-            ? <i className={classnames('fa fa-chevron-up')} title={props.t('hide shared space')} />
-            : <i className={classnames('fa fa-chevron-down')} title={props.t('see shared space')} />
-          }
-        </div>
-      </div>
-
-      <AnimateHeight duration={500} height={props.isOpenInSidebar ? 'auto' : 0}>
-        <ul className='sidebar__content__navigation__workspace__item__submenu'>
-          {props.allowedAppList.map(aa =>
-            <li key={aa.slug === 'contents/custom-form' ? 'contents/custom-form' + i++ : aa.slug}>
-              <Link to={buildLink(aa.route, props.location.search, props.idWorkspace, props.activeIdWorkspace)}>
-                <div className={classnames(
-                  'sidebar__content__navigation__workspace__item__submenu__dropdown',
-                  {'activeFilter': shouldDisplayAsActive(props.location, props.idWorkspace, props.activeIdWorkspace, aa)}
-                )}>
-                  <div className='dropdown__icon' style={{backgroundColor: aa.hexcolor}}>
-                    <i className={classnames(`fa fa-${aa.faIcon}`)} />
-                  </div>
-=======
         <AnimateHeight duration={500} height={props.isOpenInSidebar ? 'auto' : 0}>
           <ul className='sidebar__content__navigation__workspace__item__submenu'>
             {props.allowedAppList.map(allowedApp =>
               <li
                 data-cy={`sidebar_subdropdown-${allowedApp.slug}`}
-                key={allowedApp.slug}
+                key={allowedApp.slug === 'contents/custom-form' ? 'contents/custom-form' + i++ : allowedApp.slug}
               >
                 <Link to={this.buildLink(allowedApp.route, props.location.search, props.workspaceId, props.activeIdWorkspace)}>
                   <div className={classnames(
@@ -137,7 +102,6 @@
                     <div className='dropdown__icon' style={{backgroundColor: allowedApp.hexcolor}}>
                       <i className={classnames(`fa fa-${allowedApp.faIcon}`)} />
                     </div>
->>>>>>> dd38c7e0
 
                     <div className='sidebar__content__navigation__workspace__item__submenu__dropdown__showdropdown'>
                       <div className='dropdown__title' id='navbarDropdown'>
