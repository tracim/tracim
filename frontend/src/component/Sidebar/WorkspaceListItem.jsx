import React from 'react'
import { withRouter, Link } from 'react-router-dom'
import classnames from 'classnames'
import { translate } from 'react-i18next'
import PropTypes from 'prop-types'
import { DropTarget } from 'react-dnd'
<<<<<<< HEAD
import { DRAG_AND_DROP, PAGE } from '../../util/helper.js'
import { ROLE } from 'tracim_frontend_lib'
=======
import { DRAG_AND_DROP } from '../../util/helper.js'
import { ROLE, DropdownMenu } from 'tracim_frontend_lib'
>>>>>>> 890860f7

const qs = require('query-string')

class WorkspaceListItem extends React.Component {
  constructor (props) {
    super(props)
    this.state = {
      showDropdownMenuButton: false
    }
  }

  shouldDisplayAsActive = (location, workspaceId, activeWorkspaceId, app) => {
    if (workspaceId !== activeWorkspaceId) return false

    const filterType = qs.parse(location.search).type

    return filterType
      ? app.slug === `contents/${filterType}`
      : location.pathname.includes(app.route)
  }

  buildLink = (route, search, workspaceId, activeWorkspaceId) => {
    if (workspaceId !== activeWorkspaceId) return route

    if (search === '') return route

    // to keep query param (like opened folder) we need to copy theses param.
    // But "type" already is in allowedAppList.route, so we need to remove it before passing props.location.search
    let urlSearch = qs.parse(search)
    delete urlSearch.type
    urlSearch = qs.stringify(urlSearch, { encode: false })

    return `${route}${route.includes('?') ? '&' : '?'}${urlSearch}`
  }

  // TODO Use this func to do the drag-and-drop when the action menu is merge
  getIcon = () => {
    const { props } = this

    const isDropActive = props.canDrop && props.isOver

    if (isDropActive) {
      const isDropAllowed = props.userRoleIdInWorkspace >= ROLE.contentManager.id
      const isDropAllowedOnWorkspaceRoot = props.draggedItem && (props.draggedItem.workspaceId !== props.workspaceId || props.draggedItem.parentId !== 0)

      if (isDropAllowed && isDropAllowedOnWorkspaceRoot) return <i className='fa fa-arrow-circle-down' />
      return <i className='fa fa-times-circle' />
    }

    return props.label.substring(0, 2).toUpperCase()
  }

  handleItemHover = () => this.setState(prev => ({ showDropdownMenuButton: !prev.showDropdownMenuButton }))

  render () {
    const { props, state } = this
    return (
      <li
        id={props.workspaceId}
        className='sidebar__content__navigation__workspace__item'
        data-cy={`sidebar__content__navigation__workspace__item_${props.workspaceId}`}
        ref={props.connectDropTarget}
        onMouseEnter={this.handleItemHover}
        onMouseLeave={this.handleItemHover}
      >
        <Link
          className='sidebar__content__navigation__workspace__item__wrapper'
          onClick={props.onClickTitle}
          to={PAGE.WORKSPACE.DASHBOARD(props.workspaceId)}
        >
          <div
            className={classnames(
              'sidebar__content__navigation__workspace__item__name',
              { sidebar__content__navigation__workspace__item__current: props.isOpenInSidebar }
            )}
            title={props.label}
          >
            {props.label}
          </div>

<<<<<<< HEAD
          <div className='sidebar__content__navigation__workspace__item__icon'>
            {(props.isOpenInSidebar
              ? <i className={classnames('fa fa-chevron-up')} title={props.t('Hide space')} />
              : <i className={classnames('fa fa-chevron-down')} title={props.t('See space')} />
            )}
          </div>
        </Link>

        <AnimateHeight duration={500} height={props.isOpenInSidebar ? 'auto' : 0}>
          <ul className='sidebar__content__navigation__workspace__item__submenu'>
            {props.allowedAppList.map(allowedApp =>
              <li
                data-cy={`sidebar_subdropdown-${allowedApp.slug}`}
                key={allowedApp.slug}
              >
                <Link to={this.buildLink(allowedApp.route, props.location.search, props.workspaceId, props.activeWorkspaceId)}>
                  <div
                    className={classnames(
                      'sidebar__content__navigation__workspace__item__submenu__dropdown',
                      { activeFilter: this.shouldDisplayAsActive(props.location, props.workspaceId, props.activeWorkspaceId, allowedApp) }
                    )}
                  >
                    <div className='dropdown__icon' style={{ backgroundColor: allowedApp.hexcolor }}>
                      <i className={classnames(`fa fa-${allowedApp.faIcon}`)} />
                    </div>

                    <div className='sidebar__content__navigation__workspace__item__submenu__dropdown__showdropdown'>
                      <div className='dropdown__title' id='navbarDropdown'>
                        <div className='dropdown__title__text'>
                          {props.t(allowedApp.label)}
                        </div>
                      </div>
                    </div>
                  </div>
=======
          {state.showDropdownMenuButton && (
            <DropdownMenu
              buttonIcon='fa-ellipsis-v'
              buttonCustomClass='sidebar__content__navigation__workspace__item__menu'
              buttonTooltip={props.t('Actions')}
            >
              {props.allowedAppList.map(allowedApp =>
                <Link
                  to={this.buildLink(allowedApp.route, props.location.search, props.workspaceId, props.activeWorkspaceId)}
                  data-cy={`sidebar_subdropdown-${allowedApp.slug}`}
                  key={allowedApp.slug}
                  childrenKey={allowedApp.slug}
                >
                  <i className={classnames(`fa fa-${allowedApp.faIcon}`)} />
                  {props.t(allowedApp.label)}
>>>>>>> 890860f7
                </Link>
              )}
            </DropdownMenu>
          )}
        </div>
      </li>
    )
  }
}

const dragAndDropTarget = {
  drop: props => ({
    workspaceId: props.workspaceId,
    parentId: 0 // INFO - CH - 2019-06-05 - moving content to a different workspace is always at the root of it
  })
}

const dragAndDropTargetCollect = (connect, monitor) => ({
  connectDropTarget: connect.dropTarget(),
  isOver: monitor.isOver(),
  canDrop: monitor.canDrop(),
  draggedItem: monitor.getItem()
})

export default DropTarget(DRAG_AND_DROP.CONTENT_ITEM, dragAndDropTarget, dragAndDropTargetCollect)(withRouter(translate()(WorkspaceListItem)))

WorkspaceListItem.propTypes = {
  workspaceId: PropTypes.number.isRequired,
  label: PropTypes.string.isRequired,
  allowedAppList: PropTypes.array,
  onClickTitle: PropTypes.func,
  onClickAllContent: PropTypes.func,
  isOpenInSidebar: PropTypes.bool,
  activeFilterList: PropTypes.array,
  activeWorkspaceId: PropTypes.number
}

WorkspaceListItem.defaultProps = {
  allowedAppList: [],
  onClickTitle: () => { },
  onClickAllContent: () => { },
  isOpenInSidebar: false,
  activeFilterList: [],
  activeWorkspaceId: -1
}<|MERGE_RESOLUTION|>--- conflicted
+++ resolved
@@ -4,13 +4,8 @@
 import { translate } from 'react-i18next'
 import PropTypes from 'prop-types'
 import { DropTarget } from 'react-dnd'
-<<<<<<< HEAD
-import { DRAG_AND_DROP, PAGE } from '../../util/helper.js'
-import { ROLE } from 'tracim_frontend_lib'
-=======
 import { DRAG_AND_DROP } from '../../util/helper.js'
 import { ROLE, DropdownMenu } from 'tracim_frontend_lib'
->>>>>>> 890860f7
 
 const qs = require('query-string')
 
@@ -91,42 +86,6 @@
             {props.label}
           </div>
 
-<<<<<<< HEAD
-          <div className='sidebar__content__navigation__workspace__item__icon'>
-            {(props.isOpenInSidebar
-              ? <i className={classnames('fa fa-chevron-up')} title={props.t('Hide space')} />
-              : <i className={classnames('fa fa-chevron-down')} title={props.t('See space')} />
-            )}
-          </div>
-        </Link>
-
-        <AnimateHeight duration={500} height={props.isOpenInSidebar ? 'auto' : 0}>
-          <ul className='sidebar__content__navigation__workspace__item__submenu'>
-            {props.allowedAppList.map(allowedApp =>
-              <li
-                data-cy={`sidebar_subdropdown-${allowedApp.slug}`}
-                key={allowedApp.slug}
-              >
-                <Link to={this.buildLink(allowedApp.route, props.location.search, props.workspaceId, props.activeWorkspaceId)}>
-                  <div
-                    className={classnames(
-                      'sidebar__content__navigation__workspace__item__submenu__dropdown',
-                      { activeFilter: this.shouldDisplayAsActive(props.location, props.workspaceId, props.activeWorkspaceId, allowedApp) }
-                    )}
-                  >
-                    <div className='dropdown__icon' style={{ backgroundColor: allowedApp.hexcolor }}>
-                      <i className={classnames(`fa fa-${allowedApp.faIcon}`)} />
-                    </div>
-
-                    <div className='sidebar__content__navigation__workspace__item__submenu__dropdown__showdropdown'>
-                      <div className='dropdown__title' id='navbarDropdown'>
-                        <div className='dropdown__title__text'>
-                          {props.t(allowedApp.label)}
-                        </div>
-                      </div>
-                    </div>
-                  </div>
-=======
           {state.showDropdownMenuButton && (
             <DropdownMenu
               buttonIcon='fa-ellipsis-v'
@@ -142,12 +101,11 @@
                 >
                   <i className={classnames(`fa fa-${allowedApp.faIcon}`)} />
                   {props.t(allowedApp.label)}
->>>>>>> 890860f7
                 </Link>
               )}
             </DropdownMenu>
           )}
-        </div>
+          </Link>
       </li>
     )
   }
