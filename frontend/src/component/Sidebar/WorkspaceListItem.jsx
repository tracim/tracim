--- conflicted
+++ resolved
@@ -40,15 +40,11 @@
   const isDropAllowedOnWorkspaceRoot = props.draggedItem && (props.draggedItem.workspaceId !== props.workspaceId || props.draggedItem.parentId !== 0)
 
   return (
-<<<<<<< HEAD
     <li
       className='sidebar__content__navigation__workspace__item'
-      data-cy='sidebar__content__navigation__workspace__item'
+      data-cy={`sidebar__content__navigation__workspace__item_${props.idWorkspace}`}
       ref={props.connectDropTarget}
     >
-=======
-    <li className='sidebar__content__navigation__workspace__item' data-cy={`sidebar__content__navigation__workspace__item_${props.idWorkspace}`}>
->>>>>>> 8e8761e2
       <div
         className='sidebar__content__navigation__workspace__item__wrapper'
         onClick={props.onClickTitle}
