--- conflicted
+++ resolved
@@ -97,26 +97,8 @@
           <NavbarToggler />
 
           <div className='header__menu collapse navbar-collapse justify-content-end' id='navbarSupportedContent'>
-<<<<<<< HEAD
             <Breadcrumbs />
 
-            <MenuLinkList
-              onClickFeature={this.handleClickFeature}
-              onClickExplore={this.handleClickExplore}
-              onClickAbout={this.handleClickAbout}
-            />
-
-            {!unLoggedPageList.includes(props.location.pathname) && !props.system.config.email_notification_activated && (
-              <div className='header__menu__system' title={props.t('Email notifications are disabled')}>
-                <i className='header__menu__system__icon slowblink fa fa-warning' />
-                <span className='header__menu__system__text d-none d-xl-block'>
-                  {props.t('Email notifications are disabled')}
-                </span>
-              </div>
-            )}
-
-=======
->>>>>>> 66c4fda1
             <ul className='header__menu__rightside'>
               {!unLoggedPageList.includes(props.location.pathname) && !props.system.config.email_notification_activated && (
                 <li className='header__menu__rightside__emailwarning'>
