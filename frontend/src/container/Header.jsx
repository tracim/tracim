import React from 'react'
import { connect } from 'react-redux'
import { withRouter } from 'react-router'
import i18n from '../i18n.js'
import appFactory from '../appFactory.js'
import { translate } from 'react-i18next'
import * as Cookies from 'js-cookie'
import Logo from '../component/Header/Logo.jsx'
import NavbarToggler from '../component/Header/NavbarToggler.jsx'
import DropdownLang from '../component/Header/MenuActionListItem/DropdownLang.jsx'
import Help from '../component/Header/MenuActionListItem/Help.jsx'
import MenuProfil from '../component/Header/MenuActionListItem/MenuProfil.jsx'
import Notification from '../component/Header/MenuActionListItem/Notification.jsx'
import AdminLink from '../component/Header/MenuActionListItem/AdminLink.jsx'
import logoHeader from '../img/logo-tracim.png'
import {
  newFlashMessage,
  setUserLang,
  setUserDisconnected,
  setResearch,
  setNbElementsResearch,
  setKeyWordResearch,
  setNbPage
} from '../action-creator.sync.js'
import {
  postUserLogout,
  putUserLang,
  getResearchKeyWord
} from '../action-creator.async.js'
import {
  COOKIE_FRONTEND,
  PAGE,
  PROFILE,
  unLoggedAllowedPageList,
  ALL_CONTENT_TYPES
} from '../helper.js'
<<<<<<< HEAD
import Research from '../component/Header/Research.jsx'
=======
import { Link } from 'react-router-dom'
>>>>>>> 214d4f5f

class Header extends React.Component {
  componentDidMount () {
    i18n.changeLanguage(this.props.user.lang)
  }

  componentDidUpdate (prevProps) {
    if (prevProps.user.lang !== this.props.user.lang) i18n.changeLanguage(this.props.user.lang)
  }

  handleClickLogo = () => {
    const { props } = this

    if (props.user.logged) props.history.push(PAGE.HOME)
    else props.history.push(PAGE.LOGIN)
  }

  handleChangeLang = async idLang => {
    const { props } = this

    if (props.user.user_id === -1) {
      Cookies.set(COOKIE_FRONTEND.DEFAULT_LANGUAGE, idLang, {expires: COOKIE_FRONTEND.DEFAULT_EXPIRE_TIME})
      i18n.changeLanguage(idLang)
      props.dispatch(setUserLang(idLang))
      return
    }

    const fetchPutUserLang = await props.dispatch(putUserLang(props.user, idLang))
    switch (fetchPutUserLang.status) {
      case 200:
        i18n.changeLanguage(idLang)
        Cookies.set(COOKIE_FRONTEND.DEFAULT_LANGUAGE, idLang, {expires: COOKIE_FRONTEND.DEFAULT_EXPIRE_TIME})
        props.dispatch(setUserLang(idLang))
        props.dispatchCustomEvent('allApp_changeLang', idLang)
        break
      default: props.dispatch(newFlashMessage(props.t('Error while saving new lang'))); break
    }
  }

  handleClickHelp = () => {}

  handleClickLogout = async () => {
    const { history, dispatch, t } = this.props

    const fetchPostUserLogout = await dispatch(postUserLogout())
    if (fetchPostUserLogout.status === 204) {
      dispatch(setUserDisconnected())
      history.push(PAGE.LOGIN)
    } else {
      dispatch(newFlashMessage(t('Disconnection error', 'danger')))
    }
  }

<<<<<<< HEAD
  handleClickAgendaButton = () => {
    this.props.history.push(PAGE.AGENDA)
  }

  handleClickResearch = async (keyWordResearch) => {
    const { props } = this

    // INFO - GB - 2019-06-07 - When we do a research, the parameters need to be in default mode.
    // Respectively, show_archived=0, show_deleted=0, show_active=1, page_nb=1
    const fetchGetKeyWordResearch = await props.dispatch(getResearchKeyWord(
      0, ALL_CONTENT_TYPES, 0, 1, keyWordResearch, 1, props.researchResult.numberElementsByPage
    ))

    switch (fetchGetKeyWordResearch.status) {
      case 200:
        props.dispatch(setNbElementsResearch(fetchGetKeyWordResearch.json.total_hits))
        props.dispatch(setResearch(fetchGetKeyWordResearch.json.contents))
        props.dispatch(setKeyWordResearch(keyWordResearch))
        props.dispatch(setNbPage(1))
        props.history.push(PAGE.RESEARCH_RESULT)
        break
      default:
        props.dispatch(newFlashMessage(props.t('An error has happened'), 'warning'))
        break
    }
  }

=======
>>>>>>> 214d4f5f
  render () {
    const { props } = this

    return (
      <header className='header'>
        <nav className='navbar navbar-expand-lg navbar-light bg-light'>
          <Logo logoSrc={logoHeader} onClickImg={this.handleClickLogo} />

          <NavbarToggler />

          <div className='header__menu collapse navbar-collapse justify-content-end' id='navbarSupportedContent'>
            <ul className='header__menu__rightside'>
              {!unLoggedAllowedPageList.includes(props.location.pathname) && !props.system.config.email_notification_activated && (
                <li className='header__menu__rightside__emailwarning nav-item'>
                  <div className='header__menu__system' title={props.t('Email notifications are disabled')}>
                    <i className='header__menu__system__icon slowblink fa fa-warning' />

                    <span className='header__menu__system__text d-none d-xl-block'>
                      {props.t('Email notifications are disabled')}
                    </span>
                  </div>
                </li>
              )}

              {props.user.logged &&
                <li className='research__nav'>
                  <Research
                    className='header__menu__rightside__research'
                    onClickResearch={this.handleClickResearch}
                  />
                </li>
              }

              {props.user.profile === PROFILE.ADMINISTRATOR.slug && (
                <li className='header__menu__rightside__adminlink nav-item'>
                  <AdminLink />
                </li>
              )}

              {!unLoggedAllowedPageList.includes(props.location.pathname) && props.appList.some(a => a.slug === 'agenda') && (
<<<<<<< HEAD
                <li className='header__menu__rightside__agenda nav-item'>
                  <button
=======
                <li className='header__menu__rightside__agenda'>
                  <Link
>>>>>>> 214d4f5f
                    className='btn outlineTextBtn primaryColorBorder nohover'
                    to={PAGE.AGENDA}
                  >
                    <i className='fa fa-fw fa-calendar' />
                    {props.t('Agendas')}
                  </Link>
                </li>
              )}

              <DropdownLang
                langList={props.lang}
                idLangActive={props.user.lang}
                onChangeLang={this.handleChangeLang}
              />

              <Help
                onClickHelp={this.handleClickHelp}
              />

              <Notification />

              <MenuProfil
                user={props.user}
                onClickLogout={this.handleClickLogout}
              />
            </ul>
          </div>
        </nav>
      </header>
    )
  }
}

const mapStateToProps = ({ researchResult, lang, user, system, appList }) => ({ researchResult, lang, user, system, appList })
export default withRouter(connect(mapStateToProps)(translate()(appFactory(Header))))<|MERGE_RESOLUTION|>--- conflicted
+++ resolved
@@ -34,11 +34,8 @@
   unLoggedAllowedPageList,
   ALL_CONTENT_TYPES
 } from '../helper.js'
-<<<<<<< HEAD
 import Research from '../component/Header/Research.jsx'
-=======
 import { Link } from 'react-router-dom'
->>>>>>> 214d4f5f
 
 class Header extends React.Component {
   componentDidMount () {
@@ -92,11 +89,6 @@
     }
   }
 
-<<<<<<< HEAD
-  handleClickAgendaButton = () => {
-    this.props.history.push(PAGE.AGENDA)
-  }
-
   handleClickResearch = async (keyWordResearch) => {
     const { props } = this
 
@@ -120,8 +112,6 @@
     }
   }
 
-=======
->>>>>>> 214d4f5f
   render () {
     const { props } = this
 
@@ -162,13 +152,8 @@
               )}
 
               {!unLoggedAllowedPageList.includes(props.location.pathname) && props.appList.some(a => a.slug === 'agenda') && (
-<<<<<<< HEAD
-                <li className='header__menu__rightside__agenda nav-item'>
-                  <button
-=======
                 <li className='header__menu__rightside__agenda'>
                   <Link
->>>>>>> 214d4f5f
                     className='btn outlineTextBtn primaryColorBorder nohover'
                     to={PAGE.AGENDA}
                   >
