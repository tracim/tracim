import React from 'react'
import { connect } from 'react-redux'
import { withRouter } from 'react-router'
import i18n from '../i18n.js'
import appFactory from '../appFactory.js'
import { translate } from 'react-i18next'
import * as Cookies from 'js-cookie'
import Logo from '../component/Header/Logo.jsx'
import NavbarToggler from '../component/Header/NavbarToggler.jsx'
import DropdownLang from '../component/Header/MenuActionListItem/DropdownLang.jsx'
import Help from '../component/Header/MenuActionListItem/Help.jsx'
import MenuProfil from '../component/Header/MenuActionListItem/MenuProfil.jsx'
import Notification from '../component/Header/MenuActionListItem/Notification.jsx'
import AdminLink from '../component/Header/MenuActionListItem/AdminLink.jsx'
import logoHeader from '../img/logo-tracim.png'
import {
  newFlashMessage,
  setUserLang,
  setUserDisconnected
} from '../action-creator.sync.js'
import {
  postUserLogout,
  putUserLang
} from '../action-creator.async.js'
import {
  COOKIE_FRONTEND,
  PAGE,
  unLoggedAllowedPageList,
  ALL_CONTENT_TYPES
} from '../helper.js'
import Search from '../component/Header/Search.jsx'
import { Link } from 'react-router-dom'
<<<<<<< HEAD
import { ComposedIcon, CUSTOM_EVENT, PROFILE } from 'tracim_frontend_lib'
=======
import {
  ComposedIcon,
  CUSTOM_EVENT
} from 'tracim_frontend_lib'
>>>>>>> b1433e62

const qs = require('query-string')

class Header extends React.Component {
  componentDidMount () {
    this.props.dispatchCustomEvent('TRACIM_HEADER_MOUNTED', {})
    i18n.changeLanguage(this.props.user.lang)
  }

  componentDidUpdate (prevProps) {
    if (prevProps.user.lang !== this.props.user.lang) i18n.changeLanguage(this.props.user.lang)
  }

  handleChangeLang = async langId => {
    const { props } = this

    if (props.user.user_id === -1) {
      Cookies.set(COOKIE_FRONTEND.DEFAULT_LANGUAGE, langId, { expires: COOKIE_FRONTEND.DEFAULT_EXPIRE_TIME })
      i18n.changeLanguage(langId)
      props.dispatch(setUserLang(langId))
      return
    }

    const fetchPutUserLang = await props.dispatch(putUserLang(props.user, langId))
    switch (fetchPutUserLang.status) {
      case 200:
        i18n.changeLanguage(langId)
        Cookies.set(COOKIE_FRONTEND.DEFAULT_LANGUAGE, langId, { expires: COOKIE_FRONTEND.DEFAULT_EXPIRE_TIME })
        props.dispatch(setUserLang(langId))
        props.dispatchCustomEvent(CUSTOM_EVENT.ALL_APP_CHANGE_LANGUAGE, langId)
        break
      default: props.dispatch(newFlashMessage(props.t('Error while saving new lang'))); break
    }
  }

  handleClickHelp = () => {}

  handleClickLogout = async () => {
    const { history, dispatch, t } = this.props

    const fetchPostUserLogout = await dispatch(postUserLogout())
    if (fetchPostUserLogout.status === 204) {
      dispatch(setUserDisconnected())
      this.props.dispatchCustomEvent(CUSTOM_EVENT.USER_DISCONNECTED, {})
      history.push(PAGE.LOGIN)
    } else {
      dispatch(newFlashMessage(t('Disconnection error', 'danger')))
    }
  }

  handleClickSearch = async (searchedKeywords) => {
    const { props } = this
    const FIRST_PAGE = 1

    // INFO - GB - 2019-06-07 - When we do a search, the parameters need to be in default mode.
    // Respectively, we have arc for show_archived=0 (false), del for show_deleted=0 (false) and act for show_active=1 (true)
    const newUrlSearchObject = {
      t: ALL_CONTENT_TYPES,
      q: searchedKeywords,
      p: FIRST_PAGE,
      nr: props.searchResult.numberResultsByPage,
      arc: 0,
      del: 0,
      act: 1
    }

    props.history.push(PAGE.SEARCH_RESULT + '?' + qs.stringify(newUrlSearchObject, { encode: true }))
  }

  render () {
    const { props } = this

    return (
      <header className='header'>
        <nav className='navbar navbar-expand-lg navbar-light bg-light'>
          <Logo to={props.user.logged ? PAGE.HOME : PAGE.LOGIN} logoSrc={logoHeader} />

          <NavbarToggler />

          <div className='header__menu collapse navbar-collapse justify-content-end' id='navbarSupportedContent'>
            <ul className='header__menu__rightside'>
              {!unLoggedAllowedPageList.some(url => props.location.pathname.startsWith(url)) && !props.system.config.email_notification_activated && (
                <li className='header__menu__rightside__emailwarning nav-item'>
                  <div className='header__menu__system' title={props.t('Email notifications are disabled')}>
                    <ComposedIcon
                      mainIcon='envelope'
                      smallIcon='warning'
                      mainIconCustomClass='slowblink'
                      smallIconCustomClass='text-danger'
                    />
                  </div>
                </li>
              )}

              <li
                id='customToolboxHeaderBtn'
                className='header__menu__rightside__specificBtn'
              />

              {props.user.logged &&
                <li className='search__nav'>
                  <Search
                    className='header__menu__rightside__search'
                    onClickSearch={this.handleClickSearch}
                  />
                </li>
              }

              {props.user.profile === PROFILE.ADMINISTRATOR.slug && (
                <li className='header__menu__rightside__adminlink nav-item'>
                  <AdminLink />
                </li>
              )}

              {!unLoggedAllowedPageList.some(url => props.location.pathname.startsWith(url)) && props.appList.some(a => a.slug === 'agenda') && (
                <li className='header__menu__rightside__agenda'>
                  <Link
                    className='btn outlineTextBtn primaryColorBorder nohover'
                    to={PAGE.AGENDA}
                  >
                    <i className='fa fa-fw fa-calendar' />
                    {props.t('Agendas')}
                  </Link>
                </li>
              )}

              <DropdownLang
                langList={props.lang}
                langActiveId={props.user.lang}
                onChangeLang={this.handleChangeLang}
              />

              <Help
                onClickHelp={this.handleClickHelp}
              />

              <Notification />

              <MenuProfil
                user={props.user}
                onClickLogout={this.handleClickLogout}
              />
            </ul>
          </div>
        </nav>
      </header>
    )
  }
}

const mapStateToProps = ({ searchResult, lang, user, system, appList }) => ({ searchResult, lang, user, system, appList })
export default withRouter(connect(mapStateToProps)(translate()(appFactory(Header))))<|MERGE_RESOLUTION|>--- conflicted
+++ resolved
@@ -30,14 +30,11 @@
 } from '../helper.js'
 import Search from '../component/Header/Search.jsx'
 import { Link } from 'react-router-dom'
-<<<<<<< HEAD
-import { ComposedIcon, CUSTOM_EVENT, PROFILE } from 'tracim_frontend_lib'
-=======
 import {
+  PROFILE,
   ComposedIcon,
   CUSTOM_EVENT
 } from 'tracim_frontend_lib'
->>>>>>> b1433e62
 
 const qs = require('query-string')
 
