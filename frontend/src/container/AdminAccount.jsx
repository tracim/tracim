import React from 'react'
import { connect } from 'react-redux'
import { Link, withRouter } from 'react-router-dom'
import { translate } from 'react-i18next'
import UserInfo from '../component/Account/UserInfo.jsx'
import MenuSubComponent from '../component/Account/MenuSubComponent.jsx'
import PersonalData from '../component/Account/PersonalData.jsx'
import Notification from '../component/Account/Notification.jsx'
import Password from '../component/Account/Password.jsx'
import {
  Delimiter,
  PageWrapper,
  PageTitle,
  PageContent,
  BREADCRUMBS_TYPE,
  CUSTOM_EVENT,
  buildHeadTitle,
  hasNotAllowedCharacters,
  hasSpaces,
  removeAtInUsername,
  serialize,
  TLM_ENTITY_TYPE as TLM_ET,
  TLM_CORE_EVENT_TYPE as TLM_CET,
  TracimComponent
} from 'tracim_frontend_lib'
import {
  newFlashMessage,
  setBreadcrumbs
} from '../action-creator.sync.js'
import {
  getUser,
  getUserWorkspaceList,
  getWorkspaceMemberList,
  putUserPublicName,
  putUserEmail,
  putUserUsername,
  putUserPassword,
  putUserWorkspaceDoNotify,
  getUsernameAvailability,
  getUserCalendar
} from '../action-creator.async.js'
import {
  ALLOWED_CHARACTERS_USERNAME,
  editableUserAuthTypeList,
  PAGE,
  MINIMUM_CHARACTERS_PUBLIC_NAME,
  MINIMUM_CHARACTERS_USERNAME
} from '../util/helper.js'
import AgendaInfo from '../component/Dashboard/AgendaInfo.jsx'
import { serializeUserProps } from '../reducer/user.js'

export class Account extends React.Component {
  constructor (props) {
    super(props)

    const builtSubComponentMenu = [{
      name: 'personalData',
      active: true,
      label: props.t('Profile'),
      display: true
    }, {
      name: 'notification',
      active: false,
      label: props.t('Shared spaces and notifications'),
      display: props.system.config.email_notification_activated
    }, {
      name: 'password',
      active: false,
      label: props.t('Password'),
      display: true
    }, {
      name: 'agenda',
      active: false,
      label: props.t('Agenda'),
      display: props.appList.some(a => a.slug === 'agenda')
    }].filter(menu => menu.display)

    this.state = {
      userToEditId: props.match.params.userid,
      userToEdit: {
        publicName: '',
        authType: 'internal',
        agendaUrl: '',
        username: '',
        isUsernameValid: true,
        usernameInvalidMsg: ''
      },
      userToEditWorkspaceList: [],
      subComponentMenu: builtSubComponentMenu
    }

    props.registerCustomEventHandlerList([
      { name: CUSTOM_EVENT.ALL_APP_CHANGE_LANGUAGE, handler: this.handleAllAppChangeLanguage }
    ])

    props.registerLiveMessageHandlerList([
      { entityType: TLM_ET.SHAREDSPACE_MEMBER, coreEntityType: TLM_CET.MODIFIED, handler: this.handleMemberModified },
      { entityType: TLM_ET.USER, coreEntityType: TLM_CET.MODIFIED, handler: this.handleUserModified }
    ])
  }

  // TLM Handler
  handleUserModified = data => {
    const { state } = this
    if (Number(state.userToEditId) !== data.user.user_id) return
    if (state.userToEdit.publicName !== data.user.public_name) {
      this.setState(prev => ({ userToEdit: { ...prev.userToEdit, publicName: data.user.public_name } }))
      return
    }
    if (state.userToEdit.username !== data.user.username) {
      this.setState(prev => ({ userToEdit: { ...prev.userToEdit, username: data.user.username } }))
      return
    }
    if (state.userToEdit.email !== data.user.email) this.setState(prev => ({ userToEdit: { ...prev.userToEdit, email: data.user.email } }))
  }

  handleMemberModified = data => {
    const { state } = this
    if (Number(state.userToEditId) !== data.user.user_id) return
    this.setState(prev => ({
<<<<<<< HEAD
      userToEditWorkspaceList: prev.userToEditWorkspaceList.map(ws => (
        ws.id === data.workspace.workspace_id
          ? {
            ...ws,
            memberList: ws.memberList.map(member => (
              member.id === Number(state.userToEditId)
                ? { ...member, doNotify: data.member.do_notify }
                : member
            ))
          }
          : ws
      ))
=======
      userToEditWorkspaceList: prev.userToEditWorkspaceList.map(ws => ws.id === data.workspace.workspace_id
        ? {
          ...ws,
          memberList: ws.memberList.map(member => member.id === Number(state.userToEditId)
            ? { ...member, doNotify: data.member.do_notify }
            : member
          )
        }
        : ws
      )
>>>>>>> 64831958
    }))
  }

  // Custom Event Handler
  handleAllAppChangeLanguage = () => {
    this.buildBreadcrumbs()
    this.setHeadTitle()
  }

  async componentDidMount () {
    await this.getUserDetail()
    this.setHeadTitle()
    this.getUserWorkspaceList()
    if (this.props.appList.some(a => a.slug === 'agenda')) this.loadAgendaUrl()
    this.buildBreadcrumbs()
  }

  componentDidUpdate (prevProps) {
    const { props } = this

    if (prevProps.system.config.instance_name !== props.system.config.instance_name) {
      this.setHeadTitle()
    }
  }

  loadAgendaUrl = async () => {
    const { props, state } = this
    const fetchUserAgenda = await props.dispatch(getUserCalendar(state.userToEditId))

    switch (fetchUserAgenda.status) {
      case 200: {
        const newAgendaUrl = (fetchUserAgenda.json.find(a => a.agenda_type === 'private') || { agenda_url: '' }).agenda_url

        this.setState(prev => ({
          userToEdit: {
            ...prev.userToEdit,
            agendaUrl: newAgendaUrl
          }
        }))
        break
      }

      default:
        props.dispatch(newFlashMessage(props.t('Error while loading your agenda'), 'warning'))
    }
  }

  getUserDetail = async () => {
    const { props, state } = this

    const fetchGetUser = await props.dispatch(getUser(state.userToEditId))

    switch (fetchGetUser.status) {
      case 200:
        this.setState(prev => ({
          userToEdit: {
            ...prev.userToEdit,
            allowedSpace: fetchGetUser.json.allowed_space,
            ...serialize(fetchGetUser.json, serializeUserProps)
          },
          subComponentMenu: prev.subComponentMenu
            .filter(menu => editableUserAuthTypeList.includes(fetchGetUser.json.auth_type) ? true : menu.name !== 'password')
        }))
        break
      default: props.dispatch(newFlashMessage(props.t('Error while loading user')))
    }
  }

  getUserWorkspaceList = async () => {
    const { props, state } = this
    const showOwnedWorkspace = false

    const fetchGetUserWorkspaceList = await props.dispatch(getUserWorkspaceList(state.userToEditId, showOwnedWorkspace))

    switch (fetchGetUserWorkspaceList.status) {
      case 200: this.getUserWorkspaceListMemberList(fetchGetUserWorkspaceList.json); break
      default: props.dispatch(newFlashMessage(props.t('Error while loading user')))
    }
  }

  buildBreadcrumbs = () => {
    const { props, state } = this

    props.dispatch(setBreadcrumbs([{
      link: <Link to={PAGE.HOME}><i className='fa fa-home' />{props.t('Home')}</Link>,
      type: BREADCRUMBS_TYPE.CORE
    }, {
      link: <span>{props.t('Administration')}</span>,
      type: BREADCRUMBS_TYPE.CORE,
      notALink: true
    }, {
      link: <Link to={PAGE.ADMIN.USER}>{props.t('Users')}</Link>,
      type: BREADCRUMBS_TYPE.CORE
    }, {
      link: (
        <Link to={PAGE.ADMIN.USER_EDIT(state.userToEdit.userId)}>
          {state.userToEdit.publicName}
        </Link>
      ),
      type: BREADCRUMBS_TYPE.CORE
    }]))
  }

  getUserWorkspaceListMemberList = async (wsList) => {
    const { props } = this

    const fetchWorkspaceListMemberList = await Promise.all(
      wsList.map(async ws => ({
        workspaceId: ws.workspace_id,
        fetchMemberList: await props.dispatch(getWorkspaceMemberList(ws.workspace_id))
      }))
    )

    const workspaceListMemberList = fetchWorkspaceListMemberList.map(wsMemberList => ({
      workspaceId: wsMemberList.workspaceId,
      memberList: wsMemberList.fetchMemberList.status === 200
        ? wsMemberList.fetchMemberList.json
        : [] // handle error ?
    }))

    this.setState({
      userToEditWorkspaceList: wsList.map(ws => ({
        ...ws,
        id: ws.workspace_id, // duplicate id to be able use <Notification /> easily
        memberList: workspaceListMemberList.find(wsm => ws.workspace_id === wsm.workspaceId)
      }))
    })
  }

  handleClickSubComponentMenuItem = subMenuItemName => this.setState(prev => ({
    subComponentMenu: prev.subComponentMenu.map(m => ({ ...m, active: m.name === subMenuItemName })),
    userToEdit: { ...prev.userToEdit, isUsernameValid: true }
  }))

  handleSubmitPersonalData = async (newPublicName, newUsername, newEmail, checkPassword) => {
    const { props, state } = this

    if (newPublicName !== '') {
      if (newPublicName.length < MINIMUM_CHARACTERS_PUBLIC_NAME) {
        props.dispatch(newFlashMessage(
          props.t('Full name must be at least {{minimumCharactersPublicName}} characters', { minimumCharactersPublicName: MINIMUM_CHARACTERS_PUBLIC_NAME })
          , 'warning')
        )
        return false
      }

      const fetchPutUserPublicName = await props.dispatch(putUserPublicName(state.userToEdit, newPublicName))
      switch (fetchPutUserPublicName.status) {
        case 200:
          if (newEmail === '') {
            props.dispatch(newFlashMessage(props.t('Name has been changed'), 'info'))
            return true
          }
          // else, if email also has been changed, flash msg is handled bellow to not display 2 flash msg
          break
        default: props.dispatch(newFlashMessage(props.t('Error while changing name'), 'warning')); break
      }
    }

    if (newUsername !== '') {
      const username = removeAtInUsername(newUsername)

      const fetchPutUsername = await props.dispatch(putUserUsername(state.userToEdit, username, checkPassword))
      switch (fetchPutUsername.status) {
        case 200:
          if (newEmail === '') {
            if (newPublicName !== '') props.dispatch(newFlashMessage(props.t('Username and name has been changed'), 'info'))
            else props.dispatch(newFlashMessage(props.t('Username has been changed'), 'info'))
            return true
          }
          break
        case 400:
          switch (fetchPutUsername.json.code) {
            case 2062:
              props.dispatch(newFlashMessage(
                props.t(
                  'Your username is incorrect, the allowed characters are {{allowedCharactersUsername}}',
                  { allowedCharactersUsername: ALLOWED_CHARACTERS_USERNAME }
                ),
                'warning'
              ))
              break
            default: props.dispatch(newFlashMessage(props.t('Error while changing username'), 'warning'))
          }
          return false
        case 403:
          props.dispatch(newFlashMessage(props.t('Invalid password'), 'warning'))
          return false
        default: props.dispatch(newFlashMessage(props.t('Error while changing username'), 'warning')); return false
      }
    }

    if (newEmail !== '') {
      const fetchPutUserEmail = await props.dispatch(putUserEmail(state.userToEdit, newEmail, checkPassword))
      switch (fetchPutUserEmail.status) {
        case 200:
          if (newUsername !== '' || newPublicName !== '') props.dispatch(newFlashMessage(props.t('Personal data has been changed'), 'info'))
          else props.dispatch(newFlashMessage(props.t('Email has been changed'), 'info'))
          return true
        default: props.dispatch(newFlashMessage(props.t('Error while changing email'), 'warning')); break
      }
    }

    return false
  }

  handleChangeUsername = async (newUsername) => {
    const { props } = this

    const username = removeAtInUsername(newUsername)

    if (username.length > 0 && username.length < MINIMUM_CHARACTERS_USERNAME) {
      this.setState(prev => ({
        userToEdit: {
          ...prev.userToEdit,
          isUsernameValid: false,
          usernameInvalidMsg: props.t('Username must be at least {{minimumCharactersUsername}} characters', { minimumCharactersUsername: MINIMUM_CHARACTERS_USERNAME })
        }
      }))
      return
    }

    if (hasSpaces(username)) {
      this.setState(prev => ({
        userToEdit: {
          ...prev.userToEdit,
          isUsernameValid: false,
          usernameInvalidMsg: props.t("Username can't contain any whitespace")
        }
      }))
      return
    }

    if (hasNotAllowedCharacters(username)) {
      this.setState(prev => ({
        userToEdit: {
          ...prev.userToEdit,
          isUsernameValid: false,
          usernameInvalidMsg: props.t('Allowed characters: {{allowedCharactersUsername}}', { allowedCharactersUsername: ALLOWED_CHARACTERS_USERNAME })
        }
      }))
      return
    }

    const fetchUsernameAvailability = await props.dispatch(getUsernameAvailability(username))

    switch (fetchUsernameAvailability.status) {
      case 200:
        this.setState(prev => ({
          userToEdit: {
            ...prev.userToEdit,
            isUsernameValid: fetchUsernameAvailability.json.available,
            usernameInvalidMsg: props.t('This username is not available')
          }
        }))
        break
      default: props.dispatch(newFlashMessage(props.t('Error while checking username availability'), 'warning')); break
    }
  }

  handleChangeSubscriptionNotif = async (workspaceId, doNotify) => {
    const { props, state } = this

    const fetchPutUserWorkspaceDoNotify = await props.dispatch(putUserWorkspaceDoNotify(state.userToEdit, workspaceId, doNotify))
    switch (fetchPutUserWorkspaceDoNotify.status) {
      case 204: break
      default: props.dispatch(newFlashMessage(props.t('Error while changing subscription'), 'warning'))
    }
  }

  handleSubmitPassword = async (oldPassword, newPassword, newPassword2) => {
    const { props, state } = this

    const fetchPutUserPassword = await props.dispatch(putUserPassword(state.userToEditId, oldPassword, newPassword, newPassword2))
    switch (fetchPutUserPassword.status) {
      case 204: props.dispatch(newFlashMessage(props.t('Password has been changed'), 'info')); return true
      case 403: props.dispatch(newFlashMessage(props.t("Wrong administrator's password"), 'warning')); return false
      default: props.dispatch(newFlashMessage(props.t('Error while changing password'), 'warning')); return false
    }
  }

  handleChangeTimezone = newTimezone => console.log('(NYI) new timezone: ', newTimezone)

  // INFO - GB - 2019-06-11 - This tag dangerouslySetInnerHTML is needed to i18next be able to handle special characters
  // https://github.com/tracim/tracim/issues/1847
  setTitle () {
    const { props, state } = this

    return (
      <div
        dangerouslySetInnerHTML={{
          __html: props.t('{{userName}} account edition', { userName: state.userToEdit.publicName, interpolation: { escapeValue: false } })
        }}
      />
    )
  }

  setHeadTitle = () => {
    const { props, state } = this
    if (props.system.config.instance_name && state.userToEdit.publicName) {
      GLOBAL_dispatchEvent({
        type: CUSTOM_EVENT.SET_HEAD_TITLE,
        data: { title: buildHeadTitle([this.props.t('User administration'), state.userToEdit.publicName, props.system.config.instance_name]) }
      })
    }
  }

  render () {
    const { props, state } = this

    return (
      <div className='tracim__content fullWidthFullHeight'>
        <div className='tracim__content-scrollview'>
          <PageWrapper customClass='account'>
            <PageTitle
              parentClass='account'
              title={this.setTitle()}
              icon='user-o'
              breadcrumbsList={props.breadcrumbs}
            />

            <PageContent parentClass='account'>
              <UserInfo user={state.userToEdit} />

              <Delimiter customClass='account__delimiter' />

              <div className='account__userpreference'>
                <MenuSubComponent
                  menu={state.subComponentMenu}
                  onClickMenuItem={this.handleClickSubComponentMenuItem}
                />

                <div className='account__userpreference__setting'>
                  {(() => {
                    switch (state.subComponentMenu.find(({ active }) => active).name) {
                      case 'personalData':
                        return (
                          <PersonalData
                            userAuthType={state.userToEdit.authType}
                            onClickSubmit={this.handleSubmitPersonalData}
                            onChangeUsername={this.handleChangeUsername}
                            isUsernameValid={state.userToEdit.isUsernameValid}
                            usernameInvalidMsg={state.userToEdit.usernameInvalidMsg}
                            displayAdminInfo
                          />
                        )

                      case 'notification':
                        return (
                          <Notification
                            userLoggedId={parseInt(state.userToEditId)}
                            workspaceList={state.userToEditWorkspaceList}
                            onChangeSubscriptionNotif={this.handleChangeSubscriptionNotif}
                          />
                        )

                      case 'password':
                        return <Password onClickSubmit={this.handleSubmitPassword} displayAdminInfo />

                      case 'agenda':
                        return (
                          <AgendaInfo
                            customClass='account__agenda'
                            introText={props.t('Use this link to integrate this agenda to your')}
                            caldavText={props.t('CalDAV compatible software')}
                            agendaUrl={state.userToEdit.agendaUrl}
                          />
                        )
                    }
                  })()}
                </div>
              </div>

            </PageContent>
          </PageWrapper>
        </div>
      </div>
    )
  }
}

const mapStateToProps = ({ breadcrumbs, user, workspaceList, timezone, system, appList }) => ({
  breadcrumbs, user, workspaceList, timezone, system, appList
})
export default withRouter(connect(mapStateToProps)(translate()(TracimComponent(Account))))<|MERGE_RESOLUTION|>--- conflicted
+++ resolved
@@ -118,20 +118,6 @@
     const { state } = this
     if (Number(state.userToEditId) !== data.user.user_id) return
     this.setState(prev => ({
-<<<<<<< HEAD
-      userToEditWorkspaceList: prev.userToEditWorkspaceList.map(ws => (
-        ws.id === data.workspace.workspace_id
-          ? {
-            ...ws,
-            memberList: ws.memberList.map(member => (
-              member.id === Number(state.userToEditId)
-                ? { ...member, doNotify: data.member.do_notify }
-                : member
-            ))
-          }
-          : ws
-      ))
-=======
       userToEditWorkspaceList: prev.userToEditWorkspaceList.map(ws => ws.id === data.workspace.workspace_id
         ? {
           ...ws,
@@ -142,7 +128,6 @@
         }
         : ws
       )
->>>>>>> 64831958
     }))
   }
 
