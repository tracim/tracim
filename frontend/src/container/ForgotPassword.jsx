--- conflicted
+++ resolved
@@ -13,17 +13,12 @@
   resetBreadcrumbs,
   setConfig
 } from '../action-creator.sync.js'
-<<<<<<< HEAD
-import { PAGE } from '../helper.js'
+import { PAGE } from '../util/helper.js'
 import {
   CUSTOM_EVENT,
   checkEmailValidity,
   buildHeadTitle
 } from 'tracim_frontend_lib'
-=======
-import { PAGE } from '../util/helper.js'
-import { CUSTOM_EVENT, buildHeadTitle } from 'tracim_frontend_lib'
->>>>>>> 103743cd
 
 export class ForgotPassword extends React.Component {
   constructor (props) {
