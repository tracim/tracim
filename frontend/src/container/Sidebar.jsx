--- conflicted
+++ resolved
@@ -13,12 +13,9 @@
   workspaceConfig,
   getUserProfile,
   unLoggedAllowedPageList,
-<<<<<<< HEAD
   findUserWorkspaceRoleId,
-  ROLE
-=======
+  ROLE,
   TRACIM_APP_VERSION
->>>>>>> 8e8761e2
 } from '../helper.js'
 
 class Sidebar extends React.Component {
