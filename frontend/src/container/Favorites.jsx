import React from 'react'
import { connect } from 'react-redux'
import { translate } from 'react-i18next'
import {
  BREADCRUMBS_TYPE,
  buildHeadTitle,
  CUSTOM_EVENT,
  EmptyListMessage,
  PAGE,
  PageContent,
  PageTitle,
  PageWrapper,
  TracimComponent,
  FavoriteButton,
  FAVORITE_STATE,
  getContentComment,
  getContentPath,
  Icon,
  ListItemWrapper,
  Loading,
<<<<<<< HEAD
  SORT_BY,
  SORT_ORDER,
  sortListBy,
  TitleListHeader
=======
  FilterBar,
  stringIncludes
>>>>>>> b0eacc99
} from 'tracim_frontend_lib'

import {
  newFlashMessage,
  setBreadcrumbs,
  setFavoriteList,
  removeFavorite,
  setHeadTitle
} from '../action-creator.sync.js'

import {
  getFavoriteContentList,
  deleteContentFromFavoriteList
} from '../action-creator.async.js'
import {
  FETCH_CONFIG
} from '../util/helper.js'

import ContentListItem from '../component/ContentListItem.jsx'
import ContentType from '../component/ContentType.jsx'

const FavoritesHeader = translate()(props => {
  return (
    <div className='favoritesHeader content__header'>
      <TitleListHeader
        title={props.t('Type')}
        onClickTitle={() => props.onClickTitle(SORT_BY.CONTENT_TYPE)}
        customClass='favoritesHeader__type'
        isOrderAscending={props.isOrderAscending}
        isSelected={props.selectedSortCriterion === SORT_BY.CONTENT_TYPE}
        tootltip={props.t('Sort by type')}
      />
      <TitleListHeader
        title={props.t('Title and path')}
        onClickTitle={() => props.onClickTitle(SORT_BY.LABEL)}
        customClass='favoritesHeader__title'
        isOrderAscending={props.isOrderAscending}
        isSelected={props.selectedSortCriterion === SORT_BY.LABEL}
        tootltip={props.t('Sort by title')}
      />
      {/* Header for windows smaller than max-sm */}
      <TitleListHeader
        title={props.t('Title')}
        onClickTitle={() => props.onClickTitle(SORT_BY.LABEL)}
        customClass='favoritesHeader__title-max-sm'
        isOrderAscending={props.isOrderAscending}
        isSelected={props.selectedSortCriterion === SORT_BY.LABEL}
        tootltip={props.t('Sort by title')}
      />
      <TitleListHeader
        title={props.t('Last Modification')}
        onClickTitle={() => props.onClickTitle(SORT_BY.MODIFICATION_DATE)}
        customClass='favoritesHeader__modification'
        isOrderAscending={props.isOrderAscending}
        isSelected={props.selectedSortCriterion === SORT_BY.MODIFICATION_DATE}
        tootltip={props.t('Sort by last modification')}
      />
      <TitleListHeader
        title={props.t('Information')}
        onClickTitle={() => props.onClickTitle(SORT_BY.STATUS)}
        customClass='favoritesHeader__information'
        isOrderAscending={props.isOrderAscending}
        isSelected={props.selectedSortCriterion === SORT_BY.STATUS}
        tootltip={props.t('Sort by information')}
      />
      <div className='favoritesHeader__favoriteButton'>
        {props.t('Favorite')}
      </div>
    </div>
  )
})

const UnavailableContent = translate()(props => {
  return (
    <ListItemWrapper
      label={props.label}
      read
      contentType={props.contentTypeInfo}
      isLast={props.isLast}
      isFirst={props.isFirst}
      customClass='unavailableContent contentListItem'
    >
      <ContentType
        contentTypeInfo={props.contentTypeInfo}
        customClass='contentListItem__type'
      />
      <div className='contentListItem__name_path unavailableContent__name_warning'>
        {props.label}
        <span className='unavailableContent__warning'>
          <Icon
            icon='fas fa-exclamation-triangle'
            title={props.t('Warning')}
          />
          &nbsp;
          {props.t('content is not available')}
        </span>
      </div>
      {props.children}
    </ListItemWrapper>
  )
})

export class Favorites extends React.Component {
  constructor (props) {
    super(props)

    this.state = {
      contentCommentsCountList: [],
      contentBreadcrumbsList: [],
<<<<<<< HEAD
      displayedFavoritesList: [],
      isLoading: true,
      selectedSortCriterion: SORT_BY.LABEL,
      sortOrder: SORT_ORDER.ASCENDING
=======
      userFilter: '',
      isLoading: true
>>>>>>> b0eacc99
    }

    props.registerCustomEventHandlerList([
      { name: CUSTOM_EVENT.ALL_APP_CHANGE_LANGUAGE, handler: this.handleAllAppChangeLanguage }
    ])
  }

  handleAllAppChangeLanguage = () => {
    this.setHeadTitle()
    this.buildBreadcrumbs()
  }

  setHeadTitle = () => {
    const { props } = this
    const headTitle = buildHeadTitle([props.t('My favorites')])
    props.dispatch(setHeadTitle(headTitle))
  }

  buildBreadcrumbs = () => {
    const { props } = this

    props.dispatch(setBreadcrumbs([{
      link: PAGE.FAVORITES,
      type: BREADCRUMBS_TYPE.CORE,
      label: props.t('My favorites'),
      isALink: true
    }]))
  }

  componentDidMount () {
    this.setHeadTitle()
    this.buildBreadcrumbs()
    this.loadFavoriteList()
    this.setDisplayedFavoritesList()
  }

  componentDidUpdate (prevProps) {
    if (this.props.favoriteList !== prevProps.favoriteList) this.setDisplayedFavoritesList()
  }

  loadFavoriteList = async () => {
    const { props } = this

    const fetchFavoriteList = await props.dispatch(
      getFavoriteContentList(props.user.userId)
    )

    if (!fetchFavoriteList.ok) {
      props.dispatch(newFlashMessage(props.t('An error has happened while fetching favorites'), 'warning'))
      return
    }
    const favoriteList = fetchFavoriteList.json.items
    // Get comments (for their count in info)
    const commentsFetchList = favoriteList.map(async favorite => {
      if (!favorite.content) return null
      // NOTE - S.G. - 2021-04-01 - here we have the favorite as returned by the backend
      // hence the snake-case properties
      const response = await getContentComment(
        FETCH_CONFIG.apiUrl,
        favorite.content.workspace_id,
        favorite.content_id
      )
      if (!response.ok) return null
      return (await response.json()).length
    })
    const contentCommentsCountList = await Promise.all(commentsFetchList)

    // Get the contents' paths (for breadcrumbs)
    const contentBreadcrumbsFetchList = favoriteList.map(async favorite => {
      if (!favorite.content) return null
      // NOTE - S.G. - 2021-04-01 - here we have the favorite as returned by the backend
      // hence the snake-case properties
      const response = await getContentPath(FETCH_CONFIG.apiUrl, favorite.content_id)
      if (!response.ok) return []

      const workspace = props.workspaceList.find(ws => ws.id === favorite.content.workspace_id)

      return [{ label: workspace.label }].concat((await response.json()).items)
    })
    const contentBreadcrumbsList = await Promise.all(contentBreadcrumbsFetchList)

    this.setState({ contentCommentsCountList, contentBreadcrumbsList, isLoading: false })

    props.dispatch(setFavoriteList(favoriteList))
  }

  getAvailableFavoriteList = (favoriteList) => favoriteList.filter(favorite => favorite.content)

  handleClickRemoveFromFavoriteList = async (favorite) => {
    const { props } = this
    const deleteFromFavoriteList = await props.dispatch(
      deleteContentFromFavoriteList(props.user.userId, favorite.contentId)
    )
    if (!deleteFromFavoriteList.ok) {
      props.dispatch(newFlashMessage(props.t('An error has happened while removing the favorite'), 'warning'))
      return
    }
    props.dispatch(removeFavorite(favorite))
    props.dispatch(newFlashMessage(props.t(
      '{{contentLabel}} has been removed from your favorites.',
      { contentLabel: this.getAvailableLabel(favorite) }
    ), 'info'))
  }

  getAvailableLabel = (favorite) => {
    return favorite.content ? favorite.content.label : favorite.originalLabel
  }

  getAvailableContentType = (favorite) => {
    return favorite.content ? favorite.content.type : favorite.originalType
  }

  getFavoriteComponent = (favorite, index) => {
    // A favorite can point to an unavailable content (changed space access, deleted…)
    // In this case a special component is displayed for the favorite
    const { props, state } = this
    const favoriteButton = (
      <FavoriteButton
        favoriteState={FAVORITE_STATE.FAVORITE}
        onClickRemoveFromFavoriteList={() => this.handleClickRemoveFromFavoriteList(favorite)}
        onClickAddToFavoriteList={() => { }}
        customClass='favorites__item__favoriteButton'
      />
    )
    const isLast = index === props.favoriteList.length - 1
    const isFirst = index === 0
    if (!favorite.content) {
      const contentTypeInfo = props.contentType.find(info => info.slug === favorite.originalType)
      return (
        <UnavailableContent
          contentTypeInfo={contentTypeInfo}
          label={favorite.originalLabel}
          key={favorite.contentId}
          isLast={isLast}
          isFirst={isFirst}
        >
          {favoriteButton}
        </UnavailableContent>
      )
    }
    const contentTypeInfo = props.contentType.find(info => info.slug === favorite.content.type)
    return (
      <ContentListItem
        content={favorite.content}
        contentTypeInfo={contentTypeInfo}
        userLang={props.user.lang}
        key={favorite.contentId}
        isLast={isLast}
        isFirst={isFirst}
        breadcrumbsList={state.contentBreadcrumbsList[index]}
        commentsCount={state.contentCommentsCountList[index]}
        customClass='favorites__item'
        dataCy='favorites__item'
      >
        {favoriteButton}
      </ContentListItem>
    )
  }

<<<<<<< HEAD
  setDisplayedFavoritesList = () => {
    const { props, state } = this

    const sortedList = sortListBy(
      props.favoriteList,
      state.selectedSortCriterion,
      state.sortOrder,
      props.user.lang
    )

    this.setState({ displayedFavoritesList: sortedList })
  }

  handleClickTitleToSort = (criterion) => {
    this.setState(prev => {
      const sortOrder = prev.selectedSortCriterion === criterion && prev.sortOrder === SORT_ORDER.ASCENDING
        ? SORT_ORDER.DESCENDING
        : SORT_ORDER.ASCENDING
      return {
        displayedFavoritesList: sortListBy(prev.displayedFavoritesList, criterion, sortOrder, this.props.user.lang),
        selectedSortCriterion: criterion,
        sortOrder: sortOrder
      }
=======
  filterFavoriteList = () => {
    const { props, state } = this

    if (state.userFilter === '') return props.favoriteList

    return props.favoriteList.filter((favorite, index) => {
      if (!favorite.content || !state.contentBreadcrumbsList[index]) return false

      const contentTypeInfo = props.contentType.find(info => info.slug === favorite.content.type)
      const statusInfo = contentTypeInfo.availableStatuses.find(
        s => s.slug === favorite.content.statusSlug
      )

      const includesFilter = stringIncludes(state.userFilter)

      const hasFilterMatchOnContentLabel = includesFilter(favorite.content.label)
      const hasFilterMatchOnLastModifier = includesFilter(favorite.content.lastModifier.publicName)
      const hasFilterMatchOnBreadcrumbs = state.contentBreadcrumbsList[index].some(item => includesFilter(item.label))
      const hasFilterMatchOnContentType = contentTypeInfo && includesFilter(props.t(contentTypeInfo.label))
      const hasFilterMatchOnContentStatus = statusInfo && includesFilter(props.t(statusInfo.label))

      return (
        hasFilterMatchOnContentLabel ||
        hasFilterMatchOnLastModifier ||
        hasFilterMatchOnBreadcrumbs ||
        hasFilterMatchOnContentType ||
        hasFilterMatchOnContentStatus
      )
>>>>>>> b0eacc99
    })
  }

  render () {
    const { props, state } = this
    const filteredFavoriteList = this.filterFavoriteList()

    return (
      <div className='tracim__content-scrollview'>
        <PageWrapper customClass='favorites__wrapper'>
          <PageTitle
            title={props.t('My favorites')}
            icon='far fa-star'
            breadcrumbsList={props.breadcrumbs}
            isEmailNotifActivated={props.system.config.email_notification_activated}
          />

          {state.isLoading
            ? <Loading />
            : (
<<<<<<< HEAD
              state.displayedFavoritesList.length > 0
                ? (
                  <PageContent>
                    <FavoritesHeader
                      onClickTitle={this.handleClickTitleToSort}
                      isOrderAscending={state.sortOrder === SORT_ORDER.ASCENDING}
                      selectedSortCriterion={state.selectedSortCriterion}
                    />
                    {state.displayedFavoritesList.map((favorite, index) => this.getFavoriteComponent(favorite, index))}
                  </PageContent>
                )
                : (
                  <EmptyListMessage>
                    {props.t('You did not add any content as favorite yet.')}
                  </EmptyListMessage>
                )
=======
              <PageContent>

                <FilterBar
                  onChange={e => {
                    const newFilter = e.target.value
                    this.setState({ userFilter: newFilter })
                  }}
                  value={state.userFilter}
                  placeholder={props.t('Filter my favorites')}
                />

                {filteredFavoriteList.length > 0
                  ? (
                    <>
                      <FavoritesHeader />
                      {filteredFavoriteList.map((favorite, index) => this.getFavoriteComponent(favorite, index))}
                    </>
                  )
                  : (
                    <EmptyListMessage>
                      {props.favoriteList.length <= 0
                        ? props.t('You did not add any content as favorite yet.')
                        : props.t('There are no favorites that matches you filter')}
                    </EmptyListMessage>
                  )}
              </PageContent>
>>>>>>> b0eacc99
            )}
        </PageWrapper>
      </div>
    )
  }
}

const mapStateToProps = ({ breadcrumbs, user, favoriteList, contentType, system, workspaceList }) => ({
  breadcrumbs,
  user,
  favoriteList,
  contentType,
  system,
  workspaceList
})
export default connect(mapStateToProps)(translate()(TracimComponent(Favorites)))<|MERGE_RESOLUTION|>--- conflicted
+++ resolved
@@ -18,15 +18,12 @@
   Icon,
   ListItemWrapper,
   Loading,
-<<<<<<< HEAD
   SORT_BY,
   SORT_ORDER,
   sortListBy,
-  TitleListHeader
-=======
+  TitleListHeader,
   FilterBar,
   stringIncludes
->>>>>>> b0eacc99
 } from 'tracim_frontend_lib'
 
 import {
@@ -136,15 +133,11 @@
     this.state = {
       contentCommentsCountList: [],
       contentBreadcrumbsList: [],
-<<<<<<< HEAD
       displayedFavoritesList: [],
       isLoading: true,
       selectedSortCriterion: SORT_BY.LABEL,
-      sortOrder: SORT_ORDER.ASCENDING
-=======
-      userFilter: '',
-      isLoading: true
->>>>>>> b0eacc99
+      sortOrder: SORT_ORDER.ASCENDING,
+      userFilter: ''
     }
 
     props.registerCustomEventHandlerList([
@@ -304,7 +297,6 @@
     )
   }
 
-<<<<<<< HEAD
   setDisplayedFavoritesList = () => {
     const { props, state } = this
 
@@ -328,13 +320,15 @@
         selectedSortCriterion: criterion,
         sortOrder: sortOrder
       }
-=======
+    })
+  }
+
   filterFavoriteList = () => {
     const { props, state } = this
 
-    if (state.userFilter === '') return props.favoriteList
-
-    return props.favoriteList.filter((favorite, index) => {
+    if (state.userFilter === '') return state.displayedFavoritesList
+
+    return state.displayedFavoritesList.filter((favorite, index) => {
       if (!favorite.content || !state.contentBreadcrumbsList[index]) return false
 
       const contentTypeInfo = props.contentType.find(info => info.slug === favorite.content.type)
@@ -357,7 +351,6 @@
         hasFilterMatchOnContentType ||
         hasFilterMatchOnContentStatus
       )
->>>>>>> b0eacc99
     })
   }
 
@@ -378,26 +371,7 @@
           {state.isLoading
             ? <Loading />
             : (
-<<<<<<< HEAD
-              state.displayedFavoritesList.length > 0
-                ? (
-                  <PageContent>
-                    <FavoritesHeader
-                      onClickTitle={this.handleClickTitleToSort}
-                      isOrderAscending={state.sortOrder === SORT_ORDER.ASCENDING}
-                      selectedSortCriterion={state.selectedSortCriterion}
-                    />
-                    {state.displayedFavoritesList.map((favorite, index) => this.getFavoriteComponent(favorite, index))}
-                  </PageContent>
-                )
-                : (
-                  <EmptyListMessage>
-                    {props.t('You did not add any content as favorite yet.')}
-                  </EmptyListMessage>
-                )
-=======
               <PageContent>
-
                 <FilterBar
                   onChange={e => {
                     const newFilter = e.target.value
@@ -410,7 +384,11 @@
                 {filteredFavoriteList.length > 0
                   ? (
                     <>
-                      <FavoritesHeader />
+                      <FavoritesHeader
+                        onClickTitle={this.handleClickTitleToSort}
+                        isOrderAscending={state.sortOrder === SORT_ORDER.ASCENDING}
+                        selectedSortCriterion={state.selectedSortCriterion}
+                      />
                       {filteredFavoriteList.map((favorite, index) => this.getFavoriteComponent(favorite, index))}
                     </>
                   )
@@ -422,7 +400,6 @@
                     </EmptyListMessage>
                   )}
               </PageContent>
->>>>>>> b0eacc99
             )}
         </PageWrapper>
       </div>
