--- conflicted
+++ resolved
@@ -433,26 +433,9 @@
   hasMoreResults () {
     const { state } = this
     const currentNumberSearchResults = state.totalHits
-<<<<<<< HEAD
     const currentSearch = this.getCurrentSearchObject()
     const maxNumberSearchResults = currentSearch.numberResultsByPage * currentSearch.currentPage
-    return currentNumberSearchResults >= maxNumberSearchResults
-=======
-    let maxNumberSearchResults = 0
-    if (state.searchType === ADVANCED_SEARCH_TYPE.CONTENT) {
-      maxNumberSearchResults = (props.contentSearch.numberResultsByPage * props.contentSearch.currentPage)
-    }
-    /*
-      if (state.searchType === ADVANCED_SEARCH_TYPE.USER) {
-        maxNumberSearchResults = (props.userSearch.numberResultsByPage * props.userSearch.currentPage)
-      }
-
-      if (state.searchType === ADVANCED_SEARCH_TYPE.SPACE) {
-        maxNumberSearchResults = (props.spaceSearch.numberResultsByPage * props.spaceSearch.currentPage)
-      }
-    */
-    return props.contentSearch.resultList.length !== 0 && currentNumberSearchResults >= maxNumberSearchResults
->>>>>>> 2fd87596
+    return currentSearch.resultList.length !== 0 && currentNumberSearchResults >= maxNumberSearchResults
   }
 
   handleChangeSearchType = (e) => {
