import React from 'react'
import { connect } from 'react-redux'
import { withRouter, Redirect } from 'react-router'
import { translate } from 'react-i18next'
import i18n from '../i18n.js'
import * as Cookies from 'js-cookie'
import Card from '../component/common/Card/Card.jsx'
import CardHeader from '../component/common/Card/CardHeader.jsx'
import CardBody from '../component/common/Card/CardBody.jsx'
import InputGroupText from '../component/common/Input/InputGroupText.jsx'
import Button from '../component/common/Input/Button.jsx'
import FooterLogin from '../component/Login/FooterLogin.jsx'
import {
  newFlashMessage,
  setUserConnected,
  setWorkspaceList,
  setContentTypeList,
  setAppList,
  setConfig,
<<<<<<< HEAD
  setBreadcrumbs
=======
  setUserLang
>>>>>>> 66c4fda1
} from '../action-creator.sync.js'
import {
  getAppList,
  getConfig,
  getContentTypeList,
  getMyselfWorkspaceList,
  postUserLogin
} from '../action-creator.async.js'
import {
  PAGE,
  COOKIE_FRONTEND
} from '../helper.js'

const qs = require('query-string')

class Login extends React.Component {
  constructor (props) {
    super(props)
    this.state = {
      inputLogin: {
        value: '',
        isInvalid: false
      },
      inputPassword: {
        value: '',
        isInvalid: false
      },
      inputRememberMe: false
    }
  }

  async componentDidMount () {
    const { props } = this

<<<<<<< HEAD
    props.dispatch(setBreadcrumbs([]))
=======
    const defaultLangCookie = Cookies.get(COOKIE_FRONTEND.DEFAULT_LANGUAGE)

    if (defaultLangCookie) {
      i18n.changeLanguage(defaultLangCookie)
      props.dispatch(setUserLang(defaultLangCookie))
    }
>>>>>>> 66c4fda1

    const query = qs.parse(props.location.search)
    if (query.dc && query.dc === '1') {
      props.dispatch(newFlashMessage(props.t('You have been disconnected, please login again', 'warning')))
      props.history.push(props.location.pathname)
      return
    }

    await this.loadConfig()
  }

  handleChangeLogin = e => this.setState({inputLogin: {...this.state.inputLogin, value: e.target.value}})
  handleChangePassword = e => this.setState({inputPassword: {...this.state.inputPassword, value: e.target.value}})
  handleChangeRememberMe = e => {
    e.preventDefault()
    e.stopPropagation()
    this.setState(prev => ({inputRememberMe: !prev.inputRememberMe}))
  }

  handleInputKeyDown = e => e.key === 'Enter' && this.handleClickSubmit()

  handleClickSubmit = async () => {
    const { props, state } = this

    if (state.inputLogin.value === '' || state.inputPassword.value === '') {
      props.dispatch(newFlashMessage(props.t('Please enter a login and a password'), 'warning'))
      return
    }

    const fetchPostUserLogin = await props.dispatch(postUserLogin(state.inputLogin.value, state.inputPassword.value, state.inputRememberMe))

    switch (fetchPostUserLogin.status) {
      case 200:
        const loggedUser = {
          ...fetchPostUserLogin.json,
          logged: true
        }

        Cookies.set(COOKIE_FRONTEND.LAST_CONNECTION, '1', {expires: COOKIE_FRONTEND.DEFAULT_EXPIRE_TIME})
        props.dispatch(setUserConnected(loggedUser))

        Cookies.set(COOKIE_FRONTEND.DEFAULT_LANGUAGE, fetchPostUserLogin.json.lang, {expires: COOKIE_FRONTEND.DEFAULT_EXPIRE_TIME})
        i18n.changeLanguage(loggedUser.lang)

        this.loadAppList()
        this.loadContentTypeList()
        this.loadWorkspaceList()

        if (props.system.redirectLogin !== '') {
          props.history.push(props.system.redirectLogin)
          return
        }

        props.history.push(PAGE.HOME)
        break
      case 400:
        switch (fetchPostUserLogin.json.code) {
          case 2001: props.dispatch(newFlashMessage(props.t('Not a valid email'), 'warning')); break
          default: props.dispatch(newFlashMessage(props.t('An error has happened'), 'warning')); break
        }
        break
      case 403: props.dispatch(newFlashMessage(props.t('Email or password invalid'), 'warning')); break
      default: props.dispatch(newFlashMessage(props.t('An error has happened'), 'warning')); break
    }
  }

  loadConfig = async () => {
    const { props } = this

    const fetchGetConfig = await props.dispatch(getConfig())
    if (fetchGetConfig.status === 200) props.dispatch(setConfig(fetchGetConfig.json))
  }

  loadAppList = async () => {
    const { props } = this

    const fetchGetAppList = await props.dispatch(getAppList())
    if (fetchGetAppList.status === 200) props.dispatch(setAppList(fetchGetAppList.json))
  }

  loadContentTypeList = async () => {
    const { props } = this

    const fetchGetContentTypeList = await props.dispatch(getContentTypeList())
    if (fetchGetContentTypeList.status === 200) props.dispatch(setContentTypeList(fetchGetContentTypeList.json))
  }

  loadWorkspaceList = async () => {
    const { props } = this
    const fetchGetWorkspaceList = await props.dispatch(getMyselfWorkspaceList())
    if (fetchGetWorkspaceList.status === 200) props.dispatch(setWorkspaceList(fetchGetWorkspaceList.json))
  }

  handleClickForgotPassword = () => {
    const { props } = this
    props.history.push(
      props.system.config.email_notification_activated
        ? PAGE.FORGOT_PASSWORD
        : PAGE.FORGOT_PASSWORD_NO_EMAIL_NOTIF
    )
  }

  render () {
    const { props, state } = this
    if (props.user.logged) return <Redirect to={{pathname: '/ui'}} />

    return (
      <section className='loginpage primaryColorBg'>
        <Card customClass='loginpage__card'>
          <CardHeader customClass='loginpage__card__header primaryColorBgLighten'>
            {props.t('Connection')}
          </CardHeader>

          <CardBody formClass='loginpage__card__form'>
            <form>
              <InputGroupText
                parentClassName='loginpage__card__form__groupemail'
                customClass='mb-3 mt-4'
                icon='fa-envelope-open-o'
                type='email'
                placeHolder={props.t('Email Address')}
                invalidMsg={props.t('Invalid email')}
                isInvalid={state.inputLogin.isInvalid}
                value={state.inputLogin.value}
                onChange={this.handleChangeLogin}
                onKeyDown={this.handleInputKeyDown}
                maxLength={512}
              />

              <InputGroupText
                parentClassName='loginpage__card__form__groupepw'
                customClass=''
                icon='fa-lock'
                type='password'
                placeHolder={props.t('Password')}
                invalidMsg={props.t('Invalid password')}
                isInvalid={state.inputPassword.isInvalid}
                value={state.inputPassword.value}
                onChange={this.handleChangePassword}
                onKeyDown={this.handleInputKeyDown}
                maxLength={512}
              />

              <div className='row mt-4 mb-4'>
                <div className='col-12 col-sm-6'>
                  <div
                    className='loginpage__card__form__pwforgot'
                    onClick={this.handleClickForgotPassword}
                  >
                    {props.t('Forgotten password ?')}
                  </div>
                </div>

                <div className='col-12 col-sm-6 d-flex align-items-end'>
                  <Button
                    htmlType='button'
                    bootstrapType='primary'
                    customClass='btnSubmit loginpage__card__form__btnsubmit ml-auto'
                    label={props.t('Connection')}
                    onClick={this.handleClickSubmit}
                  />
                </div>
              </div>
            </form>
          </CardBody>
        </Card>

        <FooterLogin />
      </section>
    )
  }
}

const mapStateToProps = ({ user, system, breadcrumbs }) => ({ user, system, breadcrumbs })
export default withRouter(connect(mapStateToProps)(translate()(Login)))<|MERGE_RESOLUTION|>--- conflicted
+++ resolved
@@ -17,11 +17,8 @@
   setContentTypeList,
   setAppList,
   setConfig,
-<<<<<<< HEAD
-  setBreadcrumbs
-=======
+  setBreadcrumbs,
   setUserLang
->>>>>>> 66c4fda1
 } from '../action-creator.sync.js'
 import {
   getAppList,
@@ -56,16 +53,14 @@
   async componentDidMount () {
     const { props } = this
 
-<<<<<<< HEAD
     props.dispatch(setBreadcrumbs([]))
-=======
+
     const defaultLangCookie = Cookies.get(COOKIE_FRONTEND.DEFAULT_LANGUAGE)
 
     if (defaultLangCookie) {
       i18n.changeLanguage(defaultLangCookie)
       props.dispatch(setUserLang(defaultLangCookie))
     }
->>>>>>> 66c4fda1
 
     const query = qs.parse(props.location.search)
     if (query.dc && query.dc === '1') {
