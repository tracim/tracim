--- conflicted
+++ resolved
@@ -26,15 +26,10 @@
   getMyselfWorkspaceList,
   postUserLogin
 } from '../action-creator.async.js'
-<<<<<<< HEAD
 import {
   PAGE,
   COOKIE_FRONTEND
 } from '../helper.js'
-import { Checkbox } from 'tracim_frontend_lib'
-=======
-import { PAGE } from '../helper.js'
->>>>>>> d70185c7
 
 const qs = require('query-string')
 
