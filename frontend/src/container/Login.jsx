--- conflicted
+++ resolved
@@ -149,12 +149,8 @@
         this.loadAppList()
         this.loadContentTypeList()
         this.loadWorkspaceList()
-<<<<<<< HEAD
         this.loadNotificationNotRead(loggedUser.user_id)
         this.loadNotificationList(loggedUser.user_id)
-        props.tlm.manager.openLiveMessageConnection(loggedUser.user_id)
-=======
->>>>>>> 48c7e0c1
 
         if (props.system.redirectLogin !== '') {
           props.history.push(props.system.redirectLogin)
