--- conflicted
+++ resolved
@@ -97,13 +97,9 @@
           logged: true
         }
 
-<<<<<<< HEAD
         if (fetchPostUserLogin.json.lang === null) this.setDefaultUserLang(fetchPostUserLogin.json)
 
-        Cookies.set('lastConnection', '1', {expires: 180})
-=======
         Cookies.set(COOKIE_FRONTEND.LAST_CONNECTION, '1', {expires: COOKIE_FRONTEND.DEFAULT_EXPIRE_TIME})
->>>>>>> 310f4cfb
         props.dispatch(setUserConnected(loggedUser))
 
         Cookies.set(COOKIE_FRONTEND.DEFAULT_LANGUAGE, fetchPostUserLogin.json.lang, {expires: COOKIE_FRONTEND.DEFAULT_EXPIRE_TIME})
