--- conflicted
+++ resolved
@@ -128,21 +128,9 @@
     const { props } = this
 
     props.dispatch(setBreadcrumbs([{
-<<<<<<< HEAD
-      link: <Link to={PAGE.HOME}><i className='fa fa-home' />{props.t('Home')}</Link>,
-      type: BREADCRUMBS_TYPE.CORE
-    }, {
-      link: <span className='nolink'>{props.t('Administration')}</span>,
+      link: <Link to={PAGE.ACCOUNT}>{props.t('Account Settings')}</Link>,
       type: BREADCRUMBS_TYPE.CORE,
-      notALink: true
-    }, {
-      link: <Link to={PAGE.ACCOUNT}>{props.t('Account Settings')}</Link>,
-      type: BREADCRUMBS_TYPE.CORE
-=======
-      link: <Link to={PAGE.ACCOUNT}>{props.t('My account')}</Link>,
-      type: BREADCRUMBS_TYPE.CORE,
-      label: props.t('My account')
->>>>>>> edf44bfa
+      label: props.t('Account Settings')
     }]))
   }
 
