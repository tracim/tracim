--- conflicted
+++ resolved
@@ -179,13 +179,8 @@
       const fetchPutPublicName = await props.dispatch(putMyselfName(props.user, newPublicName))
       switch (fetchPutPublicName.status) {
         case 200:
-<<<<<<< HEAD
-          props.dispatch(updateUserPublicName(newName))
-          if (newEmail === '') {
-=======
           props.dispatch(updateUserPublicName(newPublicName))
           if (newEmail === '' && newUsername === '') {
->>>>>>> 39c031f2
             props.dispatch(newFlashMessage(props.t('Your name has been changed'), 'info'))
             return true
           }
