--- conflicted
+++ resolved
@@ -40,15 +40,10 @@
 import {
   ALLOWED_CHARACTERS_USERNAME,
   editableUserAuthTypeList,
-<<<<<<< HEAD
   PAGE,
   MINIMUM_CHARACTERS_PUBLIC_NAME,
   MINIMUM_CHARACTERS_USERNAME
-} from '../helper.js'
-=======
-  PAGE
 } from '../util/helper.js'
->>>>>>> 103743cd
 import AgendaInfo from '../component/Dashboard/AgendaInfo.jsx'
 
 export class Account extends React.Component {
