import React from 'react'
import { connect } from 'react-redux'
import { translate } from 'react-i18next'

import {
  PageWrapper,
  PageTitle,
  PageContent,
  CUSTOM_EVENT,
  BREADCRUMBS_TYPE,
  TracimComponent,
  SPACE_TYPE,
  SPACE_TYPE_LIST,
  SUBSCRIPTION_TYPE,
  IconButton,
  PAGE,
<<<<<<< HEAD
  TextInput,
  htmlToText,
  SORT_BY,
  SORT_ORDER,
  sortListBy,
  TitleListHeader
=======
  htmlToText,
  FilterBar,
  stringIncludes
>>>>>>> b0eacc99
} from 'tracim_frontend_lib'

import {
  newFlashMessage,
  setBreadcrumbs,
  setHeadTitle,
  setWorkspaceSubscriptionList
} from '../action-creator.sync.js'
import { getWorkspaceSubscriptions, postUserWorkspace, putUserWorkspaceSubscription } from '../action-creator.async.js'

export class JoinWorkspace extends React.Component {
  constructor (props) {
    super(props)

    this.state = {
      displayedFavoritesList: [],
      filter: '',
      selectedSortCriterion: SORT_BY.LABEL,
      sortOrder: SORT_ORDER.ASCENDING
    }

    props.registerCustomEventHandlerList([
      { name: CUSTOM_EVENT.ALL_APP_CHANGE_LANGUAGE, handler: this.handleAllAppChangeLanguage }
    ])
  }

  async componentDidMount () {
    const { props } = this
    this.handleAllAppChangeLanguage()
    await this.loadWorkspaceSubscriptions()
    if (props.history.location.state && props.history.location.state.fromSearch) {
      this.setState({ filter: props.spaceSearch.searchString })
    }
    this.setDisplayedFavoritesList()
  }

  componentDidUpdate (prevProps) {
    if (this.props.accessibleWorkspaceList !== prevProps.accessibleWorkspaceList) {
      this.setDisplayedFavoritesList()
    }
  }

  setDisplayedFavoritesList = () => {
    const { props, state } = this

    const sortedList = sortListBy(
      props.accessibleWorkspaceList,
      state.selectedSortCriterion,
      state.sortOrder,
      props.user.lang
    )

    this.setState({ displayedFavoritesList: sortedList })
  }

  handleClickTitleToSort = (criterion) => {
    this.setState(prev => {
      const sortOrder = prev.selectedSortCriterion === criterion && prev.sortOrder === SORT_ORDER.ASCENDING
        ? SORT_ORDER.DESCENDING
        : SORT_ORDER.ASCENDING
      return {
        displayedFavoritesList: sortListBy(prev.displayedFavoritesList, criterion, sortOrder, this.props.user.lang),
        selectedSortCriterion: criterion,
        sortOrder: sortOrder
      }
    })
  }

  async loadWorkspaceSubscriptions () {
    const { props } = this

    const fetchSubscriptionList = await props.dispatch(getWorkspaceSubscriptions(props.user.userId))

    if (fetchSubscriptionList.status !== 200) {
      props.dispatch(newFlashMessage(props.t('An error has happened'), 'warning'))
      return
    }
    props.dispatch(setWorkspaceSubscriptionList(fetchSubscriptionList.json))
  }

  handleAllAppChangeLanguage = () => {
    const { props } = this
    this.buildBreadcrumbs()
    props.dispatch(setHeadTitle(props.t('Join a space')))
  }

  buildBreadcrumbs () {
    const { props } = this

    props.dispatch(setBreadcrumbs([{
      link: PAGE.JOIN_WORKSPACE,
      type: BREADCRUMBS_TYPE.CORE,
      label: props.t('Join a space'),
      isALink: true
    }]))
  }

  async joinWorkspace (workspace) {
    const { props } = this

    const fetchPutUserSpaceSubscription = await props.dispatch(postUserWorkspace(workspace.id, props.user.userId))

    switch (fetchPutUserSpaceSubscription.status) {
      case 200:
        props.dispatch(newFlashMessage(props.t(
          'You joined the space {{space}}',
          { space: workspace.label }
        ), 'info'))
        props.history.push(PAGE.WORKSPACE.DASHBOARD(workspace.id))
        break
      default: props.dispatch(newFlashMessage(props.t('An error has happened'), 'warning'))
    }
  }

  createRequestComponent (workspace) {
    const { props } = this

    const subscription = props.workspaceSubscriptionList.find(s => s.workspace.workspace_id === workspace.id)

    if (subscription !== undefined && subscription.state !== SUBSCRIPTION_TYPE.rejected.slug) {
      let text = 'Unknown request state'
      let icon = 'question'
      switch (subscription.state) {
        case SUBSCRIPTION_TYPE.pending.slug:
          text = props.t('Request sent')
          icon = SUBSCRIPTION_TYPE.pending.faIcon
          break
        case SUBSCRIPTION_TYPE.accepted.slug:
          text = props.t('Request accepted')
          icon = SUBSCRIPTION_TYPE.pending.faIcon
          break
      }
      return <div><i className={`fas fa-${icon}`} /> {text}</div>
    }

    switch (workspace.accessType) {
      case SPACE_TYPE.onRequest.slug:
        return (
          <IconButton
            icon='fas fa-share'
            text={props.t('Request access')}
            onClick={() => this.handleClickRequestAccess(workspace, props.user.userId)}
          />)
      case SPACE_TYPE.open.slug:
        return (
          <IconButton
            icon='fas fa-sign-in-alt'
            text={props.t('Join the space')}
            onClick={() => this.joinWorkspace(workspace)}
          />)
      default:
        return <span>{props.t('Unknown space type')}</span>
    }
  }

  createIconForAccessType (accessType) {
    const spaceType = SPACE_TYPE_LIST.find(t => t.slug === accessType)
    return spaceType
      ? <i className={`fas fa-fw fa-2x ${spaceType.faIcon}`} title={this.props.t(spaceType.tradKey[0])} />
      : <i className='fas fa-fw fa-2x fa-search' title={this.props.t('Unknown space type')} />
    // RJ - 2020-10-30 - NOTE
    // This code uses props.t on a key that is translated in frontend_lib (spaceType.tradKey[0]).
    // This works because translations are grouped during compilation.
    // This may break in the future but there is a Cypress test to catch this
  }

  handleWorkspaceFilter (filter) {
    this.setState({ filter: filter.toLowerCase() })
  }

  async handleClickRequestAccess (space, userId) {
    const { props } = this
    const fetchPutUserSpaceSubscription = await props.dispatch(putUserWorkspaceSubscription(space.id, userId))

    switch (fetchPutUserSpaceSubscription.status) {
      case 200:
        props.dispatch(newFlashMessage(props.t(
          'Your request to join {{space}} will be handled by a space manager. The result will be shown on the notification wall.',
          { space: space.label }
        ), 'info'))
        break
      default: props.dispatch(newFlashMessage(props.t('An error has happened'), 'warning'))
    }
  }

  filterWorkspaces (workspace) {
    const spaceType = SPACE_TYPE_LIST.find(type => type.slug === workspace.accessType) || { label: '' }

    const includesFilter = stringIncludes(this.state.filter)

    const hasFilterMatchOnLabel = includesFilter(workspace.label)
    const hasFilterMatchOnDescription = includesFilter(workspace.description)
    const hasFilterMatchOnType = spaceType && includesFilter(this.props.t(spaceType.label))

    return (
      hasFilterMatchOnLabel ||
      hasFilterMatchOnDescription ||
      hasFilterMatchOnType
    )
  }

  render () {
    const { props, state } = this
    const className = 'joinWorkspace'
    const parser = new DOMParser()
    return (
      <div className='tracim__content fullWidthFullHeight'>
        <div className='tracim__content-scrollview'>
          <PageWrapper customClass={`${className}__wrapper`}>
            <PageTitle
              parentClass={className}
              title={props.t('Join a space')}
              icon='fas fa-users'
              breadcrumbsList={props.breadcrumbs}
              isEmailNotifActivated={props.system.config.email_notification_activated}
            />

            <PageContent parentClass={`${className}__content`}>

              <FilterBar
                onChange={e => this.handleWorkspaceFilter(e.target.value)}
<<<<<<< HEAD
                placeholder={props.t('Filter spaces')}
                icon='search'
                value={state.filter}
=======
                value={this.state.filter}
                placeholder={props.t('Filter spaces')}
>>>>>>> b0eacc99
              />

              <div className={`${className}__content__workspaceList`} data-cy='joinWorkspaceWorkspaceList'>
                <div className={`${className}__content__workspaceList__item`}>
                  <TitleListHeader
                    title={props.t('Type')}
                    onClickTitle={() => this.handleClickTitleToSort(SORT_BY.SPACE_TYPE)}
                    isOrderAscending={state.sortOrder === SORT_ORDER.ASCENDING}
                    isSelected={state.selectedSortCriterion === SORT_BY.SPACE_TYPE}
                    tootltip={props.t('Sort by type')}
                  />
                  <TitleListHeader
                    title={props.t('Title and description')}
                    onClickTitle={() => this.handleClickTitleToSort(SORT_BY.LABEL)}
                    isOrderAscending={state.sortOrder === SORT_ORDER.ASCENDING}
                    isSelected={state.selectedSortCriterion === SORT_BY.LABEL}
                    tootltip={props.t('Sort by title')}
                  />
                </div>

                {state.displayedFavoritesList.filter(this.filterWorkspaces.bind(this)).map((workspace) => {
                  const descriptionText = htmlToText(parser, workspace.description)
                  return (
                    <div key={workspace.id} className={`${className}__content__workspaceList__item`}>
                      {this.createIconForAccessType(workspace.accessType)}
                      <div className={`${className}__content__workspaceList__item__title_description`}>
                        <span>{workspace.label}</span>
                        <span
                          className={`${className}__content__workspaceList__item__description`}
                          title={descriptionText}
                        >
                          {descriptionText}
                        </span>
                      </div>
                      {this.createRequestComponent(workspace)}
                    </div>
                  )
                })}
              </div>
            </PageContent>
          </PageWrapper>
        </div>
      </div>
    )
  }
}

const mapStateToProps = ({ accessibleWorkspaceList, breadcrumbs, spaceSearch, system, user, workspaceSubscriptionList }) => ({
  accessibleWorkspaceList,
  breadcrumbs,
  spaceSearch,
  system,
  user,
  workspaceSubscriptionList
})
export default connect(mapStateToProps)(translate()(TracimComponent(JoinWorkspace)))<|MERGE_RESOLUTION|>--- conflicted
+++ resolved
@@ -14,18 +14,13 @@
   SUBSCRIPTION_TYPE,
   IconButton,
   PAGE,
-<<<<<<< HEAD
-  TextInput,
   htmlToText,
   SORT_BY,
   SORT_ORDER,
   sortListBy,
-  TitleListHeader
-=======
-  htmlToText,
+  TitleListHeader,
   FilterBar,
   stringIncludes
->>>>>>> b0eacc99
 } from 'tracim_frontend_lib'
 
 import {
@@ -247,14 +242,9 @@
 
               <FilterBar
                 onChange={e => this.handleWorkspaceFilter(e.target.value)}
-<<<<<<< HEAD
-                placeholder={props.t('Filter spaces')}
                 icon='search'
                 value={state.filter}
-=======
-                value={this.state.filter}
                 placeholder={props.t('Filter spaces')}
->>>>>>> b0eacc99
               />
 
               <div className={`${className}__content__workspaceList`} data-cy='joinWorkspaceWorkspaceList'>
