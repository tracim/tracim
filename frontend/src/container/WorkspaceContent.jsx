import React from 'react'
import { connect } from 'react-redux'
import { Link, withRouter, Route } from 'react-router-dom'
import appFactory from '../appFactory.js'
import i18n from '../i18n.js'
import { translate } from 'react-i18next'
import {
  PAGE,
  ROLE,
  findUserRoleIdInWorkspace,
  ROLE_OBJECT,
  CONTENT_TYPE,
  sortWorkspaceContents,
  SHARE_FOLDER_ID
} from '../helper.js'
import Folder from '../component/Workspace/Folder.jsx'
import ShareFolder from '../component/Workspace/ShareFolder.jsx'
import ContentItem from '../component/Workspace/ContentItem.jsx'
import ContentItemHeader from '../component/Workspace/ContentItemHeader.jsx'
import DropdownCreateButton from '../component/common/Input/DropdownCreateButton.jsx'
import OpenContentApp from '../component/Workspace/OpenContentApp.jsx'
import OpenShareFolderApp from '../component/Workspace/OpenShareFolderApp.jsx'
import OpenCreateContentApp from '../component/Workspace/OpenCreateContentApp.jsx'
import {
  PageWrapper,
  PageTitle,
  PageContent,
  BREADCRUMBS_TYPE,
  CUSTOM_EVENT
} from 'tracim_frontend_lib'
import {
  getFolderContentList,
  getSubFolderShareContentList,
  getShareFolderContentList,
  getContentPathList,
  getWorkspaceMemberList,
  putWorkspaceContentArchived,
  putWorkspaceContentDeleted,
  getMyselfWorkspaceReadStatusList,
  putFolderRead,
  putContentItemMove,
  getWorkspaceDetail
} from '../action-creator.async.js'
import {
  newFlashMessage,
  setWorkspaceContentList,
  addWorkspaceContentList,
  setWorkspaceShareFolderContentList,
  addWorkspaceShareFolderContentList,
  setWorkspaceMemberList,
  setWorkspaceReadStatusList,
  toggleFolderOpen,
  setWorkspaceContentRead,
  setBreadcrumbs,
  resetBreadcrumbsAppFeature,
  moveWorkspaceContent,
  setWorkspaceDetail
} from '../action-creator.sync.js'
import uniq from 'lodash/uniq'

const qs = require('query-string')

// FIXME - CH - 2019-09-06 - hack for content type. See https://github.com/tracim/tracim/issues/2375
export const HACK_COLLABORA_CONTENT_TYPE = contentType => ({
  label: 'Collaborative document',
  slug: 'collaborative_document_edition',
  faIcon: 'file-o',
  hexcolor: '#ffc800',
<<<<<<< HEAD
  creationLabel: i18n.t('Create a collaborative document'),
=======
  creationLabel: i18n.t('Create an office document'),
>>>>>>> af1767b0
  availableStatuses: contentType[0].availableStatuses
})

class WorkspaceContent extends React.Component {
  constructor (props) {
    super(props)
    this.state = {
      workspaceIdInUrl: props.match.params.idws ? parseInt(props.match.params.idws) : null, // this is used to avoid handling the parseInt every time
      appOpenedType: false,
      contentLoaded: false,
      shareFolder: {
        isOpen: (qs.parse(props.location.search).share_folder || '') === '1'
      }
    }

    document.addEventListener(CUSTOM_EVENT.APP_CUSTOM_EVENT_LISTENER, this.customEventReducer)
  }

  customEventReducer = async ({ detail: { type, data } }) => {
    const { props, state } = this
    switch (type) {
      case CUSTOM_EVENT.REFRESH_CONTENT_LIST:
        console.log('%c<WorkspaceContent> Custom event', 'color: #28a745', type, data)
        this.loadAllWorkspaceContent(state.workspaceIdInUrl)
        break

      case CUSTOM_EVENT.OPEN_CONTENT_URL:
        console.log('%c<WorkspaceContent> Custom event', 'color: #28a745', type, data)
        props.history.push(PAGE.WORKSPACE.CONTENT(data.workspaceId, data.contentType, data.contentId) + props.location.search)
        break

      case CUSTOM_EVENT.APP_CLOSED:
      case CUSTOM_EVENT.HIDE_POPUP_CREATE_CONTENT:
        console.log('%c<WorkspaceContent> Custom event', 'color: #28a745', type, data, state.workspaceIdInUrl)

        const contentFolderPath = props.workspaceContentList.filter(c => c.isOpen).map(c => c.id)
        const folderListInUrl = this.getFolderIdToOpenInUrl(props.location.search)

        const newUrlSearch = {
          ...qs.parse(props.location.search),
          folder_open: [...folderListInUrl, ...contentFolderPath].join(',')
        }

        props.history.push(PAGE.WORKSPACE.CONTENT_LIST(state.workspaceIdInUrl) + '?' + qs.stringify(newUrlSearch, { encode: false }))
        this.setState({ appOpenedType: false })

        this.props.dispatch(resetBreadcrumbsAppFeature())
        break

      case CUSTOM_EVENT.ALL_APP_CHANGE_LANGUAGE: this.buildBreadcrumbs(); break
    }
  }

  async componentDidMount () {
    const { props } = this

    console.log('%c<WorkspaceContent> componentDidMount', 'color: #c17838')

    let wsToLoad = null

    if (props.match.params.idws === undefined) {
      if (props.workspaceList.length > 0) wsToLoad = props.workspaceList[0].id
      else return
    } else wsToLoad = props.match.params.idws

    this.loadAllWorkspaceContent(wsToLoad, true)
    this.loadWorkspaceDetail()
  }

  // Côme - 2018/11/26 - refactor idea: do not rebuild folder_open when on direct link of an app (without folder_open)
  // and add process that always keep url and folders open sync
  async componentDidUpdate (prevProps, prevState) {
    const { props, state } = this

    console.log('%c<WorkspaceContent> componentDidUpdate', 'color: #c17838', props)

    if (state.workspaceIdInUrl === null) return

    const workspaceId = parseInt(props.match.params.idws)
    if (isNaN(workspaceId)) return

    const prevFilter = qs.parse(prevProps.location.search).type
    const currentFilter = qs.parse(props.location.search).type

    const hasWorkspaceIdChanged = prevState.workspaceIdInUrl !== workspaceId

    if (hasWorkspaceIdChanged) this.loadWorkspaceDetail()

    if (hasWorkspaceIdChanged || prevFilter !== currentFilter) {
      this.setState({ workspaceIdInUrl: workspaceId })
      this.loadAllWorkspaceContent(workspaceId, false)
    }
  }

  componentWillUnmount () {
    this.props.dispatchCustomEvent(CUSTOM_EVENT.UNMOUNT_APP)
    document.removeEventListener(CUSTOM_EVENT.APP_CUSTOM_EVENT_LISTENER, this.customEventReducer)
  }

  loadAllWorkspaceContent = async (workspaceId, shouldScrollToContent = false) => {
    try {
      await this.loadContentList(workspaceId)
      await this.loadShareFolderContent(workspaceId)
    } catch (error) {
      console.log(error.message)
      return false
    }

    this.buildBreadcrumbs()
    if (shouldScrollToContent) this.scrollToActiveContent()
    return true
  }

  sendGlobalFlashMessage = msg => GLOBAL_dispatchEvent({
    type: CUSTOM_EVENT.ADD_FLASH_MSG,
    data: {
      msg: this.props.t(msg),
      type: 'warning',
      delay: undefined
    }
  })

  loadWorkspaceDetail = async () => {
    const { props } = this

    const fetchWorkspaceDetail = await props.dispatch(getWorkspaceDetail(props.user, props.match.params.idws))
    switch (fetchWorkspaceDetail.status) {
      case 200:
        props.dispatch(setWorkspaceDetail(fetchWorkspaceDetail.json))
        break
      case 400:
        props.history.push(PAGE.HOME)
        props.dispatch(newFlashMessage('Unknown shared space'))
        break
      default: props.dispatch(newFlashMessage(`${props.t('An error has happened while getting')} ${props.t('shared space detail')}`, 'warning')); break
    }
  }

  buildBreadcrumbs = () => {
    const { props, state } = this
    const breadcrumbsList = [{
      link: <Link to={PAGE.HOME}><i className='fa fa-home' />{props.t('Home')}</Link>,
      type: BREADCRUMBS_TYPE.CORE
    }, {
      link: (
        <Link to={PAGE.WORKSPACE.DASHBOARD(state.workspaceIdInUrl)}>
          {props.t(props.workspaceList.find(ws => ws.id === state.workspaceIdInUrl).label)}
        </Link>
      ),
      type: BREADCRUMBS_TYPE.CORE
    }]

    const urlFilter = qs.parse(props.location.search).type

    if (urlFilter) {
      breadcrumbsList.push({
        link: (
          <Link to={`${PAGE.WORKSPACE.CONTENT_LIST(state.workspaceIdInUrl)}?type=${urlFilter}`}>
            { props.t((props.contentType.find(ct => ct.slug === urlFilter) || { label: '' }).label + 's') }
          </Link>
        ),
        type: BREADCRUMBS_TYPE.CORE
      })
    } else {
      breadcrumbsList.push({
        link: (
          <Link to={`${PAGE.WORKSPACE.CONTENT_LIST(state.workspaceIdInUrl)}`}>
            {props.t('All contents')}
          </Link>
        ),
        type: BREADCRUMBS_TYPE.CORE
      })
    }

    props.dispatch(setBreadcrumbs(breadcrumbsList))
  }

  loadContentList = async (workspaceId) => {
    console.log('%c<WorkspaceContent> loadContentList', 'color: #c17838')
    const { props } = this

    const folderIdInUrl = [0, ...this.getFolderIdToOpenInUrl(props.location.search)] // add 0 to get workspace's root

    const contentIdInUrl = (props.match && props.match.params.idcts) || null

    if (contentIdInUrl && contentIdInUrl !== 'new' && props.match && props.match.params.type === CONTENT_TYPE.FOLDER) folderIdInUrl.push(contentIdInUrl)

    let fetchContentList
    if (contentIdInUrl && !isNaN(contentIdInUrl)) fetchContentList = await props.dispatch(getContentPathList(workspaceId, contentIdInUrl, folderIdInUrl))
    else fetchContentList = await props.dispatch(getFolderContentList(workspaceId, folderIdInUrl.filter(id => id !== SHARE_FOLDER_ID)))

    const wsMember = await props.dispatch(getWorkspaceMemberList(workspaceId))
    const wsReadStatus = await props.dispatch(getMyselfWorkspaceReadStatusList(workspaceId))

    switch (fetchContentList.status) {
      case 200:
        const folderToOpen = [
          ...folderIdInUrl,
          ...fetchContentList.json.filter(c => c.parent_id !== null).map(c => c.parent_id)
        ]
        props.dispatch(setWorkspaceContentList(fetchContentList.json, folderToOpen))
        break
      case 400:
        switch (fetchContentList.json.code) {
          // INFO - B.L - 2019.08.06 - content id does not exists in db
          case 1003:
          // INFO - B.L - 2019.08.06 - content id is not a valid integer
          case 2023: // eslint-disable-line no-fallthrough
            props.dispatch(newFlashMessage(props.t('Content not found'), 'warning'))
            props.history.push(`/ui/workspaces/${workspaceId}/contents`)
            this.loadAllWorkspaceContent(workspaceId, false) // INFO - CH - 2019-08-27 - force reload data because, in this case, componentDidUpdate wont
            throw new Error(fetchContentList.json.message)
          // INFO - B.L - 2019.08.06 - workspace does not exists or forbidden
          case 1002:
          // INFO - B.L - 2019.08.06 - workspace id is not a valid integer
          case 2022: // eslint-disable-line no-fallthrough
            props.dispatch(newFlashMessage(props.t('Workspace not found'), 'warning'))
            props.history.push('/ui')
            throw new Error(fetchContentList.json.message)
        }
        break
      case 401: break
      default: {
        props.history.push('/ui')
        throw new Error('Error while loading content list')
      }
    }

    switch (wsMember.status) {
      case 200: props.dispatch(setWorkspaceMemberList(wsMember.json)); break
      case 401: break
      default: props.dispatch(newFlashMessage(props.t('Error while loading members list'), 'warning'))
    }

    switch (wsReadStatus.status) {
      case 200: props.dispatch(setWorkspaceReadStatusList(wsReadStatus.json)); break
      case 401: break
      default: props.dispatch(newFlashMessage(props.t('Error while loading read status list'), 'warning'))
    }

    this.setState({ contentLoaded: true })
  }

  handleClickContentItem = content => {
    console.log('%c<WorkspaceContent> content clicked', 'color: #c17838', content)
    this.props.history.push(`${PAGE.WORKSPACE.CONTENT(content.workspaceId, content.type, content.id)}${this.props.location.search}`)
  }

  handleClickEditContentItem = (e, content) => {
    e.preventDefault()
    e.stopPropagation()
    this.handleClickContentItem(content)
  }

  handleClickDownloadContentItem = (e, content) => {
    e.preventDefault()
    e.stopPropagation()
    console.log('%c<WorkspaceContent> download nyi', 'color: #c17838', content)
  }

  handleClickArchiveContentItem = async (e, content) => {
    const { props, state } = this

    e.preventDefault()
    e.stopPropagation()

    const fetchPutContentArchived = await props.dispatch(putWorkspaceContentArchived(content.workspaceId, content.id))
    switch (fetchPutContentArchived.status) {
      case 204:
        this.loadContentList(state.workspaceIdInUrl)
        break
      default: props.dispatch(newFlashMessage(props.t('Error while archiving content'), 'warning'))
    }
  }

  handleClickArchiveShareFolderContentItem = async (e, content) => {
    const { props, state } = this

    e.preventDefault()
    e.stopPropagation()

    const fetchPutContentArchived = await props.dispatch(putWorkspaceContentArchived(content.workspaceId, content.id))
    switch (fetchPutContentArchived.status) {
      case 204:
        this.loadShareFolderContent(state.workspaceIdInUrl)
        break
      default: props.dispatch(newFlashMessage(props.t('Error while archiving content'), 'warning'))
    }
  }

  handleClickDeleteContentItem = async (e, content) => {
    const { props, state } = this

    e.preventDefault()
    e.stopPropagation()
    const fetchPutContentDeleted = await props.dispatch(putWorkspaceContentDeleted(content.workspaceId, content.id))
    switch (fetchPutContentDeleted.status) {
      case 204:
        this.loadContentList(state.workspaceIdInUrl)
        break
      default: props.dispatch(newFlashMessage(props.t('Error while deleting content'), 'warning'))
    }
  }

  handleClickDeleteShareFolderContentItem = async (e, content) => {
    const { props, state } = this

    e.preventDefault()
    e.stopPropagation()
    const fetchPutContentDeleted = await props.dispatch(putWorkspaceContentDeleted(content.workspaceId, content.id))
    switch (fetchPutContentDeleted.status) {
      case 204:
        this.loadShareFolderContent(state.workspaceIdInUrl)
        break
      default: props.dispatch(newFlashMessage(props.t('Error while deleting content'), 'warning'))
    }
  }

  handleClickFolder = async folderId => {
    const { props, state } = this
    const folder = props.workspaceContentList.find(content => content.id === folderId) || props.workspaceShareFolderContentList.find(c => c.id === folderId)

    const folderListInUrl = this.getFolderIdToOpenInUrl(props.location.search)
    const newUrlSearchList = (props.workspaceContentList.find(c => c.id === folderId) || { isOpen: false }).isOpen
      ? folderListInUrl.filter(id => id !== folderId)
      : uniq([...folderListInUrl, folderId])

    const newUrlSearchObject = {
      ...qs.parse(props.location.search),
      folder_open: newUrlSearchList.join(',')
    }

    props.dispatch(toggleFolderOpen(folderId))
    props.history.push(PAGE.WORKSPACE.CONTENT_LIST(state.workspaceIdInUrl) + '?' + qs.stringify(newUrlSearchObject, { encode: false }))

    if (!props.workspaceContentList.some(c => c.parentId === folderId)) {
      const fetchContentList = await props.dispatch(getFolderContentList(state.workspaceIdInUrl, [folderId]))
      if (fetchContentList.status === 200) props.dispatch(addWorkspaceContentList(fetchContentList.json))
    }

    if (folder.parentId === SHARE_FOLDER_ID && !props.workspaceShareFolderContentList.some(c => c.parentId === folderId)) {
      const fetchContentList = await props.dispatch(getSubFolderShareContentList(state.workspaceIdInUrl, [folderId]))
      if (fetchContentList.status === 200) props.dispatch(addWorkspaceShareFolderContentList(fetchContentList.json))
    }
  }

  handleClickCreateContent = (e, folderId, contentType) => {
    const { props, state } = this

    const folderOpen = folderId
      ? (props.workspaceContentList.find(c => c.id === folderId) || { isOpen: false }).isOpen
      : false

    const urlSearch = qs.parse(props.location.search)
    delete urlSearch.parent_id

    const folderListInUrl = this.getFolderIdToOpenInUrl(props.location.search)
    const newFolderOpenList = folderOpen
      ? folderListInUrl
      : uniq([...folderListInUrl, folderId])

    const newUrlSearch = {
      ...urlSearch,
      folder_open: newFolderOpenList.join(',')
    }

    if (folderId && !folderOpen) this.handleClickFolder(folderId)

    props.history.push(`${PAGE.WORKSPACE.NEW(state.workspaceIdInUrl, contentType)}?${qs.stringify(newUrlSearch, { encode: false })}&parent_id=${folderId}`)
  }

  getContentParentList = (content, contentList) => {
    const parent = contentList.find(c => c.id === content.parentId)
    if (!parent) return []

    return [parent.id, ...this.getContentParentList(parent, contentList)]
  }

  handleDropMoveContent = async (source, destination) => {
    const { props, state } = this

    if (source.contentId === destination.contentId) return

    if (destination.id === SHARE_FOLDER_ID || destination.parentId === SHARE_FOLDER_ID) return

    // INFO - CH - 2019-06-14 - Check that not moving a folder into one of its sub folder
    if (source.workspaceId === destination.workspaceId && destination.parentId !== 0) {
      const destinationContent = props.workspaceContentList.find(c => c.id === destination.contentId)
      const parentIdList = this.getContentParentList(destinationContent, props.workspaceContentList)

      if (parentIdList.includes(source.contentId)) return
    }

    // INFO - CH - 2019-06-14 - Check user is allowed to drop in the different destination workspace
    if (source.workspaceId !== destination.workspaceId) {
      const destinationMemberList = props.workspaceList.find(ws => ws.id === destination.workspaceId).memberList
      const userRoleIdInDestination = findUserRoleIdInWorkspace(props.user.user_id, destinationMemberList, ROLE)

      if (userRoleIdInDestination <= ROLE_OBJECT.contributor.id) {
        props.dispatch(newFlashMessage(props.t('Insufficient rights'), 'danger'))
        return
      }
    }

    const fetchMoveContent = await props.dispatch(putContentItemMove(source, destination))
    switch (fetchMoveContent.status) {
      case 200:
        const { dropEffect, ...actionDestination } = destination
        props.dispatch(moveWorkspaceContent(source, actionDestination))
        this.loadContentList(state.workspaceIdInUrl)
        this.loadShareFolderContent(state.workspaceIdInUrl)
        break
      case 400:
        switch (fetchMoveContent.json.code) {
          case 3002:
            props.dispatch(newFlashMessage(props.t('A content with same name already exists'), 'danger'))
            break
          case 2038:
            props.dispatch(newFlashMessage(props.t("The destination folder doesn't allow this content type"), 'danger'))
            break
          default:
            props.dispatch(newFlashMessage(props.t('Error while moving content'), 'danger'))
            break
        }
        break
      default: props.dispatch(newFlashMessage(props.t('Error while moving content'), 'danger'))
    }
  }

  handleUpdateAppOpenedType = openedAppType => this.setState({ appOpenedType: openedAppType })

  handleSetFolderRead = async folderId => {
    const { props, state } = this
    const fetchSetFolderRead = await props.dispatch(putFolderRead(props.user.user_id, state.workspaceIdInUrl, folderId))
    switch (fetchSetFolderRead.status) {
      case 204: props.dispatch(setWorkspaceContentRead(folderId)); break
      default: console.log(`Error while setting folder ${folderId} read status. fetchSetFolderRead: `, fetchSetFolderRead)
    }
  }

  getFolderIdToOpenInUrl = urlSearch => (qs.parse(urlSearch).folder_open || '').split(',').filter(str => str !== '').map(str => parseInt(str))

  getContentIdOpenedInUrl = params => {
    if (params === undefined) return undefined
    if (Object.keys(CONTENT_TYPE).find(key => CONTENT_TYPE[key] === params.type)) {
      return params.idcts
    }
    return undefined
  }

  getTitle = urlFilter => {
    const { props } = this
    const contentType = props.contentType.find(ct => ct.slug === urlFilter)
    return contentType
      ? `${props.t('List of')} ${props.t(contentType.label.toLowerCase() + 's')}`
      : props.t('List of contents')
  }

  getIcon = urlFilter => {
    const contentType = this.props.contentType.find(ct => ct.slug === urlFilter)
    return contentType
      ? contentType.faIcon
      : 'th'
  }

  loadShareFolderContent = async workspaceId => {
    const { props } = this

    const folderIdToOpen = this.getFolderIdToOpenInUrl(props.location.search)
    const response = await props.dispatch(getShareFolderContentList(workspaceId))

    switch (response.status) {
      case 200:
        const publicSharedContentList = response.json.map(file => file.parent_id === null
          ? { ...file, parent_id: SHARE_FOLDER_ID }
          : file
        )
        props.dispatch(setWorkspaceShareFolderContentList(publicSharedContentList, folderIdToOpen))
        return true
      default:
        this.sendGlobalFlashMessage(props.t('Error while loading uploaded files'))
        return false
    }
  }

  handleClickShareFolder = async () => {
    const { props, state } = this

    const newUrlSearchObject = {
      ...qs.parse(props.location.search),
      share_folder: state.shareFolder.isOpen ? 0 : 1 // INFO - CH - 2019/08/27 - switch to the opposite
    }

    this.setState(previousState => ({
      shareFolder: {
        isOpen: !previousState.shareFolder.isOpen
      }
    }))

    props.history.push(PAGE.WORKSPACE.CONTENT_LIST(state.workspaceIdInUrl) + '?' + qs.stringify(newUrlSearchObject, { encode: false }))
  }

  filterWorkspaceContent = (contentList, filter) => filter.length === 0
    ? contentList
    : contentList.filter(c => c.type === CONTENT_TYPE.FOLDER || filter.includes(c.type)) // keep unfiltered files and folders

  displayWorkspaceEmptyMessage = (userRoleIdInWorkspace, isWorkspaceEmpty, isFilteredWorkspaceEmpty) => {
    const { props } = this

    const creationAllowedMessage = !isWorkspaceEmpty && isFilteredWorkspaceEmpty
      ? props.t('This shared space has no content of that type yet') + props.t(", create the first content of that type by clicking on the button 'Create'")
      : props.t('This shared space has no content yet') + props.t(", create the first content by clicking on the button 'Create'")

    const creationNotAllowedMessage = !isWorkspaceEmpty && isFilteredWorkspaceEmpty
      ? props.t('This shared space has no content of that type yet')
      : props.t('This shared space has no content yet')

    return (
      <div className='workspace__content__fileandfolder__empty'>
        {userRoleIdInWorkspace > 1 ? creationAllowedMessage : creationNotAllowedMessage}
      </div>
    )
  }

  scrollToActiveContent = () => {
    let contentToScrollTo = this.getContentIdOpenedInUrl(this.props.match.params)

    if (contentToScrollTo === undefined) {
      const folderIdToOpen = this.getFolderIdToOpenInUrl(this.props.location.search)
      if (folderIdToOpen.length > 0) contentToScrollTo = folderIdToOpen[folderIdToOpen.length - 1]
    }
    if (document.getElementById(contentToScrollTo)) document.getElementById(contentToScrollTo).scrollIntoView()
  }

  render () {
    const { breadcrumbs, user, currentWorkspace, workspaceContentList, workspaceShareFolderContentList, contentType, location, t } = this.props
    const { state } = this

    const urlFilter = qs.parse(location.search).type

    const filteredWorkspaceContentList = workspaceContentList.length > 0
      ? this.filterWorkspaceContent(workspaceContentList, urlFilter ? [urlFilter] : [])
      : []

    const rootContentList = filteredWorkspaceContentList
      .filter(c => c.parentId === null)
      .sort(sortWorkspaceContents)

    const userRoleIdInWorkspace = findUserRoleIdInWorkspace(user.user_id, currentWorkspace.memberList, ROLE)

    const createContentAvailableApp = [
      ...contentType
        .filter(ct => ct.slug !== CONTENT_TYPE.COMMENT)
        .filter(ct => userRoleIdInWorkspace === 2 ? ct.slug !== CONTENT_TYPE.FOLDER : true),

      // FIXME - CH - 2019-09-06 - hack for content type. See https://github.com/tracim/tracim/issues/2375
      ...(contentType.find(ct => ct.slug === CONTENT_TYPE.FILE)
        ? [HACK_COLLABORA_CONTENT_TYPE(contentType)]
        : []
      )
    ]

    const isWorkspaceEmpty = workspaceContentList.length === 0
    const isFilteredWorkspaceEmpty = rootContentList.length === 0

    return (
      <div className='tracim__content-scrollview fullWidthFullHeight'>
        <div className='WorkspaceContent'>
          {state.contentLoaded && (
            <OpenContentApp
              // automatically open the app for the contentId in url
              workspaceId={state.workspaceIdInUrl}
              appOpenedType={state.appOpenedType}
              updateAppOpenedType={this.handleUpdateAppOpenedType}
            />
          )}

          {state.contentLoaded && (
            <Route path={PAGE.WORKSPACE.SHARE_FOLDER(':idws')} component={() =>
              <OpenShareFolderApp
                // automatically open the share folder advanced
                workspaceId={state.workspaceIdInUrl}
                appOpenedType={state.appOpenedType}
                updateAppOpenedType={this.handleUpdateAppOpenedType}
              />
            } />
          )}

          {state.contentLoaded && (
            <Route path={PAGE.WORKSPACE.NEW(':idws', ':type')} component={() =>
              <OpenCreateContentApp
                // automatically open the popup create content of the app in url
                workspaceId={state.workspaceIdInUrl}
                appOpenedType={state.appOpenedType}
              />
            } />
          )}

          <PageWrapper customClass='workspace'>
            <PageTitle
              parentClass='workspace__header'
              customClass='justify-content-between align-items-center'
              title={this.getTitle(urlFilter)}
              icon={this.getIcon(urlFilter)}
              breadcrumbsList={breadcrumbs}
            >
              {userRoleIdInWorkspace >= 2 && (
                <DropdownCreateButton
                  parentClass='workspace__header__btnaddcontent'
                  folderId={null} // null because it is workspace root content
                  onClickCreateContent={this.handleClickCreateContent}
                  availableApp={createContentAvailableApp}
                />
              )}
            </PageTitle>

            <PageContent parentClass='workspace__content'>
              <div className='workspace__content__fileandfolder folder__content active'>
                <ContentItemHeader />

                {currentWorkspace.uploadEnabled &&
                  <ShareFolder
                    workspaceId={state.workspaceIdInUrl}
                    availableApp={createContentAvailableApp}
                    isOpen={state.shareFolder.isOpen}
                    getContentParentList={this.getContentParentList}
                    onDropMoveContentItem={this.handleDropMoveContent}
                    onClickFolder={this.handleClickFolder}
                    onClickCreateContent={this.handleClickCreateContent}
                    setFolderRead={this.handleSetFolderRead}
                    userRoleIdInWorkspace={userRoleIdInWorkspace}
                    shareFolderContentList={workspaceShareFolderContentList}
                    onClickExtendedAction={{
                      edit: this.handleClickEditContentItem,
                      download: this.handleClickDownloadContentItem,
                      archive: this.handleClickArchiveShareFolderContentItem,
                      delete: this.handleClickDeleteShareFolderContentItem
                    }}
                    onClickShareFolder={this.handleClickShareFolder}
                    contentType={contentType}
                    readStatusList={currentWorkspace.contentReadStatusList}
                    rootContentList={rootContentList}
                    isLast={isWorkspaceEmpty || isFilteredWorkspaceEmpty}
                    t={t}
                  />
                }

                {state.contentLoaded && (isWorkspaceEmpty || isFilteredWorkspaceEmpty)
                  ? this.displayWorkspaceEmptyMessage(userRoleIdInWorkspace, isWorkspaceEmpty, isFilteredWorkspaceEmpty)
                  : rootContentList.map((content, i) => content.type === CONTENT_TYPE.FOLDER
                    ? (
                      <Folder
                        availableApp={createContentAvailableApp}
                        folderData={content}
                        workspaceContentList={filteredWorkspaceContentList}
                        getContentParentList={this.getContentParentList}
                        userRoleIdInWorkspace={userRoleIdInWorkspace}
                        onClickExtendedAction={{
                          edit: this.handleClickEditContentItem,
                          download: this.handleClickDownloadContentItem,
                          archive: this.handleClickArchiveContentItem,
                          delete: this.handleClickDeleteContentItem
                        }}
                        onDropMoveContentItem={this.handleDropMoveContent}
                        onClickFolder={this.handleClickFolder}
                        onClickCreateContent={this.handleClickCreateContent}
                        contentType={contentType}
                        readStatusList={currentWorkspace.contentReadStatusList}
                        setFolderRead={this.handleSetFolderRead}
                        isLast={i === rootContentList.length - 1}
                        key={content.id}
                        t={t}
                      />
                    )
                    : (
                      <ContentItem
                        contentId={content.id}
                        workspaceId={content.workspaceId}
                        parentId={content.parentId}
                        label={content.label}
                        fileName={content.fileName}
                        fileExtension={content.fileExtension}
                        faIcon={contentType.length ? contentType.find(a => a.slug === content.type).faIcon : ''}
                        isShared={content.activedShares !== 0 && currentWorkspace.downloadEnabled}
                        statusSlug={content.statusSlug}
                        contentType={contentType.length ? contentType.find(ct => ct.slug === content.type) : null}
                        isLast={i === rootContentList.length - 1}
                        urlContent={`${PAGE.WORKSPACE.CONTENT(content.workspaceId, content.type, content.id)}${location.search}`}
                        userRoleIdInWorkspace={userRoleIdInWorkspace}
                        read={currentWorkspace.contentReadStatusList.includes(content.id)}
                        onClickExtendedAction={{
                          edit: e => this.handleClickEditContentItem(e, content),
                          download: e => this.handleClickDownloadContentItem(e, content),
                          archive: e => this.handleClickArchiveContentItem(e, content),
                          delete: e => this.handleClickDeleteContentItem(e, content)
                        }}
                        onDropMoveContentItem={this.handleDropMoveContent}
                        key={content.id}
                      />
                    )
                  )
                }

                {userRoleIdInWorkspace >= 2 && workspaceContentList.length >= 10 && (
                  <DropdownCreateButton
                    customClass='workspace__content__button'
                    folderId={null}
                    onClickCreateContent={this.handleClickCreateContent}
                    availableApp={createContentAvailableApp}
                  />
                )}
              </div>
            </PageContent>
          </PageWrapper>
        </div>
      </div>
    )
  }
}

const mapStateToProps = ({ breadcrumbs, user, currentWorkspace, workspaceContentList, workspaceShareFolderContentList, workspaceList, contentType }) => ({
  breadcrumbs, user, currentWorkspace, workspaceContentList, workspaceShareFolderContentList, workspaceList, contentType
})
export default withRouter(connect(mapStateToProps)(appFactory(translate()(WorkspaceContent))))<|MERGE_RESOLUTION|>--- conflicted
+++ resolved
@@ -66,11 +66,7 @@
   slug: 'collaborative_document_edition',
   faIcon: 'file-o',
   hexcolor: '#ffc800',
-<<<<<<< HEAD
-  creationLabel: i18n.t('Create a collaborative document'),
-=======
   creationLabel: i18n.t('Create an office document'),
->>>>>>> af1767b0
   availableStatuses: contentType[0].availableStatuses
 })
 
