import React from 'react'
import { connect } from 'react-redux'
import { Link, withRouter, Route } from 'react-router-dom'
import appFactory from '../appFactory.js'
import { translate } from 'react-i18next'
import {
  PAGE,
  ROLE,
  findUserRoleIdInWorkspace,
  ROLE_OBJECT,
  CONTENT_TYPE
} from '../helper.js'
import Folder from '../component/Workspace/Folder.jsx'
import ContentItem from '../component/Workspace/ContentItem.jsx'
import ContentItemHeader from '../component/Workspace/ContentItemHeader.jsx'
import DropdownCreateButton from '../component/common/Input/DropdownCreateButton.jsx'
import OpenContentApp from '../component/Workspace/OpenContentApp.jsx'
import OpenCreateContentApp from '../component/Workspace/OpenCreateContentApp.jsx'
import {
  PageWrapper,
  PageTitle,
  PageContent,
  BREADCRUMBS_TYPE,
  CUSTOM_EVENT
} from 'tracim_frontend_lib'
import {
  getFolderContentList,
  getContentPathList,
  getWorkspaceMemberList,
  putWorkspaceContentArchived,
  putWorkspaceContentDeleted,
  getMyselfWorkspaceReadStatusList,
  putFolderRead,
  putContentItemMove
} from '../action-creator.async.js'
import {
  newFlashMessage,
  setWorkspaceContentList,
  addWorkspaceContentList,
  setWorkspaceContentArchived,
  setWorkspaceContentDeleted,
  setWorkspaceMemberList,
  setWorkspaceReadStatusList,
  toggleFolderOpen,
  setWorkspaceContentRead,
  setBreadcrumbs,
  resetBreadcrumbsAppFeature,
  moveWorkspaceContent
} from '../action-creator.sync.js'
import uniq from 'lodash/uniq'

const qs = require('query-string')

class WorkspaceContent extends React.Component {
  constructor (props) {
    super(props)
    this.state = {
      workspaceIdInUrl: props.match.params.idws ? parseInt(props.match.params.idws) : null, // this is used to avoid handling the parseInt every time
      appOpenedType: false,
      contentLoaded: false
    }

    document.addEventListener(CUSTOM_EVENT.APP_CUSTOM_EVENT_LISTENER, this.customEventReducer)
  }

  customEventReducer = async ({ detail: { type, data } }) => {
    const { props, state } = this
    switch (type) {
      case CUSTOM_EVENT.REFRESH_CONTENT_LIST:
        console.log('%c<WorkspaceContent> Custom event', 'color: #28a745', type, data)
        this.loadContentList(state.workspaceIdInUrl)
        break

      case CUSTOM_EVENT.OPEN_CONTENT_URL:
        console.log('%c<WorkspaceContent> Custom event', 'color: #28a745', type, data)
        props.history.push(PAGE.WORKSPACE.CONTENT(data.workspaceId, data.contentType, data.contentId) + props.location.search)
        break

<<<<<<< HEAD
      case CUSTOM_EVENT.APP_CLOSED:
      case CUSTOM_EVENT.HIDE_POPUP_CREATE_CONTENT:
        console.log('%c<WorkspaceContent> Custom event', 'color: #28a745', type, data, state.idWorkspaceInUrl)
=======
      case 'appClosed':
      case 'hide_popupCreateContent':
        console.log('%c<WorkspaceContent> Custom event', 'color: #28a745', type, data, state.workspaceIdInUrl)
>>>>>>> 93fc3b51

        const contentFolderPath = props.workspaceContentList.filter(c => c.isOpen).map(c => c.id)
        const folderListInUrl = this.getFolderIdToOpenInUrl(props.location.search)

        const newUrlSearch = {
          ...qs.parse(props.location.search),
          folder_open: [...folderListInUrl, ...contentFolderPath].join(',')
        }

        props.history.push(PAGE.WORKSPACE.CONTENT_LIST(state.workspaceIdInUrl) + '?' + qs.stringify(newUrlSearch, {encode: false}))
        this.setState({appOpenedType: false})

        this.props.dispatch(resetBreadcrumbsAppFeature())
        break

      case CUSTOM_EVENT.ALL_APP_CHANGE_LANGUAGE: this.buildBreadcrumbs(); break
    }
  }

  componentDidMount () {
    const { workspaceList, match } = this.props

    console.log('%c<WorkspaceContent> componentDidMount', 'color: #c17838')

    let wsToLoad = null

    if (match.params.idws === undefined) {
      if (workspaceList.length > 0) wsToLoad = workspaceList[0].id
      else return
    } else wsToLoad = match.params.idws

    this.loadContentList(wsToLoad)
    this.buildBreadcrumbs()
  }

  // Côme - 2018/11/26 - refactor idea: do not rebuild folder_open when on direct link of an app (without folder_open)
  // and add process that always keep url and folders open sync
  async componentDidUpdate (prevProps, prevState) {
    const { props, state } = this

    console.log('%c<WorkspaceContent> componentDidUpdate', 'color: #c17838', props)

    if (state.workspaceIdInUrl === null) return

    const workspaceId = parseInt(props.match.params.idws)
    if (isNaN(workspaceId)) return

    const prevFilter = qs.parse(prevProps.location.search).type
    const currentFilter = qs.parse(props.location.search).type

    if (prevState.workspaceIdInUrl !== workspaceId || prevFilter !== currentFilter) {
      this.setState({workspaceIdInUrl: workspaceId})
      this.loadContentList(workspaceId)
      this.buildBreadcrumbs()
    }
  }

  componentWillUnmount () {
    this.props.dispatchCustomEvent(CUSTOM_EVENT.UNMOUNT_APP)
    document.removeEventListener(CUSTOM_EVENT.APP_CUSTOM_EVENT_LISTENER, this.customEventReducer)
  }

  buildBreadcrumbs = () => {
    const { props, state } = this

    const breadcrumbsList = [{
      link: <Link to={PAGE.HOME}><i className='fa fa-home' />{props.t('Home')}</Link>,
      type: BREADCRUMBS_TYPE.CORE
    }, {
      link: (
        <Link to={PAGE.WORKSPACE.DASHBOARD(state.workspaceIdInUrl)}>
          {props.t(props.workspaceList.find(ws => ws.id === state.workspaceIdInUrl).label)}
        </Link>
      ),
      type: BREADCRUMBS_TYPE.CORE
    }]

    const urlFilter = qs.parse(props.location.search).type

    if (urlFilter) {
      breadcrumbsList.push({
        link: (
          <Link to={`${PAGE.WORKSPACE.CONTENT_LIST(state.workspaceIdInUrl)}?type=${urlFilter}`}>
            {props.t((props.contentType.find(ct => ct.slug === urlFilter) || {label: ''}).label + 's')}
          </Link>
        ),
        type: BREADCRUMBS_TYPE.CORE
      })
    } else {
      breadcrumbsList.push({
        link: (
          <Link to={`${PAGE.WORKSPACE.CONTENT_LIST(state.workspaceIdInUrl)}`}>
            {props.t('All contents')}
          </Link>
        ),
        type: BREADCRUMBS_TYPE.CORE
      })
    }

    props.dispatch(setBreadcrumbs(breadcrumbsList))
  }

  loadContentList = async workspaceId => {
    console.log('%c<WorkspaceContent> loadContentList', 'color: #c17838')
    const { props } = this

    const folderIdInUrl = [0, ...this.getFolderIdToOpenInUrl(props.location.search)] // add 0 to get workspace's root

    const contentIdInUrl = (props.match && props.match.params.idcts) || null

    if (contentIdInUrl && contentIdInUrl !== 'new' && props.match && props.match.params.type === CONTENT_TYPE.FOLDER) folderIdInUrl.push(contentIdInUrl)

    let fetchContentList
    if (contentIdInUrl && !isNaN(contentIdInUrl)) fetchContentList = await props.dispatch(getContentPathList(workspaceId, contentIdInUrl, folderIdInUrl))
    else fetchContentList = await props.dispatch(getFolderContentList(workspaceId, folderIdInUrl))

    const wsMember = await props.dispatch(getWorkspaceMemberList(workspaceId))
    const wsReadStatus = await props.dispatch(getMyselfWorkspaceReadStatusList(workspaceId))

    switch (fetchContentList.status) {
      case 200:
        const folderToOpen = [
          ...folderIdInUrl,
          ...fetchContentList.json.filter(c => c.parent_id !== null).map(c => c.parent_id)
        ]
        props.dispatch(setWorkspaceContentList(fetchContentList.json, folderToOpen))
        break
      case 401: break
      default: props.dispatch(newFlashMessage(props.t('Error while loading content list'), 'warning'))
    }

    switch (wsMember.status) {
      case 200: props.dispatch(setWorkspaceMemberList(wsMember.json)); break
      case 401: break
      default: props.dispatch(newFlashMessage(props.t('Error while loading members list'), 'warning'))
    }

    switch (wsReadStatus.status) {
      case 200: props.dispatch(setWorkspaceReadStatusList(wsReadStatus.json)); break
      case 401: break
      default: props.dispatch(newFlashMessage(props.t('Error while loading read status list'), 'warning'))
    }

    this.setState({contentLoaded: true})
  }

  handleClickContentItem = content => {
    console.log('%c<WorkspaceContent> content clicked', 'color: #c17838', content)
    this.props.history.push(`${PAGE.WORKSPACE.CONTENT(content.workspaceId, content.type, content.id)}${this.props.location.search}`)
  }

  handleClickEditContentItem = (e, content) => {
    e.preventDefault()
    e.stopPropagation()
    this.handleClickContentItem(content)
  }

  handleClickDownloadContentItem = (e, content) => {
    e.preventDefault()
    e.stopPropagation()
    console.log('%c<WorkspaceContent> download nyi', 'color: #c17838', content)
  }

  handleClickArchiveContentItem = async (e, content) => {
    const { props, state } = this

    e.preventDefault()
    e.stopPropagation()

    const fetchPutContentArchived = await props.dispatch(putWorkspaceContentArchived(content.workspaceId, content.id))
    switch (fetchPutContentArchived.status) {
      case 204:
        props.dispatch(setWorkspaceContentArchived(content.workspaceId, content.id))
        this.loadContentList(state.workspaceIdInUrl)
        break
      default: props.dispatch(newFlashMessage(props.t('Error while archiving content'), 'warning'))
    }
  }

  handleClickDeleteContentItem = async (e, content) => {
    const { props, state } = this

    e.preventDefault()
    e.stopPropagation()

    const fetchPutContentDeleted = await props.dispatch(putWorkspaceContentDeleted(content.workspaceId, content.id))
    switch (fetchPutContentDeleted.status) {
      case 204:
        props.dispatch(setWorkspaceContentDeleted(content.workspaceId, content.id))
        this.loadContentList(state.workspaceIdInUrl)
        break
      default: props.dispatch(newFlashMessage(props.t('Error while deleting content'), 'warning'))
    }
  }

  handleClickFolder = async folderId => {
    const { props, state } = this

    const folderListInUrl = this.getFolderIdToOpenInUrl(props.location.search)
    const newUrlSearchList = (props.workspaceContentList.find(c => c.id === folderId) || {isOpen: false}).isOpen
      ? folderListInUrl.filter(id => id !== folderId)
      : uniq([...folderListInUrl, folderId])

    const newUrlSearchObject = {
      ...qs.parse(props.location.search),
      folder_open: newUrlSearchList.join(',')
    }

    props.dispatch(toggleFolderOpen(folderId))
    props.history.push(PAGE.WORKSPACE.CONTENT_LIST(state.workspaceIdInUrl) + '?' + qs.stringify(newUrlSearchObject, {encode: false}))

    if (!props.workspaceContentList.some(c => c.parentId === folderId)) {
      const fetchContentList = await props.dispatch(getFolderContentList(state.workspaceIdInUrl, [folderId]))
      if (fetchContentList.status === 200) props.dispatch(addWorkspaceContentList(fetchContentList.json))
    }
  }

  handleClickCreateContent = (e, folderId, contentType) => {
    const { props, state } = this

    const folderOpen = (props.workspaceContentList.find(c => c.id === folderId) || {isOpen: false}).isOpen

    const urlSearch = qs.parse(props.location.search)
    delete urlSearch.parent_id

    const folderListInUrl = this.getFolderIdToOpenInUrl(props.location.search)
    const newFolderOpenList = folderOpen
      ? folderListInUrl
      : uniq([...folderListInUrl, folderId])

    const newUrlSearch = {
      ...urlSearch,
      folder_open: newFolderOpenList.join(',')
    }

    if (!folderOpen) this.handleClickFolder(folderId)

    props.history.push(`${PAGE.WORKSPACE.NEW(state.workspaceIdInUrl, contentType)}?${qs.stringify(newUrlSearch, {encode: false})}&parent_id=${folderId}`)
  }

  getContentParentList = (content, contentList) => {
    const parent = contentList.find(c => c.id === content.parentId)
    if (!parent) return []

    return [parent.id, ...this.getContentParentList(parent, contentList)]
  }

  handleDropMoveContent = async (source, destination) => {
    const { props, state } = this

    if (source.contentId === destination.contentId) return

    // INFO - CH - 2019-06-14 - Check that not moving a folder into one of its sub folder
    if (source.workspaceId === destination.workspaceId && destination.parentId !== 0) {
      const destinationContent = props.workspaceContentList.find(c => c.id === destination.contentId)
      const parentIdList = this.getContentParentList(destinationContent, props.workspaceContentList)

      if (parentIdList.includes(source.contentId)) return
    }

    // INFO - CH - 2019-06-14 - Check user is allowed to drop in the different destination workspace
    if (source.workspaceId !== destination.workspaceId) {
      const destinationMemberList = props.workspaceList.find(ws => ws.id === destination.workspaceId).memberList
      const userRoleIdInDestination = findUserRoleIdInWorkspace(props.user.user_id, destinationMemberList, ROLE)

      if (userRoleIdInDestination <= ROLE_OBJECT.contributor.id) {
        props.dispatch(newFlashMessage(props.t('Insufficient rights'), 'danger'))
        return
      }
    }

    const fetchMoveContent = await props.dispatch(putContentItemMove(source, destination))
    switch (fetchMoveContent.status) {
      case 200:
        const {dropEffect, ...actionDestination} = destination
        props.dispatch(moveWorkspaceContent(source, actionDestination))
        this.loadContentList(state.workspaceIdInUrl)
        break
      case 400:
        switch (fetchMoveContent.json.code) {
          case 3002:
            props.dispatch(newFlashMessage(props.t('A content with same name already exists'), 'danger'))
            break
          case 2038:
            props.dispatch(newFlashMessage(props.t("The destination folder doesn't allow this content type"), 'danger'))
            break
          default:
            props.dispatch(newFlashMessage(props.t('Error while moving content'), 'danger'))
            break
        }
        break
      default: props.dispatch(newFlashMessage(props.t('Error while moving content'), 'danger'))
    }
  }

  handleUpdateAppOpenedType = openedAppType => this.setState({appOpenedType: openedAppType})

  handleSetFolderRead = async folderId => {
    const { props, state } = this
    const fetchSetFolderRead = await props.dispatch(putFolderRead(props.user.user_id, state.workspaceIdInUrl, folderId))
    switch (fetchSetFolderRead.status) {
      case 204: props.dispatch(setWorkspaceContentRead(folderId)); break
      default: console.log(`Error while setting folder ${folderId} read status. fetchSetFolderRead: `, fetchSetFolderRead)
    }
  }

  getFolderIdToOpenInUrl = urlSearch => (qs.parse(urlSearch).folder_open || '').split(',').filter(str => str !== '').map(str => parseInt(str))

  getTitle = urlFilter => {
    const { props } = this
    const contentType = props.contentType.find(ct => ct.slug === urlFilter)
    return contentType
      ? `${props.t('List of')} ${props.t(contentType.label.toLowerCase() + 's')}`
      : props.t('List of contents')
  }

  getIcon = urlFilter => {
    const contentType = this.props.contentType.find(ct => ct.slug === urlFilter)
    return contentType
      ? contentType.faIcon
      : 'th'
  }

  filterWorkspaceContent = (contentList, filter) => filter.length === 0
    ? contentList
    : contentList.filter(c => c.type === CONTENT_TYPE.FOLDER || filter.includes(c.type)) // keep unfiltered files and folders

  displayWorkspaceEmptyMessage = (userRoleIdInWorkspace, isWorkspaceEmpty, isFilteredWorkspaceEmpty) => {
    const { props } = this

    const creationAllowedMessage = !isWorkspaceEmpty && isFilteredWorkspaceEmpty
      ? props.t('This shared space has no content of that type yet') + props.t(", create the first content of that type by clicking on the button 'Create'")
      : props.t('This shared space has no content yet') + props.t(", create the first content by clicking on the button 'Create'")

    const creationNotAllowedMessage = !isWorkspaceEmpty && isFilteredWorkspaceEmpty
      ? props.t('This shared space has no content of that type yet')
      : props.t('This shared space has no content yet')

    return (
      <div className='workspace__content__fileandfolder__empty'>
        {userRoleIdInWorkspace > 1 ? creationAllowedMessage : creationNotAllowedMessage}
      </div>
    )
  }

  render () {
    const { breadcrumbs, user, currentWorkspace, workspaceContentList, contentType, location, t } = this.props
    const { state } = this

    const urlFilter = qs.parse(location.search).type

    const filteredWorkspaceContentList = workspaceContentList.length > 0
      ? this.filterWorkspaceContent(workspaceContentList, urlFilter ? [urlFilter] : [])
      : []

    const rootContentList = filteredWorkspaceContentList.filter(c => c.parentId === null) // .sort((a, b) => a.type !== 'folder' && b.type === 'folder')

    const userRoleIdInWorkspace = findUserRoleIdInWorkspace(user.user_id, currentWorkspace.memberList, ROLE)

    const createContentAvailableApp = contentType
      .filter(ct => ct.slug !== CONTENT_TYPE.COMMENT)
      .filter(ct => userRoleIdInWorkspace === 2 ? ct.slug !== CONTENT_TYPE.FOLDER : true)

    const isWorkspaceEmpty = workspaceContentList.length === 0
    const isFilteredWorkspaceEmpty = rootContentList.length === 0

    return (
      <div className='tracim__content-scrollview fullWidthFullHeight'>
        <div className='WorkspaceContent'>
          {state.contentLoaded && (
            <OpenContentApp
              // automatically open the app for the contentId in url
              workspaceId={state.workspaceIdInUrl}
              appOpenedType={state.appOpenedType}
              updateAppOpenedType={this.handleUpdateAppOpenedType}
            />
          )}

          {state.contentLoaded && (
            <Route path={PAGE.WORKSPACE.NEW(':idws', ':type')} component={() =>
              <OpenCreateContentApp
                // automatically open the popup create content of the app in url
                workspaceId={state.workspaceIdInUrl}
                appOpenedType={state.appOpenedType}
              />
            } />
          )}

          <PageWrapper customClass='workspace'>
            <PageTitle
              parentClass='workspace__header'
              customClass='justify-content-between align-items-center'
              title={this.getTitle(urlFilter)}
              icon={this.getIcon(urlFilter)}
              breadcrumbsList={breadcrumbs}
            >
              {userRoleIdInWorkspace >= 2 && (
                <DropdownCreateButton
                  parentClass='workspace__header__btnaddcontent'
                  folderId={null} // null because it is workspace root content
                  onClickCreateContent={this.handleClickCreateContent}
                  availableApp={createContentAvailableApp}
                />
              )}
            </PageTitle>

            <PageContent parentClass='workspace__content'>
              <div className='workspace__content__fileandfolder folder__content active'>
                {workspaceContentList.length > 0 &&
                  <ContentItemHeader />
                }

                {state.contentLoaded && (isWorkspaceEmpty || isFilteredWorkspaceEmpty)
                  ? this.displayWorkspaceEmptyMessage(userRoleIdInWorkspace, isWorkspaceEmpty, isFilteredWorkspaceEmpty)
                  : rootContentList.map((content, i) => content.type === CONTENT_TYPE.FOLDER
                    ? (
                      <Folder
                        availableApp={createContentAvailableApp}
                        folderData={content}
                        workspaceContentList={filteredWorkspaceContentList}
                        getContentParentList={this.getContentParentList}
                        userRoleIdInWorkspace={userRoleIdInWorkspace}
                        onClickExtendedAction={{
                          edit: this.handleClickEditContentItem,
                          download: this.handleClickDownloadContentItem,
                          archive: this.handleClickArchiveContentItem,
                          delete: this.handleClickDeleteContentItem
                        }}
                        onDropMoveContentItem={this.handleDropMoveContent}
                        onClickFolder={this.handleClickFolder}
                        onClickCreateContent={this.handleClickCreateContent}
                        contentType={contentType}
                        readStatusList={currentWorkspace.contentReadStatusList}
                        setFolderRead={this.handleSetFolderRead}
                        isLast={i === rootContentList.length - 1}
                        key={content.id}
                        t={t}
                      />
                    )
                    : (
                      <ContentItem
                        contentId={content.id}
                        workspaceId={content.workspaceId}
                        parentId={content.parentId}
                        label={content.label}
                        fileName={content.fileName}
                        fileExtension={content.fileExtension}
                        faIcon={contentType.length ? contentType.find(a => a.slug === content.type).faIcon : ''}
                        statusSlug={content.statusSlug}
                        contentType={contentType.length ? contentType.find(ct => ct.slug === content.type) : null}
                        isLast={i === rootContentList.length - 1}
                        urlContent={`${PAGE.WORKSPACE.CONTENT(content.workspaceId, content.type, content.id)}${location.search}`}
                        userRoleIdInWorkspace={userRoleIdInWorkspace}
                        read={currentWorkspace.contentReadStatusList.includes(content.id)}
                        onClickExtendedAction={{
                          edit: e => this.handleClickEditContentItem(e, content),
                          download: e => this.handleClickDownloadContentItem(e, content),
                          archive: e => this.handleClickArchiveContentItem(e, content),
                          delete: e => this.handleClickDeleteContentItem(e, content)
                        }}
                        onDropMoveContentItem={this.handleDropMoveContent}
                        key={content.id}
                      />
                    )
                  )
                }

                {userRoleIdInWorkspace >= 2 && workspaceContentList.length >= 10 && (
                  <DropdownCreateButton
                    customClass='workspace__content__button'
                    folderId={null}
                    onClickCreateContent={this.handleClickCreateContent}
                    availableApp={createContentAvailableApp}
                  />
                )}
              </div>
            </PageContent>
          </PageWrapper>
        </div>
      </div>
    )
  }
}

const mapStateToProps = ({ breadcrumbs, user, currentWorkspace, workspaceContentList, workspaceList, contentType }) => ({
  breadcrumbs, user, currentWorkspace, workspaceContentList, workspaceList, contentType
})
export default withRouter(connect(mapStateToProps)(appFactory(translate()(WorkspaceContent))))<|MERGE_RESOLUTION|>--- conflicted
+++ resolved
@@ -76,15 +76,9 @@
         props.history.push(PAGE.WORKSPACE.CONTENT(data.workspaceId, data.contentType, data.contentId) + props.location.search)
         break
 
-<<<<<<< HEAD
       case CUSTOM_EVENT.APP_CLOSED:
       case CUSTOM_EVENT.HIDE_POPUP_CREATE_CONTENT:
-        console.log('%c<WorkspaceContent> Custom event', 'color: #28a745', type, data, state.idWorkspaceInUrl)
-=======
-      case 'appClosed':
-      case 'hide_popupCreateContent':
         console.log('%c<WorkspaceContent> Custom event', 'color: #28a745', type, data, state.workspaceIdInUrl)
->>>>>>> 93fc3b51
 
         const contentFolderPath = props.workspaceContentList.filter(c => c.isOpen).map(c => c.id)
         const folderListInUrl = this.getFolderIdToOpenInUrl(props.location.search)
