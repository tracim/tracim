import React from 'react'
import { connect } from 'react-redux'
import { withRouter, Route } from 'react-router-dom'
import appFactory from '../util/appFactory.js'
import i18n from '../util/i18n.js'
import { translate } from 'react-i18next'
import {
  findUserRoleIdInWorkspace,
  sortContentList,
  SHARE_FOLDER_ID,
  ANCHOR_NAMESPACE
} from '../util/helper.js'
import Folder from '../component/Workspace/Folder.jsx'
import ShareFolder from '../component/Workspace/ShareFolder.jsx'
import ContentItem from '../component/Workspace/ContentItem.jsx'
import ContentItemHeader from '../component/Workspace/ContentItemHeader.jsx'
import DropdownCreateButton from '../component/common/Input/DropdownCreateButton.jsx'
import OpenContentApp from '../component/Workspace/OpenContentApp.jsx'
import OpenShareFolderApp from '../component/Workspace/OpenShareFolderApp.jsx'
import OpenCreateContentApp from '../component/Workspace/OpenCreateContentApp.jsx'
import TabBar from '../component/TabBar/TabBar.jsx'
import {
  ROLE,
  ROLE_LIST,
  PageWrapper,
  PageContent,
  Loading,
  BREADCRUMBS_TYPE,
  CONTENT_TYPE,
  CUSTOM_EVENT,
  buildHeadTitle,
  PAGE,
  TracimComponent,
  IconButton,
  sendGlobalFlashMessage
} from 'tracim_frontend_lib'
import {
  getFolderContentList,
  getSubFolderShareContentList,
  getShareFolderContentList,
  getContentPathList,
  putWorkspaceContentArchived,
  putWorkspaceContentDeleted,
  getMyselfWorkspaceReadStatusList,
  putFolderRead,
  putContentItemMove
} from '../action-creator.async.js'
import {
  newFlashMessage,
  setWorkspaceContentList,
  setWorkspaceFolderContentList,
  setWorkspaceShareFolderContentList,
  setWorkspaceReadStatusList,
  toggleFolderOpen,
  setWorkspaceContentRead,
  setBreadcrumbs,
  resetBreadcrumbsAppFeature,
  setHeadTitle
} from '../action-creator.sync.js'
import uniq from 'lodash/uniq'

const qs = require('query-string')

// FIXME - CH - 2019-09-06 - hack for content type. See https://github.com/tracim/tracim/issues/2375
export const HACK_COLLABORA_CONTENT_TYPE = contentType => ({
  label: 'Collaborative document',
  slug: 'collaborative_document_edition',
  faIcon: 'far fa-file',
  hexcolor: '#62676a',
  creationLabel: i18n.t('Create an office document'),
  availableStatuses: contentType[0].availableStatuses
})

export class WorkspaceContent extends React.Component {
  constructor (props) {
    super(props)
    this.state = {
      appOpenedType: false,
      contentLoaded: false,
      loadingShareFolder: true,
      shareFolder: {
        isOpen: (qs.parse(props.location.search).share_folder || '') === '1'
      }
    }

    props.registerCustomEventHandlerList([
      { name: CUSTOM_EVENT.REFRESH_CONTENT_LIST, handler: this.handleRefreshContentList },
      { name: CUSTOM_EVENT.OPEN_CONTENT_URL, handler: this.handleOpenContentUrl },
      { name: CUSTOM_EVENT.APP_CLOSED, handler: this.handleCloseApp },
      { name: CUSTOM_EVENT.HIDE_POPUP_CREATE_CONTENT, handler: this.handleHidePopupCreateContent },
      { name: CUSTOM_EVENT.ALL_APP_CHANGE_LANGUAGE, handler: this.handleAllAppChangeLanguage }
    ])
  }

  // CustomEvent handlers
  handleRefreshContentList = data => {
    console.log('%c<WorkspaceContent> Custom event', 'color: #28a745', CUSTOM_EVENT.REFRESH_CONTENT_LIST, data)
    this.loadAllWorkspaceContent(this.props.currentWorkspace.id, false, false)
  }

  handleOpenContentUrl = data => {
    const { props } = this
    console.log('%c<WorkspaceContent> Custom event', 'color: #28a745', CUSTOM_EVENT.OPEN_CONTENT_URL, data)
    props.history.push(PAGE.WORKSPACE.CONTENT(data.workspaceId, data.contentType, data.contentId) + props.location.search)
  }

  handleCloseApp = data => {
    console.log('%c<WorkspaceContent> Custom event', 'color: #28a745', CUSTOM_EVENT.APP_CLOSED, data, this.props.currentWorkspace.id)
    this.updateUrlTitleBreadcrumbs()
  }

  handleHidePopupCreateContent = data => {
    console.log('%c<WorkspaceContent> Custom event', 'color: #28a745', CUSTOM_EVENT.HIDE_POPUP_CREATE_CONTENT, data, this.props.currentWorkspace.id)
    this.updateUrlTitleBreadcrumbs()
  }

  updateUrlTitleBreadcrumbs = () => {
    const { props } = this

    const contentFolderPath = props.workspaceContentList.contentList.filter(c => c.isOpen).map(c => c.id)
    const folderListInUrl = this.getFolderIdToOpenInUrl(props.location.search)

    const newUrlSearch = {
      ...qs.parse(props.location.search),
      folder_open: [...folderListInUrl, ...contentFolderPath].join(',')
    }

    props.history.push(PAGE.WORKSPACE.CONTENT_LIST(props.currentWorkspace.id) + '?' + qs.stringify(newUrlSearch, { encode: false }))
    this.setState({ appOpenedType: false })

    this.setHeadTitle(this.getFilterName(qs.parse(props.location.search).type))
    this.props.dispatch(resetBreadcrumbsAppFeature())
  }

  handleAllAppChangeLanguage = () => {
    this.buildBreadcrumbs()
    if (!this.state.appOpenedType) this.setHeadTitle(this.getFilterName(qs.parse(this.props.location.search).type))
  }

  componentDidMount () {
    const { props } = this

    console.log('%c<WorkspaceContent> componentDidMount', 'color: #c17838')

    this.setHeadTitle(this.getFilterName(qs.parse(props.location.search).type))

    let wsToLoad = null

    if (props.match.params.idws === undefined) {
      if (props.workspaceList.length > 0) wsToLoad = props.workspaceList[0].id
      else return
    } else wsToLoad = props.match.params.idws

    this.loadAllWorkspaceContent(wsToLoad, true, true)
  }

  // Côme - 2018/11/26 - refactor idea: do not rebuild folder_open when on direct link of an app (without folder_open)
  // and add process that always keep url and folders open sync
  async componentDidUpdate (prevProps, prevState) {
    const { props, state } = this

    // console.log('%c<WorkspaceContent> componentDidUpdate', 'color: #c17838', props)

    if (props.currentWorkspace.id === null) return

    const previousWorkspaceId = parseInt(prevProps.match.params.idws)
    const workspaceId = parseInt(props.match.params.idws)
    if (isNaN(workspaceId)) return

    const prevFilter = qs.parse(prevProps.location.search).type
    const currentFilter = qs.parse(props.location.search).type

    const hasWorkspaceIdChanged = previousWorkspaceId !== workspaceId

    if (prevProps.system.config.instance_name !== props.system.config.instance_name || prevProps.currentWorkspace.label !== props.currentWorkspace.label || prevFilter !== currentFilter) {
      this.setHeadTitle(this.getFilterName(currentFilter))
      this.buildBreadcrumbs()
    }

    // INFO - GM - 2020/03/03 - hide opened app if the current url is /contents
    if (PAGE.WORKSPACE.CONTENT_LIST(props.currentWorkspace.id) === props.location.pathname && state.appOpenedType) {
      props.dispatchCustomEvent(CUSTOM_EVENT.HIDE_APP(state.appOpenedType))
      this.setState({ appOpenedType: false })
      this.setHeadTitle(this.getFilterName(qs.parse(props.location.search).type))
    }

    if (hasWorkspaceIdChanged || prevFilter !== currentFilter) {
<<<<<<< HEAD
      this.setState({ workspaceIdInUrl: workspaceId, contentLoaded: false })
      this.loadAllWorkspaceContent(workspaceId, false)
=======
      this.setState({ contentLoaded: false })
      this.loadAllWorkspaceContent(workspaceId, false, hasWorkspaceIdChanged)
>>>>>>> 4989c251
    } else if (!state.appOpenedType && prevState.appOpenedType) this.buildBreadcrumbs()
  }

  componentWillUnmount () {
    this.props.dispatchCustomEvent(CUSTOM_EVENT.UNMOUNT_APP)
  }

  loadAllWorkspaceContent = async (workspaceId, shouldScrollToContent, shouldLoadReadStatusList) => {
    try {
      await this.loadContentList(workspaceId, shouldLoadReadStatusList)
      await this.loadShareFolderContent(workspaceId)
    } catch (error) {
      console.log(error.message)
      return false
    }

    this.buildBreadcrumbs()
    if (shouldScrollToContent) this.scrollToActiveContent()
    return true
  }

  setHeadTitle = (filterName) => {
    const { props } = this

    if (props.currentWorkspace.label) {
      props.dispatch(setHeadTitle(buildHeadTitle([filterName, props.currentWorkspace.label])))
    }
  }

  buildBreadcrumbs = () => {
    const { props, state } = this

    if (state.appOpenedType) return

    const workspaceId = props.currentWorkspace.id
    const workspaceLabel = props.t(props.workspaceList.find(ws => ws.id === workspaceId).label)
    const breadcrumbsList = [{
      link: PAGE.WORKSPACE.DASHBOARD(workspaceId),
      type: BREADCRUMBS_TYPE.CORE,
      label: workspaceLabel,
      isALink: true
    }, {
      link: PAGE.WORKSPACE.CONTENT_LIST(workspaceId),
      type: BREADCRUMBS_TYPE.CORE,
      label: props.t('Contents'),
      isALink: true
    }]
    props.dispatch(setBreadcrumbs(breadcrumbsList))
  }

  loadContentList = async (workspaceId, shouldLoadReadStatusList) => {
    console.log('%c<WorkspaceContent> loadContentList', 'color: #c17838')
    const { props } = this

    const folderIdInUrl = [0, ...this.getFolderIdToOpenInUrl(props.location.search)] // add 0 to get workspace's root

    const contentIdInUrl = (props.match && props.match.params.idcts) || null

    if (contentIdInUrl && contentIdInUrl !== 'new' && props.match && props.match.params.type === CONTENT_TYPE.FOLDER) folderIdInUrl.push(contentIdInUrl)

    const fetchContentList = await props.dispatch(
      (contentIdInUrl && !isNaN(contentIdInUrl))
        ? getContentPathList(workspaceId, contentIdInUrl, folderIdInUrl)
        : getFolderContentList(
          workspaceId,
          folderIdInUrl.filter(id => id !== SHARE_FOLDER_ID)
        )
    )

    switch (fetchContentList.status) {
      case 200: {
        const contentList = fetchContentList.json.items
        const folderToOpen = [
          ...folderIdInUrl,
          ...contentList.filter(c => c.parent_id !== null).map(c => c.parent_id)
        ]
        props.dispatch(setWorkspaceContentList(contentList, folderToOpen, parseInt(workspaceId)))
        break
      }
      case 400:
        switch (fetchContentList.json.code) {
          // INFO - B.L - 2019.08.06 - content id does not exists in db
          case 1003:
          // INFO - B.L - 2019.08.06 - content id is not a valid integer
          case 2023: // eslint-disable-line no-fallthrough
            props.dispatch(newFlashMessage(props.t('Content not found'), 'warning'))
            props.history.push(`/ui/workspaces/${workspaceId}/contents`)
            this.loadAllWorkspaceContent(workspaceId, false, false) // INFO - CH - 2019-08-27 - force reload data because, in this case, componentDidUpdate wont
            throw new Error(fetchContentList.json.message)
          // INFO - B.L - 2019.08.06 - workspace does not exists or forbidden
          case 1002:
          // INFO - B.L - 2019.08.06 - workspace id is not a valid integer
          case 2022: // eslint-disable-line no-fallthrough
            props.dispatch(newFlashMessage(props.t('Space not found'), 'warning'))
            props.history.push(PAGE.HOME)
            throw new Error(fetchContentList.json.message)
        }
        break
      case 401: break
      default: {
        props.history.push(PAGE.HOME)
        throw new Error('Error while loading content list')
      }
    }

    this.setState({ contentLoaded: true })

    // NOTE - RJ - 2021-10-26 - marking the content list as loaded before getting
    // the workspace read status list is intentional. The related endpoint can be slow
    // and making this synchronous makes Tracim feel very slow.
    // The consequence is that the content list will be displayed, and then some contents
    // will switch from bold to non bold after the read status list is received, making the UI
    // change maybe somewhat unexpectedly for the user without action, but this is better
    // than making the user wait
    // See https://github.com/tracim/tracim/issues/5009

    if (shouldLoadReadStatusList) {
      const wsReadStatus = await props.dispatch(getMyselfWorkspaceReadStatusList(workspaceId))

      switch (wsReadStatus.status) {
        case 200: props.dispatch(setWorkspaceReadStatusList(wsReadStatus.json)); break
        case 401: break
        default: props.dispatch(newFlashMessage(props.t('Error while loading read status list'), 'warning'))
      }
    }
  }

  handleClickContentItem = content => {
    console.log('%c<WorkspaceContent> content clicked', 'color: #c17838', content)
    this.props.history.push(`${PAGE.WORKSPACE.CONTENT(content.workspaceId, content.type, content.id)}${this.props.location.search}`)
  }

  handleClickEditContentItem = (e, content) => {
    e.preventDefault()
    e.stopPropagation()
    this.handleClickContentItem(content)
  }

  handleClickDownloadContentItem = (e, content) => {
    e.preventDefault()
    e.stopPropagation()
    console.log('%c<WorkspaceContent> download nyi', 'color: #c17838', content)
  }

  handleClickArchiveContentItem = async (e, content) => {
    const { props } = this

    e.preventDefault()
    e.stopPropagation()

    const fetchPutContentArchived = await props.dispatch(putWorkspaceContentArchived(content.workspaceId, content.id))
    switch (fetchPutContentArchived.status) {
      case 204:
        this.loadContentList(props.currentWorkspace.id)
        break
      default: props.dispatch(newFlashMessage(props.t('Error while archiving content'), 'warning'))
    }
  }

  handleClickArchiveShareFolderContentItem = async (e, content) => {
    const { props } = this

    e.preventDefault()
    e.stopPropagation()

    const fetchPutContentArchived = await props.dispatch(putWorkspaceContentArchived(content.workspaceId, content.id))
    switch (fetchPutContentArchived.status) {
      case 204:
        this.loadShareFolderContent(props.currentWorkspace.id)
        break
      default: props.dispatch(newFlashMessage(props.t('Error while archiving content'), 'warning'))
    }
  }

  handleClickDeleteContentItem = async (e, content) => {
    const { props } = this

    e.preventDefault()
    e.stopPropagation()
    const fetchPutContentDeleted = await props.dispatch(putWorkspaceContentDeleted(content.workspaceId, content.id))

    if (fetchPutContentDeleted.status !== 204) {
      props.dispatch(newFlashMessage(props.t('Error while deleting content'), 'warning'))
    }
  }

  handleClickDeleteShareFolderContentItem = async (e, content) => {
    const { props } = this

    e.preventDefault()
    e.stopPropagation()
    const fetchPutContentDeleted = await props.dispatch(putWorkspaceContentDeleted(content.workspaceId, content.id))

    if (fetchPutContentDeleted.status !== 204) {
      props.dispatch(newFlashMessage(props.t('Error while deleting content'), 'warning'))
    }
  }

  handleClickFolder = async (e, folderId) => {
    const { props } = this

    const folderListInUrl = this.getFolderIdToOpenInUrl(props.location.search)
    const newUrlSearchList = folderListInUrl.some(id => id === folderId)
      ? folderListInUrl.filter(id => id !== folderId)
      : uniq([...folderListInUrl, folderId])

    const newUrlSearchObject = {
      ...qs.parse(props.location.search),
      folder_open: newUrlSearchList.join(',')
    }

    if (e && e.ctrlKey) {
      const url = props.location.pathname + '?' + qs.stringify(newUrlSearchObject, { encode: false })
      window.open(url, '_blank')
      return
    }
    props.history.push(props.location.pathname + '?' + qs.stringify(newUrlSearchObject, { encode: false }))

    this.handleToggleFolderOpen(folderId)
  }

  handleClickCreateContent = (e, folderId, contentType) => {
    const { props } = this

    const folderOpen = folderId
      ? (props.workspaceContentList.contentList.find(c => c.id === folderId) || { isOpen: false }).isOpen
      : false

    const urlSearch = qs.parse(props.location.search)
    delete urlSearch.parent_id

    const folderListInUrl = this.getFolderIdToOpenInUrl(props.location.search)
    const newFolderOpenList = folderOpen
      ? folderListInUrl
      : uniq([...folderListInUrl, folderId])

    const newUrlSearch = {
      ...urlSearch,
      folder_open: newFolderOpenList.join(',')
    }

    if (folderId && !folderOpen) this.handleToggleFolderOpen(folderId)

    props.history.push(
      `${PAGE.WORKSPACE.NEW(props.currentWorkspace.id, contentType)}?${qs.stringify(newUrlSearch, { encode: false })}&parent_id=${folderId}`
    )
  }

  getLoadingFolderKey = folderId => `loadingFolder${folderId}`

  handleToggleFolderOpen = async folderId => {
    const { props } = this
    const folder = props.workspaceContentList.contentList.find(content => content.id === folderId) || props.workspaceShareFolderContentList.contentList.find(c => c.id === folderId)

    const isFolderPreviousStateOpen = folder.isOpen

    props.dispatch(toggleFolderOpen(folderId, props.currentWorkspace.id))

    if (isFolderPreviousStateOpen) return

    const loadingFolderKey = this.getLoadingFolderKey(folderId)
    this.setState({ [loadingFolderKey]: true })

    const fetchContentList = folder.parentId === SHARE_FOLDER_ID
      ? await props.dispatch(getSubFolderShareContentList(props.currentWorkspace.id, [folderId]))
      : await props.dispatch(getFolderContentList(props.currentWorkspace.id, [folderId]))

    if (fetchContentList.status === 200) {
      props.dispatch(setWorkspaceFolderContentList(props.currentWorkspace.id, folder.id, fetchContentList.json.items))
    }
    this.setState({ [loadingFolderKey]: false })
  }

  getContentParentList = (content, contentList) => {
    const parent = contentList.find(c => c.id === content.parentId)
    if (!parent) return []

    return [parent.id, ...this.getContentParentList(parent, contentList)]
  }

  handleDropMoveContent = async (source, destination) => {
    const { props } = this

    if (source.contentId === destination.contentId) return

    if (destination.id === SHARE_FOLDER_ID || destination.parentId === SHARE_FOLDER_ID) return

    // INFO - CH - 2019-06-14 - Check that not moving a folder into one of its sub folder
    if (source.workspaceId === destination.workspaceId && destination.parentId !== 0) {
      const destinationContent = props.workspaceContentList.contentList.find(c => c.id === destination.contentId)
      const parentIdList = this.getContentParentList(destinationContent, props.workspaceContentList.contentList)

      if (parentIdList.includes(source.contentId)) return
    }

    // INFO - CH - 2019-06-14 - Check user is allowed to drop in the different destination workspace
    if (source.workspaceId !== destination.workspaceId) {
      const destinationMemberList = props.workspaceList.find(ws => ws.id === destination.workspaceId).memberList
      const userRoleIdInDestination = findUserRoleIdInWorkspace(props.user.userId, destinationMemberList, ROLE_LIST)

      if (userRoleIdInDestination < ROLE.contentManager.id) {
        props.dispatch(newFlashMessage(props.t('Insufficient rights'), 'danger'))
        return
      }
    }

    const fetchMoveContent = await props.dispatch(putContentItemMove(source, destination))
    if (fetchMoveContent.status !== 200) {
      switch ((fetchMoveContent.json || { code: 0 }).code) {
        case 3002:
          props.dispatch(newFlashMessage(props.t('A content with same name already exists'), 'danger'))
          break
        case 2038:
          props.dispatch(newFlashMessage(props.t("The destination folder doesn't allow this content type"), 'danger'))
          break
        default:
          props.dispatch(newFlashMessage(props.t('Error while moving content'), 'danger'))
          break
      }
    }
  }

  handleUpdateAppOpenedType = appOpenedType => this.setState({ appOpenedType })

  handleSetFolderRead = async folderId => {
    const { props } = this
    const fetchSetFolderRead = await props.dispatch(putFolderRead(props.user.userId, props.currentWorkspace.id, folderId))
    switch (fetchSetFolderRead.status) {
      case 204: props.dispatch(setWorkspaceContentRead(folderId)); break
      default: console.log(`Error while setting folder ${folderId} read status. fetchSetFolderRead: `, fetchSetFolderRead)
    }
  }

  getFolderIdToOpenInUrl = urlSearch => (qs.parse(urlSearch).folder_open || '').split(',').filter(str => str !== '').map(str => parseInt(str))

  getContentIdOpenedInUrl = params => {
    if (params === undefined) return undefined
    if (Object.keys(CONTENT_TYPE).find(key => CONTENT_TYPE[key] === params.type)) {
      return params.idcts
    }
    return undefined
  }

  getTitle = urlFilter => {
    const { props } = this
    const contentType = props.contentType.find(ct => ct.slug === urlFilter)
    return contentType
      ? `${props.t('List of')} ${props.t(contentType.label.toLowerCase() + 's')}`
      : props.t('List of contents')
  }

  getFilterName = urlFilter => {
    const { props } = this
    const contentType = props.contentType.find(ct => ct.slug === urlFilter)
    const filterName = contentType
      ? props.t(contentType.label.toLowerCase() + 's')
      : props.t('Contents')
    return filterName[0].toUpperCase() + filterName.toLowerCase().substr(1)
  }

  getIcon = urlFilter => {
    const contentType = this.props.contentType.find(ct => ct.slug === urlFilter)
    return contentType
      ? contentType.faIcon
      : 'th'
  }

  loadShareFolderContent = async workspaceId => {
    const { props } = this
    let ret = false

    this.setState({ loadingShareFolder: true })
    const folderIdToOpen = this.getFolderIdToOpenInUrl(props.location.search)
    const response = await props.dispatch(getShareFolderContentList(workspaceId))

    switch (response.status) {
      case 200: {
        const publicSharedContentList = response.json.items.map(file => file.parent_id === null
          ? { ...file, parent_id: SHARE_FOLDER_ID }
          : file
        )
        props.dispatch(setWorkspaceShareFolderContentList(publicSharedContentList, folderIdToOpen, parseInt(workspaceId)))
        ret = true
        break
      }
      default:
        sendGlobalFlashMessage(props.t('Error while loading uploaded files'))
    }

    this.setState({ loadingShareFolder: false })
    return ret
  }

  handleClickShareFolder = async () => {
    const { props, state } = this

    const newUrlSearchObject = {
      ...qs.parse(props.location.search),
      share_folder: state.shareFolder.isOpen ? 0 : 1 // INFO - CH - 2019/08/27 - switch to the opposite
    }

    this.setState(previousState => ({
      shareFolder: {
        isOpen: !previousState.shareFolder.isOpen
      }
    }))

    props.history.push(props.location.pathname + '?' + qs.stringify(newUrlSearchObject, { encode: false }))
  }

  filterWorkspaceContent = (contentList, filter) => filter.length === 0
    ? contentList
    : contentList.filter(c => c.type === CONTENT_TYPE.FOLDER || filter.includes(c.type)) // keep unfiltered files and folders

  displayWorkspaceEmptyMessage = (userRoleIdInWorkspace, isWorkspaceEmpty, isFilteredWorkspaceEmpty) => {
    const { props } = this

    const creationAllowedMessage = !isWorkspaceEmpty && isFilteredWorkspaceEmpty
      ? props.t('This space has no content of that type yet') + props.t(", create the first content of that type by clicking on the button 'Create'")
      : props.t('This space has no content yet') + props.t(", create the first content by clicking on the button 'Create'")

    const creationNotAllowedMessage = !isWorkspaceEmpty && isFilteredWorkspaceEmpty
      ? props.t('This space has no content of that type yet')
      : props.t('This space has no content yet')

    return (
      <div className='workspace__content__fileandfolder__empty'>
        {userRoleIdInWorkspace > ROLE.reader.id ? creationAllowedMessage : creationNotAllowedMessage}
      </div>
    )
  }

  scrollToActiveContent = () => {
    let contentIdToScrollTo = this.getContentIdOpenedInUrl(this.props.match.params)

    if (contentIdToScrollTo === undefined) {
      const folderIdToOpen = this.getFolderIdToOpenInUrl(this.props.location.search)
      if (folderIdToOpen.length > 0) contentIdToScrollTo = folderIdToOpen[folderIdToOpen.length - 1]
    }
    const htmlContentIdToScrollTo = `${ANCHOR_NAMESPACE.workspaceItem}:${contentIdToScrollTo}`
    const domElementToScrollTo = document.getElementById(htmlContentIdToScrollTo)
    if (domElementToScrollTo) {
      domElementToScrollTo.parentNode.scrollTop = domElementToScrollTo.offsetTop
    }
  }

  render () {
    const { breadcrumbs, user, currentWorkspace, workspaceShareFolderContentList, contentType, location, t, appList } = this.props
    const { state, props } = this

    const workspaceContentList = props.workspaceContentList && props.workspaceContentList.contentList
      ? props.workspaceContentList.contentList
      : []

    const urlFilter = qs.parse(location.search).type

    const filteredWorkspaceContentList = workspaceContentList.length > 0
      ? this.filterWorkspaceContent(workspaceContentList, urlFilter ? [urlFilter] : [])
      : []

    const rootContentList = sortContentList(
      filteredWorkspaceContentList.filter(c => c.parentId === null),
      props.user.lang
    )

    const userRoleIdInWorkspace = findUserRoleIdInWorkspace(user.userId, currentWorkspace.memberList, ROLE_LIST)

    const createContentAvailableApp = [
      ...contentType
        .filter(ct => ct.slug !== CONTENT_TYPE.COMMENT)
        .filter(ct => userRoleIdInWorkspace === ROLE.contributor.id ? ct.slug !== CONTENT_TYPE.FOLDER : true),

      // FIXME - CH - 2019-09-06 - hack for content type. See https://github.com/tracim/tracim/issues/2375
      ...(appList.find(app => app.slug === HACK_COLLABORA_CONTENT_TYPE(contentType).slug)
        ? [HACK_COLLABORA_CONTENT_TYPE(contentType)]
        : []
      )
    ]

    const isWorkspaceEmpty = workspaceContentList.length === 0
    const isFilteredWorkspaceEmpty = rootContentList.length === 0

    return (
      <div className='tracim__content-scrollview fullWidthFullHeight'>
        <div className='WorkspaceContent'>
          {state.contentLoaded && (
            <OpenContentApp
              // automatically open the app for the contentId in url
              workspaceId={props.currentWorkspace.id}
              appOpenedType={state.appOpenedType}
              onUpdateAppOpenedType={this.handleUpdateAppOpenedType}
            />
          )}

          {state.contentLoaded && (
            <Route
              path={PAGE.WORKSPACE.SHARE_FOLDER(':idws')}
              component={() => (
                <OpenShareFolderApp
                  // automatically open the share folder advanced
                  workspaceId={props.currentWorkspace.id}
                  appOpenedType={state.appOpenedType}
                  onUpdateAppOpenedType={this.handleUpdateAppOpenedType}
                />
              )}
            />
          )}

          {state.contentLoaded && (
            <Route
              path={PAGE.WORKSPACE.NEW(':idws', ':type')}
              component={() => (
                <OpenCreateContentApp
                  // automatically open the popup create content of the app in url
                  workspaceId={props.currentWorkspace.id}
                  appOpenedType={state.appOpenedType}
                />
              )}
            />
          )}

          <PageWrapper customClass='workspace'>
            <TabBar
              currentSpace={props.currentWorkspace}
              breadcrumbs={breadcrumbs}
            />
            <PageContent parentClass='workspace__content'>
              <div className='workspace__content__buttons'>
                {props.appList.some(app => app.slug === 'gallery') && (
                  <IconButton
                    onClick={() => props.history.push(PAGE.WORKSPACE.GALLERY(props.currentWorkspace.id))}
                    text={props.t('Open the gallery')}
                    icon='far fa-image'
                    dataCy='IconButton_gallery'
                  />
                )}
                {userRoleIdInWorkspace >= ROLE.contributor.id && (
                  <DropdownCreateButton
                    folderId={null} // null because it is workspace root content
                    onClickCreateContent={this.handleClickCreateContent}
                    availableApp={createContentAvailableApp}
                  />
                )}
              </div>

              <div className='workspace__content__fileandfolder folder__content active'>
                <ContentItemHeader />

                {currentWorkspace.uploadEnabled && appList.some(a => a.slug === 'upload_permission') && (
                  <ShareFolder
                    loading={state.loadingShareFolder}
                    workspaceId={props.currentWorkspace.id}
                    availableApp={createContentAvailableApp}
                    isOpen={state.shareFolder.isOpen}
                    lang={props.user.lang}
                    getContentParentList={this.getContentParentList}
                    onDropMoveContentItem={this.handleDropMoveContent}
                    onClickFolder={this.handleClickFolder}
                    onClickCreateContent={this.handleClickCreateContent}
                    onSetFolderRead={this.handleSetFolderRead}
                    userRoleIdInWorkspace={userRoleIdInWorkspace}
                    shareFolderContentList={workspaceShareFolderContentList.contentList}
                    onClickExtendedAction={{
                      edit: this.handleClickEditContentItem,
                      download: this.handleClickDownloadContentItem,
                      archive: this.handleClickArchiveShareFolderContentItem,
                      delete: this.handleClickDeleteShareFolderContentItem
                    }}
                    onClickShareFolder={this.handleClickShareFolder}
                    contentType={contentType}
                    readStatusList={currentWorkspace.contentReadStatusList}
                    rootContentList={rootContentList}
                    isLast={!state.contentLoaded || isWorkspaceEmpty || isFilteredWorkspaceEmpty}
                    t={t}
                  />
                )}

                {state.contentLoaded && ((isWorkspaceEmpty || isFilteredWorkspaceEmpty)
                  ? this.displayWorkspaceEmptyMessage(userRoleIdInWorkspace, isWorkspaceEmpty, isFilteredWorkspaceEmpty)
                  : rootContentList.map((content, i) => content.type === CONTENT_TYPE.FOLDER
                    ? (
                      <Folder
                        loading={state[this.getLoadingFolderKey(content.id)]}
                        availableApp={createContentAvailableApp}
                        folderData={content}
                        lang={props.user.lang}
                        workspaceContentList={filteredWorkspaceContentList}
                        getContentParentList={this.getContentParentList}
                        userRoleIdInWorkspace={userRoleIdInWorkspace}
                        onClickExtendedAction={{
                          edit: this.handleClickEditContentItem,
                          download: this.handleClickDownloadContentItem,
                          archive: this.handleClickArchiveContentItem,
                          delete: this.handleClickDeleteContentItem
                        }}
                        onDropMoveContentItem={this.handleDropMoveContent}
                        onClickFolder={this.handleClickFolder}
                        onClickCreateContent={this.handleClickCreateContent}
                        contentType={contentType}
                        readStatusList={currentWorkspace.contentReadStatusList}
                        onSetFolderRead={this.handleSetFolderRead}
                        isLast={i === rootContentList.length - 1}
                        key={content.id}
                        t={t}
                      />
                    )
                    : (
                      <ContentItem
                        contentId={content.id}
                        workspaceId={content.workspaceId}
                        parentId={content.parentId}
                        label={content.label}
                        fileName={content.fileName}
                        fileExtension={content.fileExtension}
                        faIcon={contentType.length ? contentType.find(a => a.slug === content.type).faIcon : ''}
                        isShared={content.activedShares !== 0 && currentWorkspace.downloadEnabled}
                        statusSlug={content.statusSlug}
                        contentType={contentType.length ? contentType.find(ct => ct.slug === content.type) : null}
                        isLast={i === rootContentList.length - 1}
                        urlContent={`${PAGE.WORKSPACE.CONTENT(content.workspaceId, content.type, content.id)}${location.search}`}
                        userRoleIdInWorkspace={userRoleIdInWorkspace}
                        read={currentWorkspace.contentReadStatusList.includes(content.id)}
                        onClickExtendedAction={{
                          edit: {
                            callback: e => this.handleClickEditContentItem(e, content),
                            label: props.t('Edit')
                          },
                          download: {
                            callback: e => this.handleClickDownloadContentItem(e, content),
                            label: props.t('Download')
                          },
                          archive: {
                            callback: e => this.handleClickArchiveContentItem(e, content),
                            label: props.t('Archive')
                          },
                          delete: {
                            callback: e => this.handleClickDeleteContentItem(e, content),
                            label: props.t('Delete')
                          }
                        }}
                        onDropMoveContentItem={this.handleDropMoveContent}
                        key={content.id}
                      />
                    )
                  )
                )}

                {state.contentLoaded && userRoleIdInWorkspace >= ROLE.contributor.id && workspaceContentList.length >= 10 && (
                  <DropdownCreateButton
                    folderId={null}
                    onClickCreateContent={this.handleClickCreateContent}
                    availableApp={createContentAvailableApp}
                  />
                )}
              </div>
            </PageContent>
          </PageWrapper>
        </div>
        {!state.contentLoaded && <Loading />}
      </div>
    )
  }
}

const mapStateToProps = ({ breadcrumbs, user, currentWorkspace, workspaceContentList, workspaceShareFolderContentList, workspaceList, contentType, appList }) => ({
  breadcrumbs, user, currentWorkspace, workspaceContentList, workspaceShareFolderContentList, workspaceList, contentType, appList
})
export default withRouter(connect(mapStateToProps)(appFactory(translate()(TracimComponent(WorkspaceContent)))))<|MERGE_RESOLUTION|>--- conflicted
+++ resolved
@@ -185,13 +185,8 @@
     }
 
     if (hasWorkspaceIdChanged || prevFilter !== currentFilter) {
-<<<<<<< HEAD
-      this.setState({ workspaceIdInUrl: workspaceId, contentLoaded: false })
+      this.setState({ contentLoaded: false })
       this.loadAllWorkspaceContent(workspaceId, false)
-=======
-      this.setState({ contentLoaded: false })
-      this.loadAllWorkspaceContent(workspaceId, false, hasWorkspaceIdChanged)
->>>>>>> 4989c251
     } else if (!state.appOpenedType && prevState.appOpenedType) this.buildBreadcrumbs()
   }
 
