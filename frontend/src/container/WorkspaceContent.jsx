--- conflicted
+++ resolved
@@ -488,34 +488,17 @@
                         />
                       )
                       : (
-<<<<<<< HEAD
-                        <ContentItem
-                          contentId={content.id}
-                          workspaceId={content.idWorkspace}
-                          parentId={content.idParent}
-=======
                         <ListItemWrapper
->>>>>>> 8e8761e2
                           label={content.label}
                           read={currentWorkspace.contentReadStatusList.includes(content.id)}
                           contentType={contentType.length ? contentType.find(ct => ct.slug === content.type) : null}
-<<<<<<< HEAD
-                          urlContent={`${PAGE.WORKSPACE.CONTENT(content.idWorkspace, content.type, content.id)}${location.search}`}
-                          idRoleUserWorkspace={idRoleUserWorkspace}
-                          onClickExtendedAction={{
-                            edit: e => this.handleClickEditContentItem(e, content),
-                            move: null, // e => this.handleClickMoveContentItem(e, content),
-                            download: e => this.handleClickDownloadContentItem(e, content),
-                            archive: e => this.handleClickArchiveContentItem(e, content),
-                            delete: e => this.handleClickDeleteContentItem(e, content)
-                          }}
-                          onDropMoveContentItem={this.handleDropMoveContent}
-=======
->>>>>>> 8e8761e2
                           isLast={i === rootContentList.length - 1}
                           key={content.id}
                         >
                           <ContentItem
+                            contentId={content.id}
+                            workspaceId={content.idWorkspace}
+                            parentId={content.idParent}
                             label={content.label}
                             fileName={content.fileName}
                             fileExtension={content.fileExtension}
@@ -531,6 +514,7 @@
                               archive: e => this.handleClickArchiveContentItem(e, content),
                               delete: e => this.handleClickDeleteContentItem(e, content)
                             }}
+                            onDropMoveContentItem={this.handleDropMoveContent}
                             key={content.id}
                           />
                         </ListItemWrapper>
