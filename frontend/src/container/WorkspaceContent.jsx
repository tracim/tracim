import React from 'react'
import { connect } from 'react-redux'
import { withRouter, Route } from 'react-router-dom'
import appFactory from '../util/appFactory.js'
import i18n from '../util/i18n.js'
import { translate } from 'react-i18next'
import {
  findUserRoleIdInWorkspace,
  sortContentList,
  SHARE_FOLDER_ID,
  ANCHOR_NAMESPACE
} from '../util/helper.js'
import Folder from '../component/Workspace/Folder.jsx'
import ShareFolder from '../component/Workspace/ShareFolder.jsx'
import ContentItem from '../component/Workspace/ContentItem.jsx'
import ContentItemHeader from '../component/Workspace/ContentItemHeader.jsx'
import DropdownCreateButton from '../component/common/Input/DropdownCreateButton.jsx'
import OpenContentApp from '../component/Workspace/OpenContentApp.jsx'
import OpenShareFolderApp from '../component/Workspace/OpenShareFolderApp.jsx'
import OpenCreateContentApp from '../component/Workspace/OpenCreateContentApp.jsx'
import TabBar from '../component/TabBar/TabBar.jsx'
import {
  ROLE,
  ROLE_LIST,
  EmptyListMessage,
  PageWrapper,
  PageContent,
  Loading,
  BREADCRUMBS_TYPE,
  CONTENT_TYPE,
  CUSTOM_EVENT,
  buildHeadTitle,
  PAGE,
  TracimComponent,
  IconButton,
  sendGlobalFlashMessage,
  TextInput
} from 'tracim_frontend_lib'
import {
  getFolderContentList,
  getSubFolderShareContentList,
  getShareFolderContentList,
  getContentPathList,
  putWorkspaceContentArchived,
  putWorkspaceContentDeleted,
  getMyselfWorkspaceReadStatusList,
  putFolderRead,
  putContentItemMove
} from '../action-creator.async.js'
import {
  newFlashMessage,
  setWorkspaceContentList,
  setWorkspaceFolderContentList,
  setWorkspaceShareFolderContentList,
  setWorkspaceReadStatusList,
  toggleFolderOpen,
  setWorkspaceContentRead,
  setBreadcrumbs,
  resetBreadcrumbsAppFeature,
  setHeadTitle
} from '../action-creator.sync.js'
import uniq from 'lodash/uniq'
import { isMobile } from 'react-device-detect'

const qs = require('query-string')

// FIXME - CH - 2019-09-06 - hack for content type. See https://github.com/tracim/tracim/issues/2375
export const HACK_COLLABORA_CONTENT_TYPE = contentType => ({
  label: 'Collaborative document',
  slug: 'collaborative_document_edition',
  faIcon: 'far fa-file',
  hexcolor: '#62676a',
  creationLabel: i18n.t('Create an office document'),
  availableStatuses: contentType[0].availableStatuses
})

export class WorkspaceContent extends React.Component {
  constructor (props) {
    super(props)
    this.state = {
      appOpenedType: false,
      contentLoaded: false,
      userFilter: '',
      loadingShareFolder: true,
      shareFolder: {
        isOpen: (qs.parse(props.location.search).share_folder || '') === '1'
      }
    }

    props.registerCustomEventHandlerList([
      { name: CUSTOM_EVENT.REFRESH_CONTENT_LIST, handler: this.handleRefreshContentList },
      { name: CUSTOM_EVENT.OPEN_CONTENT_URL, handler: this.handleOpenContentUrl },
      { name: CUSTOM_EVENT.APP_CLOSED, handler: this.handleCloseApp },
      { name: CUSTOM_EVENT.HIDE_POPUP_CREATE_CONTENT, handler: this.handleHidePopupCreateContent },
      { name: CUSTOM_EVENT.ALL_APP_CHANGE_LANGUAGE, handler: this.handleAllAppChangeLanguage }
    ])
  }

  // CustomEvent handlers
  handleRefreshContentList = data => {
    console.log('%c<WorkspaceContent> Custom event', 'color: #28a745', CUSTOM_EVENT.REFRESH_CONTENT_LIST, data)
    this.loadAllWorkspaceContent(this.props.currentWorkspace.id, false, true)
  }

  handleOpenContentUrl = data => {
    const { props } = this
    console.log('%c<WorkspaceContent> Custom event', 'color: #28a745', CUSTOM_EVENT.OPEN_CONTENT_URL, data)
    props.history.push(PAGE.WORKSPACE.CONTENT(data.workspaceId, data.contentType, data.contentId) + props.location.search)
  }

  handleCloseApp = data => {
    console.log('%c<WorkspaceContent> Custom event', 'color: #28a745', CUSTOM_EVENT.APP_CLOSED, data, this.props.currentWorkspace.id)
    this.updateUrlTitleBreadcrumbs()
  }

  handleHidePopupCreateContent = data => {
    console.log('%c<WorkspaceContent> Custom event', 'color: #28a745', CUSTOM_EVENT.HIDE_POPUP_CREATE_CONTENT, data, this.props.currentWorkspace.id)
    this.updateUrlTitleBreadcrumbs()
  }

  updateUrlTitleBreadcrumbs = () => {
    const { props } = this

    const contentFolderPath = props.workspaceContentList.contentList.filter(c => c.isOpen).map(c => c.id)
    const folderListInUrl = this.getFolderIdToOpenInUrl(props.location.search)

    const newUrlSearch = {
      ...qs.parse(props.location.search),
      folder_open: [...folderListInUrl, ...contentFolderPath].join(',')
    }

    props.history.push(PAGE.WORKSPACE.CONTENT_LIST(props.currentWorkspace.id) + '?' + qs.stringify(newUrlSearch, { encode: false }))
    this.setState({ appOpenedType: false })

    this.setHeadTitle(this.getFilterName(qs.parse(props.location.search).type))
    this.props.dispatch(resetBreadcrumbsAppFeature())
  }

  handleAllAppChangeLanguage = () => {
    this.buildBreadcrumbs()
    if (!this.state.appOpenedType) this.setHeadTitle(this.getFilterName(qs.parse(this.props.location.search).type))
  }

  componentDidMount () {
    const { props } = this

    console.log('%c<WorkspaceContent> componentDidMount', 'color: #c17838')

    this.setHeadTitle(this.getFilterName(qs.parse(props.location.search).type))

    let spaceToLoad = null

    if (props.match.params.idws === undefined) {
      if (props.workspaceList.length > 0) spaceToLoad = props.workspaceList[0].id
      else return
    } else spaceToLoad = props.match.params.idws

    this.loadAllWorkspaceContent(spaceToLoad, true, true)
  }

  // Côme - 2018/11/26 - refactor idea: do not rebuild folder_open when on direct link of an app (without folder_open)
  // and add process that always keep url and folders open sync
  async componentDidUpdate (prevProps, prevState) {
    const { props, state } = this

    // console.log('%c<WorkspaceContent> componentDidUpdate', 'color: #c17838', props)

    if (props.currentWorkspace.id === null) return

    const previousWorkspaceId = parseInt(prevProps.match.params.idws)
    const workspaceId = parseInt(props.match.params.idws)
    if (isNaN(workspaceId)) return

    const prevFilter = qs.parse(prevProps.location.search).type
    const currentFilter = qs.parse(props.location.search).type

    const hasWorkspaceIdChanged = previousWorkspaceId !== workspaceId

    if (prevProps.system.config.instance_name !== props.system.config.instance_name || prevProps.currentWorkspace.label !== props.currentWorkspace.label || prevFilter !== currentFilter) {
      this.setHeadTitle(this.getFilterName(currentFilter))
      this.buildBreadcrumbs()
    }

    // INFO - GM - 2020/03/03 - hide opened app if the current url is /contents
    if (PAGE.WORKSPACE.CONTENT_LIST(props.currentWorkspace.id) === props.location.pathname && state.appOpenedType) {
      props.dispatchCustomEvent(CUSTOM_EVENT.HIDE_APP(state.appOpenedType))
      this.setState({ appOpenedType: false })
      this.setHeadTitle(this.getFilterName(qs.parse(props.location.search).type))
    }

    if (hasWorkspaceIdChanged || prevFilter !== currentFilter) {
      this.setState({ contentLoaded: false })
      this.loadAllWorkspaceContent(workspaceId, false)
    } else if (!state.appOpenedType && prevState.appOpenedType) this.buildBreadcrumbs()
  }

  componentWillUnmount () {
    this.props.dispatchCustomEvent(CUSTOM_EVENT.UNMOUNT_APP)
  }

  loadAllWorkspaceContent = async (workspaceId, shouldScrollToContent, shouldLoadReadStatusList) => {
    try {
      await this.loadContentList(workspaceId, shouldLoadReadStatusList)
      await this.loadShareFolderContent(workspaceId)
    } catch (error) {
      console.log(error.message)
      return false
    }

    this.buildBreadcrumbs()
    if (shouldScrollToContent && !isMobile) this.scrollToActiveContent()
    return true
  }

  setHeadTitle = (filterName) => {
    const { props } = this

    if (props.currentWorkspace.label) {
      props.dispatch(setHeadTitle(buildHeadTitle([filterName, props.currentWorkspace.label])))
    }
  }

  buildBreadcrumbs = () => {
    const { props, state } = this

    if (state.appOpenedType) return

    const workspaceId = props.currentWorkspace.id
    const workspaceLabel = props.t(props.workspaceList.find(ws => ws.id === workspaceId).label)
    const breadcrumbsList = [{
      link: PAGE.WORKSPACE.DASHBOARD(workspaceId),
      type: BREADCRUMBS_TYPE.CORE,
      label: workspaceLabel,
      isALink: true
    }, {
      link: PAGE.WORKSPACE.CONTENT_LIST(workspaceId),
      type: BREADCRUMBS_TYPE.CORE,
      label: props.t('Contents'),
      isALink: true
    }]
    props.dispatch(setBreadcrumbs(breadcrumbsList))
  }

  loadContentList = async (workspaceId, shouldLoadReadStatusList) => {
    const { props } = this
    console.log(`%c<WorkspaceContent> loadContentList (with read status list: ${shouldLoadReadStatusList})`, 'color: #c17838')

    const folderIdInUrl = [0, ...this.getFolderIdToOpenInUrl(props.location.search)] // add 0 to get workspace's root
    const contentIdInUrl = (props.match && props.match.params.idcts) || null

    if (contentIdInUrl && contentIdInUrl !== 'new' && props.match && props.match.params.type === CONTENT_TYPE.FOLDER) folderIdInUrl.push(contentIdInUrl)

    const fetchContentList = await props.dispatch(
      (contentIdInUrl && !isNaN(contentIdInUrl))
        ? getContentPathList(workspaceId, contentIdInUrl, folderIdInUrl)
        : getFolderContentList(
          workspaceId,
          folderIdInUrl.filter(id => id !== SHARE_FOLDER_ID)
        )
    )

    switch (fetchContentList.status) {
      case 200: {
        const contentList = fetchContentList.json.items
        const folderToOpen = [
          ...folderIdInUrl,
          ...contentList.filter(c => c.parent_id !== null).map(c => c.parent_id)
        ]
        props.dispatch(setWorkspaceContentList(contentList, folderToOpen, parseInt(workspaceId)))
        break
      }
      case 400:
        switch (fetchContentList.json.code) {
          // INFO - B.L - 2019.08.06 - content id does not exists in db
          case 1003:
          // INFO - B.L - 2019.08.06 - content id is not a valid integer
          case 2023: // eslint-disable-line no-fallthrough
            props.dispatch(newFlashMessage(props.t('Content not found'), 'warning'))
            props.history.push(`/ui/workspaces/${workspaceId}/contents`)
            this.loadAllWorkspaceContent(workspaceId, false, false) // INFO - CH - 2019-08-27 - force reload data because, in this case, componentDidUpdate wont
            throw new Error(fetchContentList.json.message)
          // INFO - B.L - 2019.08.06 - workspace does not exists or forbidden
          case 1002:
          // INFO - B.L - 2019.08.06 - workspace id is not a valid integer
          case 2022: // eslint-disable-line no-fallthrough
            props.dispatch(newFlashMessage(props.t('Space not found'), 'warning'))
            props.history.push(PAGE.HOME)
            throw new Error(fetchContentList.json.message)
        }
        break
      case 401: break
      default: {
        props.history.push(PAGE.HOME)
        throw new Error('Error while loading content list')
      }
    }

    this.setState({ contentLoaded: true })

    // NOTE - RJ - 2021-10-26 - marking the content list as loaded before getting
    // the workspace read status list is intentional. The related endpoint can be slow
    // and making this synchronous makes Tracim feel very slow.
    // The consequence is that the content list will be displayed, and then some contents
    // will switch from bold to non bold after the read status list is received, making the UI
    // change maybe somewhat unexpectedly for the user without action, but this is better
    // than making the user wait
    // See https://github.com/tracim/tracim/issues/5009

    if (shouldLoadReadStatusList) {
      const wsReadStatus = await props.dispatch(getMyselfWorkspaceReadStatusList(workspaceId))

      switch (wsReadStatus.status) {
        case 200: props.dispatch(setWorkspaceReadStatusList(wsReadStatus.json)); break
        case 401: break
        default: props.dispatch(newFlashMessage(props.t('Error while loading read status list'), 'warning'))
      }
    }
  }

  handleClickContentItem = content => {
    console.log('%c<WorkspaceContent> content clicked', 'color: #c17838', content)
    this.props.history.push(`${PAGE.WORKSPACE.CONTENT(content.workspaceId, content.type, content.id)}${this.props.location.search}`)
  }

  handleClickEditContentItem = (e, content) => {
    e.preventDefault()
    e.stopPropagation()
    this.handleClickContentItem(content)
  }

  handleClickDownloadContentItem = (e, content) => {
    e.preventDefault()
    e.stopPropagation()
    console.log('%c<WorkspaceContent> download nyi', 'color: #c17838', content)
  }

  handleClickArchiveContentItem = async (e, content) => {
    const { props } = this

    e.preventDefault()
    e.stopPropagation()

    const fetchPutContentArchived = await props.dispatch(putWorkspaceContentArchived(content.workspaceId, content.id))
    switch (fetchPutContentArchived.status) {
      case 204:
        this.loadContentList(props.currentWorkspace.id)
        break
      default: props.dispatch(newFlashMessage(props.t('Error while archiving content'), 'warning'))
    }
  }

  handleClickArchiveShareFolderContentItem = async (e, content) => {
    const { props } = this

    e.preventDefault()
    e.stopPropagation()

    const fetchPutContentArchived = await props.dispatch(putWorkspaceContentArchived(content.workspaceId, content.id))
    switch (fetchPutContentArchived.status) {
      case 204:
        this.loadShareFolderContent(props.currentWorkspace.id)
        break
      default: props.dispatch(newFlashMessage(props.t('Error while archiving content'), 'warning'))
    }
  }

  handleClickDeleteContentItem = async (e, content) => {
    const { props } = this

    e.preventDefault()
    e.stopPropagation()
    const fetchPutContentDeleted = await props.dispatch(putWorkspaceContentDeleted(content.workspaceId, content.id))

    if (fetchPutContentDeleted.status !== 204) {
      props.dispatch(newFlashMessage(props.t('Error while deleting content'), 'warning'))
    }
  }

  handleClickDeleteShareFolderContentItem = async (e, content) => {
    const { props } = this

    e.preventDefault()
    e.stopPropagation()
    const fetchPutContentDeleted = await props.dispatch(putWorkspaceContentDeleted(content.workspaceId, content.id))

    if (fetchPutContentDeleted.status !== 204) {
      props.dispatch(newFlashMessage(props.t('Error while deleting content'), 'warning'))
    }
  }

  handleClickFolder = async (e, folderId) => {
    const { props } = this

    const folderListInUrl = this.getFolderIdToOpenInUrl(props.location.search)
    const newUrlSearchList = folderListInUrl.some(id => id === folderId)
      ? folderListInUrl.filter(id => id !== folderId)
      : uniq([...folderListInUrl, folderId])

    const newUrlSearchObject = {
      ...qs.parse(props.location.search),
      folder_open: newUrlSearchList.join(',')
    }

    if (e && e.ctrlKey) {
      const url = props.location.pathname + '?' + qs.stringify(newUrlSearchObject, { encode: false })
      window.open(url, '_blank')
      return
    }
    props.history.push(props.location.pathname + '?' + qs.stringify(newUrlSearchObject, { encode: false }))

    this.handleToggleFolderOpen(folderId)
  }

  handleClickCreateContent = (e, folderId, contentType) => {
    const { props } = this

    const folderOpen = folderId
      ? (props.workspaceContentList.contentList.find(c => c.id === folderId) || { isOpen: false }).isOpen
      : false

    const urlSearch = qs.parse(props.location.search)
    delete urlSearch.parent_id

    const folderListInUrl = this.getFolderIdToOpenInUrl(props.location.search)
    const newFolderOpenList = folderOpen
      ? folderListInUrl
      : uniq([...folderListInUrl, folderId])

    const newUrlSearch = {
      ...urlSearch,
      folder_open: newFolderOpenList.join(',')
    }

    if (folderId && !folderOpen) this.handleToggleFolderOpen(folderId)

    props.history.push(
      `${PAGE.WORKSPACE.NEW(props.currentWorkspace.id, contentType)}?${qs.stringify(newUrlSearch, { encode: false })}&parent_id=${folderId}`
    )
  }

  getLoadingFolderKey = folderId => `loadingFolder${folderId}`

  handleToggleFolderOpen = async folderId => {
    const { props } = this
    const folder = props.workspaceContentList.contentList.find(content => content.id === folderId) || props.workspaceShareFolderContentList.contentList.find(c => c.id === folderId)

    const isFolderPreviousStateOpen = folder.isOpen

    props.dispatch(toggleFolderOpen(folderId, props.currentWorkspace.id))

    if (isFolderPreviousStateOpen) return

    const loadingFolderKey = this.getLoadingFolderKey(folderId)
    this.setState({ [loadingFolderKey]: true })

    const fetchContentList = folder.parentId === SHARE_FOLDER_ID
      ? await props.dispatch(getSubFolderShareContentList(props.currentWorkspace.id, [folderId]))
      : await props.dispatch(getFolderContentList(props.currentWorkspace.id, [folderId]))

    if (fetchContentList.status === 200) {
      props.dispatch(setWorkspaceFolderContentList(props.currentWorkspace.id, folder.id, fetchContentList.json.items))
    }
    this.setState({ [loadingFolderKey]: false })
  }

  getContentParentList = (content, contentList) => {
    const parent = contentList.find(c => c.id === content.parentId)
    if (!parent) return []

    return [parent.id, ...this.getContentParentList(parent, contentList)]
  }

  handleDropMoveContent = async (source, destination) => {
    const { props } = this

    if (source.contentId === destination.contentId) return

    if (destination.id === SHARE_FOLDER_ID || destination.parentId === SHARE_FOLDER_ID) return

    // INFO - CH - 2019-06-14 - Check that not moving a folder into one of its sub folder
    if (source.workspaceId === destination.workspaceId && destination.parentId !== 0) {
      const destinationContent = props.workspaceContentList.contentList.find(c => c.id === destination.contentId)
      const parentIdList = this.getContentParentList(destinationContent, props.workspaceContentList.contentList)

      if (parentIdList.includes(source.contentId)) return
    }

    // INFO - CH - 2019-06-14 - Check user is allowed to drop in the different destination workspace
    if (source.workspaceId !== destination.workspaceId) {
      const destinationMemberList = props.workspaceList.find(ws => ws.id === destination.workspaceId).memberList
      const userRoleIdInDestination = findUserRoleIdInWorkspace(props.user.userId, destinationMemberList, ROLE_LIST)

      if (userRoleIdInDestination < ROLE.contentManager.id) {
        props.dispatch(newFlashMessage(props.t('Insufficient rights'), 'danger'))
        return
      }
    }

    const fetchMoveContent = await props.dispatch(putContentItemMove(source, destination))
    if (fetchMoveContent.status !== 200) {
      switch ((fetchMoveContent.json || { code: 0 }).code) {
        case 3002:
          props.dispatch(newFlashMessage(props.t('A content with same name already exists'), 'danger'))
          break
        case 2038:
          props.dispatch(newFlashMessage(props.t("The destination folder doesn't allow this content type"), 'danger'))
          break
        default:
          props.dispatch(newFlashMessage(props.t('Error while moving content'), 'danger'))
          break
      }
    }
  }

  handleUpdateAppOpenedType = appOpenedType => this.setState({ appOpenedType })

  handleSetFolderRead = async folderId => {
    const { props } = this
    const fetchSetFolderRead = await props.dispatch(putFolderRead(props.user.userId, props.currentWorkspace.id, folderId))
    switch (fetchSetFolderRead.status) {
      case 204: props.dispatch(setWorkspaceContentRead(folderId)); break
      default: console.log(`Error while setting folder ${folderId} read status. fetchSetFolderRead: `, fetchSetFolderRead)
    }
  }

  getFolderIdToOpenInUrl = urlSearch => (qs.parse(urlSearch).folder_open || '').split(',').filter(str => str !== '').map(str => parseInt(str))

  getContentIdOpenedInUrl = params => {
    if (params === undefined) return undefined
    if (Object.keys(CONTENT_TYPE).find(key => CONTENT_TYPE[key] === params.type)) {
      return params.idcts
    }
    return undefined
  }

  getTitle = urlFilter => {
    const { props } = this
    const contentType = props.contentType.find(ct => ct.slug === urlFilter)
    return contentType
      ? `${props.t('List of')} ${props.t(contentType.label.toLowerCase() + 's')}`
      : props.t('List of contents')
  }

  getFilterName = urlFilter => {
    const { props } = this
    const contentType = props.contentType.find(ct => ct.slug === urlFilter)
    const filterName = contentType
      ? props.t(contentType.label.toLowerCase() + 's')
      : props.t('Contents')
    return filterName[0].toUpperCase() + filterName.toLowerCase().substr(1)
  }

  getIcon = urlFilter => {
    const contentType = this.props.contentType.find(ct => ct.slug === urlFilter)
    return contentType
      ? contentType.faIcon
      : 'th'
  }

  loadShareFolderContent = async workspaceId => {
    const { props } = this
    let ret = false

    this.setState({ loadingShareFolder: true })
    const folderIdToOpen = this.getFolderIdToOpenInUrl(props.location.search)
    const response = await props.dispatch(getShareFolderContentList(workspaceId))

    switch (response.status) {
      case 200: {
        const publicSharedContentList = response.json.items.map(file => file.parent_id === null
          ? { ...file, parent_id: SHARE_FOLDER_ID }
          : file
        )
        props.dispatch(setWorkspaceShareFolderContentList(publicSharedContentList, folderIdToOpen, parseInt(workspaceId)))
        ret = true
        break
      }
      default:
        sendGlobalFlashMessage(props.t('Error while loading uploaded files'))
    }

    this.setState({ loadingShareFolder: false })
    return ret
  }

  handleClickShareFolder = async () => {
    const { props, state } = this

    const newUrlSearchObject = {
      ...qs.parse(props.location.search),
      share_folder: state.shareFolder.isOpen ? 0 : 1 // INFO - CH - 2019/08/27 - switch to the opposite
    }

    this.setState(previousState => ({
      shareFolder: {
        isOpen: !previousState.shareFolder.isOpen
      }
    }))

    props.history.push(props.location.pathname + '?' + qs.stringify(newUrlSearchObject, { encode: false }))
  }

  filterWorkspaceContentByUserInput = (contentList, userFilter) => {
    const userFilteredList = userFilter === ''
      ? contentList
      : contentList.filter(c =>
        c.label.toUpperCase().includes(userFilter.toUpperCase()) ||
        c.type === CONTENT_TYPE.FOLDER
      )

    const folderSet = new Set()
    userFilteredList.map(c => { if (c.parentId !== null) folderSet.add(c.parentId) })

    return userFilter === ''
      ? userFilteredList
      : userFilteredList.filter(c => {
        return c.label.toUpperCase().includes(userFilter.toUpperCase()) ||
          (c.type === CONTENT_TYPE.FOLDER && folderSet.has(c.id))
      })
  }

  filterWorkspaceContent = (contentList, filter, userFilter) => {
    const userFilteredList = this.filterWorkspaceContentByUserInput(contentList, userFilter)

    return filter.length === 0
      ? userFilteredList
      : userFilteredList.filter(c => c.type === CONTENT_TYPE.FOLDER ||
        filter.includes(c.type))
  } // keep unfiltered files and folders

  displayWorkspaceEmptyMessage = (userRoleIdInWorkspace, isWorkspaceEmpty, isFilteredWorkspaceEmpty) => {
    const { props } = this

    const creationAllowedMessage = !isWorkspaceEmpty && isFilteredWorkspaceEmpty
      ? props.t('This space has no content of that type yet') + props.t(", create the first content of that type by clicking on the button 'Create'")
      : props.t('This space has no content yet') + props.t(", create the first content by clicking on the button 'Create'")

    const creationNotAllowedMessage = !isWorkspaceEmpty && isFilteredWorkspaceEmpty
      ? props.t('This space has no content of that type yet')
      : props.t('This space has no content yet')

    return (
      <EmptyListMessage>
        {userRoleIdInWorkspace > ROLE.reader.id ? creationAllowedMessage : creationNotAllowedMessage}
      </EmptyListMessage>
    )
  }

  scrollToActiveContent = () => {
    let contentIdToScrollTo = this.getContentIdOpenedInUrl(this.props.match.params)

    if (contentIdToScrollTo === undefined) {
      const folderIdToOpen = this.getFolderIdToOpenInUrl(this.props.location.search)
      if (folderIdToOpen.length > 0) contentIdToScrollTo = folderIdToOpen[folderIdToOpen.length - 1]
    }
    const htmlContentIdToScrollTo = `${ANCHOR_NAMESPACE.workspaceItem}:${contentIdToScrollTo}`
    const domElementToScrollTo = document.getElementById(htmlContentIdToScrollTo)
    if (domElementToScrollTo) {
      const scrollableElement = document.getElementById('scrollableElement')
      scrollableElement.scrollTop = domElementToScrollTo.offsetTop
    }
  }

  render () {
    const { breadcrumbs, user, currentWorkspace, workspaceShareFolderContentList, contentType, location, t, appList } = this.props
    const { state, props } = this

    const workspaceContentList = props.workspaceContentList && props.workspaceContentList.contentList
      ? props.workspaceContentList.contentList
      : []

    const urlFilter = qs.parse(location.search).type

    const filteredWorkspaceContentList = workspaceContentList.length > 0
      ? this.filterWorkspaceContent(workspaceContentList, urlFilter ? [urlFilter] : [], state.userFilter)
      : []

    const rootContentList = sortContentList(
      filteredWorkspaceContentList.filter(c => c.parentId === null),
      props.user.lang
    )

    const userRoleIdInWorkspace = findUserRoleIdInWorkspace(user.userId, currentWorkspace.memberList, ROLE_LIST)

    const createContentAvailableApp = [
      ...contentType
        .filter(ct => ct.slug !== CONTENT_TYPE.COMMENT)
        .filter(ct => ct.slug !== CONTENT_TYPE.TODO)
        .filter(ct => userRoleIdInWorkspace === ROLE.contributor.id ? ct.slug !== CONTENT_TYPE.FOLDER : true),

      // FIXME - CH - 2019-09-06 - hack for content type. See https://github.com/tracim/tracim/issues/2375
      ...(appList.find(app => app.slug === HACK_COLLABORA_CONTENT_TYPE(contentType).slug)
        ? [HACK_COLLABORA_CONTENT_TYPE(contentType)]
        : []
      )
    ]

    const isWorkspaceEmpty = workspaceContentList.length === 0
    const isFilteredWorkspaceEmpty = rootContentList.length === 0

    return (
      <div className='tracim__content-scrollview fullWidthFullHeight' id='scrollableElement'>
        <div className='workspace__content'>
          {state.contentLoaded && (
            <OpenContentApp
              // automatically open the app for the contentId in url
              workspaceId={props.currentWorkspace.id}
              appOpenedType={state.appOpenedType}
              onUpdateAppOpenedType={this.handleUpdateAppOpenedType}
            />
          )}

          {state.contentLoaded && (
            <Route
              path={PAGE.WORKSPACE.SHARE_FOLDER(':idws')}
              component={() => (
                <OpenShareFolderApp
                  // automatically open the share folder advanced
                  workspaceId={props.currentWorkspace.id}
                  appOpenedType={state.appOpenedType}
                  onUpdateAppOpenedType={this.handleUpdateAppOpenedType}
                />
              )}
            />
          )}

          {state.contentLoaded && (
            <Route
              path={PAGE.WORKSPACE.NEW(':idws', ':type')}
              component={() => (
                <OpenCreateContentApp
                  // automatically open the popup create content of the app in url
                  workspaceId={props.currentWorkspace.id}
                  appOpenedType={state.appOpenedType}
                />
              )}
            />
          )}

          <PageWrapper customClass='workspace'>
            <TabBar
              currentSpace={props.currentWorkspace}
              breadcrumbs={breadcrumbs}
              isEmailNotifActivated={props.system.config.email_notification_activated}
            />
            <PageContent parentClass='workspace__content'>
              <div className='workspace__content__buttons'>
                {props.appList.some(app => app.slug === 'gallery') && (
                  <IconButton
                    onClick={() => props.history.push(PAGE.WORKSPACE.GALLERY(props.currentWorkspace.id))}
                    text={props.t('Open the gallery')}
                    icon='far fa-image'
                    dataCy='IconButton_gallery'
                  />
                )}
                {userRoleIdInWorkspace >= ROLE.contributor.id && (
                  <DropdownCreateButton
                    folderId={null} // null because it is workspace root content
                    onClickCreateContent={this.handleClickCreateContent}
                    availableApp={createContentAvailableApp}
                  />
                )}
              </div>

              <div className='workspace__content__file_and_folder folder__content active'>
<<<<<<< HEAD
                <div className='search__searchBar'>
                  <TextInput
                    customClass='form-control'
                    onChange={e => {
                      const newFilter = e.target.value
                      this.setState({ userFilter: newFilter })
                    }}
                    placeholder={props.t('Filter contents')}
                    icon='search'
                    value={state.userFilter}
                  />
                </div>

                <ContentItemHeader />
=======
                <ContentItemHeader showLastModification />
>>>>>>> f604eb7d

                {currentWorkspace.uploadEnabled && appList.some(a => a.slug === 'upload_permission') && (
                  <ShareFolder
                    loading={state.loadingShareFolder}
                    workspaceId={props.currentWorkspace.id}
                    availableApp={createContentAvailableApp}
                    isOpen={state.shareFolder.isOpen}
                    lang={props.user.lang}
                    getContentParentList={this.getContentParentList}
                    onDropMoveContentItem={this.handleDropMoveContent}
                    onClickFolder={this.handleClickFolder}
                    onClickCreateContent={this.handleClickCreateContent}
                    onSetFolderRead={this.handleSetFolderRead}
                    userRoleIdInWorkspace={userRoleIdInWorkspace}
                    shareFolderContentList={workspaceShareFolderContentList.contentList}
                    onClickExtendedAction={{
                      edit: this.handleClickEditContentItem,
                      download: this.handleClickDownloadContentItem,
                      archive: this.handleClickArchiveShareFolderContentItem,
                      delete: this.handleClickDeleteShareFolderContentItem
                    }}
                    onClickShareFolder={this.handleClickShareFolder}
                    contentType={contentType}
                    readStatusList={currentWorkspace.contentReadStatusList}
                    rootContentList={rootContentList}
                    isLast={!state.contentLoaded || isWorkspaceEmpty || isFilteredWorkspaceEmpty}
                    t={t}
                  />
                )}

                {state.contentLoaded && ((isWorkspaceEmpty || isFilteredWorkspaceEmpty)
                  ? this.displayWorkspaceEmptyMessage(userRoleIdInWorkspace, isWorkspaceEmpty, isFilteredWorkspaceEmpty)
                  : rootContentList.map((content, i) => content.type === CONTENT_TYPE.FOLDER
                    ? (
                      <Folder
                        loading={state[this.getLoadingFolderKey(content.id)]}
                        availableApp={createContentAvailableApp}
                        folderData={content}
                        modified={content.modified}
                        lang={props.user.lang}
                        currentRevisionType={content.currentRevisionType}
                        lastModifier={content.lastModifier}
                        workspaceContentList={filteredWorkspaceContentList}
                        getContentParentList={this.getContentParentList}
                        userRoleIdInWorkspace={userRoleIdInWorkspace}
                        onClickExtendedAction={{
                          edit: this.handleClickEditContentItem,
                          download: this.handleClickDownloadContentItem,
                          archive: this.handleClickArchiveContentItem,
                          delete: this.handleClickDeleteContentItem
                        }}
                        onDropMoveContentItem={this.handleDropMoveContent}
                        onClickFolder={this.handleClickFolder}
                        onClickCreateContent={this.handleClickCreateContent}
                        contentType={contentType}
                        readStatusList={currentWorkspace.contentReadStatusList}
                        onSetFolderRead={this.handleSetFolderRead}
                        isLast={i === rootContentList.length - 1}
                        key={content.id}
                        t={t}
                      />
                    )
                    : (
                      <ContentItem
                        contentId={content.id}
                        workspaceId={content.workspaceId}
                        parentId={content.parentId}
                        label={content.label}
                        fileName={content.fileName}
                        modified={content.modified}
                        lang={props.user.lang}
                        currentRevisionType={content.currentRevisionType}
                        lastModifier={content.lastModifier}
                        fileExtension={content.fileExtension}
                        faIcon={contentType.length ? contentType.find(a => a.slug === content.type).faIcon : ''}
                        isShared={content.activedShares !== 0 && currentWorkspace.downloadEnabled}
                        isTemplate={content.isTemplate}
                        statusSlug={content.statusSlug}
                        contentType={contentType.length ? contentType.find(ct => ct.slug === content.type) : null}
                        isLast={i === rootContentList.length - 1}
                        urlContent={`${PAGE.WORKSPACE.CONTENT(content.workspaceId, content.type, content.id)}${location.search}`}
                        userRoleIdInWorkspace={userRoleIdInWorkspace}
                        read={currentWorkspace.contentReadStatusList.includes(content.id)}
                        onClickExtendedAction={{
                          edit: {
                            callback: e => this.handleClickEditContentItem(e, content),
                            label: props.t('Edit')
                          },
                          download: {
                            callback: e => this.handleClickDownloadContentItem(e, content),
                            label: props.t('Download')
                          },
                          archive: {
                            callback: e => this.handleClickArchiveContentItem(e, content),
                            label: props.t('Archive')
                          },
                          delete: {
                            callback: e => this.handleClickDeleteContentItem(e, content),
                            label: props.t('Delete')
                          }
                        }}
                        onDropMoveContentItem={this.handleDropMoveContent}
                        key={content.id}
                      />
                    )
                  )
                )}

                {state.contentLoaded && userRoleIdInWorkspace >= ROLE.contributor.id && workspaceContentList.length >= 10 && (
                  <DropdownCreateButton
                    folderId={null}
                    onClickCreateContent={this.handleClickCreateContent}
                    availableApp={createContentAvailableApp}
                  />
                )}
              </div>
            </PageContent>
          </PageWrapper>
        </div>
        {!state.contentLoaded && <Loading />}
      </div>
    )
  }
}

const mapStateToProps = ({ breadcrumbs, user, currentWorkspace, workspaceContentList, workspaceShareFolderContentList, system, workspaceList, contentType, appList }) => ({
  breadcrumbs, user, currentWorkspace, workspaceContentList, workspaceShareFolderContentList, system, workspaceList, contentType, appList
})
export default withRouter(connect(mapStateToProps)(appFactory(translate()(TracimComponent(WorkspaceContent)))))<|MERGE_RESOLUTION|>--- conflicted
+++ resolved
@@ -763,7 +763,6 @@
               </div>
 
               <div className='workspace__content__file_and_folder folder__content active'>
-<<<<<<< HEAD
                 <div className='search__searchBar'>
                   <TextInput
                     customClass='form-control'
@@ -777,10 +776,7 @@
                   />
                 </div>
 
-                <ContentItemHeader />
-=======
                 <ContentItemHeader showLastModification />
->>>>>>> f604eb7d
 
                 {currentWorkspace.uploadEnabled && appList.some(a => a.slug === 'upload_permission') && (
                   <ShareFolder
