import React from 'react'
import { connect } from 'react-redux'
import { Link, withRouter, Route } from 'react-router-dom'
import appFactory from '../appFactory.js'
import i18n from '../i18n.js'
import { translate } from 'react-i18next'
import {
  PAGE,
  findUserRoleIdInWorkspace,
  CONTENT_TYPE,
  sortWorkspaceContents,
  SHARE_FOLDER_ID
} from '../helper.js'
import Folder from '../component/Workspace/Folder.jsx'
import ShareFolder from '../component/Workspace/ShareFolder.jsx'
import ContentItem from '../component/Workspace/ContentItem.jsx'
import ContentItemHeader from '../component/Workspace/ContentItemHeader.jsx'
import DropdownCreateButton from '../component/common/Input/DropdownCreateButton.jsx'
import OpenContentApp from '../component/Workspace/OpenContentApp.jsx'
import OpenShareFolderApp from '../component/Workspace/OpenShareFolderApp.jsx'
import OpenCreateContentApp from '../component/Workspace/OpenCreateContentApp.jsx'
import {
  ROLE,
  ROLE_LIST,
  PageWrapper,
  PageTitle,
  PageContent,
  BREADCRUMBS_TYPE,
  CUSTOM_EVENT
} from 'tracim_frontend_lib'
import {
  getFolderContentList,
  getSubFolderShareContentList,
  getShareFolderContentList,
  getContentPathList,
  getWorkspaceMemberList,
  putWorkspaceContentArchived,
  putWorkspaceContentDeleted,
  getMyselfWorkspaceReadStatusList,
  putFolderRead,
  putContentItemMove,
  getWorkspaceDetail
} from '../action-creator.async.js'
import {
  newFlashMessage,
  setWorkspaceContentList,
  addWorkspaceContentList,
  setWorkspaceShareFolderContentList,
  addWorkspaceShareFolderContentList,
  setWorkspaceMemberList,
  setWorkspaceReadStatusList,
  toggleFolderOpen,
  setWorkspaceContentRead,
  setBreadcrumbs,
  resetBreadcrumbsAppFeature,
  moveWorkspaceContent,
  setWorkspaceDetail
} from '../action-creator.sync.js'
import uniq from 'lodash/uniq'

const qs = require('query-string')

// FIXME - CH - 2019-09-06 - hack for content type. See https://github.com/tracim/tracim/issues/2375
export const HACK_COLLABORA_CONTENT_TYPE = contentType => ({
  label: 'Collaborative document',
  slug: 'collaborative_document_edition',
  faIcon: 'file-o',
  hexcolor: '#62676a',
  creationLabel: i18n.t('Create an office document'),
  availableStatuses: contentType[0].availableStatuses
})

class WorkspaceContent extends React.Component {
  constructor (props) {
    super(props)
    this.state = {
      workspaceIdInUrl: props.match.params.idws ? parseInt(props.match.params.idws) : null, // this is used to avoid handling the parseInt every time
      appOpenedType: false,
      contentLoaded: false,
      shareFolder: {
        isOpen: (qs.parse(props.location.search).share_folder || '') === '1'
      }
    }

    document.addEventListener(CUSTOM_EVENT.APP_CUSTOM_EVENT_LISTENER, this.customEventReducer)
  }

  customEventReducer = async ({ detail: { type, data } }) => {
    const { props, state } = this
    switch (type) {
      case CUSTOM_EVENT.REFRESH_CONTENT_LIST:
        console.log('%c<WorkspaceContent> Custom event', 'color: #28a745', type, data)
        this.loadAllWorkspaceContent(state.workspaceIdInUrl)
        break

      case CUSTOM_EVENT.OPEN_CONTENT_URL:
        console.log('%c<WorkspaceContent> Custom event', 'color: #28a745', type, data)
        props.history.push(PAGE.WORKSPACE.CONTENT(data.workspaceId, data.contentType, data.contentId) + props.location.search)
        break

      case CUSTOM_EVENT.APP_CLOSED:
      case CUSTOM_EVENT.HIDE_POPUP_CREATE_CONTENT:
        console.log('%c<WorkspaceContent> Custom event', 'color: #28a745', type, data, state.workspaceIdInUrl)

        const contentFolderPath = props.workspaceContentList.filter(c => c.isOpen).map(c => c.id)
        const folderListInUrl = this.getFolderIdToOpenInUrl(props.location.search)

        const newUrlSearch = {
          ...qs.parse(props.location.search),
          folder_open: [...folderListInUrl, ...contentFolderPath].join(',')
        }

        props.history.push(PAGE.WORKSPACE.CONTENT_LIST(state.workspaceIdInUrl) + '?' + qs.stringify(newUrlSearch, { encode: false }))
        this.setState({ appOpenedType: false })

        this.props.dispatch(resetBreadcrumbsAppFeature())
        break

      case CUSTOM_EVENT.ALL_APP_CHANGE_LANGUAGE: this.buildBreadcrumbs(); break
    }
  }

  async componentDidMount () {
    const { props } = this

    console.log('%c<WorkspaceContent> componentDidMount', 'color: #c17838')

    let wsToLoad = null

    if (props.match.params.idws === undefined) {
      if (props.workspaceList.length > 0) wsToLoad = props.workspaceList[0].id
      else return
    } else wsToLoad = props.match.params.idws

    this.loadAllWorkspaceContent(wsToLoad, true)
    this.loadWorkspaceDetail()
  }

  // Côme - 2018/11/26 - refactor idea: do not rebuild folder_open when on direct link of an app (without folder_open)
  // and add process that always keep url and folders open sync
  async componentDidUpdate (prevProps, prevState) {
    const { props, state } = this

    console.log('%c<WorkspaceContent> componentDidUpdate', 'color: #c17838', props)

    if (state.workspaceIdInUrl === null) return

    const workspaceId = parseInt(props.match.params.idws)
    if (isNaN(workspaceId)) return

    const prevFilter = qs.parse(prevProps.location.search).type
    const currentFilter = qs.parse(props.location.search).type

    const hasWorkspaceIdChanged = prevState.workspaceIdInUrl !== workspaceId

    if (hasWorkspaceIdChanged) this.loadWorkspaceDetail()

    if (hasWorkspaceIdChanged || prevFilter !== currentFilter) {
      this.setState({ workspaceIdInUrl: workspaceId })
      this.loadAllWorkspaceContent(workspaceId, false)
    }
  }

  componentWillUnmount () {
    this.props.dispatchCustomEvent(CUSTOM_EVENT.UNMOUNT_APP)
    document.removeEventListener(CUSTOM_EVENT.APP_CUSTOM_EVENT_LISTENER, this.customEventReducer)
  }

  loadAllWorkspaceContent = async (workspaceId, shouldScrollToContent = false) => {
    try {
      await this.loadContentList(workspaceId)
      await this.loadShareFolderContent(workspaceId)
    } catch (error) {
      console.log(error.message)
      return false
    }

    this.buildBreadcrumbs()
    if (shouldScrollToContent) this.scrollToActiveContent()
    return true
  }

  sendGlobalFlashMessage = msg => GLOBAL_dispatchEvent({
    type: CUSTOM_EVENT.ADD_FLASH_MSG,
    data: {
      msg: this.props.t(msg),
      type: 'warning',
      delay: undefined
    }
  })

  loadWorkspaceDetail = async () => {
    const { props } = this

    const fetchWorkspaceDetail = await props.dispatch(getWorkspaceDetail(props.user, props.match.params.idws))
    switch (fetchWorkspaceDetail.status) {
      case 200:
        props.dispatch(setWorkspaceDetail(fetchWorkspaceDetail.json))
        break
      case 400:
        props.history.push(PAGE.HOME)
        props.dispatch(newFlashMessage('Unknown shared space'))
        break
      default: props.dispatch(newFlashMessage(`${props.t('An error has happened while getting')} ${props.t('shared space detail')}`, 'warning')); break
    }
  }

  buildBreadcrumbs = () => {
    const { props, state } = this
    const breadcrumbsList = [{
      link: <Link to={PAGE.HOME}><i className='fa fa-home' />{props.t('Home')}</Link>,
      type: BREADCRUMBS_TYPE.CORE
    }, {
      link: (
        <Link to={PAGE.WORKSPACE.DASHBOARD(state.workspaceIdInUrl)}>
          {props.t(props.workspaceList.find(ws => ws.id === state.workspaceIdInUrl).label)}
        </Link>
      ),
      type: BREADCRUMBS_TYPE.CORE
    }]

    const urlFilter = qs.parse(props.location.search).type

    if (urlFilter) {
      breadcrumbsList.push({
        link: (
          <Link to={`${PAGE.WORKSPACE.CONTENT_LIST(state.workspaceIdInUrl)}?type=${urlFilter}`}>
            { props.t((props.contentType.find(ct => ct.slug === urlFilter) || { label: '' }).label + 's') }
          </Link>
        ),
        type: BREADCRUMBS_TYPE.CORE
      })
    } else {
      breadcrumbsList.push({
        link: (
          <Link to={`${PAGE.WORKSPACE.CONTENT_LIST(state.workspaceIdInUrl)}`}>
            {props.t('All contents')}
          </Link>
        ),
        type: BREADCRUMBS_TYPE.CORE
      })
    }

    props.dispatch(setBreadcrumbs(breadcrumbsList))
  }

  loadContentList = async (workspaceId) => {
    console.log('%c<WorkspaceContent> loadContentList', 'color: #c17838')
    const { props } = this

    const folderIdInUrl = [0, ...this.getFolderIdToOpenInUrl(props.location.search)] // add 0 to get workspace's root

    const contentIdInUrl = (props.match && props.match.params.idcts) || null

    if (contentIdInUrl && contentIdInUrl !== 'new' && props.match && props.match.params.type === CONTENT_TYPE.FOLDER) folderIdInUrl.push(contentIdInUrl)

    let fetchContentList
    if (contentIdInUrl && !isNaN(contentIdInUrl)) fetchContentList = await props.dispatch(getContentPathList(workspaceId, contentIdInUrl, folderIdInUrl))
    else fetchContentList = await props.dispatch(getFolderContentList(workspaceId, folderIdInUrl.filter(id => id !== SHARE_FOLDER_ID)))

    const wsMember = await props.dispatch(getWorkspaceMemberList(workspaceId))
    const wsReadStatus = await props.dispatch(getMyselfWorkspaceReadStatusList(workspaceId))

    switch (fetchContentList.status) {
      case 200:
        const folderToOpen = [
          ...folderIdInUrl,
          ...fetchContentList.json.filter(c => c.parent_id !== null).map(c => c.parent_id)
        ]
        props.dispatch(setWorkspaceContentList(fetchContentList.json, folderToOpen))
        break
      case 400:
        switch (fetchContentList.json.code) {
          // INFO - B.L - 2019.08.06 - content id does not exists in db
          case 1003:
          // INFO - B.L - 2019.08.06 - content id is not a valid integer
          case 2023: // eslint-disable-line no-fallthrough
            props.dispatch(newFlashMessage(props.t('Content not found'), 'warning'))
            props.history.push(`/ui/workspaces/${workspaceId}/contents`)
            this.loadAllWorkspaceContent(workspaceId, false) // INFO - CH - 2019-08-27 - force reload data because, in this case, componentDidUpdate wont
            throw new Error(fetchContentList.json.message)
          // INFO - B.L - 2019.08.06 - workspace does not exists or forbidden
          case 1002:
          // INFO - B.L - 2019.08.06 - workspace id is not a valid integer
          case 2022: // eslint-disable-line no-fallthrough
            props.dispatch(newFlashMessage(props.t('Workspace not found'), 'warning'))
            props.history.push('/ui')
            throw new Error(fetchContentList.json.message)
        }
        break
      case 401: break
      default: {
        props.history.push('/ui')
        throw new Error('Error while loading content list')
      }
    }

    switch (wsMember.status) {
      case 200: props.dispatch(setWorkspaceMemberList(wsMember.json)); break
      case 401: break
      default: props.dispatch(newFlashMessage(props.t('Error while loading members list'), 'warning'))
    }

    switch (wsReadStatus.status) {
      case 200: props.dispatch(setWorkspaceReadStatusList(wsReadStatus.json)); break
      case 401: break
      default: props.dispatch(newFlashMessage(props.t('Error while loading read status list'), 'warning'))
    }

    this.setState({ contentLoaded: true })
  }

  handleClickContentItem = content => {
    console.log('%c<WorkspaceContent> content clicked', 'color: #c17838', content)
    this.props.history.push(`${PAGE.WORKSPACE.CONTENT(content.workspaceId, content.type, content.id)}${this.props.location.search}`)
  }

  handleClickEditContentItem = (e, content) => {
    e.preventDefault()
    e.stopPropagation()
    this.handleClickContentItem(content)
  }

  handleClickDownloadContentItem = (e, content) => {
    e.preventDefault()
    e.stopPropagation()
    console.log('%c<WorkspaceContent> download nyi', 'color: #c17838', content)
  }

  handleClickArchiveContentItem = async (e, content) => {
    const { props, state } = this

    e.preventDefault()
    e.stopPropagation()

    const fetchPutContentArchived = await props.dispatch(putWorkspaceContentArchived(content.workspaceId, content.id))
    switch (fetchPutContentArchived.status) {
      case 204:
        this.loadContentList(state.workspaceIdInUrl)
        break
      default: props.dispatch(newFlashMessage(props.t('Error while archiving content'), 'warning'))
    }
  }

  handleClickArchiveShareFolderContentItem = async (e, content) => {
    const { props, state } = this

    e.preventDefault()
    e.stopPropagation()

    const fetchPutContentArchived = await props.dispatch(putWorkspaceContentArchived(content.workspaceId, content.id))
    switch (fetchPutContentArchived.status) {
      case 204:
        this.loadShareFolderContent(state.workspaceIdInUrl)
        break
      default: props.dispatch(newFlashMessage(props.t('Error while archiving content'), 'warning'))
    }
  }

  handleClickDeleteContentItem = async (e, content) => {
    const { props, state } = this

    e.preventDefault()
    e.stopPropagation()
    const fetchPutContentDeleted = await props.dispatch(putWorkspaceContentDeleted(content.workspaceId, content.id))
    switch (fetchPutContentDeleted.status) {
      case 204:
        this.loadContentList(state.workspaceIdInUrl)
        break
      default: props.dispatch(newFlashMessage(props.t('Error while deleting content'), 'warning'))
    }
  }

  handleClickDeleteShareFolderContentItem = async (e, content) => {
    const { props, state } = this

    e.preventDefault()
    e.stopPropagation()
    const fetchPutContentDeleted = await props.dispatch(putWorkspaceContentDeleted(content.workspaceId, content.id))
    switch (fetchPutContentDeleted.status) {
      case 204:
        this.loadShareFolderContent(state.workspaceIdInUrl)
        break
      default: props.dispatch(newFlashMessage(props.t('Error while deleting content'), 'warning'))
    }
  }

  handleClickFolder = async folderId => {
    const { props, state } = this
    const folder = props.workspaceContentList.find(content => content.id === folderId) || props.workspaceShareFolderContentList.find(c => c.id === folderId)

    const folderListInUrl = this.getFolderIdToOpenInUrl(props.location.search)
    const newUrlSearchList = (props.workspaceContentList.find(c => c.id === folderId) || { isOpen: false }).isOpen
      ? folderListInUrl.filter(id => id !== folderId)
      : uniq([...folderListInUrl, folderId])

    const newUrlSearchObject = {
      ...qs.parse(props.location.search),
      folder_open: newUrlSearchList.join(',')
    }

    props.dispatch(toggleFolderOpen(folderId))
    props.history.push(PAGE.WORKSPACE.CONTENT_LIST(state.workspaceIdInUrl) + '?' + qs.stringify(newUrlSearchObject, { encode: false }))

    if (!props.workspaceContentList.some(c => c.parentId === folderId)) {
      const fetchContentList = await props.dispatch(getFolderContentList(state.workspaceIdInUrl, [folderId]))
      if (fetchContentList.status === 200) props.dispatch(addWorkspaceContentList(fetchContentList.json))
    }

    if (folder.parentId === SHARE_FOLDER_ID && !props.workspaceShareFolderContentList.some(c => c.parentId === folderId)) {
      const fetchContentList = await props.dispatch(getSubFolderShareContentList(state.workspaceIdInUrl, [folderId]))
      if (fetchContentList.status === 200) props.dispatch(addWorkspaceShareFolderContentList(fetchContentList.json))
    }
  }

  handleClickCreateContent = (e, folderId, contentType) => {
    const { props, state } = this

    const folderOpen = folderId
      ? (props.workspaceContentList.find(c => c.id === folderId) || { isOpen: false }).isOpen
      : false

    const urlSearch = qs.parse(props.location.search)
    delete urlSearch.parent_id

    const folderListInUrl = this.getFolderIdToOpenInUrl(props.location.search)
    const newFolderOpenList = folderOpen
      ? folderListInUrl
      : uniq([...folderListInUrl, folderId])

    const newUrlSearch = {
      ...urlSearch,
      folder_open: newFolderOpenList.join(',')
    }

    if (folderId && !folderOpen) this.handleClickFolder(folderId)

    props.history.push(`${PAGE.WORKSPACE.NEW(state.workspaceIdInUrl, contentType)}?${qs.stringify(newUrlSearch, { encode: false })}&parent_id=${folderId}`)
  }

  getContentParentList = (content, contentList) => {
    const parent = contentList.find(c => c.id === content.parentId)
    if (!parent) return []

    return [parent.id, ...this.getContentParentList(parent, contentList)]
  }

  handleDropMoveContent = async (source, destination) => {
    const { props, state } = this

    if (source.contentId === destination.contentId) return

    if (destination.id === SHARE_FOLDER_ID || destination.parentId === SHARE_FOLDER_ID) return

    // INFO - CH - 2019-06-14 - Check that not moving a folder into one of its sub folder
    if (source.workspaceId === destination.workspaceId && destination.parentId !== 0) {
      const destinationContent = props.workspaceContentList.find(c => c.id === destination.contentId)
      const parentIdList = this.getContentParentList(destinationContent, props.workspaceContentList)

      if (parentIdList.includes(source.contentId)) return
    }

    // INFO - CH - 2019-06-14 - Check user is allowed to drop in the different destination workspace
    if (source.workspaceId !== destination.workspaceId) {
      const destinationMemberList = props.workspaceList.find(ws => ws.id === destination.workspaceId).memberList
      const userRoleIdInDestination = findUserRoleIdInWorkspace(props.user.user_id, destinationMemberList, ROLE_LIST)

      if (userRoleIdInDestination >= ROLE.contributor.id) {
        props.dispatch(newFlashMessage(props.t('Insufficient rights'), 'danger'))
        return
      }
    }

    const fetchMoveContent = await props.dispatch(putContentItemMove(source, destination))
    switch (fetchMoveContent.status) {
      case 200:
        const { dropEffect, ...actionDestination } = destination
        props.dispatch(moveWorkspaceContent(source, actionDestination))
        this.loadContentList(state.workspaceIdInUrl)
        this.loadShareFolderContent(state.workspaceIdInUrl)
        break
      case 400:
        switch (fetchMoveContent.json.code) {
          case 3002:
            props.dispatch(newFlashMessage(props.t('A content with same name already exists'), 'danger'))
            break
          case 2038:
            props.dispatch(newFlashMessage(props.t("The destination folder doesn't allow this content type"), 'danger'))
            break
          default:
            props.dispatch(newFlashMessage(props.t('Error while moving content'), 'danger'))
            break
        }
        break
      default: props.dispatch(newFlashMessage(props.t('Error while moving content'), 'danger'))
    }
  }

  handleUpdateAppOpenedType = openedAppType => this.setState({ appOpenedType: openedAppType })

  handleSetFolderRead = async folderId => {
    const { props, state } = this
    const fetchSetFolderRead = await props.dispatch(putFolderRead(props.user.user_id, state.workspaceIdInUrl, folderId))
    switch (fetchSetFolderRead.status) {
      case 204: props.dispatch(setWorkspaceContentRead(folderId)); break
      default: console.log(`Error while setting folder ${folderId} read status. fetchSetFolderRead: `, fetchSetFolderRead)
    }
  }

  getFolderIdToOpenInUrl = urlSearch => (qs.parse(urlSearch).folder_open || '').split(',').filter(str => str !== '').map(str => parseInt(str))

  getContentIdOpenedInUrl = params => {
    if (params === undefined) return undefined
    if (Object.keys(CONTENT_TYPE).find(key => CONTENT_TYPE[key] === params.type)) {
      return params.idcts
    }
    return undefined
  }

  getTitle = urlFilter => {
    const { props } = this
    const contentType = props.contentType.find(ct => ct.slug === urlFilter)
    return contentType
      ? `${props.t('List of')} ${props.t(contentType.label.toLowerCase() + 's')}`
      : props.t('List of contents')
  }

  getIcon = urlFilter => {
    const contentType = this.props.contentType.find(ct => ct.slug === urlFilter)
    return contentType
      ? contentType.faIcon
      : 'th'
  }

  loadShareFolderContent = async workspaceId => {
    const { props } = this

    const folderIdToOpen = this.getFolderIdToOpenInUrl(props.location.search)
    const response = await props.dispatch(getShareFolderContentList(workspaceId))

    switch (response.status) {
      case 200:
        const publicSharedContentList = response.json.map(file => file.parent_id === null
          ? { ...file, parent_id: SHARE_FOLDER_ID }
          : file
        )
        props.dispatch(setWorkspaceShareFolderContentList(publicSharedContentList, folderIdToOpen))
        return true
      default:
        this.sendGlobalFlashMessage(props.t('Error while loading uploaded files'))
        return false
    }
  }

  handleClickShareFolder = async () => {
    const { props, state } = this

    const newUrlSearchObject = {
      ...qs.parse(props.location.search),
      share_folder: state.shareFolder.isOpen ? 0 : 1 // INFO - CH - 2019/08/27 - switch to the opposite
    }

    this.setState(previousState => ({
      shareFolder: {
        isOpen: !previousState.shareFolder.isOpen
      }
    }))

    props.history.push(PAGE.WORKSPACE.CONTENT_LIST(state.workspaceIdInUrl) + '?' + qs.stringify(newUrlSearchObject, { encode: false }))
  }

  filterWorkspaceContent = (contentList, filter) => filter.length === 0
    ? contentList
    : contentList.filter(c => c.type === CONTENT_TYPE.FOLDER || filter.includes(c.type)) // keep unfiltered files and folders

  displayWorkspaceEmptyMessage = (userRoleIdInWorkspace, isWorkspaceEmpty, isFilteredWorkspaceEmpty) => {
    const { props } = this

    const creationAllowedMessage = !isWorkspaceEmpty && isFilteredWorkspaceEmpty
      ? props.t('This shared space has no content of that type yet') + props.t(", create the first content of that type by clicking on the button 'Create'")
      : props.t('This shared space has no content yet') + props.t(", create the first content by clicking on the button 'Create'")

    const creationNotAllowedMessage = !isWorkspaceEmpty && isFilteredWorkspaceEmpty
      ? props.t('This shared space has no content of that type yet')
      : props.t('This shared space has no content yet')

    return (
      <div className='workspace__content__fileandfolder__empty'>
        {userRoleIdInWorkspace > ROLE.reader.id ? creationAllowedMessage : creationNotAllowedMessage}
      </div>
    )
  }

  scrollToActiveContent = () => {
    let contentToScrollTo = this.getContentIdOpenedInUrl(this.props.match.params)

    if (contentToScrollTo === undefined) {
      const folderIdToOpen = this.getFolderIdToOpenInUrl(this.props.location.search)
      if (folderIdToOpen.length > 0) contentToScrollTo = folderIdToOpen[folderIdToOpen.length - 1]
    }
    if (document.getElementById(contentToScrollTo)) document.getElementById(contentToScrollTo).scrollIntoView()
  }

  render () {
<<<<<<< HEAD
    const { appList, breadcrumbs, user, currentWorkspace, workspaceContentList, workspaceShareFolderContentList, contentType, location, t } = this.props
=======
    const { breadcrumbs, user, currentWorkspace, workspaceContentList, workspaceShareFolderContentList, contentType, location, t, appList } = this.props
>>>>>>> a2ff0373
    const { state, props } = this

    const urlFilter = qs.parse(location.search).type

    const filteredWorkspaceContentList = workspaceContentList.length > 0
      ? this.filterWorkspaceContent(workspaceContentList, urlFilter ? [urlFilter] : [])
      : []

    const rootContentList = filteredWorkspaceContentList
      .filter(c => c.parentId === null)
      .sort(sortWorkspaceContents)

    const userRoleIdInWorkspace = findUserRoleIdInWorkspace(user.user_id, currentWorkspace.memberList, ROLE_LIST)

    const createContentAvailableApp = [
      ...contentType
        .filter(ct => ct.slug !== CONTENT_TYPE.COMMENT)
        .filter(ct => userRoleIdInWorkspace === ROLE.contributor.id ? ct.slug !== CONTENT_TYPE.FOLDER : true),

      // FIXME - CH - 2019-09-06 - hack for content type. See https://github.com/tracim/tracim/issues/2375
      ...(appList.find(app => app.slug === HACK_COLLABORA_CONTENT_TYPE(contentType).slug)
        ? [HACK_COLLABORA_CONTENT_TYPE(contentType)]
        : []
      )
    ]

    const isWorkspaceEmpty = workspaceContentList.length === 0
    const isFilteredWorkspaceEmpty = rootContentList.length === 0

    return (
      <div className='tracim__content-scrollview fullWidthFullHeight'>
        <div className='WorkspaceContent'>
          {state.contentLoaded && (
            <OpenContentApp
              // automatically open the app for the contentId in url
              workspaceId={state.workspaceIdInUrl}
              appOpenedType={state.appOpenedType}
              updateAppOpenedType={this.handleUpdateAppOpenedType}
            />
          )}

          {state.contentLoaded && (
            <Route path={PAGE.WORKSPACE.SHARE_FOLDER(':idws')} component={() =>
              <OpenShareFolderApp
                // automatically open the share folder advanced
                workspaceId={state.workspaceIdInUrl}
                appOpenedType={state.appOpenedType}
                updateAppOpenedType={this.handleUpdateAppOpenedType}
              />
            } />
          )}

          {state.contentLoaded && (
            <Route path={PAGE.WORKSPACE.NEW(':idws', ':type')} component={() =>
              <OpenCreateContentApp
                // automatically open the popup create content of the app in url
                workspaceId={state.workspaceIdInUrl}
                appOpenedType={state.appOpenedType}
              />
            } />
          )}

          <PageWrapper customClass='workspace'>
            <PageTitle
              parentClass='workspace__header'
              customClass='justify-content-between align-items-center'
              title={this.getTitle(urlFilter)}
              icon={this.getIcon(urlFilter)}
              breadcrumbsList={breadcrumbs}
            >
              {userRoleIdInWorkspace >= ROLE.contributor.id && (
                <DropdownCreateButton
                  parentClass='workspace__header__btnaddcontent'
                  folderId={null} // null because it is workspace root content
                  onClickCreateContent={this.handleClickCreateContent}
                  availableApp={createContentAvailableApp}
                />
              )}
            </PageTitle>

            <PageContent parentClass='workspace__content'>
              <div className='workspace__content__fileandfolder folder__content active'>
                <ContentItemHeader />

                {currentWorkspace.uploadEnabled && appList.some(a => a.slug === 'upload_permission') &&
                  <ShareFolder
                    workspaceId={state.workspaceIdInUrl}
                    availableApp={createContentAvailableApp}
                    isOpen={state.shareFolder.isOpen}
                    getContentParentList={this.getContentParentList}
                    onDropMoveContentItem={this.handleDropMoveContent}
                    onClickFolder={this.handleClickFolder}
                    onClickCreateContent={this.handleClickCreateContent}
                    setFolderRead={this.handleSetFolderRead}
                    userRoleIdInWorkspace={userRoleIdInWorkspace}
                    shareFolderContentList={workspaceShareFolderContentList}
                    onClickExtendedAction={{
                      edit: this.handleClickEditContentItem,
                      download: this.handleClickDownloadContentItem,
                      archive: this.handleClickArchiveShareFolderContentItem,
                      delete: this.handleClickDeleteShareFolderContentItem
                    }}
                    onClickShareFolder={this.handleClickShareFolder}
                    contentType={contentType}
                    readStatusList={currentWorkspace.contentReadStatusList}
                    rootContentList={rootContentList}
                    isLast={isWorkspaceEmpty || isFilteredWorkspaceEmpty}
                    t={t}
                  />
                }

                {state.contentLoaded && (isWorkspaceEmpty || isFilteredWorkspaceEmpty)
                  ? this.displayWorkspaceEmptyMessage(userRoleIdInWorkspace, isWorkspaceEmpty, isFilteredWorkspaceEmpty)
                  : rootContentList.map((content, i) => content.type === CONTENT_TYPE.FOLDER
                    ? (
                      <Folder
                        availableApp={createContentAvailableApp}
                        folderData={content}
                        workspaceContentList={filteredWorkspaceContentList}
                        getContentParentList={this.getContentParentList}
                        userRoleIdInWorkspace={userRoleIdInWorkspace}
                        onClickExtendedAction={{
                          edit: this.handleClickEditContentItem,
                          download: this.handleClickDownloadContentItem,
                          archive: this.handleClickArchiveContentItem,
                          delete: this.handleClickDeleteContentItem
                        }}
                        onDropMoveContentItem={this.handleDropMoveContent}
                        onClickFolder={this.handleClickFolder}
                        onClickCreateContent={this.handleClickCreateContent}
                        contentType={contentType}
                        readStatusList={currentWorkspace.contentReadStatusList}
                        setFolderRead={this.handleSetFolderRead}
                        isLast={i === rootContentList.length - 1}
                        key={content.id}
                        t={t}
                      />
                    )
                    : (
                      <ContentItem
                        contentId={content.id}
                        workspaceId={content.workspaceId}
                        parentId={content.parentId}
                        label={content.label}
                        fileName={content.fileName}
                        fileExtension={content.fileExtension}
                        faIcon={contentType.length ? contentType.find(a => a.slug === content.type).faIcon : ''}
                        isShared={content.activedShares !== 0 && currentWorkspace.downloadEnabled}
                        statusSlug={content.statusSlug}
                        contentType={contentType.length ? contentType.find(ct => ct.slug === content.type) : null}
                        isLast={i === rootContentList.length - 1}
                        urlContent={`${PAGE.WORKSPACE.CONTENT(content.workspaceId, content.type, content.id)}${location.search}`}
                        userRoleIdInWorkspace={userRoleIdInWorkspace}
                        read={currentWorkspace.contentReadStatusList.includes(content.id)}
                        onClickExtendedAction={{
                          edit: {
                            callback: e => this.handleClickEditContentItem(e, content),
                            label: props.t('Edit')
                          },
                          download: {
                            callback: e => this.handleClickDownloadContentItem(e, content),
                            label: props.t('Download')
                          },
                          archive: {
                            callback: e => this.handleClickArchiveContentItem(e, content),
                            label: props.t('Archive')
                          },
                          delete: {
                            callback: e => this.handleClickDeleteContentItem(e, content),
                            label: props.t('Delete')
                          }
                        }}
                        onDropMoveContentItem={this.handleDropMoveContent}
                        key={content.id}
                      />
                    )
                  )
                }

                {userRoleIdInWorkspace >= ROLE.contributor.id && workspaceContentList.length >= 10 && (
                  <DropdownCreateButton
                    customClass='workspace__content__button'
                    folderId={null}
                    onClickCreateContent={this.handleClickCreateContent}
                    availableApp={createContentAvailableApp}
                  />
                )}
              </div>
            </PageContent>
          </PageWrapper>
        </div>
      </div>
    )
  }
}

<<<<<<< HEAD
const mapStateToProps = ({ appList, breadcrumbs, user, currentWorkspace, workspaceContentList, workspaceShareFolderContentList, workspaceList, contentType }) => ({
  appList, breadcrumbs, user, currentWorkspace, workspaceContentList, workspaceShareFolderContentList, workspaceList, contentType
=======
const mapStateToProps = ({ breadcrumbs, user, currentWorkspace, workspaceContentList, workspaceShareFolderContentList, workspaceList, contentType, appList }) => ({
  breadcrumbs, user, currentWorkspace, workspaceContentList, workspaceShareFolderContentList, workspaceList, contentType, appList
>>>>>>> a2ff0373
})
export default withRouter(connect(mapStateToProps)(appFactory(translate()(WorkspaceContent))))<|MERGE_RESOLUTION|>--- conflicted
+++ resolved
@@ -602,11 +602,7 @@
   }
 
   render () {
-<<<<<<< HEAD
-    const { appList, breadcrumbs, user, currentWorkspace, workspaceContentList, workspaceShareFolderContentList, contentType, location, t } = this.props
-=======
     const { breadcrumbs, user, currentWorkspace, workspaceContentList, workspaceShareFolderContentList, contentType, location, t, appList } = this.props
->>>>>>> a2ff0373
     const { state, props } = this
 
     const urlFilter = qs.parse(location.search).type
@@ -803,12 +799,7 @@
   }
 }
 
-<<<<<<< HEAD
-const mapStateToProps = ({ appList, breadcrumbs, user, currentWorkspace, workspaceContentList, workspaceShareFolderContentList, workspaceList, contentType }) => ({
-  appList, breadcrumbs, user, currentWorkspace, workspaceContentList, workspaceShareFolderContentList, workspaceList, contentType
-=======
 const mapStateToProps = ({ breadcrumbs, user, currentWorkspace, workspaceContentList, workspaceShareFolderContentList, workspaceList, contentType, appList }) => ({
   breadcrumbs, user, currentWorkspace, workspaceContentList, workspaceShareFolderContentList, workspaceList, contentType, appList
->>>>>>> a2ff0373
 })
 export default withRouter(connect(mapStateToProps)(appFactory(translate()(WorkspaceContent))))