import React from 'react'
import { connect } from 'react-redux'
import { Link, withRouter, Route } from 'react-router-dom'
import appFactory from '../appFactory.js'
import { translate } from 'react-i18next'
import {
  PAGE,
  ROLE,
  findUserRoleIdInWorkspace,
  ROLE_OBJECT,
  CONTENT_TYPE,
  sortWorkspaceContents,
  SHARE_FOLDER_ID
} from '../helper.js'
import Folder from '../component/Workspace/Folder.jsx'
import ShareFolder from '../component/Workspace/ShareFolder.jsx'
import ContentItem from '../component/Workspace/ContentItem.jsx'
import ContentItemHeader from '../component/Workspace/ContentItemHeader.jsx'
import DropdownCreateButton from '../component/common/Input/DropdownCreateButton.jsx'
import OpenContentApp from '../component/Workspace/OpenContentApp.jsx'
import OpenShareFolderApp from '../component/Workspace/OpenShareFolderApp.jsx'
import OpenCreateContentApp from '../component/Workspace/OpenCreateContentApp.jsx'
import {
  PageWrapper,
  PageTitle,
  PageContent,
  BREADCRUMBS_TYPE,
  CUSTOM_EVENT
} from 'tracim_frontend_lib'
import {
  getFolderContentList,
  getSubFolderShareContentList,
  getShareFolderContentList,
  getContentPathList,
  getWorkspaceMemberList,
  putWorkspaceContentArchived,
  putWorkspaceContentDeleted,
  getMyselfWorkspaceReadStatusList,
  putFolderRead,
  putContentItemMove,
  getWorkspaceDetail
} from '../action-creator.async.js'
import {
  newFlashMessage,
  setWorkspaceContentList,
  addWorkspaceContentList,
  setWorkspaceShareFolderContentList,
  addWorkspaceShareFolderContentList,
  setWorkspaceMemberList,
  setWorkspaceReadStatusList,
  toggleFolderOpen,
  setWorkspaceContentRead,
  setBreadcrumbs,
  resetBreadcrumbsAppFeature,
  moveWorkspaceContent,
  setWorkspaceDetail
} from '../action-creator.sync.js'
import uniq from 'lodash/uniq'

const qs = require('query-string')

class WorkspaceContent extends React.Component {
  constructor (props) {
    super(props)
    this.state = {
      workspaceIdInUrl: props.match.params.idws ? parseInt(props.match.params.idws) : null, // this is used to avoid handling the parseInt every time
      appOpenedType: false,
      contentLoaded: false,
      shareFolder: {
        isOpen: (qs.parse(props.location.search).share_folder || '') === '1'
      }
    }

    document.addEventListener(CUSTOM_EVENT.APP_CUSTOM_EVENT_LISTENER, this.customEventReducer)
  }

  customEventReducer = async ({ detail: { type, data } }) => {
    const { props, state } = this
    switch (type) {
      case CUSTOM_EVENT.REFRESH_CONTENT_LIST:
        console.log('%c<WorkspaceContent> Custom event', 'color: #28a745', type, data)
        this.loadAllWorkspaceContent(state.workspaceIdInUrl)
        break

      case CUSTOM_EVENT.OPEN_CONTENT_URL:
        console.log('%c<WorkspaceContent> Custom event', 'color: #28a745', type, data)
        props.history.push(PAGE.WORKSPACE.CONTENT(data.workspaceId, data.contentType, data.contentId) + props.location.search)
        break

      case CUSTOM_EVENT.APP_CLOSED:
      case CUSTOM_EVENT.HIDE_POPUP_CREATE_CONTENT:
        console.log('%c<WorkspaceContent> Custom event', 'color: #28a745', type, data, state.workspaceIdInUrl)

        const contentFolderPath = props.workspaceContentList.filter(c => c.isOpen).map(c => c.id)
        const folderListInUrl = this.getFolderIdToOpenInUrl(props.location.search)

        const newUrlSearch = {
          ...qs.parse(props.location.search),
          folder_open: [...folderListInUrl, ...contentFolderPath].join(',')
        }

        props.history.push(PAGE.WORKSPACE.CONTENT_LIST(state.workspaceIdInUrl) + '?' + qs.stringify(newUrlSearch, { encode: false }))
        this.setState({ appOpenedType: false })

        this.props.dispatch(resetBreadcrumbsAppFeature())
        break

      case CUSTOM_EVENT.ALL_APP_CHANGE_LANGUAGE: this.buildBreadcrumbs(); break
    }
  }

  async componentDidMount () {
    const { props } = this

    console.log('%c<WorkspaceContent> componentDidMount', 'color: #c17838')

    let wsToLoad = null

    if (props.match.params.idws === undefined) {
      if (props.workspaceList.length > 0) wsToLoad = props.workspaceList[0].id
      else return
    } else wsToLoad = props.match.params.idws

<<<<<<< HEAD
    try {
      await this.loadContentList(wsToLoad)
    } catch (error) {
      console.log(error.message)
      return
    }

    this.scrollToActiveContent()
    this.buildBreadcrumbs()
    this.loadWorkspaceDetail()
=======
    this.loadAllWorkspaceContent(wsToLoad, true)
>>>>>>> 36ba2a20
  }

  // Côme - 2018/11/26 - refactor idea: do not rebuild folder_open when on direct link of an app (without folder_open)
  // and add process that always keep url and folders open sync
  async componentDidUpdate (prevProps, prevState) {
    const { props, state } = this

    console.log('%c<WorkspaceContent> componentDidUpdate', 'color: #c17838', props)

    if (state.workspaceIdInUrl === null) return

    const workspaceId = parseInt(props.match.params.idws)
    if (isNaN(workspaceId)) return

    const prevFilter = qs.parse(prevProps.location.search).type
    const currentFilter = qs.parse(props.location.search).type

    if (prevState.workspaceIdInUrl !== workspaceId || prevFilter !== currentFilter) {
      this.setState({ workspaceIdInUrl: workspaceId })
      this.loadAllWorkspaceContent(workspaceId, false)
    }
  }

  componentWillUnmount () {
    this.props.dispatchCustomEvent(CUSTOM_EVENT.UNMOUNT_APP)
    document.removeEventListener(CUSTOM_EVENT.APP_CUSTOM_EVENT_LISTENER, this.customEventReducer)
  }

  loadAllWorkspaceContent = async (workspaceId, shouldScrollToContent = false) => {
    try {
      await this.loadContentList(workspaceId)
      await this.loadShareFolderContent(workspaceId)
    } catch (error) {
      console.log(error.message)
      return false
    }

    this.buildBreadcrumbs()
    if (shouldScrollToContent) this.scrollToActiveContent()
    return true
  }

  sendGlobalFlashMessage = msg => GLOBAL_dispatchEvent({
    type: CUSTOM_EVENT.ADD_FLASH_MSG,
    data: {
      msg: this.props.t(msg),
      type: 'warning',
      delay: undefined
    }
  })

  loadWorkspaceDetail = async () => {
    const { props } = this

    const fetchWorkspaceDetail = await props.dispatch(getWorkspaceDetail(props.user, props.match.params.idws))
    switch (fetchWorkspaceDetail.status) {
      case 200:
        props.dispatch(setWorkspaceDetail(fetchWorkspaceDetail.json))
        break
      case 400:
        props.history.push(PAGE.HOME)
        props.dispatch(newFlashMessage('Unknown shared space'))
        break
      default: props.dispatch(newFlashMessage(`${props.t('An error has happened while getting')} ${props.t('shared space detail')}`, 'warning')); break
    }
  }

  buildBreadcrumbs = () => {
    const { props, state } = this
    const breadcrumbsList = [{
      link: <Link to={PAGE.HOME}><i className='fa fa-home' />{props.t('Home')}</Link>,
      type: BREADCRUMBS_TYPE.CORE
    }, {
      link: (
        <Link to={PAGE.WORKSPACE.DASHBOARD(state.workspaceIdInUrl)}>
          {props.t(props.workspaceList.find(ws => ws.id === state.workspaceIdInUrl).label)}
        </Link>
      ),
      type: BREADCRUMBS_TYPE.CORE
    }]

    const urlFilter = qs.parse(props.location.search).type

    if (urlFilter) {
      breadcrumbsList.push({
        link: (
          <Link to={`${PAGE.WORKSPACE.CONTENT_LIST(state.workspaceIdInUrl)}?type=${urlFilter}`}>
            { props.t((props.contentType.find(ct => ct.slug === urlFilter) || { label: '' }).label + 's') }
          </Link>
        ),
        type: BREADCRUMBS_TYPE.CORE
      })
    } else {
      breadcrumbsList.push({
        link: (
          <Link to={`${PAGE.WORKSPACE.CONTENT_LIST(state.workspaceIdInUrl)}`}>
            {props.t('All contents')}
          </Link>
        ),
        type: BREADCRUMBS_TYPE.CORE
      })
    }

    props.dispatch(setBreadcrumbs(breadcrumbsList))
  }

  loadContentList = async (workspaceId) => {
    console.log('%c<WorkspaceContent> loadContentList', 'color: #c17838')
    const { props } = this

    const folderIdInUrl = [0, ...this.getFolderIdToOpenInUrl(props.location.search)] // add 0 to get workspace's root

    const contentIdInUrl = (props.match && props.match.params.idcts) || null

    if (contentIdInUrl && contentIdInUrl !== 'new' && props.match && props.match.params.type === CONTENT_TYPE.FOLDER) folderIdInUrl.push(contentIdInUrl)

    let fetchContentList
    if (contentIdInUrl && !isNaN(contentIdInUrl)) fetchContentList = await props.dispatch(getContentPathList(workspaceId, contentIdInUrl, folderIdInUrl))
    else fetchContentList = await props.dispatch(getFolderContentList(workspaceId, folderIdInUrl.filter(id => id !== SHARE_FOLDER_ID)))

    const wsMember = await props.dispatch(getWorkspaceMemberList(workspaceId))
    const wsReadStatus = await props.dispatch(getMyselfWorkspaceReadStatusList(workspaceId))

    switch (fetchContentList.status) {
      case 200:
        const folderToOpen = [
          ...folderIdInUrl,
          ...fetchContentList.json.filter(c => c.parent_id !== null).map(c => c.parent_id)
        ]
        props.dispatch(setWorkspaceContentList(fetchContentList.json, folderToOpen))
        break
      case 400:
        switch (fetchContentList.json.code) {
          // INFO - B.L - 2019.08.06 - content id does not exists in db
          case 1003:
          // INFO - B.L - 2019.08.06 - content id is not a valid integer
          case 2023: // eslint-disable-line no-fallthrough
            props.dispatch(newFlashMessage(props.t('Content not found'), 'warning'))
            props.history.push(`/ui/workspaces/${workspaceId}/contents`)
            this.loadAllWorkspaceContent(workspaceId, false) // INFO - CH - 2019-08-27 - force reload data because, in this case, componentDidUpdate wont
            throw new Error(fetchContentList.json.message)
          // INFO - B.L - 2019.08.06 - workspace does not exists or forbidden
          case 1002:
          // INFO - B.L - 2019.08.06 - workspace id is not a valid integer
          case 2022: // eslint-disable-line no-fallthrough
            props.dispatch(newFlashMessage(props.t('Workspace not found'), 'warning'))
            props.history.push('/ui')
            throw new Error(fetchContentList.json.message)
        }
        break
      case 401: break
      default: {
        props.history.push('/ui')
        throw new Error('Error while loading content list')
      }
    }

    switch (wsMember.status) {
      case 200: props.dispatch(setWorkspaceMemberList(wsMember.json)); break
      case 401: break
      default: props.dispatch(newFlashMessage(props.t('Error while loading members list'), 'warning'))
    }

    switch (wsReadStatus.status) {
      case 200: props.dispatch(setWorkspaceReadStatusList(wsReadStatus.json)); break
      case 401: break
      default: props.dispatch(newFlashMessage(props.t('Error while loading read status list'), 'warning'))
    }

    this.setState({ contentLoaded: true })
  }

  handleClickContentItem = content => {
    console.log('%c<WorkspaceContent> content clicked', 'color: #c17838', content)
    this.props.history.push(`${PAGE.WORKSPACE.CONTENT(content.workspaceId, content.type, content.id)}${this.props.location.search}`)
  }

  handleClickEditContentItem = (e, content) => {
    e.preventDefault()
    e.stopPropagation()
    this.handleClickContentItem(content)
  }

  handleClickDownloadContentItem = (e, content) => {
    e.preventDefault()
    e.stopPropagation()
    console.log('%c<WorkspaceContent> download nyi', 'color: #c17838', content)
  }

  handleClickArchiveContentItem = async (e, content) => {
    const { props, state } = this

    e.preventDefault()
    e.stopPropagation()

    const fetchPutContentArchived = await props.dispatch(putWorkspaceContentArchived(content.workspaceId, content.id))
    switch (fetchPutContentArchived.status) {
      case 204:
        this.loadContentList(state.workspaceIdInUrl)
        break
      default: props.dispatch(newFlashMessage(props.t('Error while archiving content'), 'warning'))
    }
  }

  handleClickArchiveShareFolderContentItem = async (e, content) => {
    const { props, state } = this

    e.preventDefault()
    e.stopPropagation()

    const fetchPutContentArchived = await props.dispatch(putWorkspaceContentArchived(content.workspaceId, content.id))
    switch (fetchPutContentArchived.status) {
      case 204:
        this.loadShareFolderContent(state.workspaceIdInUrl)
        break
      default: props.dispatch(newFlashMessage(props.t('Error while archiving content'), 'warning'))
    }
  }

  handleClickDeleteContentItem = async (e, content) => {
    const { props, state } = this

    e.preventDefault()
    e.stopPropagation()
    const fetchPutContentDeleted = await props.dispatch(putWorkspaceContentDeleted(content.workspaceId, content.id))
    switch (fetchPutContentDeleted.status) {
      case 204:
        this.loadContentList(state.workspaceIdInUrl)
        break
      default: props.dispatch(newFlashMessage(props.t('Error while deleting content'), 'warning'))
    }
  }

  handleClickDeleteShareFolderContentItem = async (e, content) => {
    const { props, state } = this

    e.preventDefault()
    e.stopPropagation()
    const fetchPutContentDeleted = await props.dispatch(putWorkspaceContentDeleted(content.workspaceId, content.id))
    switch (fetchPutContentDeleted.status) {
      case 204:
        this.loadShareFolderContent(state.workspaceIdInUrl)
        break
      default: props.dispatch(newFlashMessage(props.t('Error while deleting content'), 'warning'))
    }
  }

  handleClickFolder = async folderId => {
    const { props, state } = this
    const folder = props.workspaceContentList.find(content => content.id === folderId) || props.workspaceShareFolderContentList.find(c => c.id === folderId)

    const folderListInUrl = this.getFolderIdToOpenInUrl(props.location.search)
    const newUrlSearchList = (props.workspaceContentList.find(c => c.id === folderId) || { isOpen: false }).isOpen
      ? folderListInUrl.filter(id => id !== folderId)
      : uniq([...folderListInUrl, folderId])

    const newUrlSearchObject = {
      ...qs.parse(props.location.search),
      folder_open: newUrlSearchList.join(',')
    }

    props.dispatch(toggleFolderOpen(folderId))
    props.history.push(PAGE.WORKSPACE.CONTENT_LIST(state.workspaceIdInUrl) + '?' + qs.stringify(newUrlSearchObject, { encode: false }))

    if (!props.workspaceContentList.some(c => c.parentId === folderId)) {
      const fetchContentList = await props.dispatch(getFolderContentList(state.workspaceIdInUrl, [folderId]))
      if (fetchContentList.status === 200) props.dispatch(addWorkspaceContentList(fetchContentList.json))
    }

    if (folder.parentId === SHARE_FOLDER_ID && !props.workspaceShareFolderContentList.some(c => c.parentId === folderId)) {
      const fetchContentList = await props.dispatch(getSubFolderShareContentList(state.workspaceIdInUrl, [folderId]))
      if (fetchContentList.status === 200) props.dispatch(addWorkspaceShareFolderContentList(fetchContentList.json))
    }
  }

  handleClickCreateContent = (e, folderId, contentType) => {
    const { props, state } = this

    const folderOpen = (props.workspaceContentList.find(c => c.id === folderId) || { isOpen: false }).isOpen

    const urlSearch = qs.parse(props.location.search)
    delete urlSearch.parent_id

    const folderListInUrl = this.getFolderIdToOpenInUrl(props.location.search)
    const newFolderOpenList = folderOpen
      ? folderListInUrl
      : uniq([...folderListInUrl, folderId])

    const newUrlSearch = {
      ...urlSearch,
      folder_open: newFolderOpenList.join(',')
    }

    if (!folderOpen) this.handleClickFolder(folderId)

    props.history.push(`${PAGE.WORKSPACE.NEW(state.workspaceIdInUrl, contentType)}?${qs.stringify(newUrlSearch, { encode: false })}&parent_id=${folderId}`)
  }

  getContentParentList = (content, contentList) => {
    const parent = contentList.find(c => c.id === content.parentId)
    if (!parent) return []

    return [parent.id, ...this.getContentParentList(parent, contentList)]
  }

  handleDropMoveContent = async (source, destination) => {
    const { props, state } = this

    if (source.contentId === destination.contentId) return

    if (destination.id === SHARE_FOLDER_ID || destination.parentId === SHARE_FOLDER_ID) return

    // INFO - CH - 2019-06-14 - Check that not moving a folder into one of its sub folder
    if (source.workspaceId === destination.workspaceId && destination.parentId !== 0) {
      const destinationContent = props.workspaceContentList.find(c => c.id === destination.contentId)
      const parentIdList = this.getContentParentList(destinationContent, props.workspaceContentList)

      if (parentIdList.includes(source.contentId)) return
    }

    // INFO - CH - 2019-06-14 - Check user is allowed to drop in the different destination workspace
    if (source.workspaceId !== destination.workspaceId) {
      const destinationMemberList = props.workspaceList.find(ws => ws.id === destination.workspaceId).memberList
      const userRoleIdInDestination = findUserRoleIdInWorkspace(props.user.user_id, destinationMemberList, ROLE)

      if (userRoleIdInDestination <= ROLE_OBJECT.contributor.id) {
        props.dispatch(newFlashMessage(props.t('Insufficient rights'), 'danger'))
        return
      }
    }

    const fetchMoveContent = await props.dispatch(putContentItemMove(source, destination))
    switch (fetchMoveContent.status) {
      case 200:
        const { dropEffect, ...actionDestination } = destination
        props.dispatch(moveWorkspaceContent(source, actionDestination))
        this.loadContentList(state.workspaceIdInUrl)
        this.loadShareFolderContent(state.workspaceIdInUrl)
        break
      case 400:
        switch (fetchMoveContent.json.code) {
          case 3002:
            props.dispatch(newFlashMessage(props.t('A content with same name already exists'), 'danger'))
            break
          case 2038:
            props.dispatch(newFlashMessage(props.t("The destination folder doesn't allow this content type"), 'danger'))
            break
          default:
            props.dispatch(newFlashMessage(props.t('Error while moving content'), 'danger'))
            break
        }
        break
      default: props.dispatch(newFlashMessage(props.t('Error while moving content'), 'danger'))
    }
  }

  handleUpdateAppOpenedType = openedAppType => this.setState({ appOpenedType: openedAppType })

  handleSetFolderRead = async folderId => {
    const { props, state } = this
    const fetchSetFolderRead = await props.dispatch(putFolderRead(props.user.user_id, state.workspaceIdInUrl, folderId))
    switch (fetchSetFolderRead.status) {
      case 204: props.dispatch(setWorkspaceContentRead(folderId)); break
      default: console.log(`Error while setting folder ${folderId} read status. fetchSetFolderRead: `, fetchSetFolderRead)
    }
  }

  getFolderIdToOpenInUrl = urlSearch => (qs.parse(urlSearch).folder_open || '').split(',').filter(str => str !== '').map(str => parseInt(str))

  getContentIdOpenedInUrl = params => {
    if (params === undefined) return undefined
    if (Object.keys(CONTENT_TYPE).find(key => CONTENT_TYPE[key] === params.type)) {
      return params.idcts
    }
    return undefined
  }

  getTitle = urlFilter => {
    const { props } = this
    const contentType = props.contentType.find(ct => ct.slug === urlFilter)
    return contentType
      ? `${props.t('List of')} ${props.t(contentType.label.toLowerCase() + 's')}`
      : props.t('List of contents')
  }

  getIcon = urlFilter => {
    const contentType = this.props.contentType.find(ct => ct.slug === urlFilter)
    return contentType
      ? contentType.faIcon
      : 'th'
  }

  loadShareFolderContent = async workspaceId => {
    const { props } = this

    const folderIdToOpen = this.getFolderIdToOpenInUrl(props.location.search)
    const response = await props.dispatch(getShareFolderContentList(workspaceId))

    switch (response.status) {
      case 200:
        const publicSharedContentList = response.json.map(file => file.parent_id === null
          ? { ...file, parent_id: SHARE_FOLDER_ID }
          : file
        )
        props.dispatch(setWorkspaceShareFolderContentList(publicSharedContentList, folderIdToOpen))
        return true
      default:
        this.sendGlobalFlashMessage(props.t('Error while loading uploaded files'))
        return false
    }
  }

  handleClickShareFolder = async () => {
    const { props, state } = this

    const newUrlSearchObject = {
      ...qs.parse(props.location.search),
      share_folder: state.shareFolder.isOpen ? 0 : 1 // INFO - CH - 2019/08/27 - switch to the opposite
    }

    this.setState(previousState => ({
      shareFolder: {
        isOpen: !previousState.shareFolder.isOpen
      }
    }))

    props.history.push(PAGE.WORKSPACE.CONTENT_LIST(state.workspaceIdInUrl) + '?' + qs.stringify(newUrlSearchObject, { encode: false }))
  }

  filterWorkspaceContent = (contentList, filter) => filter.length === 0
    ? contentList
    : contentList.filter(c => c.type === CONTENT_TYPE.FOLDER || filter.includes(c.type)) // keep unfiltered files and folders

  displayWorkspaceEmptyMessage = (userRoleIdInWorkspace, isWorkspaceEmpty, isFilteredWorkspaceEmpty) => {
    const { props } = this

    const creationAllowedMessage = !isWorkspaceEmpty && isFilteredWorkspaceEmpty
      ? props.t('This shared space has no content of that type yet') + props.t(", create the first content of that type by clicking on the button 'Create'")
      : props.t('This shared space has no content yet') + props.t(", create the first content by clicking on the button 'Create'")

    const creationNotAllowedMessage = !isWorkspaceEmpty && isFilteredWorkspaceEmpty
      ? props.t('This shared space has no content of that type yet')
      : props.t('This shared space has no content yet')

    return (
      <div className='workspace__content__fileandfolder__empty'>
        {userRoleIdInWorkspace > 1 ? creationAllowedMessage : creationNotAllowedMessage}
      </div>
    )
  }

  scrollToActiveContent = () => {
    let contentToScrollTo = this.getContentIdOpenedInUrl(this.props.match.params)

    if (contentToScrollTo === undefined) {
      const folderIdToOpen = this.getFolderIdToOpenInUrl(this.props.location.search)
      if (folderIdToOpen.length > 0) contentToScrollTo = folderIdToOpen[folderIdToOpen.length - 1]
    }
    if (document.getElementById(contentToScrollTo)) document.getElementById(contentToScrollTo).scrollIntoView()
  }

  render () {
    const { breadcrumbs, user, currentWorkspace, workspaceContentList, workspaceShareFolderContentList, contentType, location, t } = this.props
    const { state } = this

    const urlFilter = qs.parse(location.search).type

    const filteredWorkspaceContentList = workspaceContentList.length > 0
      ? this.filterWorkspaceContent(workspaceContentList, urlFilter ? [urlFilter] : [])
      : []

    const rootContentList = filteredWorkspaceContentList
      .filter(c => c.parentId === null)
      .sort(sortWorkspaceContents)

    const userRoleIdInWorkspace = findUserRoleIdInWorkspace(user.user_id, currentWorkspace.memberList, ROLE)

    const createContentAvailableApp = contentType
      .filter(ct => ct.slug !== CONTENT_TYPE.COMMENT)
      .filter(ct => userRoleIdInWorkspace === 2 ? ct.slug !== CONTENT_TYPE.FOLDER : true)

    const isWorkspaceEmpty = workspaceContentList.length === 0
    const isFilteredWorkspaceEmpty = rootContentList.length === 0

    return (
      <div className='tracim__content-scrollview fullWidthFullHeight'>
        <div className='WorkspaceContent'>
          {state.contentLoaded && (
            <OpenContentApp
              // automatically open the app for the contentId in url
              workspaceId={state.workspaceIdInUrl}
              appOpenedType={state.appOpenedType}
              updateAppOpenedType={this.handleUpdateAppOpenedType}
            />
          )}

          {state.contentLoaded && (
            <Route path={PAGE.WORKSPACE.SHARE_FOLDER(':idws')} component={() =>
              <OpenShareFolderApp
                // automatically open the share folder advanced
                workspaceId={state.workspaceIdInUrl}
                appOpenedType={state.appOpenedType}
                updateAppOpenedType={this.handleUpdateAppOpenedType}
              />
            } />
          )}

          {state.contentLoaded && (
            <Route path={PAGE.WORKSPACE.NEW(':idws', ':type')} component={() =>
              <OpenCreateContentApp
                // automatically open the popup create content of the app in url
                workspaceId={state.workspaceIdInUrl}
                appOpenedType={state.appOpenedType}
              />
            } />
          )}

          <PageWrapper customClass='workspace'>
            <PageTitle
              parentClass='workspace__header'
              customClass='justify-content-between align-items-center'
              title={this.getTitle(urlFilter)}
              icon={this.getIcon(urlFilter)}
              breadcrumbsList={breadcrumbs}
            >
              {userRoleIdInWorkspace >= 2 && (
                <DropdownCreateButton
                  parentClass='workspace__header__btnaddcontent'
                  folderId={null} // null because it is workspace root content
                  onClickCreateContent={this.handleClickCreateContent}
                  availableApp={createContentAvailableApp}
                />
              )}
            </PageTitle>

            <PageContent parentClass='workspace__content'>
              <div className='workspace__content__fileandfolder folder__content active'>
                <ContentItemHeader />

<<<<<<< HEAD
                {currentWorkspace.uploadEnabled &&
                  <ShareFolder
                    availableApp={createContentAvailableApp}
                    isOpen={state.shareFolder.isOpen}
                    getContentParentList={this.getContentParentList}
                    onDropMoveContentItem={this.handleDropMoveContent}
                    onClickFolder={this.handleClickFolder.bind(this)}
                    onClickCreateContent={this.handleClickCreateContent}
                    setFolderRead={this.handleSetFolderRead}
                    userRoleIdInWorkspace={userRoleIdInWorkspace}
                    uploadedContentList={filteredWorkspaceContentList}
                    onClickExtendedAction={{
                      edit: this.handleClickEditContentItem,
                      download: this.handleClickDownloadContentItem,
                      archive: this.handleClickArchiveContentItem,
                      delete: this.handleClickDeleteContentItem
                    }}
                    onClickManageAction={this.handleClickManageAction}
                    onClickShareFolder={this.handleClickShareFolder}
                    contentType={contentType}
                    readStatusList={currentWorkspace.contentReadStatusList}
                    rootContentList={rootContentList}
                    isLast={isWorkspaceEmpty || isFilteredWorkspaceEmpty}
                    t={t}
                  />
                }
=======
                <ShareFolder
                  workspaceId={state.workspaceIdInUrl}
                  availableApp={createContentAvailableApp}
                  isOpen={state.shareFolder.isOpen}
                  getContentParentList={this.getContentParentList}
                  onDropMoveContentItem={this.handleDropMoveContent}
                  onClickFolder={this.handleClickFolder}
                  onClickCreateContent={this.handleClickCreateContent}
                  setFolderRead={this.handleSetFolderRead}
                  userRoleIdInWorkspace={userRoleIdInWorkspace}
                  shareFolderContentList={workspaceShareFolderContentList}
                  onClickExtendedAction={{
                    edit: this.handleClickEditContentItem,
                    download: this.handleClickDownloadContentItem,
                    archive: this.handleClickArchiveShareFolderContentItem,
                    delete: this.handleClickDeleteShareFolderContentItem
                  }}
                  onClickShareFolder={this.handleClickShareFolder}
                  contentType={contentType}
                  readStatusList={currentWorkspace.contentReadStatusList}
                  rootContentList={rootContentList}
                  isLast={isWorkspaceEmpty || isFilteredWorkspaceEmpty}
                  t={t}
                />
>>>>>>> 36ba2a20

                {state.contentLoaded && (isWorkspaceEmpty || isFilteredWorkspaceEmpty)
                  ? this.displayWorkspaceEmptyMessage(userRoleIdInWorkspace, isWorkspaceEmpty, isFilteredWorkspaceEmpty)
                  : rootContentList.map((content, i) => content.type === CONTENT_TYPE.FOLDER
                    ? (
                      <Folder
                        availableApp={createContentAvailableApp}
                        folderData={content}
                        workspaceContentList={filteredWorkspaceContentList}
                        getContentParentList={this.getContentParentList}
                        userRoleIdInWorkspace={userRoleIdInWorkspace}
                        onClickExtendedAction={{
                          edit: this.handleClickEditContentItem,
                          download: this.handleClickDownloadContentItem,
                          archive: this.handleClickArchiveContentItem,
                          delete: this.handleClickDeleteContentItem
                        }}
                        onDropMoveContentItem={this.handleDropMoveContent}
                        onClickFolder={this.handleClickFolder}
                        onClickCreateContent={this.handleClickCreateContent}
                        contentType={contentType}
                        readStatusList={currentWorkspace.contentReadStatusList}
                        setFolderRead={this.handleSetFolderRead}
                        isLast={i === rootContentList.length - 1}
                        key={content.id}
                        t={t}
                      />
                    )
                    : (
                      <ContentItem
                        contentId={content.id}
                        workspaceId={content.workspaceId}
                        parentId={content.parentId}
                        label={content.label}
                        fileName={content.fileName}
                        fileExtension={content.fileExtension}
                        faIcon={contentType.length ? contentType.find(a => a.slug === content.type).faIcon : ''}
                        isShared={content.activedShares !== 0 && currentWorkspace.downloadEnabled}
                        statusSlug={content.statusSlug}
                        contentType={contentType.length ? contentType.find(ct => ct.slug === content.type) : null}
                        isLast={i === rootContentList.length - 1}
                        urlContent={`${PAGE.WORKSPACE.CONTENT(content.workspaceId, content.type, content.id)}${location.search}`}
                        userRoleIdInWorkspace={userRoleIdInWorkspace}
                        read={currentWorkspace.contentReadStatusList.includes(content.id)}
                        onClickExtendedAction={{
                          edit: e => this.handleClickEditContentItem(e, content),
                          download: e => this.handleClickDownloadContentItem(e, content),
                          archive: e => this.handleClickArchiveContentItem(e, content),
                          delete: e => this.handleClickDeleteContentItem(e, content)
                        }}
                        onDropMoveContentItem={this.handleDropMoveContent}
                        key={content.id}
                      />
                    )
                  )
                }

                {userRoleIdInWorkspace >= 2 && workspaceContentList.length >= 10 && (
                  <DropdownCreateButton
                    customClass='workspace__content__button'
                    folderId={null}
                    onClickCreateContent={this.handleClickCreateContent}
                    availableApp={createContentAvailableApp}
                  />
                )}
              </div>
            </PageContent>
          </PageWrapper>
        </div>
      </div>
    )
  }
}

const mapStateToProps = ({ breadcrumbs, user, currentWorkspace, workspaceContentList, workspaceShareFolderContentList, workspaceList, contentType }) => ({
  breadcrumbs, user, currentWorkspace, workspaceContentList, workspaceShareFolderContentList, workspaceList, contentType
})
export default withRouter(connect(mapStateToProps)(appFactory(translate()(WorkspaceContent))))<|MERGE_RESOLUTION|>--- conflicted
+++ resolved
@@ -121,20 +121,8 @@
       else return
     } else wsToLoad = props.match.params.idws
 
-<<<<<<< HEAD
-    try {
-      await this.loadContentList(wsToLoad)
-    } catch (error) {
-      console.log(error.message)
-      return
-    }
-
-    this.scrollToActiveContent()
-    this.buildBreadcrumbs()
+    this.loadAllWorkspaceContent(wsToLoad, true)
     this.loadWorkspaceDetail()
-=======
-    this.loadAllWorkspaceContent(wsToLoad, true)
->>>>>>> 36ba2a20
   }
 
   // Côme - 2018/11/26 - refactor idea: do not rebuild folder_open when on direct link of an app (without folder_open)
@@ -674,25 +662,24 @@
               <div className='workspace__content__fileandfolder folder__content active'>
                 <ContentItemHeader />
 
-<<<<<<< HEAD
                 {currentWorkspace.uploadEnabled &&
                   <ShareFolder
+                    workspaceId={state.workspaceIdInUrl}
                     availableApp={createContentAvailableApp}
                     isOpen={state.shareFolder.isOpen}
                     getContentParentList={this.getContentParentList}
                     onDropMoveContentItem={this.handleDropMoveContent}
-                    onClickFolder={this.handleClickFolder.bind(this)}
+                    onClickFolder={this.handleClickFolder}
                     onClickCreateContent={this.handleClickCreateContent}
                     setFolderRead={this.handleSetFolderRead}
                     userRoleIdInWorkspace={userRoleIdInWorkspace}
-                    uploadedContentList={filteredWorkspaceContentList}
+                    shareFolderContentList={workspaceShareFolderContentList}
                     onClickExtendedAction={{
                       edit: this.handleClickEditContentItem,
                       download: this.handleClickDownloadContentItem,
-                      archive: this.handleClickArchiveContentItem,
-                      delete: this.handleClickDeleteContentItem
+                      archive: this.handleClickArchiveShareFolderContentItem,
+                      delete: this.handleClickDeleteShareFolderContentItem
                     }}
-                    onClickManageAction={this.handleClickManageAction}
                     onClickShareFolder={this.handleClickShareFolder}
                     contentType={contentType}
                     readStatusList={currentWorkspace.contentReadStatusList}
@@ -701,32 +688,6 @@
                     t={t}
                   />
                 }
-=======
-                <ShareFolder
-                  workspaceId={state.workspaceIdInUrl}
-                  availableApp={createContentAvailableApp}
-                  isOpen={state.shareFolder.isOpen}
-                  getContentParentList={this.getContentParentList}
-                  onDropMoveContentItem={this.handleDropMoveContent}
-                  onClickFolder={this.handleClickFolder}
-                  onClickCreateContent={this.handleClickCreateContent}
-                  setFolderRead={this.handleSetFolderRead}
-                  userRoleIdInWorkspace={userRoleIdInWorkspace}
-                  shareFolderContentList={workspaceShareFolderContentList}
-                  onClickExtendedAction={{
-                    edit: this.handleClickEditContentItem,
-                    download: this.handleClickDownloadContentItem,
-                    archive: this.handleClickArchiveShareFolderContentItem,
-                    delete: this.handleClickDeleteShareFolderContentItem
-                  }}
-                  onClickShareFolder={this.handleClickShareFolder}
-                  contentType={contentType}
-                  readStatusList={currentWorkspace.contentReadStatusList}
-                  rootContentList={rootContentList}
-                  isLast={isWorkspaceEmpty || isFilteredWorkspaceEmpty}
-                  t={t}
-                />
->>>>>>> 36ba2a20
 
                 {state.contentLoaded && (isWorkspaceEmpty || isFilteredWorkspaceEmpty)
                   ? this.displayWorkspaceEmptyMessage(userRoleIdInWorkspace, isWorkspaceEmpty, isFilteredWorkspaceEmpty)
