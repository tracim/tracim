import React from 'react'
import { connect } from 'react-redux'
import { Link, withRouter, Route } from 'react-router-dom'
import appFactory from '../appFactory.js'
import { translate } from 'react-i18next'
import {
  PAGE,
  findUserRoleIdInWorkspace,
<<<<<<< HEAD
  CONTENT_TYPE
=======
  ROLE_OBJECT,
  CONTENT_TYPE,
  sortWorkspaceContents,
  SHARE_FOLDER_ID
>>>>>>> 87ef9b13
} from '../helper.js'
import Folder from '../component/Workspace/Folder.jsx'
import ShareFolder from '../component/Workspace/ShareFolder.jsx'
import ContentItem from '../component/Workspace/ContentItem.jsx'
import ContentItemHeader from '../component/Workspace/ContentItemHeader.jsx'
import DropdownCreateButton from '../component/common/Input/DropdownCreateButton.jsx'
import OpenContentApp from '../component/Workspace/OpenContentApp.jsx'
import OpenShareFolderApp from '../component/Workspace/OpenShareFolderApp.jsx'
import OpenCreateContentApp from '../component/Workspace/OpenCreateContentApp.jsx'
import {
  ROLE,
  ROLE_OBJECT,
  PageWrapper,
  PageTitle,
  PageContent,
  BREADCRUMBS_TYPE,
  CUSTOM_EVENT
} from 'tracim_frontend_lib'
import {
  getFolderContentList,
  getSubFolderShareContentList,
  getShareFolderContentList,
  getContentPathList,
  getWorkspaceMemberList,
  putWorkspaceContentArchived,
  putWorkspaceContentDeleted,
  getMyselfWorkspaceReadStatusList,
  putFolderRead,
  putContentItemMove,
  getWorkspaceDetail
} from '../action-creator.async.js'
import {
  newFlashMessage,
  setWorkspaceContentList,
  addWorkspaceContentList,
  setWorkspaceShareFolderContentList,
  addWorkspaceShareFolderContentList,
  setWorkspaceMemberList,
  setWorkspaceReadStatusList,
  toggleFolderOpen,
  setWorkspaceContentRead,
  setBreadcrumbs,
  resetBreadcrumbsAppFeature,
  moveWorkspaceContent,
  setWorkspaceDetail
} from '../action-creator.sync.js'
import uniq from 'lodash/uniq'

const qs = require('query-string')

// FIXME - CH - 2019-09-06 - hack for content type. See https://github.com/tracim/tracim/issues/2375
export const HACK_COLLABORA_CONTENT_TYPE = contentType => ({
  label: 'Office Document',
  slug: 'office_document',
  faIcon: 'file-o',
  hexcolor: '#ffc800',
  creationLabel: 'Create an office document',
  availableStatuses: contentType[0].availableStatuses
})

class WorkspaceContent extends React.Component {
  constructor (props) {
    super(props)
    this.state = {
      workspaceIdInUrl: props.match.params.idws ? parseInt(props.match.params.idws) : null, // this is used to avoid handling the parseInt every time
      appOpenedType: false,
      contentLoaded: false,
      shareFolder: {
        isOpen: (qs.parse(props.location.search).share_folder || '') === '1'
      }
    }

    document.addEventListener(CUSTOM_EVENT.APP_CUSTOM_EVENT_LISTENER, this.customEventReducer)
  }

  customEventReducer = async ({ detail: { type, data } }) => {
    const { props, state } = this
    switch (type) {
      case CUSTOM_EVENT.REFRESH_CONTENT_LIST:
        console.log('%c<WorkspaceContent> Custom event', 'color: #28a745', type, data)
        this.loadAllWorkspaceContent(state.workspaceIdInUrl)
        break

      case CUSTOM_EVENT.OPEN_CONTENT_URL:
        console.log('%c<WorkspaceContent> Custom event', 'color: #28a745', type, data)
        props.history.push(PAGE.WORKSPACE.CONTENT(data.workspaceId, data.contentType, data.contentId) + props.location.search)
        break

      case CUSTOM_EVENT.APP_CLOSED:
      case CUSTOM_EVENT.HIDE_POPUP_CREATE_CONTENT:
        console.log('%c<WorkspaceContent> Custom event', 'color: #28a745', type, data, state.workspaceIdInUrl)

        const contentFolderPath = props.workspaceContentList.filter(c => c.isOpen).map(c => c.id)
        const folderListInUrl = this.getFolderIdToOpenInUrl(props.location.search)

        const newUrlSearch = {
          ...qs.parse(props.location.search),
          folder_open: [...folderListInUrl, ...contentFolderPath].join(',')
        }

        props.history.push(PAGE.WORKSPACE.CONTENT_LIST(state.workspaceIdInUrl) + '?' + qs.stringify(newUrlSearch, { encode: false }))
        this.setState({ appOpenedType: false })

        this.props.dispatch(resetBreadcrumbsAppFeature())
        break

      case CUSTOM_EVENT.ALL_APP_CHANGE_LANGUAGE: this.buildBreadcrumbs(); break
    }
  }

  async componentDidMount () {
    const { props } = this

    console.log('%c<WorkspaceContent> componentDidMount', 'color: #c17838')

    let wsToLoad = null

    if (props.match.params.idws === undefined) {
      if (props.workspaceList.length > 0) wsToLoad = props.workspaceList[0].id
      else return
    } else wsToLoad = props.match.params.idws

    this.loadAllWorkspaceContent(wsToLoad, true)
    this.loadWorkspaceDetail()
  }

  // Côme - 2018/11/26 - refactor idea: do not rebuild folder_open when on direct link of an app (without folder_open)
  // and add process that always keep url and folders open sync
  async componentDidUpdate (prevProps, prevState) {
    const { props, state } = this

    console.log('%c<WorkspaceContent> componentDidUpdate', 'color: #c17838', props)

    if (state.workspaceIdInUrl === null) return

    const workspaceId = parseInt(props.match.params.idws)
    if (isNaN(workspaceId)) return

    const prevFilter = qs.parse(prevProps.location.search).type
    const currentFilter = qs.parse(props.location.search).type

    if (prevState.workspaceIdInUrl !== workspaceId || prevFilter !== currentFilter) {
      this.setState({ workspaceIdInUrl: workspaceId })
      this.loadAllWorkspaceContent(workspaceId, false)
    }
  }

  componentWillUnmount () {
    this.props.dispatchCustomEvent(CUSTOM_EVENT.UNMOUNT_APP)
    document.removeEventListener(CUSTOM_EVENT.APP_CUSTOM_EVENT_LISTENER, this.customEventReducer)
  }

  loadAllWorkspaceContent = async (workspaceId, shouldScrollToContent = false) => {
    try {
      await this.loadContentList(workspaceId)
      await this.loadShareFolderContent(workspaceId)
    } catch (error) {
      console.log(error.message)
      return false
    }

    this.buildBreadcrumbs()
    if (shouldScrollToContent) this.scrollToActiveContent()
    return true
  }

  sendGlobalFlashMessage = msg => GLOBAL_dispatchEvent({
    type: CUSTOM_EVENT.ADD_FLASH_MSG,
    data: {
      msg: this.props.t(msg),
      type: 'warning',
      delay: undefined
    }
  })

  loadWorkspaceDetail = async () => {
    const { props } = this

    const fetchWorkspaceDetail = await props.dispatch(getWorkspaceDetail(props.user, props.match.params.idws))
    switch (fetchWorkspaceDetail.status) {
      case 200:
        props.dispatch(setWorkspaceDetail(fetchWorkspaceDetail.json))
        break
      case 400:
        props.history.push(PAGE.HOME)
        props.dispatch(newFlashMessage('Unknown shared space'))
        break
      default: props.dispatch(newFlashMessage(`${props.t('An error has happened while getting')} ${props.t('shared space detail')}`, 'warning')); break
    }
  }

  buildBreadcrumbs = () => {
    const { props, state } = this
    const breadcrumbsList = [{
      link: <Link to={PAGE.HOME}><i className='fa fa-home' />{props.t('Home')}</Link>,
      type: BREADCRUMBS_TYPE.CORE
    }, {
      link: (
        <Link to={PAGE.WORKSPACE.DASHBOARD(state.workspaceIdInUrl)}>
          {props.t(props.workspaceList.find(ws => ws.id === state.workspaceIdInUrl).label)}
        </Link>
      ),
      type: BREADCRUMBS_TYPE.CORE
    }]

    const urlFilter = qs.parse(props.location.search).type

    if (urlFilter) {
      breadcrumbsList.push({
        link: (
          <Link to={`${PAGE.WORKSPACE.CONTENT_LIST(state.workspaceIdInUrl)}?type=${urlFilter}`}>
            { props.t((props.contentType.find(ct => ct.slug === urlFilter) || { label: '' }).label + 's') }
          </Link>
        ),
        type: BREADCRUMBS_TYPE.CORE
      })
    } else {
      breadcrumbsList.push({
        link: (
          <Link to={`${PAGE.WORKSPACE.CONTENT_LIST(state.workspaceIdInUrl)}`}>
            {props.t('All contents')}
          </Link>
        ),
        type: BREADCRUMBS_TYPE.CORE
      })
    }

    props.dispatch(setBreadcrumbs(breadcrumbsList))
  }

  loadContentList = async (workspaceId) => {
    console.log('%c<WorkspaceContent> loadContentList', 'color: #c17838')
    const { props } = this

    const folderIdInUrl = [0, ...this.getFolderIdToOpenInUrl(props.location.search)] // add 0 to get workspace's root

    const contentIdInUrl = (props.match && props.match.params.idcts) || null

    if (contentIdInUrl && contentIdInUrl !== 'new' && props.match && props.match.params.type === CONTENT_TYPE.FOLDER) folderIdInUrl.push(contentIdInUrl)

    let fetchContentList
    if (contentIdInUrl && !isNaN(contentIdInUrl)) fetchContentList = await props.dispatch(getContentPathList(workspaceId, contentIdInUrl, folderIdInUrl))
    else fetchContentList = await props.dispatch(getFolderContentList(workspaceId, folderIdInUrl.filter(id => id !== SHARE_FOLDER_ID)))

    const wsMember = await props.dispatch(getWorkspaceMemberList(workspaceId))
    const wsReadStatus = await props.dispatch(getMyselfWorkspaceReadStatusList(workspaceId))

    switch (fetchContentList.status) {
      case 200:
        const folderToOpen = [
          ...folderIdInUrl,
          ...fetchContentList.json.filter(c => c.parent_id !== null).map(c => c.parent_id)
        ]
        props.dispatch(setWorkspaceContentList(fetchContentList.json, folderToOpen))
        break
      case 400:
        switch (fetchContentList.json.code) {
          // INFO - B.L - 2019.08.06 - content id does not exists in db
          case 1003:
          // INFO - B.L - 2019.08.06 - content id is not a valid integer
          case 2023: // eslint-disable-line no-fallthrough
            props.dispatch(newFlashMessage(props.t('Content not found'), 'warning'))
            props.history.push(`/ui/workspaces/${workspaceId}/contents`)
            this.loadAllWorkspaceContent(workspaceId, false) // INFO - CH - 2019-08-27 - force reload data because, in this case, componentDidUpdate wont
            throw new Error(fetchContentList.json.message)
          // INFO - B.L - 2019.08.06 - workspace does not exists or forbidden
          case 1002:
          // INFO - B.L - 2019.08.06 - workspace id is not a valid integer
          case 2022: // eslint-disable-line no-fallthrough
            props.dispatch(newFlashMessage(props.t('Workspace not found'), 'warning'))
            props.history.push('/ui')
            throw new Error(fetchContentList.json.message)
        }
        break
      case 401: break
      default: {
        props.history.push('/ui')
        throw new Error('Error while loading content list')
      }
    }

    switch (wsMember.status) {
      case 200: props.dispatch(setWorkspaceMemberList(wsMember.json)); break
      case 401: break
      default: props.dispatch(newFlashMessage(props.t('Error while loading members list'), 'warning'))
    }

    switch (wsReadStatus.status) {
      case 200: props.dispatch(setWorkspaceReadStatusList(wsReadStatus.json)); break
      case 401: break
      default: props.dispatch(newFlashMessage(props.t('Error while loading read status list'), 'warning'))
    }

    this.setState({ contentLoaded: true })
  }

  handleClickContentItem = content => {
    console.log('%c<WorkspaceContent> content clicked', 'color: #c17838', content)
    this.props.history.push(`${PAGE.WORKSPACE.CONTENT(content.workspaceId, content.type, content.id)}${this.props.location.search}`)
  }

  handleClickEditContentItem = (e, content) => {
    e.preventDefault()
    e.stopPropagation()
    this.handleClickContentItem(content)
  }

  handleClickDownloadContentItem = (e, content) => {
    e.preventDefault()
    e.stopPropagation()
    console.log('%c<WorkspaceContent> download nyi', 'color: #c17838', content)
  }

  handleClickArchiveContentItem = async (e, content) => {
    const { props, state } = this

    e.preventDefault()
    e.stopPropagation()

    const fetchPutContentArchived = await props.dispatch(putWorkspaceContentArchived(content.workspaceId, content.id))
    switch (fetchPutContentArchived.status) {
      case 204:
        this.loadContentList(state.workspaceIdInUrl)
        break
      default: props.dispatch(newFlashMessage(props.t('Error while archiving content'), 'warning'))
    }
  }

  handleClickArchiveShareFolderContentItem = async (e, content) => {
    const { props, state } = this

    e.preventDefault()
    e.stopPropagation()

    const fetchPutContentArchived = await props.dispatch(putWorkspaceContentArchived(content.workspaceId, content.id))
    switch (fetchPutContentArchived.status) {
      case 204:
        this.loadShareFolderContent(state.workspaceIdInUrl)
        break
      default: props.dispatch(newFlashMessage(props.t('Error while archiving content'), 'warning'))
    }
  }

  handleClickDeleteContentItem = async (e, content) => {
    const { props, state } = this

    e.preventDefault()
    e.stopPropagation()
    const fetchPutContentDeleted = await props.dispatch(putWorkspaceContentDeleted(content.workspaceId, content.id))
    switch (fetchPutContentDeleted.status) {
      case 204:
        this.loadContentList(state.workspaceIdInUrl)
        break
      default: props.dispatch(newFlashMessage(props.t('Error while deleting content'), 'warning'))
    }
  }

  handleClickDeleteShareFolderContentItem = async (e, content) => {
    const { props, state } = this

    e.preventDefault()
    e.stopPropagation()
    const fetchPutContentDeleted = await props.dispatch(putWorkspaceContentDeleted(content.workspaceId, content.id))
    switch (fetchPutContentDeleted.status) {
      case 204:
        this.loadShareFolderContent(state.workspaceIdInUrl)
        break
      default: props.dispatch(newFlashMessage(props.t('Error while deleting content'), 'warning'))
    }
  }

  handleClickFolder = async folderId => {
    const { props, state } = this
    const folder = props.workspaceContentList.find(content => content.id === folderId) || props.workspaceShareFolderContentList.find(c => c.id === folderId)

    const folderListInUrl = this.getFolderIdToOpenInUrl(props.location.search)
    const newUrlSearchList = (props.workspaceContentList.find(c => c.id === folderId) || { isOpen: false }).isOpen
      ? folderListInUrl.filter(id => id !== folderId)
      : uniq([...folderListInUrl, folderId])

    const newUrlSearchObject = {
      ...qs.parse(props.location.search),
      folder_open: newUrlSearchList.join(',')
    }

    props.dispatch(toggleFolderOpen(folderId))
    props.history.push(PAGE.WORKSPACE.CONTENT_LIST(state.workspaceIdInUrl) + '?' + qs.stringify(newUrlSearchObject, { encode: false }))

    if (!props.workspaceContentList.some(c => c.parentId === folderId)) {
      const fetchContentList = await props.dispatch(getFolderContentList(state.workspaceIdInUrl, [folderId]))
      if (fetchContentList.status === 200) props.dispatch(addWorkspaceContentList(fetchContentList.json))
    }

    if (folder.parentId === SHARE_FOLDER_ID && !props.workspaceShareFolderContentList.some(c => c.parentId === folderId)) {
      const fetchContentList = await props.dispatch(getSubFolderShareContentList(state.workspaceIdInUrl, [folderId]))
      if (fetchContentList.status === 200) props.dispatch(addWorkspaceShareFolderContentList(fetchContentList.json))
    }
  }

  handleClickCreateContent = (e, folderId, contentType) => {
    const { props, state } = this

    const folderOpen = folderId
      ? (props.workspaceContentList.find(c => c.id === folderId) || { isOpen: false }).isOpen
      : false

    const urlSearch = qs.parse(props.location.search)
    delete urlSearch.parent_id

    const folderListInUrl = this.getFolderIdToOpenInUrl(props.location.search)
    const newFolderOpenList = folderOpen
      ? folderListInUrl
      : uniq([...folderListInUrl, folderId])

    const newUrlSearch = {
      ...urlSearch,
      folder_open: newFolderOpenList.join(',')
    }

    if (folderId && !folderOpen) this.handleClickFolder(folderId)

    props.history.push(`${PAGE.WORKSPACE.NEW(state.workspaceIdInUrl, contentType)}?${qs.stringify(newUrlSearch, { encode: false })}&parent_id=${folderId}`)
  }

  getContentParentList = (content, contentList) => {
    const parent = contentList.find(c => c.id === content.parentId)
    if (!parent) return []

    return [parent.id, ...this.getContentParentList(parent, contentList)]
  }

  handleDropMoveContent = async (source, destination) => {
    const { props, state } = this

    if (source.contentId === destination.contentId) return

    if (destination.id === SHARE_FOLDER_ID || destination.parentId === SHARE_FOLDER_ID) return

    // INFO - CH - 2019-06-14 - Check that not moving a folder into one of its sub folder
    if (source.workspaceId === destination.workspaceId && destination.parentId !== 0) {
      const destinationContent = props.workspaceContentList.find(c => c.id === destination.contentId)
      const parentIdList = this.getContentParentList(destinationContent, props.workspaceContentList)

      if (parentIdList.includes(source.contentId)) return
    }

    // INFO - CH - 2019-06-14 - Check user is allowed to drop in the different destination workspace
    if (source.workspaceId !== destination.workspaceId) {
      const destinationMemberList = props.workspaceList.find(ws => ws.id === destination.workspaceId).memberList
      const userRoleIdInDestination = findUserRoleIdInWorkspace(props.user.user_id, destinationMemberList, ROLE)

      if (userRoleIdInDestination <= ROLE_OBJECT.contributor.id) {
        props.dispatch(newFlashMessage(props.t('Insufficient rights'), 'danger'))
        return
      }
    }

    const fetchMoveContent = await props.dispatch(putContentItemMove(source, destination))
    switch (fetchMoveContent.status) {
      case 200:
        const { dropEffect, ...actionDestination } = destination
        props.dispatch(moveWorkspaceContent(source, actionDestination))
        this.loadContentList(state.workspaceIdInUrl)
        this.loadShareFolderContent(state.workspaceIdInUrl)
        break
      case 400:
        switch (fetchMoveContent.json.code) {
          case 3002:
            props.dispatch(newFlashMessage(props.t('A content with same name already exists'), 'danger'))
            break
          case 2038:
            props.dispatch(newFlashMessage(props.t("The destination folder doesn't allow this content type"), 'danger'))
            break
          default:
            props.dispatch(newFlashMessage(props.t('Error while moving content'), 'danger'))
            break
        }
        break
      default: props.dispatch(newFlashMessage(props.t('Error while moving content'), 'danger'))
    }
  }

  handleUpdateAppOpenedType = openedAppType => this.setState({ appOpenedType: openedAppType })

  handleSetFolderRead = async folderId => {
    const { props, state } = this
    const fetchSetFolderRead = await props.dispatch(putFolderRead(props.user.user_id, state.workspaceIdInUrl, folderId))
    switch (fetchSetFolderRead.status) {
      case 204: props.dispatch(setWorkspaceContentRead(folderId)); break
      default: console.log(`Error while setting folder ${folderId} read status. fetchSetFolderRead: `, fetchSetFolderRead)
    }
  }

  getFolderIdToOpenInUrl = urlSearch => (qs.parse(urlSearch).folder_open || '').split(',').filter(str => str !== '').map(str => parseInt(str))

  getContentIdOpenedInUrl = params => {
    if (params === undefined) return undefined
    if (Object.keys(CONTENT_TYPE).find(key => CONTENT_TYPE[key] === params.type)) {
      return params.idcts
    }
    return undefined
  }

  getTitle = urlFilter => {
    const { props } = this
    const contentType = props.contentType.find(ct => ct.slug === urlFilter)
    return contentType
      ? `${props.t('List of')} ${props.t(contentType.label.toLowerCase() + 's')}`
      : props.t('List of contents')
  }

  getIcon = urlFilter => {
    const contentType = this.props.contentType.find(ct => ct.slug === urlFilter)
    return contentType
      ? contentType.faIcon
      : 'th'
  }

  loadShareFolderContent = async workspaceId => {
    const { props } = this

    const folderIdToOpen = this.getFolderIdToOpenInUrl(props.location.search)
    const response = await props.dispatch(getShareFolderContentList(workspaceId))

    switch (response.status) {
      case 200:
        const publicSharedContentList = response.json.map(file => file.parent_id === null
          ? { ...file, parent_id: SHARE_FOLDER_ID }
          : file
        )
        props.dispatch(setWorkspaceShareFolderContentList(publicSharedContentList, folderIdToOpen))
        return true
      default:
        this.sendGlobalFlashMessage(props.t('Error while loading uploaded files'))
        return false
    }
  }

  handleClickShareFolder = async () => {
    const { props, state } = this

    const newUrlSearchObject = {
      ...qs.parse(props.location.search),
      share_folder: state.shareFolder.isOpen ? 0 : 1 // INFO - CH - 2019/08/27 - switch to the opposite
    }

    this.setState(previousState => ({
      shareFolder: {
        isOpen: !previousState.shareFolder.isOpen
      }
    }))

    props.history.push(PAGE.WORKSPACE.CONTENT_LIST(state.workspaceIdInUrl) + '?' + qs.stringify(newUrlSearchObject, { encode: false }))
  }

  filterWorkspaceContent = (contentList, filter) => filter.length === 0
    ? contentList
    : contentList.filter(c => c.type === CONTENT_TYPE.FOLDER || filter.includes(c.type)) // keep unfiltered files and folders

  displayWorkspaceEmptyMessage = (userRoleIdInWorkspace, isWorkspaceEmpty, isFilteredWorkspaceEmpty) => {
    const { props } = this

    const creationAllowedMessage = !isWorkspaceEmpty && isFilteredWorkspaceEmpty
      ? props.t('This shared space has no content of that type yet') + props.t(", create the first content of that type by clicking on the button 'Create'")
      : props.t('This shared space has no content yet') + props.t(", create the first content by clicking on the button 'Create'")

    const creationNotAllowedMessage = !isWorkspaceEmpty && isFilteredWorkspaceEmpty
      ? props.t('This shared space has no content of that type yet')
      : props.t('This shared space has no content yet')

    return (
      <div className='workspace__content__fileandfolder__empty'>
        {userRoleIdInWorkspace > 1 ? creationAllowedMessage : creationNotAllowedMessage}
      </div>
    )
  }

  scrollToActiveContent = () => {
    let contentToScrollTo = this.getContentIdOpenedInUrl(this.props.match.params)

    if (contentToScrollTo === undefined) {
      const folderIdToOpen = this.getFolderIdToOpenInUrl(this.props.location.search)
      if (folderIdToOpen.length > 0) contentToScrollTo = folderIdToOpen[folderIdToOpen.length - 1]
    }
    if (document.getElementById(contentToScrollTo)) document.getElementById(contentToScrollTo).scrollIntoView()
  }

  render () {
    const { breadcrumbs, user, currentWorkspace, workspaceContentList, workspaceShareFolderContentList, contentType, location, t } = this.props
    const { state } = this

    const urlFilter = qs.parse(location.search).type

    const filteredWorkspaceContentList = workspaceContentList.length > 0
      ? this.filterWorkspaceContent(workspaceContentList, urlFilter ? [urlFilter] : [])
      : []

    const rootContentList = filteredWorkspaceContentList
      .filter(c => c.parentId === null)
      .sort(sortWorkspaceContents)

    const userRoleIdInWorkspace = findUserRoleIdInWorkspace(user.user_id, currentWorkspace.memberList, ROLE)

    const createContentAvailableApp = [
      ...contentType
        .filter(ct => ct.slug !== CONTENT_TYPE.COMMENT)
        .filter(ct => userRoleIdInWorkspace === 2 ? ct.slug !== CONTENT_TYPE.FOLDER : true),

      // FIXME - CH - 2019-09-06 - hack for content type. See https://github.com/tracim/tracim/issues/2375
      ...(contentType.find(ct => ct.slug === CONTENT_TYPE.FILE)
        ? [HACK_COLLABORA_CONTENT_TYPE(contentType)]
        : []
      )
    ]

    const isWorkspaceEmpty = workspaceContentList.length === 0
    const isFilteredWorkspaceEmpty = rootContentList.length === 0

    return (
      <div className='tracim__content-scrollview fullWidthFullHeight'>
        <div className='WorkspaceContent'>
          {state.contentLoaded && (
            <OpenContentApp
              // automatically open the app for the contentId in url
              workspaceId={state.workspaceIdInUrl}
              appOpenedType={state.appOpenedType}
              updateAppOpenedType={this.handleUpdateAppOpenedType}
            />
          )}

          {state.contentLoaded && (
            <Route path={PAGE.WORKSPACE.SHARE_FOLDER(':idws')} component={() =>
              <OpenShareFolderApp
                // automatically open the share folder advanced
                workspaceId={state.workspaceIdInUrl}
                appOpenedType={state.appOpenedType}
                updateAppOpenedType={this.handleUpdateAppOpenedType}
              />
            } />
          )}

          {state.contentLoaded && (
            <Route path={PAGE.WORKSPACE.NEW(':idws', ':type')} component={() =>
              <OpenCreateContentApp
                // automatically open the popup create content of the app in url
                workspaceId={state.workspaceIdInUrl}
                appOpenedType={state.appOpenedType}
              />
            } />
          )}

          <PageWrapper customClass='workspace'>
            <PageTitle
              parentClass='workspace__header'
              customClass='justify-content-between align-items-center'
              title={this.getTitle(urlFilter)}
              icon={this.getIcon(urlFilter)}
              breadcrumbsList={breadcrumbs}
            >
              {userRoleIdInWorkspace >= 2 && (
                <DropdownCreateButton
                  parentClass='workspace__header__btnaddcontent'
                  folderId={null} // null because it is workspace root content
                  onClickCreateContent={this.handleClickCreateContent}
                  availableApp={createContentAvailableApp}
                />
              )}
            </PageTitle>

            <PageContent parentClass='workspace__content'>
              <div className='workspace__content__fileandfolder folder__content active'>
                <ContentItemHeader />

                {currentWorkspace.uploadEnabled &&
                  <ShareFolder
                    workspaceId={state.workspaceIdInUrl}
                    availableApp={createContentAvailableApp}
                    isOpen={state.shareFolder.isOpen}
                    getContentParentList={this.getContentParentList}
                    onDropMoveContentItem={this.handleDropMoveContent}
                    onClickFolder={this.handleClickFolder}
                    onClickCreateContent={this.handleClickCreateContent}
                    setFolderRead={this.handleSetFolderRead}
                    userRoleIdInWorkspace={userRoleIdInWorkspace}
                    shareFolderContentList={workspaceShareFolderContentList}
                    onClickExtendedAction={{
                      edit: this.handleClickEditContentItem,
                      download: this.handleClickDownloadContentItem,
                      archive: this.handleClickArchiveShareFolderContentItem,
                      delete: this.handleClickDeleteShareFolderContentItem
                    }}
                    onClickShareFolder={this.handleClickShareFolder}
                    contentType={contentType}
                    readStatusList={currentWorkspace.contentReadStatusList}
                    rootContentList={rootContentList}
                    isLast={isWorkspaceEmpty || isFilteredWorkspaceEmpty}
                    t={t}
                  />
                }

                {state.contentLoaded && (isWorkspaceEmpty || isFilteredWorkspaceEmpty)
                  ? this.displayWorkspaceEmptyMessage(userRoleIdInWorkspace, isWorkspaceEmpty, isFilteredWorkspaceEmpty)
                  : rootContentList.map((content, i) => content.type === CONTENT_TYPE.FOLDER
                    ? (
                      <Folder
                        availableApp={createContentAvailableApp}
                        folderData={content}
                        workspaceContentList={filteredWorkspaceContentList}
                        getContentParentList={this.getContentParentList}
                        userRoleIdInWorkspace={userRoleIdInWorkspace}
                        onClickExtendedAction={{
                          edit: this.handleClickEditContentItem,
                          download: this.handleClickDownloadContentItem,
                          archive: this.handleClickArchiveContentItem,
                          delete: this.handleClickDeleteContentItem
                        }}
                        onDropMoveContentItem={this.handleDropMoveContent}
                        onClickFolder={this.handleClickFolder}
                        onClickCreateContent={this.handleClickCreateContent}
                        contentType={contentType}
                        readStatusList={currentWorkspace.contentReadStatusList}
                        setFolderRead={this.handleSetFolderRead}
                        isLast={i === rootContentList.length - 1}
                        key={content.id}
                        t={t}
                      />
                    )
                    : (
                      <ContentItem
                        contentId={content.id}
                        workspaceId={content.workspaceId}
                        parentId={content.parentId}
                        label={content.label}
                        fileName={content.fileName}
                        fileExtension={content.fileExtension}
                        faIcon={contentType.length ? contentType.find(a => a.slug === content.type).faIcon : ''}
                        isShared={content.activedShares !== 0 && currentWorkspace.downloadEnabled}
                        statusSlug={content.statusSlug}
                        contentType={contentType.length ? contentType.find(ct => ct.slug === content.type) : null}
                        isLast={i === rootContentList.length - 1}
                        urlContent={`${PAGE.WORKSPACE.CONTENT(content.workspaceId, content.type, content.id)}${location.search}`}
                        userRoleIdInWorkspace={userRoleIdInWorkspace}
                        read={currentWorkspace.contentReadStatusList.includes(content.id)}
                        onClickExtendedAction={{
                          edit: e => this.handleClickEditContentItem(e, content),
                          download: e => this.handleClickDownloadContentItem(e, content),
                          archive: e => this.handleClickArchiveContentItem(e, content),
                          delete: e => this.handleClickDeleteContentItem(e, content)
                        }}
                        onDropMoveContentItem={this.handleDropMoveContent}
                        key={content.id}
                      />
                    )
                  )
                }

                {userRoleIdInWorkspace >= 2 && workspaceContentList.length >= 10 && (
                  <DropdownCreateButton
                    customClass='workspace__content__button'
                    folderId={null}
                    onClickCreateContent={this.handleClickCreateContent}
                    availableApp={createContentAvailableApp}
                  />
                )}
              </div>
            </PageContent>
          </PageWrapper>
        </div>
      </div>
    )
  }
}

const mapStateToProps = ({ breadcrumbs, user, currentWorkspace, workspaceContentList, workspaceShareFolderContentList, workspaceList, contentType }) => ({
  breadcrumbs, user, currentWorkspace, workspaceContentList, workspaceShareFolderContentList, workspaceList, contentType
})
export default withRouter(connect(mapStateToProps)(appFactory(translate()(WorkspaceContent))))<|MERGE_RESOLUTION|>--- conflicted
+++ resolved
@@ -6,14 +6,9 @@
 import {
   PAGE,
   findUserRoleIdInWorkspace,
-<<<<<<< HEAD
-  CONTENT_TYPE
-=======
-  ROLE_OBJECT,
   CONTENT_TYPE,
   sortWorkspaceContents,
   SHARE_FOLDER_ID
->>>>>>> 87ef9b13
 } from '../helper.js'
 import Folder from '../component/Workspace/Folder.jsx'
 import ShareFolder from '../component/Workspace/ShareFolder.jsx'
