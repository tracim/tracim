--- conflicted
+++ resolved
@@ -73,11 +73,7 @@
 
       case CUSTOM_EVENT.OPEN_CONTENT_URL:
         console.log('%c<WorkspaceContent> Custom event', 'color: #28a745', type, data)
-<<<<<<< HEAD
-        props.history.push(PAGE.WORKSPACE.CONTENT(data.idWorkspace, data.contentType, data.idContent) + props.location.search + data.search)
-=======
         props.history.push(PAGE.WORKSPACE.CONTENT(data.workspaceId, data.contentType, data.contentId) + props.location.search)
->>>>>>> cc440199
         break
 
       case CUSTOM_EVENT.APP_CLOSED:
@@ -98,15 +94,7 @@
         this.props.dispatch(resetBreadcrumbsAppFeature())
         break
 
-<<<<<<< HEAD
-      case 'changeUrl':
-        props.history.push(data.url)
-        break
-
-      case 'allApp_changeLang': this.buildBreadcrumbs(); break
-=======
       case CUSTOM_EVENT.ALL_APP_CHANGE_LANGUAGE: this.buildBreadcrumbs(); break
->>>>>>> cc440199
     }
   }
 
