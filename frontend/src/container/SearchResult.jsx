import React from 'react'
import { connect } from 'react-redux'
import { translate } from 'react-i18next'
import { Link } from 'react-router-dom'
import {
  PageWrapper,
  PageTitle,
  PageContent,
  ListItemWrapper,
  displayDistanceDate,
  IconButton,
  BREADCRUMBS_TYPE,
  CUSTOM_EVENT
} from 'tracim_frontend_lib'
import {
  PAGE
} from '../helper.js'
import ContentItemSearch from '../component/ContentItemSearch.jsx'
import ContentItemHeader from '../component/Workspace/ContentItemHeader.jsx'
import {
  newFlashMessage,
  setCurrentNumberPage,
  appendSearchResultsList,
  setSearchResultsList,
  setSearchedKeywords,
  setBreadcrumbs
} from '../action-creator.sync.js'
import { getSearchedKeywords } from '../action-creator.async.js'

const qs = require('query-string')

class SearchResult extends React.Component {
  constructor (props) {
    super(props)
    // FIXME - GB - 2019-06-26 - this state is needed to know if there are still any results not sent from the backend
    // https://github.com/tracim/tracim/issues/1973
    this.state = {
      totalHits: 0
    }
<<<<<<< HEAD
    document.addEventListener('appCustomEvent', this.customEventReducer)
=======

    document.addEventListener(CUSTOM_EVENT.APP_CUSTOM_EVENT_LISTENER, this.customEventReducer)
>>>>>>> 5793857a
  }

  parseUrl () {
    const parsed = qs.parse(this.props.location.search)
    const searchObject = {}

    searchObject.contentTypes = parsed.t
    searchObject.searchedKeywords = parsed.q
    searchObject.numberResultsByPage = parseInt(parsed.nr)
    searchObject.currentPage = parseInt(parsed.p)
    searchObject.showArchived = !!(parseInt(parsed.arc))
    searchObject.showDeleted = !!(parseInt(parsed.del))
    searchObject.showActive = !!(parseInt(parsed.act))

    return searchObject
  }

  customEventReducer = ({ detail: { type, data } }) => {
    switch (type) {
      case CUSTOM_EVENT.ALL_APP_CHANGE_LANGUAGE:
        console.log('%c<Search> Custom event', 'color: #28a745', type, data)
        this.buildBreadcrumbs(); break
    }
  }

  componentDidMount () {
    this.buildBreadcrumbs()
    this.loadSearchUrl()
  }

  componentWillUnmount () {
    document.removeEventListener(CUSTOM_EVENT.APP_CUSTOM_EVENT_LISTENER, this.customEventReducer)
  }

  componentDidUpdate (prevProps) {
    let prevSearchedKeywords = qs.parse(prevProps.location.search).q
    let currentSearchedKeywords = this.parseUrl().searchedKeywords

    if (prevSearchedKeywords !== currentSearchedKeywords) {
      this.loadSearchUrl()
    }
  }

  loadSearchUrl = async () => {
    const { props } = this
    const searchObject = this.parseUrl()
    const FIRST_PAGE = 1

    const fetchGetSearchedKeywords = await props.dispatch(getSearchedKeywords(
      searchObject.contentTypes,
      searchObject.searchedKeywords,
      FIRST_PAGE,
      (searchObject.numberResultsByPage * searchObject.currentPage),
      searchObject.showArchived,
      searchObject.showDeleted,
      searchObject.showActive
    ))

    switch (fetchGetSearchedKeywords.status) {
      case 200:
        props.dispatch(setSearchedKeywords(searchObject.searchedKeywords))
        props.dispatch(setSearchResultsList(fetchGetSearchedKeywords.json.contents))
        props.dispatch(setCurrentNumberPage(searchObject.currentPage))
        this.setState({totalHits: fetchGetSearchedKeywords.json.total_hits})
        break
      default:
        props.dispatch(newFlashMessage(props.t('An error has happened'), 'warning'))
        break
    }
  }

  getPath = (parentsList) => {
    let parentPath = ''
    if (parentsList.length > 0) {
      parentPath = parentsList.reduce((acc, currentParent) => `${currentParent.label} / ${acc}`, '')
    }
    return parentPath
  }

  getContentName = (content) => {
    // FIXME - GB - 2019-06-04 - we need to have a better way to check if it is a file than using contentType[1]
    // https://github.com/tracim/tracim/issues/1840
    const { props } = this
    let contentName = ''

    if (props.contentType.length > 1) {
      contentName = content.content_type === props.contentType[1].slug ? content.filename : content.label
    } else {
      props.dispatch(newFlashMessage(props.t('An error has happened'), 'warning'))
    }
    return contentName
  }

  handleClickSeeMore = async () => {
    const { props } = this
    const NEXT_PAGE = props.searchResult.currentNumberPage + 1
    const searchObject = this.parseUrl()

    const fetchGetSearchedKeywords = await props.dispatch(getSearchedKeywords(
      searchObject.contentTypes,
      props.searchResult.searchedKeywords,
      NEXT_PAGE,
      props.searchResult.numberResultsByPage,
      searchObject.showArchived,
      searchObject.showDeleted,
      searchObject.showActive
    ))

    switch (fetchGetSearchedKeywords.status) {
      case 200:
        props.dispatch(setCurrentNumberPage(NEXT_PAGE))
        props.dispatch(appendSearchResultsList(fetchGetSearchedKeywords.json.contents))
        this.setState({totalHits: fetchGetSearchedKeywords.json.total_hits})
        props.history.push(PAGE.SEARCH_RESULT + '?' + qs.stringify({...qs.parse(props.location.search), p: NEXT_PAGE}, {encode: true}))
        break
      default:
        props.dispatch(newFlashMessage(props.t('An error has happened'), 'warning'))
        break
    }
  }

  setSubtitle () {
    const { props } = this
    const { searchResult } = props

    let subtitle
    let numberResults = searchResult.resultsList.length
    let text = numberResults === 1 ? props.t('best result for') : props.t('best results for')

    subtitle = `${numberResults} ${text} "${searchResult.searchedKeywords}"`

    return subtitle
  }

  getSubtitle () {
    let subtitle = ''
    const currentNumberSearchResults = this.props.searchResult.resultsList.length
    if (currentNumberSearchResults > 0) {
      subtitle = this.setSubtitle()
    }

    return subtitle
  }

  hasMoreResults () {
    const { props } = this
    const currentNumberSearchResults = this.state.totalHits
    return currentNumberSearchResults >= (props.searchResult.numberResultsByPage * props.searchResult.currentNumberPage)
  }

  buildBreadcrumbs = () => {
    const { props } = this

    props.dispatch(setBreadcrumbs([{
      link: <Link to={PAGE.HOME}><i className='fa fa-home' />{props.t('Home')}</Link>,
      type: BREADCRUMBS_TYPE.CORE
    }, {
      link: <Link to={PAGE.SEARCH_RESULT}>{props.t('Search results')}</Link>,
      type: BREADCRUMBS_TYPE.CORE
    }]))
  }

  render () {
    const { props } = this
    const currentNumberSearchResults = props.searchResult.resultsList.length

    return (
      <div className='tracim__content fullWidthFullHeight'>
        <div className='tracim__content-scrollview'>
          <PageWrapper customClass='searchResult'>
            <PageTitle
              parentClass={'searchResult'}
              title={currentNumberSearchResults === 1
                ? props.t('Search result')
                : props.t('Search results')
              }
              icon='search'
              subtitle={this.getSubtitle()}
              breadcrumbsList={props.breadcrumbs}
            />

            <PageContent parentClass='searchResult'>
              <div className='folder__content' data-cy={'search__content'}>
                {currentNumberSearchResults > 0 &&
                  <ContentItemHeader showSearchDetails />
                }

                {currentNumberSearchResults === 0 && (
                  <div className='searchResult__content__empty'>
                    {`${props.t('No results for the search terms')}: "${props.searchResult.searchedKeywords}"`}
                  </div>
                )}

                {props.searchResult.resultsList.map((searchItem, index) => (
                  <ListItemWrapper
                    label={searchItem.label}
                    read
                    contentType={props.contentType.length ? props.contentType.find(ct => ct.slug === searchItem.content_type) : null}
                    isLast={index === props.searchResult.resultsList.length - 1}
                    key={searchItem.content_id}
                  >
                    <ContentItemSearch
                      label={searchItem.label}
                      path={`${searchItem.workspace.label} > ${this.getPath(searchItem.parents)}${this.getContentName(searchItem)}`}
                      lastModificationAuthor={searchItem.last_modifier.public_name}
                      lastModificationTime={displayDistanceDate(searchItem.modified, this.props.user.lang)}
                      lastModificationFormated={(new Date(searchItem.modified)).toLocaleString(props.user.lang)}
                      fileExtension={searchItem.file_extension}
                      faIcon={props.contentType.length ? (props.contentType.find(ct => ct.slug === searchItem.content_type)).faIcon : null}
                      statusSlug={searchItem.status}
                      contentType={props.contentType.length ? props.contentType.find(ct => ct.slug === searchItem.content_type) : null}
                      urlContent={`${PAGE.WORKSPACE.CONTENT(searchItem.workspace_id, searchItem.content_type, searchItem.content_id)}`}
                      key={searchItem.content_id}
                    />
                  </ListItemWrapper>
                ))}
              </div>
              <div className='searchResult__btnSeeMore'>
                { this.hasMoreResults()
                  ? <IconButton
                    className='outlineTextBtn primaryColorBorder primaryColorBgHover primaryColorBorderDarkenHover'
                    onClick={this.handleClickSeeMore}
                    icon='chevron-down'
                    text={props.t('See more')}
                  />
                  : currentNumberSearchResults > props.searchResult.numberResultsByPage &&
                    props.t('No more results')
                }
              </div>
            </PageContent>
          </PageWrapper>
        </div>
      </div>
    )
  }
}

const mapStateToProps = ({ breadcrumbs, searchResult, contentType, user }) => ({ breadcrumbs, searchResult, contentType, user })
export default connect(mapStateToProps)(translate()(SearchResult))<|MERGE_RESOLUTION|>--- conflicted
+++ resolved
@@ -37,12 +37,8 @@
     this.state = {
       totalHits: 0
     }
-<<<<<<< HEAD
-    document.addEventListener('appCustomEvent', this.customEventReducer)
-=======
 
     document.addEventListener(CUSTOM_EVENT.APP_CUSTOM_EVENT_LISTENER, this.customEventReducer)
->>>>>>> 5793857a
   }
 
   parseUrl () {
