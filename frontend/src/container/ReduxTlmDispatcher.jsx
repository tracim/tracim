import React from 'react'
import { connect } from 'react-redux'
import {
  TracimComponent,
  TLM_ENTITY_TYPE as TLM_ET,
  TLM_CORE_EVENT_TYPE as TLM_CET,
  TLM_SUB_TYPE as TLM_ST
} from 'tracim_frontend_lib'
import {
  addWorkspaceContentList,
  addWorkspaceMember,
  deleteWorkspaceContentList,
  removeWorkspaceMember,
  removeWorkspaceReadStatus,
  unDeleteWorkspaceContentList,
  updateUser,
  updateWorkspaceContentList,
  updateWorkspaceDetail,
  updateWorkspaceMember
} from '../action-creator.sync.js'
import { getContent } from '../action-creator.async.js'

// INFO - CH - 2020-06-16 - this file is a component that render null because that way, it can uses the TracimComponent
// HOC like apps would do. It also allow to use connect() from redux which adds the props dispatch().
export class ReduxTlmDispatcher extends React.Component {
  constructor (props) {
    super(props)

    props.registerLiveMessageHandlerList([
      // Workspace
      { entityType: TLM_ET.SHAREDSPACE, coreEntityType: TLM_CET.MODIFIED, handler: this.handleWorkspaceModified },

      // Role
      { entityType: TLM_ET.SHAREDSPACE_MEMBER, coreEntityType: TLM_CET.CREATED, handler: this.handleMemberCreated },
      { entityType: TLM_ET.SHAREDSPACE_MEMBER, coreEntityType: TLM_CET.MODIFIED, handler: this.handleMemberModified },
      { entityType: TLM_ET.SHAREDSPACE_MEMBER, coreEntityType: TLM_CET.DELETED, handler: this.handleMemberDeleted },

      // content created
      { entityType: TLM_ET.CONTENT, coreEntityType: TLM_CET.CREATED, optionalSubType: TLM_ST.FILE, handler: this.handleContentCreated },
      { entityType: TLM_ET.CONTENT, coreEntityType: TLM_CET.CREATED, optionalSubType: TLM_ST.HTML_DOCUMENT, handler: this.handleContentCreated },
      { entityType: TLM_ET.CONTENT, coreEntityType: TLM_CET.CREATED, optionalSubType: TLM_ST.THREAD, handler: this.handleContentCreated },
      { entityType: TLM_ET.CONTENT, coreEntityType: TLM_CET.CREATED, optionalSubType: TLM_ST.FOLDER, handler: this.handleContentCreated },
      { entityType: TLM_ET.CONTENT, coreEntityType: TLM_CET.CREATED, optionalSubType: TLM_ST.COMMENT, handler: this.handleContentCommentCreated },

      // content modified
      { entityType: TLM_ET.CONTENT, coreEntityType: TLM_CET.MODIFIED, optionalSubType: TLM_ST.FILE, handler: this.handleContentModified },
      { entityType: TLM_ET.CONTENT, coreEntityType: TLM_CET.MODIFIED, optionalSubType: TLM_ST.HTML_DOCUMENT, handler: this.handleContentModified },
      { entityType: TLM_ET.CONTENT, coreEntityType: TLM_CET.MODIFIED, optionalSubType: TLM_ST.THREAD, handler: this.handleContentModified },
      { entityType: TLM_ET.CONTENT, coreEntityType: TLM_CET.MODIFIED, optionalSubType: TLM_ST.FOLDER, handler: this.handleContentModified },

      // content deleted
      { entityType: TLM_ET.CONTENT, coreEntityType: TLM_CET.DELETED, optionalSubType: TLM_ST.FILE, handler: this.handleContentDeleted },
      { entityType: TLM_ET.CONTENT, coreEntityType: TLM_CET.DELETED, optionalSubType: TLM_ST.HTML_DOCUMENT, handler: this.handleContentDeleted },
      { entityType: TLM_ET.CONTENT, coreEntityType: TLM_CET.DELETED, optionalSubType: TLM_ST.THREAD, handler: this.handleContentDeleted },
      { entityType: TLM_ET.CONTENT, coreEntityType: TLM_CET.DELETED, optionalSubType: TLM_ST.FOLDER, handler: this.handleContentDeleted },

      // content restored
      { entityType: TLM_ET.CONTENT, coreEntityType: TLM_CET.UNDELETED, optionalSubType: TLM_ST.FILE, handler: this.handleContentUnDeleted },
      { entityType: TLM_ET.CONTENT, coreEntityType: TLM_CET.UNDELETED, optionalSubType: TLM_ST.HTML_DOCUMENT, handler: this.handleContentUnDeleted },
      { entityType: TLM_ET.CONTENT, coreEntityType: TLM_CET.UNDELETED, optionalSubType: TLM_ST.THREAD, handler: this.handleContentUnDeleted },
<<<<<<< HEAD
      { entityType: TLM_ET.CONTENT, coreEntityType: TLM_CET.UNDELETED, optionalSubType: TLM_ST.FOLDER, handler: this.handleContentUnDeleted }
=======

      // User
      { entityType: TLM_ET.USER, coreEntityType: TLM_CET.MODIFIED, handler: this.handleUserModified }
>>>>>>> e8f93238
    ])
  }

  handleWorkspaceModified = data => {
    this.props.dispatch(updateWorkspaceDetail(data.workspace))
  }

  handleMemberCreated = data => {
    this.props.dispatch(addWorkspaceMember(data.user, data.workspace.workspace_id, data.member))
  }

  handleMemberModified = data => {
    this.props.dispatch(updateWorkspaceMember(data.user, data.workspace.workspace_id, data.member))
  }

  handleMemberDeleted = data => {
    this.props.dispatch(removeWorkspaceMember(data.user.user_id, data.workspace.workspace_id))
  }

  handleContentCreated = data => {
    this.props.dispatch(addWorkspaceContentList([data.content], data.workspace.workspace_id))
  }

  handleContentCommentCreated = async data => {
    const commentParentId = data.content.parent_id
    const response = await this.props.dispatch(getContent(data.workspace.workspace_id, commentParentId))

    if (response.status !== 200) return

    this.props.dispatch(removeWorkspaceReadStatus(response.json, data.workspace.workspace_id))
  }

  handleContentModified = data => {
    this.props.dispatch(updateWorkspaceContentList([data.content], data.workspace.workspace_id))
  }

  handleContentDeleted = data => {
    this.props.dispatch(deleteWorkspaceContentList([data.content], data.workspace.workspace_id))
  }

  handleContentUnDeleted = data => {
    this.props.dispatch(unDeleteWorkspaceContentList([data.content], data.workspace.workspace_id))
  }

  handleUserModified = data => {
    this.props.dispatch(updateUser(data.user))
  }

  render () {
    return null
  }
}

const mapStateToProps = ({ workspaceContentList }) => ({ workspaceContentList })
export default connect(mapStateToProps)(TracimComponent(ReduxTlmDispatcher))<|MERGE_RESOLUTION|>--- conflicted
+++ resolved
@@ -58,13 +58,9 @@
       { entityType: TLM_ET.CONTENT, coreEntityType: TLM_CET.UNDELETED, optionalSubType: TLM_ST.FILE, handler: this.handleContentUnDeleted },
       { entityType: TLM_ET.CONTENT, coreEntityType: TLM_CET.UNDELETED, optionalSubType: TLM_ST.HTML_DOCUMENT, handler: this.handleContentUnDeleted },
       { entityType: TLM_ET.CONTENT, coreEntityType: TLM_CET.UNDELETED, optionalSubType: TLM_ST.THREAD, handler: this.handleContentUnDeleted },
-<<<<<<< HEAD
-      { entityType: TLM_ET.CONTENT, coreEntityType: TLM_CET.UNDELETED, optionalSubType: TLM_ST.FOLDER, handler: this.handleContentUnDeleted }
-=======
 
       // User
       { entityType: TLM_ET.USER, coreEntityType: TLM_CET.MODIFIED, handler: this.handleUserModified }
->>>>>>> e8f93238
     ])
   }
 
