--- conflicted
+++ resolved
@@ -22,30 +22,19 @@
   GenericButton,
   ListItemWrapper,
   PopinFixedHeader,
-<<<<<<< HEAD
-  TLM_CORE_EVENT_TYPE as TLM_CET,
-  TLM_ENTITY_TYPE as TLM_ET,
-  TLM_SUB_TYPE as TLM_ST,
-  NUMBER_RESULTS_BY_PAGE,
-=======
   TLM_CORE_EVENT_TYPE as TLM_EVENT,
   TLM_ENTITY_TYPE as TLM_ENTITY,
   TLM_SUB_TYPE as TLM_SUB,
->>>>>>> 8a46131a
+  NUMBER_RESULTS_BY_PAGE,
   TracimComponent,
   Avatar,
   ComposedIcon,
   formatAbsoluteDate
 } from 'tracim_frontend_lib'
-<<<<<<< HEAD
-import { ANCHOR_NAMESPACE } from '../util/helper.js'
-=======
 import {
   PAGE,
   ANCHOR_NAMESPACE,
-  NUMBER_RESULTS_BY_PAGE
 } from '../util/helper.js'
->>>>>>> 8a46131a
 
 import { escape as escapeHtml } from 'lodash'
 
