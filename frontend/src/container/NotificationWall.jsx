--- conflicted
+++ resolved
@@ -39,38 +39,15 @@
 import NotificationItem from '../component/NotificationItem.jsx'
 import GroupedNotificationItem from './GroupedNotificationItem.jsx'
 
-<<<<<<< HEAD
 const NUMBER_OF_CRITERIA = {
   ONE: 1,
   TWO: 2
 }
-=======
-export const NotificationWall = props => {
-  const [notificationList, setNotificationList] = useState([])
-  // INFO - GB -2022-06-05 - The no set bellow is not used because folderPath is a dictionary and the manipulations are done directly
-  const [folderPath, setFolderPath] = useState({}) // eslint-disable-line no-unused-vars
-  const [isFolderPathLoading, setIsFolderPathLoading] = useState(false)
-
-  const NUMBER_OF_CRITERIA = {
-    ONE: 1,
-    TWO: 2
-  }
-  useEffect(() => {
-    setIsFolderPathLoading(true)
-    props.notificationPage.list.forEach(async notification => {
-      if (notification.type === `${TLM_ENTITY.CONTENT}.${TLM_EVENT.CREATED}.${TLM_SUB.FOLDER}`) {
-        const fetchGetContentPath = await handleFetchResult(await getContentPath(FETCH_CONFIG.apiUrl, notification.content.id))
-        if (fetchGetContentPath.apiResponse.status === 200) {
-          folderPath[notification.content.id] = fetchGetContentPath.body.items.map(content => content.content_id)
-        }
-      }
-    })
-    setIsFolderPathLoading(false)
-  }, [props.notificationPage.list])
->>>>>>> 37ada8d6
 
 const getMainContentId = (notification) => {
-  return notification.type.includes(CONTENT_TYPE.COMMENT) || notification.type.includes(TLM_ENTITY.MENTION)
+  return notification.type.includes(CONTENT_TYPE.COMMENT) ||
+    notification.type.includes(CONTENT_TYPE.TODO) ||
+    notification.type.includes(TLM_ENTITY.MENTION)
     ? notification.content.parentId
     : notification.content.id
 }
@@ -225,12 +202,15 @@
   return groupedNotificationList
 }
 
-const linkToComment = (notification) => {
+const linkToParentContent = (notification) => {
   return PAGE.CONTENT(notification.content.parentId)
 }
 
 export const NotificationWall = props => {
   const [notificationList, setNotificationList] = useState([])
+  // INFO - GB -2022-06-05 - The no set bellow is not used because folderPath is a dictionary and the manipulations are done directly
+  const [folderPath, setFolderPath] = useState({}) // eslint-disable-line no-unused-vars
+  const [isFolderPathLoading, setIsFolderPathLoading] = useState(false)
   const [isLoading, setIsLoading] = useState(false)
 
   // NOTE - MP - 2022-05-20 - If we change the height, we need to change the
@@ -244,8 +224,20 @@
   // NOTE - MP - 2022-05-20 - This effect is used to recreate the notification
   // list with groups and fetch more notifications if needed.
   useEffect(() => {
+    setIsFolderPathLoading(true)
+
     const newNotificationList = createNotificationListWithGroupsFromFlatNotificationList(props.notificationPage.list)
 
+    props.notificationPage.list.forEach(async notification => {
+      if (notification.type === `${TLM_ENTITY.CONTENT}.${TLM_EVENT.CREATED}.${TLM_SUB.FOLDER}`) {
+        const fetchGetContentPath = await handleFetchResult(await getContentPath(FETCH_CONFIG.apiUrl, notification.content.id))
+        if (fetchGetContentPath.apiResponse.status === 200) {
+          folderPath[notification.content.id] = fetchGetContentPath.body.items.map(content => content.content_id)
+        }
+      }
+    })
+
+    setIsFolderPathLoading(false)
     setNotificationList(newNotificationList)
   }, [props.notificationPage.list])
 
@@ -258,7 +250,6 @@
     }
   }, [notificationList])
 
-<<<<<<< HEAD
   const handleClickMarkAllAsRead = async () => {
     const fetchAllPutNotificationAsRead = await props.dispatch(putAllNotificationAsRead(props.user.userId))
     switch (fetchAllPutNotificationAsRead.status) {
@@ -268,14 +259,6 @@
       default:
         props.dispatch(newFlashMessage(props.t('An error has happened while setting "mark all as read"'), 'warning'))
     }
-=======
-  const getMainContentId = (notification) => {
-    return notification.type.includes(CONTENT_TYPE.COMMENT) ||
-      notification.type.includes(CONTENT_TYPE.TODO) ||
-      notification.type.includes(TLM_ENTITY.MENTION)
-      ? notification.content.parentId
-      : notification.content.id
->>>>>>> 37ada8d6
   }
 
   const loadNotifications = async () => {
@@ -344,12 +327,8 @@
     }
 
     const isPublication = notification.content && notification.content.contentNamespace === CONTENT_NAMESPACE.PUBLICATION
-<<<<<<< HEAD
-    const contentUrl = notification.content ? PAGE.CONTENT(notification.content.id) : ''
-=======
 
     let contentUrl = notification.content ? PAGE.CONTENT(notification.content.id) : ''
->>>>>>> 37ada8d6
 
     if (entityType === TLM_ENTITY.CONTENT) {
       switch (eventType) {
@@ -662,76 +641,6 @@
       emptyUrlMsg: defaultEmptyUrlMsg,
       msgType: 'warning'
     }
-  }
-
-<<<<<<< HEAD
-  return (
-    <div className={classnames('notification', { notification__wallClose: !props.isNotificationWallOpen })}>
-      <PopinFixedHeader
-        customClass='notification'
-        faIcon='far fa-bell'
-        rawTitle={props.t('Notifications')}
-        componentTitle={<span className='componentTitle'>{props.t('Notifications')}</span>}
-        onClickCloseBtn={props.onCloseNotificationWall}
-      >
-        <IconButton
-          mode='dark'
-          onClick={handleClickMarkAllAsRead}
-          icon='far fa-envelope-open'
-          text={props.t('Mark all as read')}
-          dataCy='markAllAsReadButton'
-        />
-      </PopinFixedHeader>
-
-      <div className='notification__list' onScroll={handleScroll}>
-        {notificationList.length !== 0 && notificationList.map((notification, i) => {
-          if (notification.group) {
-            return (
-              <GroupedNotificationItem
-                getNotificationDetails={getNotificationDetails}
-                groupedNotifications={notification}
-                isFirst={i === 0}
-                isLast={i === notificationList.length - 1}
-                isSameContent={notification.type.includes(GROUP_NOTIFICATION_CRITERIA.CONTENT)}
-                key={notification.id}
-                onCloseNotificationWall={props.onCloseNotificationWall}
-                read={false}
-              />
-            )
-          } else {
-            return (
-              <ListItemWrapper
-                isFirst={i === 0}
-                isLast={i === notificationList.length - 1}
-                read={false}
-                key={notification.id}
-              >
-                <NotificationItem
-                  onCloseNotificationWall={props.onCloseNotificationWall}
-                  getNotificationDetails={getNotificationDetails}
-                  notification={notification}
-                />
-              </ListItemWrapper>
-            )
-          }
-        })}
-
-      </div>
-    </div>
-=======
-  const handleClickMarkAllAsRead = async () => {
-    const fetchAllPutNotificationAsRead = await props.dispatch(putAllNotificationAsRead(props.user.userId))
-    switch (fetchAllPutNotificationAsRead.status) {
-      case 204:
-        props.dispatch(readNotificationList())
-        break
-      default:
-        props.dispatch(newFlashMessage(props.t('An error has happened while setting "mark all as read"'), 'warning'))
-    }
-  }
-
-  const linkToParentContent = notification => {
-    return PAGE.CONTENT(notification.content.parentId)
   }
 
   return (
@@ -755,7 +664,7 @@
             />
           </PopinFixedHeader>
 
-          <div className='notification__list'>
+          <div className='notification__list' onScroll={handleScroll}>
             {notificationList.length !== 0 && notificationList.map((notification, i) => {
               if (notification.group) {
                 return (
@@ -788,19 +697,9 @@
               }
             })}
 
-            {props.notificationPage.hasNextPage &&
-              <div className='notification__footer'>
-                <IconButton
-                  mode='dark'
-                  onClick={handleClickSeeMore}
-                  icon='fas fa-chevron-down'
-                  text={props.t('See more')}
-                />
-              </div>}
           </div>
         </div>
       )
->>>>>>> 37ada8d6
   )
 }
 
