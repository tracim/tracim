import React from 'react'
import { Link } from 'react-router-dom'
import { connect } from 'react-redux'
import classnames from 'classnames'
import { translate } from 'react-i18next'
import {
  getNotificationList,
  putAllNotificationAsRead,
  putNotificationAsRead
} from '../action-creator.async.js'
import {
  appendNotificationList,
  newFlashMessage,
  setNextPage,
  readNotification
} from '../action-creator.sync.js'
import {
  buildTracimLiveMessageEventType,
  CONTENT_TYPE,
  displayDistanceDate,
  GenericButton,
  ListItemWrapper,
  PopinFixedHeader,
  TLM_CORE_EVENT_TYPE as TLM_CET,
  TLM_ENTITY_TYPE as TLM_ET,
  TLM_SUB_TYPE as TLM_ST,
  TracimComponent
} from 'tracim_frontend_lib'
import {
  ANCHOR_NAMESPACE,
  NUMBER_RESULTS_BY_PAGE
} from '../util/helper.js'

export class NotificationWall extends React.Component {
  handleClickNotification = async notificationId => {
    const { props } = this

    const fetchPutNotificationAsRead = await props.dispatch(putNotificationAsRead(props.user.userId, notificationId))
    switch (fetchPutNotificationAsRead.status) {
      case 204: {
        props.dispatch(readNotification(notificationId))
        break
      }
      default:
        props.dispatch(newFlashMessage(props.t('Error while marking the notification as read'), 'warning'))
    }

    props.onCloseNotificationWall()
  }

  handleClickSeeMore = async () => {
    const { props } = this

    const fetchGetNotificationWall = await props.dispatch(getNotificationList(props.user.userId, NUMBER_RESULTS_BY_PAGE, props.notificationPage.nextPageToken))
    switch (fetchGetNotificationWall.status) {
      case 200:
        props.dispatch(appendNotificationList(fetchGetNotificationWall.json.items))
        props.dispatch(setNextPage(fetchGetNotificationWall.json.has_next, fetchGetNotificationWall.json.next_page_token))
        break
      default:
        props.dispatch(newFlashMessage(props.t('Error while loading the notification list'), 'warning'))
    }
  }

  getNotificationDetails = notification => {
    const { props } = this
    let icon, text, url

    switch (notification.type) {
      case buildTracimLiveMessageEventType(TLM_ET.CONTENT, TLM_CET.CREATED, TLM_ST.COMMENT):
        icon = 'fa-comments-o'
        text = props.t('{{author}} commented on {{content}} at {{workspace}}', {
          author: notification.author,
          content: `<span class='contentTitle__highlight'>${notification.content.parentLabel}</span>`,
          workspace: `<span class='documentTitle__highlight'>${notification.workspace.label}</span>`,
          interpolation: { escapeValue: false }
        })
        url = `/ui/workspaces/${notification.workspace.id}/contents/${notification.content.parentContentType}/${notification.content.id}`
        break
      case buildTracimLiveMessageEventType(TLM_ET.CONTENT, TLM_CET.CREATED, TLM_ST.HTML_DOCUMENT):
      case buildTracimLiveMessageEventType(TLM_ET.CONTENT, TLM_CET.CREATED, TLM_ST.FILE):
      case buildTracimLiveMessageEventType(TLM_ET.CONTENT, TLM_CET.CREATED, TLM_ST.THREAD):
      case buildTracimLiveMessageEventType(TLM_ET.CONTENT, TLM_CET.CREATED, TLM_ST.FOLDER):
        icon = 'fa-magic'
        text = props.t('{{author}} created {{content}} at {{workspace}}', {
          author: notification.author,
          content: `<span class='contentTitle__highlight'>${notification.content.label}</span>`,
          workspace: `<span class='documentTitle__highlight'>${notification.workspace.label}</span>`,
          interpolation: { escapeValue: false }
        })
        url = `/ui/workspaces/${notification.workspace.id}/contents/${notification.content.type}/${notification.content.id}`
        break
      case buildTracimLiveMessageEventType(TLM_ET.CONTENT, TLM_CET.MODIFIED, TLM_ST.HTML_DOCUMENT):
      case buildTracimLiveMessageEventType(TLM_ET.CONTENT, TLM_CET.MODIFIED, TLM_ST.FILE):
      case buildTracimLiveMessageEventType(TLM_ET.CONTENT, TLM_CET.MODIFIED, TLM_ST.THREAD):
      case buildTracimLiveMessageEventType(TLM_ET.CONTENT, TLM_CET.MODIFIED, TLM_ST.FOLDER):
        if (notification.content.currentRevisionType === 'status-update') {
          icon = 'fa-random'
          text = props.t('{{author}} updated the status of {{content}} at {{workspace}}', {
            author: notification.author,
            content: `<span class='contentTitle__highlight'>${notification.content.label}</span>`,
            workspace: `<span class='documentTitle__highlight'>${notification.workspace.label}</span>`,
            interpolation: { escapeValue: false }
          })
        } else {
          icon = 'fa-history'
          text = props.t('{{author}} updated a new version of {{content}} at {{workspace}}', {
            author: notification.author,
            content: `<span class='contentTitle__highlight'>${notification.content.label}</span>`,
            workspace: `<span class='documentTitle__highlight'>${notification.workspace.label}</span>`,
            interpolation: { escapeValue: false }
          })
        }
        url = `/ui/workspaces/${notification.workspace.id}/contents/${notification.content.type}/${notification.content.id}`
        break
      case buildTracimLiveMessageEventType(TLM_ET.SHAREDSPACE_MEMBER, TLM_CET.CREATED):
        icon = 'fa-user-o'
        text = props.user.userId === notification.user.userId
          ? props.t('{{author}} added you to {{workspace}}', {
            author: notification.author,
            workspace: `<span class='documentTitle__highlight'>${notification.workspace.label}</span>`,
            interpolation: { escapeValue: false }
          })
          : props.t('{{author}} added {{user}} to {{workspace}}', {
            author: notification.author,
            user: notification.user.publicName,
            workspace: `<span class='documentTitle__highlight'>${notification.workspace.label}</span>`,
            interpolation: { escapeValue: false }
          })
        url = `/ui/workspaces/${notification.workspace.id}/dashboard`
        break
      case buildTracimLiveMessageEventType(TLM_ET.MENTION, TLM_CET.CREATED):
        if (notification.content.type === CONTENT_TYPE.COMMENT) {
          icon = 'fa-comment-o'
          text = props.t('{{author}} mentioned you in a comment in {{content}} at {{workspace}}', {
            author: notification.author,
            content: `<span class='contentTitle__highlight'>${notification.content.label}</span>`,
            workspace: `<span class='documentTitle__highlight'>${notification.workspace.label}</span>`,
            interpolation: { escapeValue: false }
          })
          url = `/ui/workspaces/${notification.workspace.id}/contents/${notification.content.parentContentType}/${notification.content.id}`
        } else {
          icon = 'fa-at'
          text = props.t('{{author}} mentioned you in {{content}} at {{workspace}}', {
            author: notification.author,
            content: `<span class='contentTitle__highlight'>${notification.content.label}</span>`,
            workspace: `<span class='documentTitle__highlight'>${notification.workspace.label}</span>`,
            interpolation: { escapeValue: false }
          })
          url = `/ui/workspaces/${notification.workspace.id}/contents/${notification.content.type}/${notification.content.id}`
        }
        break
      default:
        icon = 'fa-bell'
        text = `${notification.author} ${notification.type}`
        url = notification.content
          ? `/ui/workspaces/${notification.workspace.id}/contents/${notification.content.type}/${notification.content.id}`
          : '/ui'
    }
    return { icon, text, url }
  }

  handleClickMarkAllAsRead = async () => {
    const { props } = this

    const fetchAllPutNotificationAsRead = await props.dispatch(putAllNotificationAsRead(props.user.userId))
    switch (fetchAllPutNotificationAsRead.status) {
      case 204:
        props.notificationPage.list.forEach(notification => props.dispatch(updateNotification({ ...notification, read: true })))
        break
      default:
        props.dispatch(newFlashMessage(props.t('An error has happened while setting "mark all as read"'), 'warning'))
    }
  }

  render () {
    const { props } = this

    if (!props.notificationPage.list) return null

    return (
      <div className={classnames('notification', { notification__wallClose: !props.isNotificationWallOpen })}>
        <PopinFixedHeader
          customClass='notification'
          faIcon='bell-o'
          rawTitle={props.t('Notifications')}
          componentTitle={<div>{props.t('Notifications')}</div>}
<<<<<<< HEAD
          onClickCloseBtn={this.handleCloseNotificationWall}
        >
          <GenericButton
            customClass='btn outlineTextBtn primaryColorBorder primaryColorBgHover primaryColorBorderDarkenHover'
            onClick={this.handleClickMarkAllAsRead}
            label={props.t('Mark all as read')}
            faIcon='envelope-open-o'
            dataCy='markAllAsReadButton'
          />
        </PopinFixedHeader>
=======
          onClickCloseBtn={props.onCloseNotificationWall}
        />
>>>>>>> a951f46c

        <div className='notification__list'>
          {props.notificationPage.list.length !== 0 && props.notificationPage.list.map((notification, i) => {
            const notificationDetails = this.getNotificationDetails(notification)

            return (
              <ListItemWrapper
                isLast={i === props.notificationPage.list.length - 1}
                read={false}
                id={`${ANCHOR_NAMESPACE.contentItem}:${notification.id}`}
                key={notification.id}
              >
                <Link
                  to={notificationDetails.url}
                  onClick={() => this.handleClickNotification(notification.id)}
                  className={
                    classnames('notification__list__item', { itemRead: notification.read })
                  }
                  key={notification.id}
                >
                  <i className={`notification__list__item__icon fa ${notificationDetails.icon}`} />
                  <div className='notification__list__item__text'>
                    <span
                      dangerouslySetInnerHTML={{
                        __html: `${notificationDetails.text} `
                      }}
                    />
                    {displayDistanceDate(notification.created, props.user.lang)}
                  </div>
                  {!notification.read && <i className='notification__list__item__circle fa fa-circle' />}
                </Link>
              </ListItemWrapper>
            )
          })}

          {props.notificationPage.hasNextPage &&
            <div className='notification__footer'>
              <GenericButton
                customClass='btn outlineTextBtn primaryColorBorder primaryColorBgHover primaryColorBorderDarkenHover'
                onClick={this.handleClickSeeMore}
                label={props.t('See more')}
                faIcon='chevron-down'
              />
            </div>}
        </div>
      </div>
    )
  }
}

const mapStateToProps = ({ user, notificationPage }) => ({ user, notificationPage })
export default connect(mapStateToProps)(translate()(TracimComponent(NotificationWall)))<|MERGE_RESOLUTION|>--- conflicted
+++ resolved
@@ -185,8 +185,7 @@
           faIcon='bell-o'
           rawTitle={props.t('Notifications')}
           componentTitle={<div>{props.t('Notifications')}</div>}
-<<<<<<< HEAD
-          onClickCloseBtn={this.handleCloseNotificationWall}
+          onClickCloseBtn={this.onCloseNotificationWall}
         >
           <GenericButton
             customClass='btn outlineTextBtn primaryColorBorder primaryColorBgHover primaryColorBorderDarkenHover'
@@ -196,10 +195,6 @@
             dataCy='markAllAsReadButton'
           />
         </PopinFixedHeader>
-=======
-          onClickCloseBtn={props.onCloseNotificationWall}
-        />
->>>>>>> a951f46c
 
         <div className='notification__list'>
           {props.notificationPage.list.length !== 0 && props.notificationPage.list.map((notification, i) => {
