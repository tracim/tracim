--- conflicted
+++ resolved
@@ -584,12 +584,8 @@
     const { props, state } = this
     const userRoleIdInWorkspace = findUserRoleIdInWorkspace(props.user.userId, props.currentWorkspace.memberList, ROLE_LIST)
     const currentPublicationId = Number(props.match.params.idcts || 0)
-<<<<<<< HEAD
     const isPublicationListEmpty = props.publicationPage.list.length === 0
-=======
-    const isPublicationListEmpty = props.publicationList.length === 0
-
->>>>>>> 185c8460
+
     return (
       <ScrollToBottomWrapper
         customClass='publications'
@@ -609,8 +605,7 @@
           </div>
         )}
 
-<<<<<<< HEAD
-        {props.publicationPage.hasNextPage && (
+        {!state.loading && props.publicationPage.hasNextPage && (
           <IconButton
             text={props.t('See more')}
             icon='fas fa-chevron-up'
@@ -620,10 +615,7 @@
           />
         )}
 
-        {props.publicationPage.list.map(publication =>
-=======
-        {!state.loading && props.publicationList.map(publication =>
->>>>>>> 185c8460
+        {!state.loading && props.publicationPage.list.map(publication =>
           <FeedItemWithPreview
             contentAvailable
             allowEdition={this.isEditionAllowed(publication, userRoleIdInWorkspace)}
