--- conflicted
+++ resolved
@@ -361,13 +361,8 @@
     const { props } = this
 
     return props.t('Publication of {{author}} on {{date}}', {
-<<<<<<< HEAD
-      author: authorName,
-      date: formatAbsoluteDate(new Date(), userLang).replaceAll('/', '-'),
-=======
       author: props.user.publicName,
       date: formatAbsoluteDate(new Date(), userLang),
->>>>>>> 14f27de0
       interpolation: { escapeValue: false }
     })
   }
