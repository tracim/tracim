import React from 'react'
import { connect } from 'react-redux'
import { withRouter } from 'react-router-dom'
import { translate } from 'react-i18next'
import {
  formatAbsoluteDate,
  appContentFactory,
  BREADCRUMBS_TYPE,
  buildHeadTitle,
  CommentTextArea,
  ConfirmPopup,
  CUSTOM_EVENT,
  EditCommentPopup,
  getContentComment,
  getFileChildContent,
  getOrCreateSessionClientToken,
  handleFetchResult,
  handleInvalidMentionInComment,
  IconButton,
  PAGE,
  ROLE,
  ROLE_LIST,
  ScrollToBottomWrapper,
  TLM_CORE_EVENT_TYPE as TLM_CET,
  TLM_ENTITY_TYPE as TLM_ET,
  TLM_SUB_TYPE as TLM_ST,
  TracimComponent,
  TRANSLATION_STATE,
  isFileUploadInErrorState,
  CONTENT_TYPE,
  AddFileToUploadButton,
  DisplayFileToUpload,
  getFileDownloadUrl
} from 'tracim_frontend_lib'
import {
  CONTENT_NAMESPACE,
  FETCH_CONFIG,
  findUserRoleIdInWorkspace,
  handleClickCopyLink,
  publicationColor
} from '../util/helper.js'
import {
  getPublicationList,
  getWorkspaceDetail,
  getWorkspaceMemberList,
  postThreadPublication,
  postPublicationFile
} from '../action-creator.async.js'
import {
  appendPublication,
  newFlashMessage,
  removePublication,
  setBreadcrumbs,
  setCommentListToPublication,
  setHeadTitle,
  setFirstComment,
  setPublicationList,
  setWorkspaceDetail,
  setWorkspaceMemberList,
  updatePublication,
  updatePublicationList
} from '../action-creator.sync.js'

import TabBar from '../component/TabBar/TabBar.jsx'
import FeedItemWithPreview, { LINK_TYPE } from './FeedItemWithPreview.jsx'

const wysiwygId = 'wysiwygTimelineCommentPublication'

export class Publications extends React.Component {
  constructor (props) {
    super(props)
    props.setApiUrl(FETCH_CONFIG.apiUrl)
    props.registerCustomEventHandlerList([
      { name: CUSTOM_EVENT.ALL_APP_CHANGE_LANGUAGE, handler: this.handleAllAppChangeLanguage }
    ])

    props.registerLiveMessageHandlerList([
      { entityType: TLM_ET.CONTENT, coreEntityType: TLM_CET.CREATED, optionalSubType: TLM_ST.THREAD, handler: this.handleContentCreatedOrRestored },
      { entityType: TLM_ET.CONTENT, coreEntityType: TLM_CET.UNDELETED, optionalSubType: TLM_ST.THREAD, handler: this.handleContentCreatedOrRestored },
      { entityType: TLM_ET.CONTENT, coreEntityType: TLM_CET.MODIFIED, optionalSubType: TLM_ST.FILE, handler: this.handleContentCreatedOrRestored },
      { entityType: TLM_ET.CONTENT, coreEntityType: TLM_CET.UNDELETED, optionalSubType: TLM_ST.FILE, handler: this.handleContentCreatedOrRestored },
      { entityType: TLM_ET.CONTENT, coreEntityType: TLM_CET.DELETED, optionalSubType: TLM_ST.THREAD, handler: this.handleContentDeleted },
      { entityType: TLM_ET.CONTENT, coreEntityType: TLM_CET.MODIFIED, optionalSubType: TLM_ST.THREAD, handler: this.handleContentModified },
      { entityType: TLM_ET.CONTENT, coreEntityType: TLM_CET.CREATED, optionalSubType: TLM_ST.COMMENT, handler: this.handleContentCommented },
      { entityType: TLM_ET.CONTENT, coreEntityType: TLM_CET.DELETED, optionalSubType: TLM_ST.COMMENT, handler: this.handleContentCommentDeleted },
      { entityType: TLM_ET.CONTENT, coreEntityType: TLM_CET.DELETED, optionalSubType: TLM_ST.FILE, handler: this.handleContentCommentDeleted },
      { entityType: TLM_ET.CONTENT, coreEntityType: TLM_CET.MODIFIED, optionalSubType: TLM_ST.COMMENT, handler: this.handleContentCommentModified },
      { entityType: TLM_ET.CONTENT, coreEntityType: TLM_CET.CREATED, optionalSubType: TLM_ST.FILE, handler: this.handleContentCommented }
    ])

    // NOTE - SG - 2021-03-25 - This will be set to the DOM element
    // of the current publication coming from the URL (if any)
    this.currentPublicationRef = null
    this.state = {
      commentToEdit: {},
      isLastItemAddedFromCurrentToken: false,
      invalidMentionList: [],
      newComment: '',
      newCommentAsFileList: [],
      publicationWysiwyg: false,
      showEditPopup: false,
      showInvalidMentionPopupInComment: false,
      showReorderButton: false
    }
  }

  componentDidMount () {
    this.loadWorkspaceDetail()
    this.setHeadTitle()
    this.buildBreadcrumbs()
    this.getPublicationList()
    if (this.props.currentWorkspace.memberList.length === 0) this.loadMemberList()
  }

  componentDidUpdate (prevProps, prevState) {
    const { props, state } = this
    if (prevProps.match.params.idws !== props.match.params.idws) {
      this.loadWorkspaceDetail()
      this.setHeadTitle()
      this.buildBreadcrumbs()
      this.getPublicationList()
    }
    if (prevState.publicationWysiwyg && !state.publicationWysiwyg) {
      globalThis.tinymce.remove(`#${wysiwygId}`)
    }
    if (props.currentWorkspace.memberList.length === 0) this.loadMemberList()
    if (this.currentPublicationRef && this.currentPublicationRef.current) {
      this.currentPublicationRef.current.scrollIntoView({ behavior: 'instant' })
      // Remove the ref as it has fulfilled its role
      this.currentPublicationRef = null
    }
  }

  componentWillUnmount () {
    globalThis.tinymce.remove(`#${wysiwygId}`)
  }

  handleAllAppChangeLanguage = (data) => {
    if (this.state.publicationWysiwyg) {
      globalThis.tinymce.remove(`#${wysiwygId}`)
      globalThis.wysiwyg(`#${wysiwygId}`, data, this.handleChangeNewPublication)
    }
    this.buildBreadcrumbs()
    this.setHeadTitle()
  }

  handleContentCommentModified = (data) => {
    const { props } = this
    const parentPublication = props.publicationList.find(publication => publication.id === data.fields.content.parent_id)

    if (!parentPublication) return

    if (data.fields.content.content_id === parentPublication.firstComment.content_id) {
      props.dispatch(updatePublication({ ...parentPublication, firstComment: data.fields.content }))
      return
    }

    const newTimeline = props.updateCommentOnTimeline(
      data.fields.content,
      parentPublication.commentList || [],
      props.user.username
    )
    props.dispatch(setCommentListToPublication(parentPublication.id, newTimeline))
  }

  handleContentCommentDeleted = (data) => {
    const { props } = this
    const parentPublication = props.publicationList.find(publication => publication.id === data.fields.content.parent_id)

    if (!parentPublication) return

    const newTimeline = props.removeCommentFromTimeline(
      data.fields.content.content_id,
      parentPublication.commentList || []
    )
    props.dispatch(setCommentListToPublication(parentPublication.id, newTimeline))
  }

  handleClickPublish = () => {
    const { props, state } = this

    if (!handleInvalidMentionInComment(
      props.currentWorkspace.memberList,
      state.publicationWysiwyg,
      state.newComment,
      this.setState.bind(this)
    )) {
      this.handleClickValidateAnyway()
    }
  }

  handleContentCreatedOrRestored = (data) => {
    if (data.fields.content.content_namespace !== CONTENT_NAMESPACE.PUBLICATION) return
    if (data.fields.content.parent_id !== null) return
    this.setState({ isLastItemAddedFromCurrentToken: data.fields.client_token === getOrCreateSessionClientToken() })
    this.props.dispatch(appendPublication(data.fields.content))
  }

  handleContentCommented = (data) => {
    const { props } = this
    const lastPublicationId = props.publicationList[props.publicationList.length - 1]
      ? props.publicationList[props.publicationList.length - 1].id
      : undefined
    const parentPublication = props.publicationList.find(publication => publication.id === data.fields.content.parent_id)

    // INFO - G.B. - 2021-03-19 - First check if the comment was made in a publication, then check if
    // this publication doesn't have a loaded comment list, if there is the case we load the whole list
    // with this comment included, so we does not need to continue the function
    if (!parentPublication) return

    if (!parentPublication.commentList) {
      this.getCommentList(parentPublication.id, parentPublication.type)
      return
    }

    const hasBeenRead = true
    const newTimeline = props.addCommentToTimeline(
      data.fields.content, parentPublication.commentList, props.user, hasBeenRead, TRANSLATION_STATE.DISABLED
    )

    props.dispatch(setCommentListToPublication(parentPublication.id, newTimeline))
    props.dispatch(updatePublication({
      ...parentPublication,
      modified: data.fields.content.created
    }))

    if (parentPublication.id !== lastPublicationId) this.setState({ showReorderButton: true })
  }

  handleContentModified = (data) => {
    const { props } = this
    if (data.fields.content.content_namespace !== CONTENT_NAMESPACE.PUBLICATION) return

    props.dispatch(updatePublication(data.fields.content))

    const lastPublicationId = props.publicationList[props.publicationList.length - 1].id
    if (data.fields.content.content_id !== lastPublicationId) this.setState({ showReorderButton: true })
  }

  handleContentDeleted = (data) => {
    if (data.fields.content.content_namespace !== CONTENT_NAMESPACE.PUBLICATION) return
    this.props.dispatch(removePublication(data.fields.content.content_id))
  }

  loadWorkspaceDetail = async () => {
    const { props } = this

    const fetchWorkspaceDetail = await props.dispatch(getWorkspaceDetail(props.match.params.idws))
    switch (fetchWorkspaceDetail.status) {
      case 200:
        props.dispatch(setWorkspaceDetail(fetchWorkspaceDetail.json))
        this.setHeadTitle()
        this.buildBreadcrumbs()
        break
      case 400:
        props.history.push(PAGE.HOME)
        props.dispatch(newFlashMessage(props.t('Unknown space')))
        break
      default:
        props.dispatch(newFlashMessage(
          `${props.t('An error has happened while getting')} ${props.t('space detail')}`,
          'warning'
        ))
        break
    }
  }

  handleInitPublicationWysiwyg = (handleTinyMceInput, handleTinyMceKeyDown, handleTinyMceKeyUp, handleTinyMceSelectionChange) => {
    globalThis.wysiwyg(
      `#${wysiwygId}`,
      this.props.user.lang,
      this.handleChangeNewPublication,
      handleTinyMceInput,
      handleTinyMceKeyDown,
      handleTinyMceKeyUp,
      handleTinyMceSelectionChange
    )
  }

  handleToggleWysiwyg = () => this.setState(prev => ({ publicationWysiwyg: !prev.publicationWysiwyg }))

  buildBreadcrumbs = () => {
    const { props } = this
    const workspaceId = props.match.params.idws
    const publicationId = props.match.params.idcts
    const myLink = publicationId
      ? PAGE.WORKSPACE.PUBLICATION(workspaceId, publicationId)
      : PAGE.WORKSPACE.PUBLICATIONS(workspaceId)
    const breadcrumbsList = [
      {
        link: PAGE.WORKSPACE.DASHBOARD(workspaceId),
        type: BREADCRUMBS_TYPE.CORE,
        label: props.currentWorkspace.label,
        isALink: true
      },
      {
        link: myLink,
        type: BREADCRUMBS_TYPE.CORE,
        label: props.t('Publications'),
        isALink: false
      }
    ]

    props.dispatch(setBreadcrumbs(breadcrumbsList))
  }

  setHeadTitle = () => {
    const { props } = this
    const headTitle = buildHeadTitle(
      [props.t('Publications'), props.currentWorkspace.label]
    )
    props.dispatch(setHeadTitle(headTitle))
  }

  getPublicationList = async () => {
    const { props } = this
    const workspaceId = props.match.params.idws
    const fetchGetPublicationList = await props.dispatch(getPublicationList(workspaceId))
    switch (fetchGetPublicationList.status) {
      case 200: {
        fetchGetPublicationList.json.items.forEach(publication => this.getCommentList(publication.content_id, publication.content_type))
        props.dispatch(setPublicationList(fetchGetPublicationList.json.items))
        break
      }
      default: props.dispatch(newFlashMessage(`${props.t('An error has happened while getting')} ${props.t('publication list')}`, 'warning')); break
    }
  }

  getCommentList = async (publicationId, publicationContentType) => {
    const { props } = this
    const workspaceId = props.match.params.idws

    const [resComment, resCommentAsFile] = await Promise.all([
      handleFetchResult(await getContentComment(FETCH_CONFIG.apiUrl, workspaceId, publicationId)),
      handleFetchResult(await getFileChildContent(FETCH_CONFIG.apiUrl, workspaceId, publicationId))
    ])

    if (resComment.apiResponse.status !== 200 || resCommentAsFile.apiResponse.status !== 200) {
      props.dispatch(newFlashMessage(`${props.t('Error loading publication comments')}`, 'warning'))
      return
    }

    const commentList = props.buildTimelineFromCommentAndRevision(
      resComment.body,
      resCommentAsFile.body.items,
      [], // INFO - CH - 20210324 - this is supposed to be the revision list which we don't have for publications
      props.user,
      TRANSLATION_STATE.DISABLED
    )

    // INFO - G.B. - 2021-03-19 - For threads, we remove the first element because it's already shown in the preview
    const finalCommentList = publicationContentType === CONTENT_TYPE.FILE ? commentList : commentList.slice(1)

    props.dispatch(setCommentListToPublication(publicationId, finalCommentList))
    if (publicationContentType === CONTENT_TYPE.THREAD) {
      props.dispatch(setFirstComment(publicationId, commentList[0]))
    }
  }

  handleChangeNewPublication = e => this.setState({ newComment: e.target.value })

  handleClickEdit = (publication) => {
    this.setState({ showEditPopup: true, commentToEdit: publication.firstComment })
  }

  handleClickValidateEdit = async (comment) => {
    const { props } = this
    if (!handleInvalidMentionInComment(
      props.currentWorkspace.memberList,
      true,
      comment,
      this.setState.bind(this)
    )) {
      this.handleClickValidateAnywayEdit()
    }
  }

  handleClickValidateAnywayEdit = () => {
    this.setState({
      invalidMentionList: [],
      showEditPopup: false,
      showInvalidMentionPopupInComment: false
    })
    this.handleEditPublication()
  }

  handleEditPublication = () => {
    const { props, state } = this
    props.appContentEditComment(
      props.currentWorkspace.id,
      state.commentToEdit.parent_id,
      state.commentToEdit.content_id,
      props.user.username
    )
  }

  handleAddCommentAsFile = fileToUploadList => {
    this.props.appContentAddCommentAsFile(fileToUploadList, this.setState.bind(this))
  }

  handleRemoveCommentAsFile = fileToRemove => {
    this.props.appContentRemoveCommentAsFile(fileToRemove, this.setState.bind(this))
  }

  handleCancelSave = () => this.setState({ showInvalidMentionPopupInComment: false })

  buildPublicationName = (authorName, userLang) => {
    const { props } = this

    return props.t('Publication of {{author}} on {{date}}', {
      author: authorName,
      date: formatAbsoluteDate(new Date(), userLang),
      interpolation: { escapeValue: false }
    })
  }

  saveThreadPublication = async () => {
    const { props, state } = this

    const workspaceId = props.match.params.idws
    const publicationName = this.buildPublicationName(props.user.publicName, props.user.lang)

    const fetchPostPublication = await props.dispatch(postThreadPublication(workspaceId, publicationName))

    if (fetchPostPublication.status !== 200) {
      props.dispatch(newFlashMessage(`${props.t('Error while saving new publication')}`, 'warning'))
      return
    }

    try {
      props.appContentSaveNewComment(
        fetchPostPublication.json,
        state.publicationWysiwyg,
        state.newComment,
        [],
        this.setState.bind(this),
        '',
        props.user.username,
        'Publication'
      )
    } catch (e) {
      props.dispatch(newFlashMessage(e.message || props.t('Error while saving the comment')))
    }
  }

  processSaveFilePublication = async () => {
    const { props, state } = this

    const workspaceId = props.match.params.idws
    const publicationName = this.buildPublicationName(props.user.publicName, props.user.lang)

    if (state.newCommentAsFileList.length !== 1) return

    const fileToUpload = state.newCommentAsFileList[0]
    const fetchPostPublicationFile = await props.dispatch(postPublicationFile(workspaceId, fileToUpload, publicationName))

    const isUploadInError = isFileUploadInErrorState(fetchPostPublicationFile)
    if (isUploadInError) {
      props.dispatch(newFlashMessage(fetchPostPublicationFile.errorMessage, 'warning'))
      this.setState({ newCommentAsFileList: [fetchPostPublicationFile] })
      return
    }

    if (state.newComment !== '') {
      try {
        props.appContentSaveNewComment(
          fetchPostPublicationFile.responseJson,
          state.publicationWysiwyg,
          state.newComment,
          [],
          this.setState.bind(this),
          fetchPostPublicationFile.responseJson.slug,
          props.user.username,
          fetchPostPublicationFile.responseJson.content_id
        )
      } catch (e) {
        props.dispatch(newFlashMessage(e.message || props.t('Error while saving the comment')))
      }
    }

    if (state.publicationWysiwyg) globalThis.tinymce.get(wysiwygId).setContent('')
    this.setState({
      newComment: '',
      newCommentAsFileList: []
    })
  }

  handleClickValidateAnyway = async () => {
    const { state } = this

    if (state.showEditPopup) {
      this.handleClickValidateAnywayEdit()
      return
    }

    if (state.newComment !== '' && state.newCommentAsFileList.length === 0) {
      this.saveThreadPublication()
    }

    if (state.newCommentAsFileList.length > 0) {
      this.processSaveFilePublication()
    }
  }

  handleClickCopyLink = content => {
    const { props } = this
    handleClickCopyLink(content)
    props.dispatch(newFlashMessage(props.t('The link has been copied to clipboard'), 'info'))
  }

  loadMemberList = async () => {
    const { props } = this

    const fetchWorkspaceMemberList = await props.dispatch(getWorkspaceMemberList(props.match.params.idws))
    switch (fetchWorkspaceMemberList.status) {
      case 200: props.dispatch(setWorkspaceMemberList(fetchWorkspaceMemberList.json)); break
      case 400: break
      default: props.dispatch(newFlashMessage(`${props.t('An error has happened while getting')} ${props.t('member list')}`, 'warning')); break
    }
  }

  handleClickReorder = () => {
    this.props.dispatch(updatePublicationList())
    this.setState({ showReorderButton: false })
  }

  searchForMentionInQuery = async (query) => {
    return await this.props.searchForMentionInQuery(query, this.props.match.params.idws)
  }

  getPreviewLinkParameters = (publication) => {
    const previewLinkType = publication.type === CONTENT_TYPE.FILE
      ? LINK_TYPE.DOWNLOAD
      : LINK_TYPE.NONE

    const previewLink = publication.type === CONTENT_TYPE.FILE
      ? getFileDownloadUrl(FETCH_CONFIG.apiUrl, publication.workspaceId, publication.id, publication.fileName)
      : PAGE.WORKSPACE.CONTENT(publication.workspaceId, publication.type, publication.id)
    return { previewLinkType, previewLink }
  }

  isEditionAllowed = (publication, userRoleIdInWorkspace) => {
    return publication.type === CONTENT_TYPE.THREAD &&
      (
        userRoleIdInWorkspace === ROLE.workspaceManager.id ||
        this.props.user.userId === publication.author.user_id
      )
  }

  render () {
    const { props, state } = this
    const userRoleIdInWorkspace = findUserRoleIdInWorkspace(props.user.userId, props.currentWorkspace.memberList, ROLE_LIST)
    const currentPublicationId = Number(props.match.params.idcts || 0)
    this.currentPublicationRef = currentPublicationId ? React.createRef() : null
    const isPublicationListEmpty = props.publicationList.length === 0
    return (
      <ScrollToBottomWrapper
        customClass='publications'
        isLastItemAddedFromCurrentToken={state.isLastItemAddedFromCurrentToken}
        shouldScrollToBottom={currentPublicationId === 0}
      >
        <TabBar
          currentSpace={props.currentWorkspace}
          breadcrumbs={props.breadcrumbs}
        />
<<<<<<< HEAD

        <ScrollToBottomWrapper
          customClass='pageContentGeneric'
          isLastItemAddedFromCurrentToken={state.isLastItemAddedFromCurrentToken}
          itemList={props.publicationList}
          shouldScrollToBottom={currentPublicationId === 0}
        >
          {isPublicationListEmpty && (
            <div className='publications__empty'>
              {props.t('This space does not have any publication yet, create the first publication using the area at the bottom of the page.')}
            </div>
          )}

          {props.publicationList.map(publication =>
            <FeedItemWithPreview
              commentList={publication.commentList}
              content={publication}
              customColor={publicationColor}
              key={`publication_${publication.id}`}
              ref={publication.id === currentPublicationId ? this.currentPublicationRef : undefined}
              memberList={props.currentWorkspace.memberList}
              onClickCopyLink={() => this.handleClickCopyLink(publication)}
              isPublication
              inRecentActivities={false}
              showTimeline
              user={{
                userId: props.user.userId,
                username: props.user.username,
                name: props.user.publicName,
                userRoleIdInWorkspace: userRoleIdInWorkspace
              }}
              workspaceId={Number(publication.workspaceId)}
              {...this.getPreviewLinkParameters(publication)}
            />
          )}

          {state.showReorderButton && (
            <IconButton
              customClass='publications__reorder'
              text={props.t('Reorder')}
              icon='fas fa-redo-alt'
              intent='link'
              onClick={this.handleClickReorder}
            />
          )}

          {state.showInvalidMentionPopupInComment && (
            <ConfirmPopup
              onConfirm={this.handleCancelSave}
              onClose={this.handleCancelSave}
              onCancel={this.handleClickValidateAnyway}
              msg={
                <>
                  {props.t('Your text contains mentions that do not match any member of this space:')}
                  <div className='timeline__texteditor__mentions'>
                    {state.invalidMentionList.join(', ')}
                  </div>
                </>
              }
              confirmLabel={props.t('Edit')}
              cancelLabel={props.t('Validate anyway')}
=======
        {props.publicationList.map(publication =>
          <FeedItemWithPreview
            contentAvailable
            allowEdition={this.isEditionAllowed(publication, userRoleIdInWorkspace)}
            commentList={publication.commentList}
            content={publication}
            customColor={publicationColor}
            key={`publication_${publication.id}`}
            ref={publication.id === currentPublicationId ? this.currentPublicationRef : undefined}
            memberList={props.currentWorkspace.memberList}
            onClickCopyLink={() => this.handleClickCopyLink(publication)}
            isPublication
            inRecentActivities={false}
            onClickEdit={() => this.handleClickEdit(publication)}
            showTimeline
            user={{
              userId: props.user.userId,
              username: props.user.username,
              name: props.user.publicName,
              userRoleIdInWorkspace: userRoleIdInWorkspace
            }}
            workspaceId={Number(publication.workspaceId)}
            {...this.getPreviewLinkParameters(publication)}
          />
        )}

        {state.showReorderButton && (
          <IconButton
            customClass='publications__reorder'
            text={props.t('Reorder')}
            icon='fas fa-redo-alt'
            intent='link'
            onClick={this.handleClickReorder}
          />
        )}

        {state.showInvalidMentionPopupInComment && (
          <ConfirmPopup
            onConfirm={this.handleCancelSave}
            onClose={this.handleCancelSave}
            onCancel={this.handleClickValidateAnyway}
            msg={
              <>
                {props.t('Your text contains mentions that do not match any member of this space:')}
                <div className='timeline__texteditor__mentions'>
                  {state.invalidMentionList.join(', ')}
                </div>
              </>
            }
            confirmLabel={props.t('Edit')}
            cancelLabel={props.t('Validate anyway')}
          />
        )}

        {state.showEditPopup && (
          <EditCommentPopup
            apiUrl={FETCH_CONFIG.apiUrl}
            comment={state.commentToEdit.raw_content}
            customColor={publicationColor}
            loggedUserLanguage={props.user.lang}
            onClickValidate={this.handleClickValidateEdit}
            onClickClose={() => this.setState({ showEditPopup: false })}
            workspaceId={props.currentWorkspace.id}
          />
        )}

        {userRoleIdInWorkspace >= ROLE.contributor.id && (
          <div className='publications__publishArea'>
            <CommentTextArea
              apiUrl={FETCH_CONFIG.apiUrl}
              id={wysiwygId}
              newComment={state.newComment}
              onChangeNewComment={this.handleChangeNewPublication}
              onInitWysiwyg={this.handleInitPublicationWysiwyg}
              searchForMentionInQuery={this.searchForMentionInQuery}
              wysiwyg={state.publicationWysiwyg}
              disableAutocompletePosition
>>>>>>> 9ae6c810
            />

            <div className='publications__publishArea__buttons'>
              <div className='publications__publishArea__buttons__left'>
                <IconButton
                  customClass='publications__publishArea__buttons__left__advancedEdition'
                  intent='link'
                  mode='light'
                  onClick={this.handleToggleWysiwyg}
                  text={state.publicationWysiwyg ? props.t('Simple edition') : props.t('Advanced edition')}
                />

                <div>
                  <DisplayFileToUpload
                    fileList={state.newCommentAsFileList}
                    onRemoveCommentAsFile={this.handleRemoveCommentAsFile}
                    color={publicationColor}
                  />
                </div>
              </div>

              <div className='publications__publishArea__buttons__right'>
                <div>
                  <AddFileToUploadButton
                    workspaceId={props.currentWorkspace.id}
                    color={publicationColor}
                    disabled={state.newCommentAsFileList.length > 0}
                    multipleFiles={false}
                    onValidateCommentFileToUpload={this.handleAddCommentAsFile}
                  />
                </div>

                <IconButton
                  customClass='publications__publishArea__buttons__submit'
                  color={publicationColor}
                  disabled={state.newComment === '' && state.newCommentAsFileList.length === 0}
                  intent='primary'
                  mode='light'
                  onClick={this.handleClickPublish}
                  icon='far fa-paper-plane'
                  text={props.t('Publish')}
                  title={props.t('Publish')}
                />
              </div>
            </div>
          </div>
        )}
      </ScrollToBottomWrapper>
    )
  }
}

const mapStateToProps = ({
  breadcrumbs,
  currentWorkspace,
  publicationList,
  user
}) => ({ breadcrumbs, currentWorkspace, publicationList, user })
export default connect(mapStateToProps)(withRouter(translate()(appContentFactory(TracimComponent(Publications)))))<|MERGE_RESOLUTION|>--- conflicted
+++ resolved
@@ -563,69 +563,13 @@
           currentSpace={props.currentWorkspace}
           breadcrumbs={props.breadcrumbs}
         />
-<<<<<<< HEAD
-
-        <ScrollToBottomWrapper
-          customClass='pageContentGeneric'
-          isLastItemAddedFromCurrentToken={state.isLastItemAddedFromCurrentToken}
-          itemList={props.publicationList}
-          shouldScrollToBottom={currentPublicationId === 0}
-        >
-          {isPublicationListEmpty && (
-            <div className='publications__empty'>
-              {props.t('This space does not have any publication yet, create the first publication using the area at the bottom of the page.')}
-            </div>
-          )}
-
-          {props.publicationList.map(publication =>
-            <FeedItemWithPreview
-              commentList={publication.commentList}
-              content={publication}
-              customColor={publicationColor}
-              key={`publication_${publication.id}`}
-              ref={publication.id === currentPublicationId ? this.currentPublicationRef : undefined}
-              memberList={props.currentWorkspace.memberList}
-              onClickCopyLink={() => this.handleClickCopyLink(publication)}
-              isPublication
-              inRecentActivities={false}
-              showTimeline
-              user={{
-                userId: props.user.userId,
-                username: props.user.username,
-                name: props.user.publicName,
-                userRoleIdInWorkspace: userRoleIdInWorkspace
-              }}
-              workspaceId={Number(publication.workspaceId)}
-              {...this.getPreviewLinkParameters(publication)}
-            />
-          )}
-
-          {state.showReorderButton && (
-            <IconButton
-              customClass='publications__reorder'
-              text={props.t('Reorder')}
-              icon='fas fa-redo-alt'
-              intent='link'
-              onClick={this.handleClickReorder}
-            />
-          )}
-
-          {state.showInvalidMentionPopupInComment && (
-            <ConfirmPopup
-              onConfirm={this.handleCancelSave}
-              onClose={this.handleCancelSave}
-              onCancel={this.handleClickValidateAnyway}
-              msg={
-                <>
-                  {props.t('Your text contains mentions that do not match any member of this space:')}
-                  <div className='timeline__texteditor__mentions'>
-                    {state.invalidMentionList.join(', ')}
-                  </div>
-                </>
-              }
-              confirmLabel={props.t('Edit')}
-              cancelLabel={props.t('Validate anyway')}
-=======
+
+        {isPublicationListEmpty && (
+          <div className='publications__empty'>
+            {props.t('This space does not have any publication yet, create the first publication using the area at the bottom of the page.')}
+          </div>
+        )}
+
         {props.publicationList.map(publication =>
           <FeedItemWithPreview
             contentAvailable
@@ -703,7 +647,6 @@
               searchForMentionInQuery={this.searchForMentionInQuery}
               wysiwyg={state.publicationWysiwyg}
               disableAutocompletePosition
->>>>>>> 9ae6c810
             />
 
             <div className='publications__publishArea__buttons'>
