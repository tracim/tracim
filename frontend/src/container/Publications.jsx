import React from 'react'
import { connect } from 'react-redux'
import { withRouter } from 'react-router-dom'
import { translate } from 'react-i18next'
import {
  BREADCRUMBS_TYPE,
  COLORS,
  CONTENT_NAMESPACE,
  CONTENT_TYPE,
  CUSTOM_EVENT,
  NUMBER_RESULTS_BY_PAGE,
  PAGE,
  ROLE_LIST,
  ROLE,
  TIMELINE_TYPE,
  TLM_CORE_EVENT_TYPE as TLM_CET,
  TLM_ENTITY_TYPE as TLM_ET,
  TLM_SUB_TYPE as TLM_ST,
  TRANSLATION_STATE,
  CommentArea,
<<<<<<< HEAD
  ConfirmPopup,
=======
  CardPopupCreateContent,
>>>>>>> 7223a9b8
  EditCommentPopup,
  EmptyListMessage,
  IconButton,
  Loading,
  ScrollToBottomWrapper,
  TracimComponent,
  appContentFactory,
  buildHeadTitle,
  displayDistanceDate,
  formatAbsoluteDate,
  getComment,
  getContentComment,
  getFileChildContent,
  getFileDownloadUrl,
  getOrCreateSessionClientToken,
  handleClickCopyLink,
  handleFetchResult,
  replaceHTMLElementWithMention
} from 'tracim_frontend_lib'
import {
  FETCH_CONFIG,
  findUserRoleIdInWorkspace
} from '../util/helper.js'
import {
  getPublicationPage,
  postThreadPublication
} from '../action-creator.async.js'
import {
  appendPublication,
  newFlashMessage,
  removePublication,
  setBreadcrumbs,
  setCommentListToPublication,
  setHeadTitle,
  setFirstComment,
  setPublicationList,
  setPublicationNextPage,
  updatePublication,
  updatePublicationList,
  appendPublicationList
} from '../action-creator.sync.js'

import TabBar from '../component/TabBar/TabBar.jsx'
import FeedItemWithPreview, { LINK_TYPE } from './FeedItemWithPreview.jsx'

// INFO - G.B. - 2021-10-18 - The value below is used only for local storage, it's a fake id for the
// publication that is being written but has not been sent yet (i.e. does not have an id)
const newPublicationId = -5

const PUBLICATION_ITEM_COUNT_PER_PAGE = NUMBER_RESULTS_BY_PAGE

export class Publications extends React.Component {
  constructor (props) {
    super(props)
    props.setApiUrl(FETCH_CONFIG.apiUrl)
    props.registerCustomEventHandlerList([
      { name: CUSTOM_EVENT.ALL_APP_CHANGE_LANGUAGE, handler: this.handleAllAppChangeLanguage }
    ])

    props.registerLiveMessageHandlerList([
      { entityType: TLM_ET.CONTENT, coreEntityType: TLM_CET.CREATED, optionalSubType: TLM_ST.THREAD, handler: this.handleContentCreatedOrRestored },
      { entityType: TLM_ET.CONTENT, coreEntityType: TLM_CET.UNDELETED, optionalSubType: TLM_ST.THREAD, handler: this.handleContentCreatedOrRestored },
      { entityType: TLM_ET.CONTENT, coreEntityType: TLM_CET.MODIFIED, optionalSubType: TLM_ST.FILE, handler: this.handleContentCreatedOrRestored },
      { entityType: TLM_ET.CONTENT, coreEntityType: TLM_CET.UNDELETED, optionalSubType: TLM_ST.FILE, handler: this.handleContentCreatedOrRestored },
      { entityType: TLM_ET.CONTENT, coreEntityType: TLM_CET.DELETED, optionalSubType: TLM_ST.THREAD, handler: this.handleContentDeleted },
      { entityType: TLM_ET.CONTENT, coreEntityType: TLM_CET.MODIFIED, optionalSubType: TLM_ST.THREAD, handler: this.handleContentModified },
      { entityType: TLM_ET.CONTENT, coreEntityType: TLM_CET.CREATED, optionalSubType: TLM_ST.COMMENT, handler: this.handleCommentCreated },
      { entityType: TLM_ET.CONTENT, coreEntityType: TLM_CET.DELETED, optionalSubType: TLM_ST.COMMENT, handler: this.handleContentCommentDeleted },
      { entityType: TLM_ET.CONTENT, coreEntityType: TLM_CET.DELETED, optionalSubType: TLM_ST.FILE, handler: this.handleContentCommentDeleted },
      { entityType: TLM_ET.CONTENT, coreEntityType: TLM_CET.MODIFIED, optionalSubType: TLM_ST.COMMENT, handler: this.handleContentCommentModified },
      { entityType: TLM_ET.CONTENT, coreEntityType: TLM_CET.CREATED, optionalSubType: TLM_ST.FILE, handler: this.handleContentCommented }
    ])

    // NOTE - SG - 2021-03-25 - This will be set to the DOM element
    // of the current publication coming from the URL (if any)
    this.currentPublicationRef = React.createRef()
    this.state = {
      loading: true,
      commentToEdit: {},
      newCurrentPublication: !!this.props.match.params.idcts,
      isLastItemAddedFromCurrentToken: false,
      invalidMentionList: [],
      showPublicationTitlePopup: false,
      publication: '',
      newPublicationTitle: '',
      commentReset: () => {},
      publicationAsFileList: [],
      showEditPopup: false,
      contentToChange: null,
      showChangeTypeContentPopup: false,
      showReorderButton: false
    }
  }

  async componentDidMount () {
    this.setHeadTitle()
    this.buildBreadcrumbs()
    if (this.props.currentWorkspace.id) {
      await this.getPublicationPage()
      this.gotToCurrentPublication()
    }
  }

  gotToCurrentPublication () {
    if (!this.props.match.params.idcts) return

    if (this.currentPublicationRef.current) {
      this.setState({ newCurrentPublication: false })
      this.currentPublicationRef.current.scrollIntoView({ behavior: 'instant' })
    } else if (!this.state.newCurrentPublication) {
      this.setState({ newCurrentPublication: true })
    }
  }

  async componentDidUpdate (prevProps, prevState) {
    const { props, state } = this
    if (prevProps.currentWorkspace.id !== props.currentWorkspace.id) {
      this.setHeadTitle()
      this.buildBreadcrumbs()
      await this.getPublicationPage()
      this.gotToCurrentPublication()
    }

    if (prevProps.match.params.idcts !== props.match.params.idcts || state.newCurrentPublication) {
      this.gotToCurrentPublication()
    }
  }

  handleAllAppChangeLanguage = (data) => {
    this.buildBreadcrumbs()
    this.setHeadTitle()
  }

  buildCommentAsFile = (content, loggedUser) => ({
    ...content,
    timelineType: TIMELINE_TYPE.COMMENT_AS_FILE,
    created_raw: content.created,
    created: displayDistanceDate(content.created, loggedUser.lang)
  })

  handleContentCommentModified = async (data) => {
    const { props } = this
    const parentPublication = props.publicationPage.list.find(publication => publication.id === data.fields.content.parent_id)

    if (!parentPublication) return

    const fetchGetContent = await handleFetchResult(
      await getComment(FETCH_CONFIG.apiUrl, data.fields.workspace.workspace_id, data.fields.content.parent_id, data.fields.content.content_id)
    )

    switch (fetchGetContent.apiResponse.status) {
      case 200: {
        if (parentPublication.firstComment && fetchGetContent.body.content_id === parentPublication.firstComment.content_id) {
          props.dispatch(updatePublication({ ...parentPublication, firstComment: fetchGetContent.body }))
          return
        }

        const newTimeline = props.updateCommentOnTimeline(
          fetchGetContent.body,
          parentPublication.commentList || [],
          props.user.username
        )
        props.dispatch(setCommentListToPublication(parentPublication.id, newTimeline))
        break
      }
      default:
        props.dispatch(newFlashMessage(props.t('Unknown content')))
        break
    }
  }

  handleChangeNewPublicationTitle = e => {
    this.setState({ newPublicationTitle: e.target.value })
  }

  handleTogglePublicationTitlePopup = (publication, publicationAsFileList, commentReset = undefined) => {
    const { state } = this

    const fakeEvent = { target: { value: '' } }
    this.handleChangeNewPublicationTitle(fakeEvent)
    this.setState(prev => ({
      showPublicationTitlePopup: !prev.showPublicationTitlePopup,
      publication: publication,
      publicationAsFileList: publicationAsFileList,
      commentReset: commentReset || state.commentReset
    }))
    // INFO - M.L - 2024-01-02 - Returning false so the reset mechanism of the CommentArea is not triggered early
    return false
  }

  handleClickValidatePublicationTitle = async () => {
    const { state } = this
    this.handleSaveThreadPublication(state.publication, state.publicationAsFileList)
    state.commentReset()
    this.setState({
      showPublicationTitlePopup: false,
      publication: '',
      publicationAsFileList: [],
      commentReset: () => {}
    })
  }

  handleContentCommentDeleted = (data) => {
    const { props } = this
    const parentPublication = props.publicationPage.list.find(publication => publication.id === data.fields.content.parent_id)

    if (!parentPublication) return

    const newTimeline = (parentPublication.commentList || []).filter(it => it.content_id !== data.fields.content.content_id)
    props.dispatch(setCommentListToPublication(parentPublication.id, newTimeline))
  }

  handleToggleContentChangeTypePopup = (e, content) => {
    this.setState(prev => ({
      showChangeTypeContentPopup: !prev.showChangeTypeContentPopup,
      contentToChange: prev.showChangeTypeContentPopup ? null : content
    }))
  }

  handleClickValidateChangeType = async () => {
    const { props, state } = this
    props.appContentChangeType(state.contentToChange, this.setState.bind(this))
    this.setState({
      showChangeTypeContentPopup: false,
      contentToChange: null
    })
  }

  handleContentCreatedOrRestored = (data) => {
    const { props } = this

    if (
      data.fields.content.content_namespace !== CONTENT_NAMESPACE.PUBLICATION ||
      data.fields.content.workspace_id !== props.currentWorkspace.id
    ) return

    if (data.fields.content.parent_id !== null) {
      const parent = props.publicationPage.list.find(publication => publication.id === data.fields.content.parent_id)
      if (parent === undefined) return

      const newCommentList = [...parent.commentList]
      const index = newCommentList.findIndex(comment => comment.content_id === data.fields.content.content_id)
      if (index < 0) return

      newCommentList[index] = this.buildCommentAsFile(data.fields.content, props.user)
      props.dispatch(setCommentListToPublication(parent.id, newCommentList))
      return
    }

    this.setState({ isLastItemAddedFromCurrentToken: data.fields.client_token === getOrCreateSessionClientToken() })
    props.dispatch(appendPublication(data.fields.content))
  }

  handleCommentCreated = async (data) => {
    const { props } = this

    const fetchGetContent = await handleFetchResult(
      await getComment(FETCH_CONFIG.apiUrl, data.fields.workspace.workspace_id, data.fields.content.parent_id, data.fields.content.content_id)
    )

    switch (fetchGetContent.apiResponse.status) {
      case 200: {
        this.handleContentCommented({ fields: { content: fetchGetContent.body } })
        break
      }
      default:
        props.dispatch(newFlashMessage(props.t('Unknown content')))
        break
    }
  }

  handleContentCommented = (data) => {
    const { props } = this
    const lastPublicationId = props.publicationPage.list[props.publicationPage.list.length - 1]
      ? props.publicationPage.list[props.publicationPage.list.length - 1].id
      : undefined
    const parentPublication = props.publicationPage.list.find(publication => publication.id === data.fields.content.parent_id)

    // INFO - G.B. - 2021-03-19 - First check if the comment was made in a publication, then check if
    // this publication doesn't have a loaded comment list, if there is the case we load the whole list
    // with this comment included, so we does not need to continue the function
    if (!parentPublication) return

    if (!parentPublication.commentList) {
      this.getCommentList(parentPublication.id, parentPublication.type)
      return
    }

    const timelineItem = props.buildChildContentTimelineItem(
      data.fields.content, parentPublication.commentList, props.user, TRANSLATION_STATE.DISABLED
    )
    const newTimeline = [...parentPublication.commentList, timelineItem]

    props.dispatch(setCommentListToPublication(parentPublication.id, newTimeline))
    props.dispatch(updatePublication({
      ...parentPublication,
      modified: data.fields.content.created
    }))

    // RJ - NOTE - 2021-04-09 - We don't want to scroll for any arriving comment,
    // even if it is ours
    this.setState({ isLastItemAddedFromCurrentToken: false })

    if (parentPublication.id !== lastPublicationId) this.setState({ showReorderButton: true })
  }

  handleContentModified = (data) => {
    const { props } = this
    if (data.fields.content.content_namespace !== CONTENT_NAMESPACE.PUBLICATION) {
      if (props.publicationPage.list.find((content) => content.id === data.fields.content.content_id) !== undefined) {
        props.dispatch(removePublication(data.fields.content.content_id))
      }
      return
    }

    props.dispatch(updatePublication(data.fields.content))

    const lastPublicationId = props.publicationPage.list[props.publicationPage.list.length - 1].id
    if (data.fields.content.content_id !== lastPublicationId) this.setState({ showReorderButton: true })
  }

  handleContentDeleted = (data) => {
    if (data.fields.content.content_namespace !== CONTENT_NAMESPACE.PUBLICATION) return
    this.props.dispatch(removePublication(data.fields.content.content_id))
  }

  buildBreadcrumbs = () => {
    const { props } = this
    const workspaceId = props.currentWorkspace.id
    const publicationId = props.match.params.idcts
    const myLink = publicationId
      ? PAGE.WORKSPACE.PUBLICATION(workspaceId, publicationId)
      : PAGE.WORKSPACE.PUBLICATIONS(workspaceId)
    const breadcrumbsList = [
      {
        link: PAGE.WORKSPACE.DASHBOARD(workspaceId),
        type: BREADCRUMBS_TYPE.CORE,
        label: props.currentWorkspace.label,
        isALink: true
      },
      {
        link: myLink,
        type: BREADCRUMBS_TYPE.CORE,
        label: props.t('News'),
        isALink: false
      }
    ]

    props.dispatch(setBreadcrumbs(breadcrumbsList))
  }

  setHeadTitle = () => {
    const { props } = this
    const headTitle = buildHeadTitle(
      [props.t('News'), props.currentWorkspace.label]
    )
    props.dispatch(setHeadTitle(headTitle))
  }

  getPublicationPage = async (pageToken = '') => {
    const { props } = this
    if (pageToken === '') {
      this.setState({ loading: true })
    }
    const workspaceId = props.currentWorkspace.id
    const fetchGetPublicationList = await props.dispatch(getPublicationPage(workspaceId, PUBLICATION_ITEM_COUNT_PER_PAGE, pageToken))
    switch (fetchGetPublicationList.status) {
      case 200: {
        fetchGetPublicationList.json.items.forEach(publication => this.getCommentList(publication.content_id, publication.content_type))
        const reduxAction = pageToken.length > 0 ? appendPublicationList : setPublicationList
        props.dispatch(reduxAction(fetchGetPublicationList.json.items))
        props.dispatch(setPublicationNextPage(fetchGetPublicationList.json.has_next, fetchGetPublicationList.json.next_page_token))
        break
      }
      default:
        props.dispatch(newFlashMessage(`${props.t('An error has happened while getting')} ${props.t('publication list')}`, 'warning'))
        break
    }
    if (pageToken === '') {
      this.setState({ loading: false })
    }
  }

  getCommentList = async (publicationId, publicationContentType) => {
    const { props } = this
    const workspaceId = props.currentWorkspace.id

    const [resComment, resCommentAsFile] = await Promise.all([
      handleFetchResult(await getContentComment(FETCH_CONFIG.apiUrl, workspaceId, publicationId)),
      handleFetchResult(await getFileChildContent(FETCH_CONFIG.apiUrl, workspaceId, publicationId))
    ])

    if (resComment.apiResponse.status !== 200 || resCommentAsFile.apiResponse.status !== 200) {
      props.dispatch(newFlashMessage(`${props.t('Error loading publication comments')}`, 'warning'))
      return
    }

    const commentList = props.buildTimelineFromCommentAndRevision(
      resComment.body.items,
      resCommentAsFile.body.items,
      [], // INFO - CH - 20210324 - this is supposed to be the revision list which we don't have for publications
      props.user,
      TRANSLATION_STATE.DISABLED
    )

    props.dispatch(setCommentListToPublication(publicationId, commentList))
    if (publicationContentType === CONTENT_TYPE.THREAD) {
      props.dispatch(setFirstComment(publicationId, commentList[0]))
    }
  }

  handleChangeNewPublication = e => this.setState({ newComment: e.target.value })

  handleClickEdit = (publication) => {
    this.setState({ showEditPopup: true, commentToEdit: publication.firstComment })
  }

  handleClickValidateEdit = (comment, commentId, parentId) => {
    const { props } = this
    props.appContentEditComment(
      props.currentWorkspace.id,
      parentId,
      commentId,
      comment
    )
    this.setState({ showEditPopup: false })
  }

  buildPublicationName = (authorName, userLang) => {
    const { props } = this

    return props.t('News of {{author}} on {{date}}', {
      author: authorName,
      date: formatAbsoluteDate(new Date(), userLang, 'PPpp'),
      interpolation: { escapeValue: false }
    })
  }

  handleSaveThreadPublication = async (publication, publicationAsFileList) => {
    const { props, state } = this

    const spaceId = props.currentWorkspace.id
    let title = `${state.newPublicationTitle} - ${this.buildPublicationName(props.user.publicName, props.user.lang)}`
    if (state.newPublicationTitle === '') {
      title = this.buildPublicationName(props.user.publicName, props.user.lang)
    }
    const fetchPostPublication = await props.dispatch(postThreadPublication(spaceId, title))

    switch (fetchPostPublication.status) {
      case 200:
        break
      case 400:
        switch (fetchPostPublication.json.code) {
          case 3002:
            props.dispatch(newFlashMessage(`${props.t('A news with the same title already exists')}`, 'warning'))
            break
        }
        break
      default:
        props.dispatch(newFlashMessage(`${props.t('Error while saving new news')}`, 'warning'))
    }

    if (fetchPostPublication.status !== 200) {
      props.dispatch(newFlashMessage(`${props.t('Error while saving new news')}`, 'warning'))
      return
    }

    await props.appContentSaveNewCommentText(
      fetchPostPublication.json,
      publication
    )
    await props.appContentSaveNewCommentFileList(
      this.setState.bind(this),
      fetchPostPublication.json,
      publicationAsFileList
    )
    return true
  }

  handleClickCopyLink = content => {
    const { props } = this
    handleClickCopyLink(content.id)
    props.dispatch(newFlashMessage(props.t('The link has been copied to clipboard'), 'info'))
  }

  handleClickReorder = () => {
    this.props.dispatch(updatePublicationList())
    this.setState({ showReorderButton: false })
  }

  getPreviewLinkParameters = (publication) => {
    const previewLinkType = publication.type === CONTENT_TYPE.FILE
      ? LINK_TYPE.DOWNLOAD
      : LINK_TYPE.NONE

    const previewLink = publication.type === CONTENT_TYPE.FILE
      ? getFileDownloadUrl(FETCH_CONFIG.apiUrl, publication.workspaceId, publication.id, publication.fileName)
      : PAGE.WORKSPACE.CONTENT(publication.workspaceId, publication.type, publication.id)
    return { previewLinkType, previewLink }
  }

  isEditionAllowed = (publication, userRoleIdInWorkspace) => {
    return publication.type === CONTENT_TYPE.THREAD &&
      (
        userRoleIdInWorkspace === ROLE.workspaceManager.id ||
        this.props.user.userId === publication.author.user_id
      )
  }

  render () {
    const { props, state } = this

    if (props.currentWorkspace.memberList === undefined) {
      return (
        <Loading
          height={100}
          width={100}
        />
      )
    }

    const userRoleIdInWorkspace = findUserRoleIdInWorkspace(
      props.user.userId, props.currentWorkspace.memberList, ROLE_LIST
    )

    const currentPublicationId = Number(props.match.params.idcts || 0)
    const isPublicationListEmpty = props.publicationPage.list.length === 0

    return (
      <ScrollToBottomWrapper
        customClass='publications'
        isLastItemAddedFromCurrentToken={state.isLastItemAddedFromCurrentToken}
        shouldScrollToBottom={state.newCurrentPublication}
      >
        <TabBar
          currentSpace={props.currentWorkspace}
          breadcrumbs={props.breadcrumbs}
          isEmailNotifActivated={props.system.config.email_notification_activated}
        />
        {userRoleIdInWorkspace >= ROLE.contributor.id && (
          <div className='publishAreaContainer'>
            <CommentArea
              apiUrl={FETCH_CONFIG.apiUrl}
              contentId={newPublicationId}
              contentType={CONTENT_TYPE.THREAD}
              onClickSubmit={this.handleTogglePublicationTitlePopup}
              workspaceId={parseInt(props.match.params.idws)}
              // End of required props /////////////////////////////////////////
              codeLanguageList={props.system.config.ui__notes__code_sample_languages}
              customClass='publishArea'
              customColor={COLORS.PUBLICATION}
              icon='fa-fw far fa-paper-plane'
              invalidMentionList={state.invalidMentionList}
              language={props.user.lang}
              memberList={props.currentWorkspace.memberList}
              multipleFiles
              placeholder={props.t('Share a news...')}
              submitLabel={props.t('Publish')}
            />
          </div>
        )}

        {!state.loading && state.showReorderButton && (
          <IconButton
            customClass='publications__reorder'
            text={props.t('Reorder')}
            icon='fas fa-redo-alt'
            intent='link'
            onClick={this.handleClickReorder}
          />
        )}

        {state.loading && <Loading />}

        {!state.loading && isPublicationListEmpty && (
          <EmptyListMessage>
            {props.t('This space does not have any news yet. Create the first news post using the area at the top of the page.')}
          </EmptyListMessage>
        )}

        {!state.loading && props.publicationPage.list.map(publication =>
          <FeedItemWithPreview
            contentAvailable
            allowEdition={this.isEditionAllowed(publication, userRoleIdInWorkspace)}
            commentList={publication.commentList}
            content={publication}
            key={`publication_${publication.id}`}
            ref={publication.id === currentPublicationId ? this.currentPublicationRef : undefined}
            memberList={props.currentWorkspace.memberList}
            onClickCopyLink={() => this.handleClickCopyLink(publication)}
            isPublication
            inRecentActivities={false}
            onClickEdit={() => this.handleClickEdit(publication)}
            showCommentList
            workspaceId={Number(publication.workspaceId)}
            user={props.user}
            onClickChangeType={(e) => this.handleToggleContentChangeTypePopup(e, publication)}
            {...this.getPreviewLinkParameters(publication)}
          />
        )}

        {!state.loading && state.showEditPopup && (
          <EditCommentPopup
            apiUrl={FETCH_CONFIG.apiUrl}
            codeLanguageList={props.system.config.ui__notes__code_sample_languages}
            comment={replaceHTMLElementWithMention(
              props.currentWorkspace.memberList,
              state.commentToEdit.raw_content
            )}
            commentId={state.commentToEdit.content_id}
            customColor={COLORS.PUBLICATION}
            user={props.user}
            memberList={props.currentWorkspace.memberList}
            onClickClose={() => this.setState({ showEditPopup: false })}
            onClickValidate={this.handleClickValidateEdit}
            parentId={state.commentToEdit.parent_id}
            workspaceId={props.currentWorkspace.id}
          />
        )}

        {!state.loading && props.publicationPage.hasNextPage && (
          <IconButton
            text={props.t('See more')}
            icon='fas fa-chevron-down'
            dataCy='showMorePublicationItemsBtn'
            customClass='publications__showMoreButton'
            onClick={() => this.getPublicationPage(props.publicationPage.nextPageToken)}
          />
        )}
<<<<<<< HEAD
        {state.showChangeTypeContentPopup && (
          <ConfirmPopup
            customColor={props.customColor}
            confirmLabel={props.t('Change into content')}
            confirmIcon='fa-fw fas fa-fw fa-th'
            onConfirm={this.handleClickValidateChangeType}
            onCancel={this.handleToggleContentChangeTypePopup}
=======
        {state.showPublicationTitlePopup && (
          <CardPopupCreateContent
            onClose={this.handleTogglePublicationTitlePopup}
            onValidate={this.handleClickValidatePublicationTitle}
            label={props.t('Labeling the news')}
            customColor={COLORS.PUBLICATION}
            faIcon='fas fa-fw fa-stream'
            contentName={state.newPublicationTitle !== undefined ? state.newPublicationTitle : ''}
            onChangeContentName={this.handleChangeNewPublicationTitle}
            btnValidateLabel={state.newPublicationTitle ? props.t('Publish') : props.t('Publish without title')}
            inputPlaceholder={props.t('News title')}
            allowEmptyTitle
>>>>>>> 7223a9b8
          />
        )}
      </ScrollToBottomWrapper>
    )
  }
}

const mapStateToProps = ({
  breadcrumbs,
  currentWorkspace,
  publicationPage,
  system,
  user
}) => ({ breadcrumbs, currentWorkspace, publicationPage, system, user })
export default connect(mapStateToProps)(withRouter(translate()(appContentFactory(TracimComponent(Publications)))))<|MERGE_RESOLUTION|>--- conflicted
+++ resolved
@@ -18,11 +18,8 @@
   TLM_SUB_TYPE as TLM_ST,
   TRANSLATION_STATE,
   CommentArea,
-<<<<<<< HEAD
+  CardPopupCreateContent,
   ConfirmPopup,
-=======
-  CardPopupCreateContent,
->>>>>>> 7223a9b8
   EditCommentPopup,
   EmptyListMessage,
   IconButton,
@@ -652,15 +649,6 @@
             onClick={() => this.getPublicationPage(props.publicationPage.nextPageToken)}
           />
         )}
-<<<<<<< HEAD
-        {state.showChangeTypeContentPopup && (
-          <ConfirmPopup
-            customColor={props.customColor}
-            confirmLabel={props.t('Change into content')}
-            confirmIcon='fa-fw fas fa-fw fa-th'
-            onConfirm={this.handleClickValidateChangeType}
-            onCancel={this.handleToggleContentChangeTypePopup}
-=======
         {state.showPublicationTitlePopup && (
           <CardPopupCreateContent
             onClose={this.handleTogglePublicationTitlePopup}
@@ -673,7 +661,15 @@
             btnValidateLabel={state.newPublicationTitle ? props.t('Publish') : props.t('Publish without title')}
             inputPlaceholder={props.t('News title')}
             allowEmptyTitle
->>>>>>> 7223a9b8
+          />
+        )}
+        {state.showChangeTypeContentPopup && (
+          <ConfirmPopup
+            customColor={props.customColor}
+            confirmLabel={props.t('Change into content')}
+            confirmIcon='fa-fw fas fa-fw fa-th'
+            onConfirm={this.handleClickValidateChangeType}
+            onCancel={this.handleToggleContentChangeTypePopup}
           />
         )}
       </ScrollToBottomWrapper>
