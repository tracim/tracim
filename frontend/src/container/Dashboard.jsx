import React from 'react'
import { connect } from 'react-redux'
import { translate } from 'react-i18next'
import { Link, withRouter } from 'react-router-dom'
import {
  TracimComponent,
  TLM_ENTITY_TYPE as TLM_ET,
  TLM_CORE_EVENT_TYPE as TLM_CET,
  PageWrapper,
  PageTitle,
  PageContent,
  convertBackslashNToBr,
  BREADCRUMBS_TYPE,
  CUSTOM_EVENT,
  ROLE,
  ROLE_LIST,
  PROFILE,
  buildHeadTitle,
  removeAtInUsername
} from 'tracim_frontend_lib'
import {
  getWorkspaceDetail,
  getWorkspaceMemberList,
  getMyselfWorkspaceRecentActivityList,
  getMyselfWorkspaceReadStatusList,
  getMyselfKnownMember,
  postWorkspaceMember,
  putMyselfWorkspaceRead,
  deleteWorkspaceMember,
  putMyselfWorkspaceDoNotify,
  getLoggedUserCalendar
} from '../action-creator.async.js'
import {
  newFlashMessage,
  setWorkspaceDetail,
  setWorkspaceMemberList,
  setWorkspaceRecentActivityList,
  appendWorkspaceRecentActivityList,
  setWorkspaceReadStatusList,
  updateWorkspaceMember,
  removeWorkspaceMember,
  updateUserWorkspaceSubscriptionNotif,
  setWorkspaceAgendaUrl,
  setBreadcrumbs,
  addWorkspaceMember,
  addWorkspaceContentList,
  updateWorkspaceContentList,
  removeWorkspaceReadStatus
  // deleteWorkspaceContentList // FIXME - CH - 2020-05-18 - need core event type undelete to handle this
} from '../action-creator.sync.js'
import appFactory from '../util/appFactory.js'
import { PAGE, findUserRoleIdInWorkspace, CONTENT_TYPE } from '../util/helper.js'
import UserStatus from '../component/Dashboard/UserStatus.jsx'
import ContentTypeBtn from '../component/Dashboard/ContentTypeBtn.jsx'
import RecentActivity from '../component/Dashboard/RecentActivity.jsx'
import MemberList from '../component/Dashboard/MemberList.jsx'
import AgendaInfo from '../component/Dashboard/AgendaInfo.jsx'
import WebdavInfo from '../component/Dashboard/WebdavInfo.jsx'
import { HACK_COLLABORA_CONTENT_TYPE } from './WorkspaceContent.jsx'

const ALWAYS_ALLOWED_BUTTON_SLUGS = ['contents/all', 'agenda']

export class Dashboard extends React.Component {
  constructor (props) {
    super(props)
    this.state = {
      workspaceIdInUrl: props.match.params.idws
        ? parseInt(props.match.params.idws)
        : null, // this is used to avoid handling the parseInt every time
      advancedDashboardOpenedId: null,
      newMember: {
        id: '',
        avatarUrl: '',
        personalData: '',
        role: '',
        isEmail: false
      },
      displayNewMemberForm: false,
      autoCompleteFormNewMemberActive: false,
      searchedKnownMemberList: [],
      autoCompleteClicked: false,
      displayNotifBtn: false,
      displayWebdavBtn: false
    }

    props.registerCustomEventHandlerList([
      { name: CUSTOM_EVENT.REFRESH_DASHBOARD_MEMBER_LIST, handler: this.handleRefreshDashboardMemberList },
      { name: CUSTOM_EVENT.ALL_APP_CHANGE_LANGUAGE, handler: this.handleAllAppChangeLanguage }
    ])

    props.registerLiveMessageHandlerList([
      { entityType: TLM_ET.SHAREDSPACE, coreEntityType: TLM_CET.MODIFIED, handler: this.handleWorkspaceModified },
      { entityType: TLM_ET.SHAREDSPACE_MEMBER, coreEntityType: TLM_CET.CREATED, handler: this.handleMemberCreated },
      { entityType: TLM_ET.SHAREDSPACE_MEMBER, coreEntityType: TLM_CET.MODIFIED, handler: this.handleMemberModified },
      { entityType: TLM_ET.SHAREDSPACE_MEMBER, coreEntityType: TLM_CET.DELETED, handler: this.handleMemberDeleted },
      { entityType: TLM_ET.CONTENT, coreEntityType: TLM_CET.CREATED, optionalSubType: CONTENT_TYPE.FILE, handler: this.handleContentCreated },
      { entityType: TLM_ET.CONTENT, coreEntityType: TLM_CET.CREATED, optionalSubType: CONTENT_TYPE.HTML_DOCUMENT, handler: this.handleContentCreated },
      { entityType: TLM_ET.CONTENT, coreEntityType: TLM_CET.CREATED, optionalSubType: CONTENT_TYPE.THREAD, handler: this.handleContentCreated },
      { entityType: TLM_ET.CONTENT, coreEntityType: TLM_CET.CREATED, optionalSubType: CONTENT_TYPE.COMMENT, handler: this.handleContentCreatedComment },
      { entityType: TLM_ET.CONTENT, coreEntityType: TLM_CET.MODIFIED, optionalSubType: CONTENT_TYPE.FILE, handler: this.handleContentModified },
      { entityType: TLM_ET.CONTENT, coreEntityType: TLM_CET.MODIFIED, optionalSubType: CONTENT_TYPE.HTML_DOCUMENT, handler: this.handleContentModified },
      { entityType: TLM_ET.CONTENT, coreEntityType: TLM_CET.MODIFIED, optionalSubType: CONTENT_TYPE.THREAD, handler: this.handleContentModified }
      // FIXME - CH - 2020-05-18 - need core event type undelete to handle this
      // { entityType: TLM_ET.CONTENT, coreEntityType: TLM_CET.DELETED, handler: this.handleContentDeleted }
    ])
  }

  // CustomEvent handlers
  handleRefreshDashboardMemberList = () => this.loadMemberList()

  handleAllAppChangeLanguage = () => {
    this.buildBreadcrumbs()
    this.setHeadTitle()
  }

  // LiveMessage handlers
  handleWorkspaceModified = data => {
    if (this.props.curWs.id !== data.workspace.workspace_id) return
    this.props.dispatch(setWorkspaceDetail(data.workspace))
    this.setHeadTitle()
  }

  handleMemberCreated = data => {
    if (this.props.curWs.id !== data.workspace.workspace_id) return
    this.props.dispatch(addWorkspaceMember(data.user, data.workspace, data.member))
  }

  handleMemberModified = data => {
    if (this.props.curWs.id !== data.workspace.workspace_id) return
    this.props.dispatch(updateWorkspaceMember(data.user, data.workspace, data.member))
  }

  handleMemberDeleted = data => {
    if (this.props.curWs.id !== data.workspace.workspace_id) return
    this.props.dispatch(removeWorkspaceMember(data.user.user_id, data.workspace))
  }

  handleContentCreated = data => {
    if (this.props.curWs.id !== data.workspace.workspace_id) return
    this.props.dispatch(addWorkspaceContentList([data.content]))
  }

  handleContentCreatedComment = data => {
    if (this.props.curWs.id !== data.workspace.workspace_id) return
    this.props.dispatch(removeWorkspaceReadStatus(data.content.parent_id))
  }

  handleContentModified = data => {
    if (this.props.curWs.id !== data.workspace.workspace_id) return
    this.props.dispatch(updateWorkspaceContentList([data.content]))
  }

  // FIXME - CH - 2020-05-18 - need core event type undelete to handle this
  // handleContentDeleted = data => {
  //   if (this.props.curWs.id !== data.workspace.workspace_id) return
  //   this.props.dispatch(deleteWorkspaceContentList([data.content]))
  // }

  async componentDidMount () {
    this.setHeadTitle()
    await this.loadWorkspaceDetail()
    this.loadMemberList()
    this.loadRecentActivity()
    this.buildBreadcrumbs()
  }

  async componentDidUpdate (prevProps, prevState) {
    const { props } = this

    if (!prevProps.match || !props.match || prevProps.match.params.idws === props.match.params.idws) return

    if (prevProps.system.config.instance_name !== props.system.config.instance_name) this.setHeadTitle()

    this.props.dispatchCustomEvent(CUSTOM_EVENT.UNMOUNT_APP) // to unmount advanced workspace
    this.setState({
      workspaceIdInUrl: props.match.params.idws ? parseInt(props.match.params.idws) : null,
      advancedDashboardOpenedId: null,
      displayNewMemberForm: false,
      newMember: {
        id: '',
        avatarUrl: '',
        personalData: '',
        role: '',
        isEmail: false
      }
    })
    await this.loadWorkspaceDetail()
    this.loadMemberList()
    this.loadRecentActivity()
    this.buildBreadcrumbs()
  }

  componentWillUnmount () {
    this.props.dispatchCustomEvent(CUSTOM_EVENT.UNMOUNT_APP) // to unmount advanced workspace
    document.removeEventListener(CUSTOM_EVENT.APP_CUSTOM_EVENT_LISTENER, this.customEventReducer)
  }

  loadWorkspaceDetail = async () => {
    const { props } = this

    const fetchWorkspaceDetail = await props.dispatch(getWorkspaceDetail(props.user, props.match.params.idws))
    switch (fetchWorkspaceDetail.status) {
      case 200:
        props.dispatch(setWorkspaceDetail(fetchWorkspaceDetail.json))
        if (props.appList.some(a => a.slug === 'agenda') && fetchWorkspaceDetail.json.agenda_enabled) {
          this.loadCalendarDetail()
        }
        this.setHeadTitle()
        break
      case 400:
        props.history.push(PAGE.HOME)
        props.dispatch(newFlashMessage('Unknown shared space'))
        break
      default: props.dispatch(newFlashMessage(`${props.t('An error has happened while getting')} ${props.t('shared space detail')}`, 'warning')); break
    }
  }

  loadCalendarDetail = async () => {
    const { props } = this

    const fetchCalendar = await props.dispatch(getLoggedUserCalendar())
    switch (fetchCalendar.status) {
      case 200: {
        const currentWorkspaceId = parseInt(props.match.params.idws)
        const currentWorkspaceAgendaUrl = (fetchCalendar.json.find(a => a.workspace_id === currentWorkspaceId) || { agenda_url: '' }).agenda_url
        this.props.dispatch(setWorkspaceAgendaUrl(currentWorkspaceAgendaUrl))
        break
      }
      default: props.dispatch(newFlashMessage(`${props.t('An error has happened while getting')} ${props.t('agenda details')}`, 'warning')); break
    }
  }

  loadMemberList = async () => {
    const { props } = this

    const fetchWorkspaceMemberList = await props.dispatch(getWorkspaceMemberList(props.match.params.idws))
    switch (fetchWorkspaceMemberList.status) {
      case 200: props.dispatch(setWorkspaceMemberList(fetchWorkspaceMemberList.json)); break
      case 400: break
      default: props.dispatch(newFlashMessage(`${props.t('An error has happened while getting')} ${props.t('member list')}`, 'warning')); break
    }
  }

  loadRecentActivity = async () => {
    const { props } = this

    const fetchWorkspaceRecentActivityList = await props.dispatch(getMyselfWorkspaceRecentActivityList(props.match.params.idws))
    const fetchWorkspaceReadStatusList = await props.dispatch(getMyselfWorkspaceReadStatusList(props.match.params.idws))

    switch (fetchWorkspaceRecentActivityList.status) {
      case 200: props.dispatch(setWorkspaceRecentActivityList(fetchWorkspaceRecentActivityList.json)); break
      case 400: break
      default: props.dispatch(newFlashMessage(`${props.t('An error has happened while getting')} ${props.t('recent activity list')}`, 'warning')); break
    }

    switch (fetchWorkspaceReadStatusList.status) {
      case 200: props.dispatch(setWorkspaceReadStatusList(fetchWorkspaceReadStatusList.json)); break
      case 400: break
      default: props.dispatch(newFlashMessage(`${props.t('An error has happened while getting')} ${props.t('read status list')}`, 'warning')); break
    }
  }

  setHeadTitle = () => {
    const { props } = this

    if (props.system.config.instance_name) {
      GLOBAL_dispatchEvent({
        type: CUSTOM_EVENT.SET_HEAD_TITLE,
        data: { title: buildHeadTitle([props.t('Dashboard'), props.system.config.instance_name]) }
      })
    }
  }

  buildBreadcrumbs = () => {
    const { props, state } = this

    const breadcrumbsList = [{
      link: <Link to={PAGE.HOME}><i className='fa fa-home' />{props.t('Home')}</Link>,
      type: BREADCRUMBS_TYPE.CORE
    }, {
      link: (
        <Link to={PAGE.WORKSPACE.DASHBOARD(state.workspaceIdInUrl)}>
          {props.curWs.label}
        </Link>
      ),
      type: BREADCRUMBS_TYPE.CORE
    }, {
      link: (
        <Link to={PAGE.WORKSPACE.DASHBOARD(state.workspaceIdInUrl)}>
          {props.t('Dashboard')}
        </Link>
      ),
      type: BREADCRUMBS_TYPE.CORE
    }]

    props.dispatch(setBreadcrumbs(breadcrumbsList))
  }

  handleClickAddMemberBtn = () => this.setState({ displayNewMemberForm: true })

  handleClickCloseAddMemberBtn = () => this.setState({ displayNewMemberForm: false })

  handleToggleNotifBtn = () => this.setState(prevState => ({ displayNotifBtn: !prevState.displayNotifBtn }))

  handleToggleWebdavBtn = () => this.setState(prevState => ({ displayWebdavBtn: !prevState.displayWebdavBtn }))

  handleClickMarkRecentActivityAsRead = async () => {
    const { props } = this
    const fetchUserWorkspaceAllRead = await props.dispatch(putMyselfWorkspaceRead(props.curWs.id))
    switch (fetchUserWorkspaceAllRead.status) {
      case 204: this.loadRecentActivity(); break
      default: props.dispatch(newFlashMessage(`${props.t('An error has happened while setting "mark all as read"')}`, 'warning')); break
    }
  }

  handleClickSeeMore = async () => {
    const { props, state } = this

    const lastRecentActivityId = props.curWs.recentActivityList[props.curWs.recentActivityList.length - 1].id

    const fetchWorkspaceRecentActivityList = await props.dispatch(getMyselfWorkspaceRecentActivityList(state.workspaceIdInUrl, lastRecentActivityId))
    switch (fetchWorkspaceRecentActivityList.status) {
      case 200: props.dispatch(appendWorkspaceRecentActivityList(fetchWorkspaceRecentActivityList.json)); break
      default: props.dispatch(newFlashMessage(`${props.t('An error has happened while getting')} ${props.t('recent activity list')}`, 'warning')); break
    }
  }

  handleSearchUser = async userNameToSearch => {
    const { props } = this
    const fetchUserKnownMemberList = await props.dispatch(getMyselfKnownMember(userNameToSearch, props.curWs.id))
    switch (fetchUserKnownMemberList.status) {
      case 200: this.setState({ searchedKnownMemberList: fetchUserKnownMemberList.json }); break
      default: props.dispatch(newFlashMessage(`${props.t('An error has happened while getting')} ${props.t('known members list')}`, 'warning')); break
    }
  }

  isEmail = string => /\S*@\S*\.\S{2,}/.test(string)

  handleChangePersonalData = async newPersonalData => {
    this.setState(prev => ({
      newMember: {
        ...prev.newMember,
        personalData: newPersonalData,
        isEmail: this.isEmail(newPersonalData)
      },
      autoCompleteClicked: false
    }))

    if (removeAtInUsername(newPersonalData).length >= 2) {
      await this.handleSearchUser(removeAtInUsername(newPersonalData))
      this.setState({ autoCompleteFormNewMemberActive: true })
    }
  }

  handleClickKnownMember = knownMember => {
    this.setState(prev => ({
      newMember: {
        ...prev.newMember,
        id: knownMember.user_id,
        personalData: knownMember.public_name,
        avatarUrl: knownMember.avatar_url,
        isEmail: false
      },
      autoCompleteFormNewMemberActive: false,
      autoCompleteClicked: true
    }))
  }

  handleClickAutoComplete = () => this.setState({
    autoCompleteFormNewMemberActive: false,
    autoCompleteClicked: true
  })

  handleChangeNewMemberRole = newRole => this.setState(prev => ({ newMember: { ...prev.newMember, role: newRole } }))

  handleClickValidateNewMember = async () => {
    const { props, state } = this

    if (state.newMember.personalData === '') {
      props.dispatch(newFlashMessage(props.t('Please set a name, an email or a username'), 'warning'))
      return false
    }

    if (state.newMember.role === '') {
      props.dispatch(newFlashMessage(props.t('Please set a role'), 'warning'))
      return false
    }

    const newMemberInKnownMemberList = state.searchedKnownMemberList.find(u => u.public_name === state.newMember.personalData)

    if (!props.system.config.email_notification_activated && !newMemberInKnownMemberList) {
      props.dispatch(newFlashMessage(props.t('Unknown user'), 'warning'))
      return false
    }

    if (state.newMember.id === '' && newMemberInKnownMemberList) { // this is to force sending the id of the user to the api if he exists
      this.setState({ newMember: { ...state.newMember, id: newMemberInKnownMemberList.user_id } })
    }

    const fetchWorkspaceNewMember = await props.dispatch(postWorkspaceMember(props.user, props.curWs.id, {
      id: state.newMember.id || newMemberInKnownMemberList ? newMemberInKnownMemberList.user_id : null,
      publicName: state.newMember.isEmail ? '' : state.newMember.personalData,
      email: state.newMember.isEmail ? state.newMember.personalData : '',
      username: newMemberInKnownMemberList.user_username,
      role: state.newMember.role
    }))

    this.setState({
      newMember: {
        id: '',
        avatarUrl: '',
        nameOrEmail: '',
        role: '',
        isEmail: false
      },
      autoCompleteFormNewMemberActive: false,
      displayNewMemberForm: false
    })

    switch (fetchWorkspaceNewMember.status) {
      case 200:
<<<<<<< HEAD
        this.loadMemberList()
        this.setState({
          newMember: {
            id: '',
            avatarUrl: '',
            personalData: '',
            role: '',
            isEmail: false
          },
          autoCompleteFormNewMemberActive: false,
          displayNewMemberForm: false
        })
=======
>>>>>>> 103743cd
        props.dispatch(newFlashMessage(props.t('Member added'), 'info'))
        return true
      case 400:
        switch (fetchWorkspaceNewMember.json.code) {
          case 2042:
            props.dispatch(newFlashMessage(props.t('This account is deactivated'), 'warning'))
            return false
          case 1001: {
            const ErrorMsg = () => (
              <div>
                {props.t('Unknown user')}<br />
                {props.t('Note, only administrators can send invitational email')}
              </div>
            )
            props.dispatch(newFlashMessage(<ErrorMsg />))
            return false
          }
          case 3008:
            props.dispatch(newFlashMessage(props.t('This user already is in the workspace'), 'warning'))
            return false
          default:
            props.dispatch(newFlashMessage(props.t('Error while adding the member to the shared space'), 'warning'))
            return false
        }
      default:
        props.dispatch(newFlashMessage(props.t('Error while adding the member to the shared space'), 'warning'))
        return false
    }
  }

  handleClickRemoveMember = async memberId => {
    const { props } = this

    const fetchWorkspaceRemoveMember = await props.dispatch(deleteWorkspaceMember(props.user, props.curWs.id, memberId))
    switch (fetchWorkspaceRemoveMember.status) {
      case 204:
        props.dispatch(newFlashMessage(props.t('Member removed'), 'info'))
        break
      default: props.dispatch(newFlashMessage(props.t('Error while removing member'), 'warning')); break
    }
  }

  handleClickOpenAdvancedDashboard = () => {
    const { props, state } = this

    if (state.advancedDashboardOpenedId === null) {
      props.renderAppFeature(
        {
          label: 'Advanced dashboard',
          slug: 'workspace_advanced',
          faIcon: 'bank',
          hexcolor: GLOBAL_primaryColor,
          creationLabel: ''
        },
        props.user,
        findUserRoleIdInWorkspace(props.user.user_id, props.curWs.memberList, ROLE_LIST),
        { ...props.curWs, workspace_id: props.curWs.id }
      )
    } else {
      props.dispatchCustomEvent(CUSTOM_EVENT.RELOAD_CONTENT('workspace_advanced'), { workspace_id: props.curWs.id })
    }

    this.setState({ advancedDashboardOpenedId: props.curWs.id })
  }

  handleClickAddNotification = async () => {
    const { props } = this
    const fetchWorkspaceUserAddNotification = await props.dispatch(putMyselfWorkspaceDoNotify(props.curWs.id, true))
    switch (fetchWorkspaceUserAddNotification.status) {
      case 204: props.dispatch(updateUserWorkspaceSubscriptionNotif(props.user.user_id, props.curWs.id, true)); break
      default: props.dispatch(newFlashMessage(props.t('Error while changing subscription'), 'warning'))
    }
  }

  handleClickRemoveNotification = async () => {
    const { props } = this
    const fetchWorkspaceUserAddNotification = await props.dispatch(putMyselfWorkspaceDoNotify(props.curWs.id, false))
    switch (fetchWorkspaceUserAddNotification.status) {
      case 204: props.dispatch(updateUserWorkspaceSubscriptionNotif(props.user.user_id, props.curWs.id, false)); break
      default: props.dispatch(newFlashMessage(props.t('Error while changing subscription'), 'warning'))
    }
  }

  render () {
    const { props, state } = this

    const userRoleIdInWorkspace = findUserRoleIdInWorkspace(props.user.user_id, props.curWs.memberList, ROLE_LIST)

    // INFO - GB - 2019-08-29 - these filters are made temporarily by the frontend, but may change to have all the intelligence in the backend
    // https://github.com/tracim/tracim/issues/2326
    const contentTypeButtonList = props.contentType.length > 0 // INFO - CH - 2019-04-03 - wait for content type api to have responded
      ? props.appList
        .filter(app => userRoleIdInWorkspace === ROLE.contributor.id ? app.slug !== 'contents/folder' : true)
        .filter(app => app.slug === 'agenda' ? props.curWs.agendaEnabled : true)
        .filter(app => app.slug !== 'contents/share_folder')
        .filter(app => app.slug !== 'share_content')
        .filter(app => app.slug !== 'upload_permission')
        .map(app => {
          const contentType = props.contentType.find(ct => app.slug.includes(ct.slug)) || { creationLabel: '', slug: '' }
          // INFO - CH - 2019-04-03 - hard coding some agenda properties for now since some end points requires some clarifications
          // these endpoints are /system/applications, /system/content_types and key sidebar_entry from /user/me/workspaces
          // HACK - CH - 2019-09-10 - hard coding collabora creation label from the hack since backend still isn't clear about appList and contentTypeList usage
          // See https://github.com/tracim/tracim/issues/2375
          // HACK - GM - 2019-11-26 - hard coding gallery creation label because gallery don't have a content_type
          const creationLabelWithHACK = (() => {
            switch (app.slug) {
              case 'agenda': return props.t('Open the agenda')
              case 'gallery': return props.t('Open the gallery')
              case 'collaborative_document_edition': return HACK_COLLABORA_CONTENT_TYPE([{}]).creationLabel
              default: return contentType.creationLabel
            }
          })()

          // HACK - CH - 2019-09-10 - hard coding collabora slug from the hack since the collaborative_document has been removed from content type list
          // See https://github.com/tracim/tracim/issues/2375
          const slugWithHACK = app.slug === HACK_COLLABORA_CONTENT_TYPE([{}]).slug
            ? HACK_COLLABORA_CONTENT_TYPE([{}]).slug
            : contentType.slug

          const route = (() => {
            switch (app.slug) {
              case 'agenda': return PAGE.WORKSPACE.AGENDA(props.curWs.id)
              case 'gallery': return PAGE.WORKSPACE.GALLERY(props.curWs.id)
              default: return `${PAGE.WORKSPACE.NEW(props.curWs.id, slugWithHACK)}?parent_id=null`
            }
          })()

          return {
            ...app,
            hexcolor: app.slug === HACK_COLLABORA_CONTENT_TYPE([{}]).slug
              ? HACK_COLLABORA_CONTENT_TYPE([{}]).hexcolor
              : app.hexcolor,
            creationLabel: creationLabelWithHACK,
            route: route
          }
        })
      : []

    // INFO - CH - 2019-04-03 - hard coding the button "explore contents" since it is not an app for now
    contentTypeButtonList.push({
      slug: 'content/all', // INFO - CH - 2019-04-03 - This will be overridden but it avoid a unique key warning
      ...props.curWs.sidebarEntryList.find(se => se.slug === 'contents/all'),
      creationLabel: props.t('Explore contents'),
      route: PAGE.WORKSPACE.CONTENT_LIST(props.curWs.id),
      hexcolor: '#999' // INFO - CH - 2019-04-08 - different color from sidebar because it is more readable here
    })

    return (
      <div className='tracim__content fullWidthFullHeight'>
        <div className='tracim__content-scrollview'>
          <PageWrapper customClass='dashboard'>
            <PageTitle
              parentClass='dashboard__header'
              title={props.t('Dashboard')}
              subtitle=''
              icon='home'
              breadcrumbsList={props.breadcrumbs}
            >
              <div className='dashboard__header__advancedmode'>
                {userRoleIdInWorkspace >= ROLE.workspaceManager.id &&
                  <button
                    type='button'
                    className='dashboard__header__advancedmode__button btn outlineTextBtn primaryColorBorder primaryColorBgHover primaryColorBorderDarkenHover'
                    onClick={this.handleClickOpenAdvancedDashboard}
                  >
                    <i className='fa fa-fw fa-cog' />
                    {props.t('Open advanced Dashboard')}
                  </button>}
              </div>
            </PageTitle>

            <PageContent>
              <div className='dashboard__workspace'>
                <div className='dashboard__workspace__detail'>
                  <div
                    className='dashboard__workspace__detail__title primaryColorFont'
                    data-cy='dashboardWorkspaceLabel'
                  >
                    {props.curWs.label}
                  </div>

                  <div
                    className='dashboard__workspace__detail__description'
                    dangerouslySetInnerHTML={{ __html: convertBackslashNToBr(props.curWs.description) }}
                  />

                  <div className='dashboard__calltoaction'>
                    {contentTypeButtonList.map(app => {
                      return (userRoleIdInWorkspace >= ROLE.contributor.id || ALWAYS_ALLOWED_BUTTON_SLUGS.includes(app.slug)) && (
                        <ContentTypeBtn
                          customClass='dashboard__calltoaction__button'
                          hexcolor={app.hexcolor}
                          label={app.label}
                          faIcon={app.faIcon}
                          // TODO - Côme - 2018/09/12 - translation key below is a little hacky:
                          // The creation label comes from api but since there is no translation in backend
                          // every files has a 'externalTranslationList' array just to generate the translation key in the json files through i18n.scanner
                          creationLabel={props.t(app.creationLabel)}
                          onClickBtn={() => props.history.push(app.route)}
                          appSlug={app.slug}
                          key={app.slug}
                        />
                      )
                    })}
                  </div>
                </div>

                <UserStatus
                  user={props.user}
                  curWs={props.curWs}
                  displayNotifBtn={props.system.config.email_notification_activated}
                  onClickToggleNotifBtn={this.handleToggleNotifBtn}
                  onClickAddNotify={this.handleClickAddNotification}
                  onClickRemoveNotify={this.handleClickRemoveNotification}
                  t={props.t}
                />
              </div>

              <div className='dashboard__workspaceInfo'>
                <RecentActivity
                  customClass='dashboard__activity'
                  workspaceId={props.curWs.id}
                  roleIdForLoggedUser={userRoleIdInWorkspace}
                  recentActivityList={props.curWs.recentActivityList}
                  readByUserList={props.curWs.contentReadStatusList}
                  contentTypeList={props.contentType}
                  onClickEverythingAsRead={this.handleClickMarkRecentActivityAsRead}
                  onClickSeeMore={this.handleClickSeeMore}
                  t={props.t}
                />

                <MemberList
                  customClass='dashboard__memberlist'
                  loggedUser={props.user}
                  memberList={props.curWs.memberList}
                  roleList={ROLE_LIST}
                  searchedKnownMemberList={state.searchedKnownMemberList}
                  autoCompleteFormNewMemberActive={state.autoCompleteFormNewMemberActive}
                  personalData={state.newMember.personalData}
                  isEmail={state.newMember.isEmail}
                  onChangePersonalData={this.handleChangePersonalData}
                  onClickKnownMember={this.handleClickKnownMember}
                  // createAccount={state.newMember.createAccount}
                  // onChangeCreateAccount={this.handleChangeNewMemberCreateAccount}
                  role={state.newMember.role}
                  onChangeRole={this.handleChangeNewMemberRole}
                  onClickValidateNewMember={this.handleClickValidateNewMember}
                  displayNewMemberForm={state.displayNewMemberForm}
                  onClickAddMemberBtn={this.handleClickAddMemberBtn}
                  onClickCloseAddMemberBtn={this.handleClickCloseAddMemberBtn}
                  onClickRemoveMember={this.handleClickRemoveMember}
                  userRoleIdInWorkspace={userRoleIdInWorkspace}
                  canSendInviteNewUser={[PROFILE.administrator.slug, PROFILE.manager.slug].includes(props.user.profile)}
                  emailNotifActivated={props.system.config.email_notification_activated}
                  autoCompleteClicked={state.autoCompleteClicked}
                  onClickAutoComplete={this.handleClickAutoComplete}
                  t={props.t}
                />
              </div>

              {props.appList.some(a => a.slug === 'agenda') && props.curWs.agendaEnabled && (
                <AgendaInfo
                  customClass='dashboard__section'
                  introText={props.t('Use this link to integrate this agenda to your')}
                  caldavText={props.t('CalDAV compatible software')}
                  agendaUrl={props.curWs.agendaUrl}
                />
              )}

              {props.system.config.webdav_enabled && (
                <WebdavInfo
                  customClass='dashboard__section'
                  introText={props.t('Use this link to integrate Tracim in your file explorer')}
                  webdavText={props.t('(protocole WebDAV)')}
                  webdavUrl={props.system.config.webdav_url}
                />
              )}
            </PageContent>
          </PageWrapper>
        </div>
      </div>
    )
  }
}

const mapStateToProps = ({ breadcrumbs, user, contentType, appList, currentWorkspace, system }) => ({
  breadcrumbs, user, contentType, appList, curWs: currentWorkspace, system
})
export default connect(mapStateToProps)(withRouter(appFactory(translate()(TracimComponent(Dashboard)))))<|MERGE_RESOLUTION|>--- conflicted
+++ resolved
@@ -419,21 +419,6 @@
 
     switch (fetchWorkspaceNewMember.status) {
       case 200:
-<<<<<<< HEAD
-        this.loadMemberList()
-        this.setState({
-          newMember: {
-            id: '',
-            avatarUrl: '',
-            personalData: '',
-            role: '',
-            isEmail: false
-          },
-          autoCompleteFormNewMemberActive: false,
-          displayNewMemberForm: false
-        })
-=======
->>>>>>> 103743cd
         props.dispatch(newFlashMessage(props.t('Member added'), 'info'))
         return true
       case 400:
