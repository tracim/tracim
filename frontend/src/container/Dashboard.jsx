import React from 'react'
import { connect } from 'react-redux'
import { translate } from 'react-i18next'
import { withRouter } from 'react-router-dom'
import {
  TracimComponent,
  TLM_ENTITY_TYPE as TLM_ET,
  TLM_CORE_EVENT_TYPE as TLM_CET,
  PageWrapper,
  PageContent,
  IconButton,
  convertBackslashNToBr,
  BREADCRUMBS_TYPE,
  CUSTOM_EVENT,
  ROLE,
  ROLE_LIST,
  PROFILE,
  buildHeadTitle,
  PAGE,
  removeAtInUsername
} from 'tracim_frontend_lib'
import {
  getWorkspaceDetail,
  getWorkspaceMemberList,
  getMyselfKnownMember,
  getSubscriptions,
  postWorkspaceMember,
  deleteWorkspaceMember,
  putMyselfWorkspaceDoNotify,
  getLoggedUserCalendar
} from '../action-creator.async.js'
import {
  newFlashMessage,
  setWorkspaceDetail,
  setWorkspaceMemberList,
  updateUserWorkspaceSubscriptionNotif,
  setWorkspaceAgendaUrl,
  setBreadcrumbs,
  setHeadTitle
} from '../action-creator.sync.js'
import appFactory from '../util/appFactory.js'
import {
  FETCH_CONFIG,
  publicationColor,
  findUserRoleIdInWorkspace
} from '../util/helper.js'
import UserStatus from '../component/Dashboard/UserStatus.jsx'
import ContentTypeBtn from '../component/Dashboard/ContentTypeBtn.jsx'
import MemberList from '../component/Dashboard/MemberList.jsx'
import AgendaInfo from '../component/Dashboard/AgendaInfo.jsx'
import WebdavInfo from '../component/Dashboard/WebdavInfo.jsx'
import TabBar from '../component/TabBar/TabBar.jsx'
import WorkspaceRecentActivities from './WorkspaceRecentActivities.jsx'
import { HACK_COLLABORA_CONTENT_TYPE } from './WorkspaceContent.jsx'

const ALWAYS_ALLOWED_BUTTON_SLUGS = ['contents/all', 'agenda']

export class Dashboard extends React.Component {
  constructor (props) {
    super(props)
    this.state = {
      workspaceIdInUrl: props.match.params.idws
        ? parseInt(props.match.params.idws)
        : null, // this is used to avoid handling the parseInt every time
      advancedDashboardOpenedId: null,
      newMember: {
        id: '',
        avatarUrl: '',
        personalData: '',
        publicName: '',
        role: '',
        isEmail: false
      },
      displayNewMemberForm: false,
      autoCompleteFormNewMemberActive: false,
      searchedKnownMemberList: [],
      autoCompleteClicked: false,
      displayNotifBtn: false,
      displayWebdavBtn: false,
      newSubscriptionRequestsNumber: 0
    }

    props.registerCustomEventHandlerList([
      { name: CUSTOM_EVENT.REFRESH_DASHBOARD_MEMBER_LIST, handler: this.handleRefreshDashboardMemberList },
      { name: CUSTOM_EVENT.ALL_APP_CHANGE_LANGUAGE, handler: this.handleAllAppChangeLanguage }
    ])

    props.registerLiveMessageHandlerList([
      { entityType: TLM_ET.SHAREDSPACE, coreEntityType: TLM_CET.MODIFIED, handler: this.handleWorkspaceModified },
      { entityType: TLM_ET.SHAREDSPACE_SUBSCRIPTION, coreEntityType: TLM_CET.CREATED, handler: this.handleNewSubscriptionRequest },
      { entityType: TLM_ET.SHAREDSPACE_SUBSCRIPTION, coreEntityType: TLM_CET.MODIFIED, handler: this.handleSubscriptionRequestModified }
    ])
  }

  handleRefreshDashboardMemberList = () => this.loadMemberList()

  handleAllAppChangeLanguage = () => {
    this.buildBreadcrumbs()
    this.setHeadTitle()
  }

  handleWorkspaceModified = data => {
    if (this.props.curWs.id !== data.fields.workspace.workspace_id) return
    this.setHeadTitle()
    this.buildBreadcrumbs()
  }

  async componentDidMount () {
    this.setHeadTitle()
    await this.loadWorkspaceDetail()
    this.loadMemberList()
<<<<<<< HEAD
    this.loadNewResquestNumber()
=======
>>>>>>> 14f27de0
    this.buildBreadcrumbs()
  }

  async componentDidUpdate (prevProps, prevState) {
    const { props } = this

    if (!prevProps.match || !props.match || prevProps.match.params.idws === props.match.params.idws) return

    if (prevProps.system.config.instance_name !== props.system.config.instance_name) this.setHeadTitle()

    this.props.dispatchCustomEvent(CUSTOM_EVENT.UNMOUNT_APP) // to unmount advanced workspace
    this.setState({
      workspaceIdInUrl: props.match.params.idws ? parseInt(props.match.params.idws) : null,
      advancedDashboardOpenedId: null,
      displayNewMemberForm: false,
      newMember: {
        id: '',
        avatarUrl: '',
        personalData: '',
        publicName: '',
        role: '',
        isEmail: false
      }
    })
    await this.loadWorkspaceDetail()
    this.loadMemberList()
<<<<<<< HEAD
    this.loadNewResquestNumber()
=======
>>>>>>> 14f27de0
    this.buildBreadcrumbs()
  }

  componentWillUnmount () {
    this.props.dispatchCustomEvent(CUSTOM_EVENT.UNMOUNT_APP) // to unmount advanced workspace
    document.removeEventListener(CUSTOM_EVENT.APP_CUSTOM_EVENT_LISTENER, this.customEventReducer)
  }

  loadWorkspaceDetail = async () => {
    const { props } = this

    const fetchWorkspaceDetail = await props.dispatch(getWorkspaceDetail(props.match.params.idws))
    switch (fetchWorkspaceDetail.status) {
      case 200:
        props.dispatch(setWorkspaceDetail(fetchWorkspaceDetail.json))
        if (props.appList.some(a => a.slug === 'agenda') && fetchWorkspaceDetail.json.agenda_enabled) {
          this.loadCalendarDetail()
        }
        this.setHeadTitle()
        break
      case 400:
        props.history.push(PAGE.HOME)
        props.dispatch(newFlashMessage(props.t('Unknown space')))
        break
      default: props.dispatch(newFlashMessage(`${props.t('An error has happened while getting')} ${props.t('space detail')}`, 'warning')); break
    }
  }

  loadCalendarDetail = async () => {
    const { props } = this

    const fetchCalendar = await props.dispatch(getLoggedUserCalendar())
    switch (fetchCalendar.status) {
      case 200: {
        const currentWorkspaceId = parseInt(props.match.params.idws)
        const currentWorkspaceAgendaUrl = (fetchCalendar.json.find(a => a.workspace_id === currentWorkspaceId) || { agenda_url: '' }).agenda_url
        this.props.dispatch(setWorkspaceAgendaUrl(currentWorkspaceAgendaUrl))
        break
      }
      default: props.dispatch(newFlashMessage(`${props.t('An error has happened while getting')} ${props.t('agenda details')}`, 'warning')); break
    }
  }

  loadMemberList = async () => {
    const { props } = this

    const fetchWorkspaceMemberList = await props.dispatch(getWorkspaceMemberList(props.match.params.idws))
    switch (fetchWorkspaceMemberList.status) {
      case 200: props.dispatch(setWorkspaceMemberList(fetchWorkspaceMemberList.json)); break
      case 400: break
      default: props.dispatch(newFlashMessage(`${props.t('An error has happened while getting')} ${props.t('member list')}`, 'warning')); break
    }
  }

<<<<<<< HEAD
  loadNewResquestNumber = async () => {
    const { props } = this

    const userRoleIdInWorkspace = findUserRoleIdInWorkspace(props.user.userId, props.curWs.memberList, ROLE_LIST)
    if (userRoleIdInWorkspace < ROLE.workspaceManager.id) return

    const fetchGetWorkspaceSubscriptions = await props.dispatch(getSubscriptions(props.currentWorkspace.id))
    switch (fetchGetWorkspaceSubscriptions.status) {
      case 200: {
        const filteredSubscriptionRequestList = fetchGetWorkspaceSubscriptions.json.filter(subscription => subscription.state === 'pending')
        this.setState({ newSubscriptionRequestsNumber: filteredSubscriptionRequestList.length })
        break
      }
      case 400: break
      default: props.dispatch(newFlashMessage(`${props.t('An error has happened while getting')} ${props.t('new requests')}`, 'warning')); break
    }
  }

  handleNewSubscriptionRequest = (data) => {
    if (data.fields.workspace.workspace_id !== this.props.currentWorkspace.id) return
    this.setState(prev => ({ newSubscriptionRequestsNumber: prev.newSubscriptionRequestsNumber + 1 }))
  }

  handleSubscriptionRequestModified = (data) => {
    if (data.fields.workspace.workspace_id !== this.props.currentWorkspace.id) return
    data.fields.subscription.state === 'pending'
      ? this.setState(prev => ({ newSubscriptionRequestsNumber: prev.newSubscriptionRequestsNumber + 1 }))
      : this.setState(prev => ({ newSubscriptionRequestsNumber: prev.newSubscriptionRequestsNumber - 1 }))
  }

=======
>>>>>>> 14f27de0
  setHeadTitle = () => {
    const { props } = this

    const headTitle = buildHeadTitle(
      [props.t('Dashboard'), props.curWs.label]
    )
    props.dispatch(setHeadTitle(headTitle))
  }

  buildBreadcrumbs = () => {
    const { props, state } = this

    const breadcrumbsList = [{
      link: PAGE.WORKSPACE.DASHBOARD(state.workspaceIdInUrl),
      type: BREADCRUMBS_TYPE.CORE,
      label: props.curWs.label,
      isALink: true
    }, {
      link: '',
      type: BREADCRUMBS_TYPE.CORE,
      label: props.t('Dashboard'),
      isALink: false
    }]

    props.dispatch(setBreadcrumbs(breadcrumbsList))
  }

  handleClickAddMemberBtn = () => this.setState({ displayNewMemberForm: true })

  handleClickCloseAddMemberBtn = () => this.setState({ displayNewMemberForm: false })

  handleToggleNotifBtn = () => this.setState(prevState => ({ displayNotifBtn: !prevState.displayNotifBtn }))

  handleToggleWebdavBtn = () => this.setState(prevState => ({ displayWebdavBtn: !prevState.displayWebdavBtn }))

  handleSearchUser = async personalDataToSearch => {
    const { props } = this
    const fetchUserKnownMemberList = await props.dispatch(getMyselfKnownMember(personalDataToSearch, props.curWs.id))
    switch (fetchUserKnownMemberList.status) {
      case 200: this.setState({ searchedKnownMemberList: fetchUserKnownMemberList.json }); break
      default: props.dispatch(newFlashMessage(`${props.t('An error has happened while getting')} ${props.t('known members list')}`, 'warning')); break
    }
  }

  isEmail = string => /\S*@\S*\.\S{2,}/.test(string)

  handleChangePersonalData = async newPersonalData => {
    this.setState(prev => ({
      newMember: {
        ...prev.newMember,
        personalData: newPersonalData,
        publicName: newPersonalData,
        isEmail: this.isEmail(newPersonalData)
      },
      autoCompleteClicked: false
    }))

    const personalData = removeAtInUsername(newPersonalData)

    if (personalData.length >= 2) {
      await this.handleSearchUser(personalData)
      this.setState({ autoCompleteFormNewMemberActive: true })
    }
  }

  handleClickKnownMember = knownMember => {
    this.setState(prev => ({
      newMember: {
        ...prev.newMember,
        id: knownMember.user_id,
        publicName: knownMember.public_name,
        personalData: knownMember.username,
        avatarUrl: knownMember.avatar_url,
        isEmail: false
      },
      autoCompleteFormNewMemberActive: false,
      autoCompleteClicked: true
    }))
  }

  handleClickAutoComplete = () => this.setState({
    autoCompleteFormNewMemberActive: false,
    autoCompleteClicked: true
  })

  handleChangeNewMemberRole = newRole => this.setState(prev => ({ newMember: { ...prev.newMember, role: newRole } }))

  handleClickValidateNewMember = async () => {
    const { props, state } = this

    if (state.newMember.personalData === '') {
      props.dispatch(newFlashMessage(props.t('Please set a name, an email or a username'), 'warning'))
      return false
    }

    if (state.newMember.role === '') {
      props.dispatch(newFlashMessage(props.t('Please set a role'), 'warning'))
      return false
    }

    const newMemberInKnownMemberList = state.searchedKnownMemberList.find(u => u.user_id === state.newMember.id)

    if (state.newMember.id === '' && newMemberInKnownMemberList) { // this is to force sending the id of the user to the api if he exists
      this.setState({ newMember: { ...state.newMember, id: newMemberInKnownMemberList.user_id } })
    }

    const fetchWorkspaceNewMember = await props.dispatch(postWorkspaceMember(props.curWs.id, {
      id: state.newMember.id || newMemberInKnownMemberList ? newMemberInKnownMemberList.user_id : null,
      email: state.newMember.isEmail ? state.newMember.personalData : '',
      username: state.newMember.isEmail ? '' : state.newMember.personalData,
      role: state.newMember.role
    }))

    this.setState({
      newMember: {
        id: '',
        avatarUrl: '',
        personalData: '',
        publicName: '',
        role: '',
        isEmail: false
      },
      autoCompleteFormNewMemberActive: false,
      displayNewMemberForm: false
    })

    switch (fetchWorkspaceNewMember.status) {
      case 200:
        props.dispatch(newFlashMessage(props.t('Member added'), 'info'))
        return true
      case 400:
        switch (fetchWorkspaceNewMember.json.code) {
          case 2042:
            props.dispatch(newFlashMessage(props.t('This account is deactivated'), 'warning'))
            return false
          case 1001: {
            const ErrorMsg = () => (
              <div>
                {props.t('Unknown user')}<br />
                {props.t('Note, only administrators can send invitational email')}
              </div>
            )
            props.dispatch(newFlashMessage(<ErrorMsg />))
            return false
          }
          case 3008:
            props.dispatch(newFlashMessage(props.t('This user already is in the space'), 'warning'))
            return false
          default:
            props.dispatch(newFlashMessage(props.t('Error while adding the member to the space'), 'warning'))
            return false
        }
      default:
        props.dispatch(newFlashMessage(props.t('Error while adding the member to the space'), 'warning'))
        return false
    }
  }

  handleClickRemoveMember = async memberId => {
    const { props } = this

    const fetchWorkspaceRemoveMember = await props.dispatch(deleteWorkspaceMember(props.curWs.id, memberId))
    switch (fetchWorkspaceRemoveMember.status) {
      case 204:
        props.dispatch(newFlashMessage(props.t('Member removed'), 'info'))
        break
      default: props.dispatch(newFlashMessage(props.t('Error while removing member'), 'warning')); break
    }
  }

  handleClickOpenAdvancedDashboard = () => {
    const { props, state } = this

    if (state.advancedDashboardOpenedId === null) {
      props.renderAppFeature(
        {
          label: 'Advanced dashboard',
          slug: 'workspace_advanced',
          faIcon: 'fas fa-users',
          hexcolor: GLOBAL_primaryColor,
          creationLabel: ''
        },
        props.user,
        findUserRoleIdInWorkspace(props.user.userId, props.curWs.memberList, ROLE_LIST),
        { ...props.curWs, workspace_id: props.curWs.id }
      )
    } else {
      props.dispatchCustomEvent(CUSTOM_EVENT.RELOAD_CONTENT('workspace_advanced'), { workspace_id: props.curWs.id })
    }

    this.setState({ advancedDashboardOpenedId: props.curWs.id })
  }

  handleClickAddNotification = async () => {
    const { props } = this
    const fetchWorkspaceUserAddNotification = await props.dispatch(putMyselfWorkspaceDoNotify(props.curWs.id, true))
    switch (fetchWorkspaceUserAddNotification.status) {
      case 204: props.dispatch(updateUserWorkspaceSubscriptionNotif(props.user.userId, props.curWs.id, true)); break
      default: props.dispatch(newFlashMessage(props.t('Error while changing subscription'), 'warning'))
    }
  }

  handleClickRemoveNotification = async () => {
    const { props } = this
    const fetchWorkspaceUserAddNotification = await props.dispatch(putMyselfWorkspaceDoNotify(props.curWs.id, false))
    switch (fetchWorkspaceUserAddNotification.status) {
      case 204: props.dispatch(updateUserWorkspaceSubscriptionNotif(props.user.userId, props.curWs.id, false)); break
      default: props.dispatch(newFlashMessage(props.t('Error while changing subscription'), 'warning'))
    }
  }

  render () {
    const { props, state } = this

    const userRoleIdInWorkspace = findUserRoleIdInWorkspace(props.user.userId, props.curWs.memberList, ROLE_LIST)

    // INFO - GB - 2019-08-29 - these filters are made temporarily by the frontend, but may change to have all the intelligence in the backend
    // https://github.com/tracim/tracim/issues/2326
    const contentTypeButtonList = [{
      slug: 'publications',
      creationLabel: props.t('Publish some information'),
      route: PAGE.WORKSPACE.PUBLICATION(props.curWs.id),
      hexcolor: publicationColor,
      faIcon: 'fas fa-stream'
    }].concat(props.contentType.length > 0 // INFO - CH - 2019-04-03 - wait for content type api to have responded
      ? props.appList
        .filter(app => userRoleIdInWorkspace === ROLE.contributor.id ? app.slug !== 'contents/folder' : true)
        .filter(app => app.slug === 'agenda' ? props.curWs.agendaEnabled : true)
        .filter(app => app.slug !== 'contents/share_folder')
        .filter(app => app.slug !== 'share_content')
        .filter(app => app.slug !== 'upload_permission')
        .map(app => {
          const contentType = props.contentType.find(ct => app.slug.includes(ct.slug)) || { creationLabel: '', slug: '' }
          // INFO - CH - 2019-04-03 - hard coding some agenda properties for now since some end points requires some clarifications
          // these endpoints are /system/applications, /system/content_types and key sidebar_entry from /user/me/workspaces
          // HACK - CH - 2019-09-10 - hard coding collabora creation label from the hack since backend still isn't clear about appList and contentTypeList usage
          // See https://github.com/tracim/tracim/issues/2375
          // HACK - GM - 2019-11-26 - hard coding gallery creation label because gallery don't have a content_type
          const creationLabelWithHACK = (() => {
            switch (app.slug) {
              case 'agenda': return props.t('Open the agenda')
              case 'gallery': return props.t('Open the gallery')
              case 'collaborative_document_edition': return HACK_COLLABORA_CONTENT_TYPE([{}]).creationLabel
              default: return contentType.creationLabel
            }
          })()

          // HACK - CH - 2019-09-10 - hard coding collabora slug from the hack since the collaborative_document has been removed from content type list
          // See https://github.com/tracim/tracim/issues/2375
          const slugWithHACK = app.slug === HACK_COLLABORA_CONTENT_TYPE([{}]).slug
            ? HACK_COLLABORA_CONTENT_TYPE([{}]).slug
            : contentType.slug

          const route = (() => {
            switch (app.slug) {
              case 'agenda': return PAGE.WORKSPACE.AGENDA(props.curWs.id)
              case 'gallery': return PAGE.WORKSPACE.GALLERY(props.curWs.id)
              default: return `${PAGE.WORKSPACE.NEW(props.curWs.id, slugWithHACK)}?parent_id=null`
            }
          })()

          return {
            ...app,
            hexcolor: app.slug === HACK_COLLABORA_CONTENT_TYPE([{}]).slug
              ? HACK_COLLABORA_CONTENT_TYPE([{}]).hexcolor
              : app.hexcolor,
            creationLabel: creationLabelWithHACK,
            route: route
          }
        })
      : []
    )

    // INFO - CH - 2019-04-03 - hard coding the button "explore contents" since it is not an app for now
    contentTypeButtonList.push({
      slug: 'content/all', // INFO - CH - 2019-04-03 - This will be overridden but it avoid a unique key warning
      ...props.curWs.sidebarEntryList.find(se => se.slug === 'contents/all'),
      creationLabel: props.t('Explore contents'),
      route: PAGE.WORKSPACE.CONTENT_LIST(props.curWs.id),
      hexcolor: '#999' // INFO - CH - 2019-04-08 - different color from sidebar because it is more readable here
    })

    const description = convertBackslashNToBr(props.curWs.description)

    return (
      <div className='tracim__content fullWidthFullHeight'>
        <div className='tracim__content-scrollview'>
          <PageWrapper customClass='dashboard'>
            <TabBar
              currentSpace={props.curWs}
              breadcrumbs={props.breadcrumbs}
            />

            <PageContent>
              <div className='dashboard__workspace'>
                <div className='dashboard__workspace__content'>

                  <h3 className='dashboard__workspace__subtitle'>{props.t('About this space')}</h3>

                  <div className='dashboard__workspace__detail'>
                    {(description.trim()
                      ? (
                        <div
                          className='dashboard__workspace__detail__description'
                          dangerouslySetInnerHTML={{ __html: description }}
                        />
                      )
                      : (
                        <div className='dashboard__workspace__detail__description__missing'>
                          {props.t("This space doesn't have a description yet.")}
                        </div>
                      )
                    )}
                    <div className='dashboard__workspace__detail__buttons'>
                      {userRoleIdInWorkspace >= ROLE.workspaceManager.id && (
                        <IconButton
                          icon='fas fa-fw fa-cog'
                          text={props.t('Space settings')}
                          onClick={this.handleClickOpenAdvancedDashboard}
                        />
                      )}
                    </div>
                  </div>
                  {props.curWs && props.curWs.id && <WorkspaceRecentActivities workspaceId={props.curWs.id} />}
                </div>

                <div className='dashboard__workspace__rightMenu'>
                  <UserStatus
                    user={props.user}
                    curWs={props.curWs}
                    displayNotifBtn={props.system.config.email_notification_activated}
                    displaySubscriptionRequestsInformation={userRoleIdInWorkspace >= ROLE.workspaceManager.id}
                    newSubscriptionRequestsNumber={state.newSubscriptionRequestsNumber}
                    onClickToggleNotifBtn={this.handleToggleNotifBtn}
                    onClickAddNotify={this.handleClickAddNotification}
                    onClickRemoveNotify={this.handleClickRemoveNotification}
                    t={props.t}
                  />

                  <div className='dashboard__workspace__rightMenu__contents'>
                    {contentTypeButtonList.map(app => {
                      return (userRoleIdInWorkspace >= ROLE.contributor.id || ALWAYS_ALLOWED_BUTTON_SLUGS.includes(app.slug)) && (
                        <ContentTypeBtn
                          hexcolor={app.hexcolor}
                          label={app.label}
                          faIcon={app.faIcon}
                          // TODO - Côme - 2018/09/12 - translation key below is a little hacky:
                          // The creation label comes from api but since there is no translation in backend
                          // every files has a 'externalTranslationList' array just to generate the translation key in the json files through i18n.scanner
                          creationLabel={props.t(app.creationLabel)}
                          onClickBtn={() => props.history.push(app.route)}
                          appSlug={app.slug}
                          key={app.slug}
                        />
                      )
                    })}
                  </div>

                  <MemberList
                    customClass='dashboard__memberlist'
                    loggedUser={props.user}
                    apiUrl={FETCH_CONFIG.apiUrl}
                    memberList={props.curWs.memberList}
                    roleList={ROLE_LIST}
                    searchedKnownMemberList={state.searchedKnownMemberList}
                    autoCompleteFormNewMemberActive={state.autoCompleteFormNewMemberActive}
                    publicName={state.newMember.publicName}
                    isEmail={state.newMember.isEmail}
                    onChangePersonalData={this.handleChangePersonalData}
                    onClickKnownMember={this.handleClickKnownMember}
                    // createAccount={state.newMember.createAccount}
                    // onChangeCreateAccount={this.handleChangeNewMemberCreateAccount}
                    role={state.newMember.role}
                    onChangeRole={this.handleChangeNewMemberRole}
                    onClickValidateNewMember={this.handleClickValidateNewMember}
                    displayNewMemberForm={state.displayNewMemberForm}
                    onClickAddMemberBtn={this.handleClickAddMemberBtn}
                    onClickCloseAddMemberBtn={this.handleClickCloseAddMemberBtn}
                    onClickRemoveMember={this.handleClickRemoveMember}
                    userRoleIdInWorkspace={userRoleIdInWorkspace}
                    canSendInviteNewUser={[PROFILE.administrator.slug, PROFILE.manager.slug].includes(props.user.profile)}
                    emailNotifActivated={props.system.config.email_notification_activated}
                    autoCompleteClicked={state.autoCompleteClicked}
                    onClickAutoComplete={this.handleClickAutoComplete}
                    t={props.t}
                  />

<<<<<<< HEAD
                  {props.appList.some(a => a.slug === 'agenda') && props.curWs.agendaEnabled && (
                    <AgendaInfo
                      customClass='dashboard__section'
                      introText={props.t('Use this link to integrate this agenda to your')}
                      caldavText={props.t('CalDAV compatible software')}
                      agendaUrl={props.curWs.agendaUrl}
                    />
                  )}
=======
              <div className='dashboard__workspaceInfo'>
                {props.curWs && props.curWs.id && <WorkspaceRecentActivities workspaceId={props.curWs.id} />}

                <MemberList
                  customClass='dashboard__memberlist'
                  loggedUser={props.user}
                  apiUrl={FETCH_CONFIG.apiUrl}
                  memberList={props.curWs.memberList}
                  roleList={ROLE_LIST}
                  searchedKnownMemberList={state.searchedKnownMemberList}
                  autoCompleteFormNewMemberActive={state.autoCompleteFormNewMemberActive}
                  publicName={state.newMember.publicName}
                  isEmail={state.newMember.isEmail}
                  onChangePersonalData={this.handleChangePersonalData}
                  onClickKnownMember={this.handleClickKnownMember}
                  // createAccount={state.newMember.createAccount}
                  // onChangeCreateAccount={this.handleChangeNewMemberCreateAccount}
                  role={state.newMember.role}
                  onChangeRole={this.handleChangeNewMemberRole}
                  onClickValidateNewMember={this.handleClickValidateNewMember}
                  displayNewMemberForm={state.displayNewMemberForm}
                  onClickAddMemberBtn={this.handleClickAddMemberBtn}
                  onClickCloseAddMemberBtn={this.handleClickCloseAddMemberBtn}
                  onClickRemoveMember={this.handleClickRemoveMember}
                  userRoleIdInWorkspace={userRoleIdInWorkspace}
                  canSendInviteNewUser={[PROFILE.administrator.slug, PROFILE.manager.slug].includes(props.user.profile)}
                  emailNotifActivated={props.system.config.email_notification_activated}
                  autoCompleteClicked={state.autoCompleteClicked}
                  onClickAutoComplete={this.handleClickAutoComplete}
                  t={props.t}
                />
              </div>
>>>>>>> 14f27de0

                  {props.system.config.webdav_enabled && (
                    <WebdavInfo
                      customClass='dashboard__section'
                      introText={props.t('Use this link to integrate Tracim in your file explorer')}
                      webdavText={props.t('(protocole WebDAV)')}
                      webdavUrl={props.system.config.webdav_url}
                    />
                  )}
                </div>
              </div>
            </PageContent>
          </PageWrapper>
        </div>
      </div>
    )
  }
}

const mapStateToProps = ({ breadcrumbs, user, contentType, appList, currentWorkspace, system }) => ({
  breadcrumbs, user, contentType, appList, curWs: currentWorkspace, system
})
export default connect(mapStateToProps)(withRouter(appFactory(translate()(TracimComponent(Dashboard)))))<|MERGE_RESOLUTION|>--- conflicted
+++ resolved
@@ -109,10 +109,7 @@
     this.setHeadTitle()
     await this.loadWorkspaceDetail()
     this.loadMemberList()
-<<<<<<< HEAD
-    this.loadNewResquestNumber()
-=======
->>>>>>> 14f27de0
+    this.loadNewRequestNumber()
     this.buildBreadcrumbs()
   }
 
@@ -139,10 +136,7 @@
     })
     await this.loadWorkspaceDetail()
     this.loadMemberList()
-<<<<<<< HEAD
-    this.loadNewResquestNumber()
-=======
->>>>>>> 14f27de0
+    this.loadNewRequestNumber()
     this.buildBreadcrumbs()
   }
 
@@ -197,8 +191,7 @@
     }
   }
 
-<<<<<<< HEAD
-  loadNewResquestNumber = async () => {
+  loadNewRequestNumber = async () => {
     const { props } = this
 
     const userRoleIdInWorkspace = findUserRoleIdInWorkspace(props.user.userId, props.curWs.memberList, ROLE_LIST)
@@ -228,8 +221,6 @@
       : this.setState(prev => ({ newSubscriptionRequestsNumber: prev.newSubscriptionRequestsNumber - 1 }))
   }
 
-=======
->>>>>>> 14f27de0
   setHeadTitle = () => {
     const { props } = this
 
@@ -617,7 +608,6 @@
                     t={props.t}
                   />
 
-<<<<<<< HEAD
                   {props.appList.some(a => a.slug === 'agenda') && props.curWs.agendaEnabled && (
                     <AgendaInfo
                       customClass='dashboard__section'
@@ -626,40 +616,6 @@
                       agendaUrl={props.curWs.agendaUrl}
                     />
                   )}
-=======
-              <div className='dashboard__workspaceInfo'>
-                {props.curWs && props.curWs.id && <WorkspaceRecentActivities workspaceId={props.curWs.id} />}
-
-                <MemberList
-                  customClass='dashboard__memberlist'
-                  loggedUser={props.user}
-                  apiUrl={FETCH_CONFIG.apiUrl}
-                  memberList={props.curWs.memberList}
-                  roleList={ROLE_LIST}
-                  searchedKnownMemberList={state.searchedKnownMemberList}
-                  autoCompleteFormNewMemberActive={state.autoCompleteFormNewMemberActive}
-                  publicName={state.newMember.publicName}
-                  isEmail={state.newMember.isEmail}
-                  onChangePersonalData={this.handleChangePersonalData}
-                  onClickKnownMember={this.handleClickKnownMember}
-                  // createAccount={state.newMember.createAccount}
-                  // onChangeCreateAccount={this.handleChangeNewMemberCreateAccount}
-                  role={state.newMember.role}
-                  onChangeRole={this.handleChangeNewMemberRole}
-                  onClickValidateNewMember={this.handleClickValidateNewMember}
-                  displayNewMemberForm={state.displayNewMemberForm}
-                  onClickAddMemberBtn={this.handleClickAddMemberBtn}
-                  onClickCloseAddMemberBtn={this.handleClickCloseAddMemberBtn}
-                  onClickRemoveMember={this.handleClickRemoveMember}
-                  userRoleIdInWorkspace={userRoleIdInWorkspace}
-                  canSendInviteNewUser={[PROFILE.administrator.slug, PROFILE.manager.slug].includes(props.user.profile)}
-                  emailNotifActivated={props.system.config.email_notification_activated}
-                  autoCompleteClicked={state.autoCompleteClicked}
-                  onClickAutoComplete={this.handleClickAutoComplete}
-                  t={props.t}
-                />
-              </div>
->>>>>>> 14f27de0
 
                   {props.system.config.webdav_enabled && (
                     <WebdavInfo
