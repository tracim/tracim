import React from 'react'
import { connect } from 'react-redux'
import { translate } from 'react-i18next'
import { Link, withRouter } from 'react-router-dom'
import {
  TracimComponent,
  TLM_ENTITY_TYPE as TLM_ET,
  TLM_CORE_EVENT_TYPE as TLM_CET,
  PageWrapper,
  PageTitle,
  PageContent,
  convertBackslashNToBr,
  BREADCRUMBS_TYPE,
  CONTENT_TYPE,
  CUSTOM_EVENT,
  ROLE,
  ROLE_LIST,
  PROFILE,
  buildHeadTitle,
  removeAtInUsername
} from 'tracim_frontend_lib'
import {
  getWorkspaceDetail,
  getWorkspaceMemberList,
  getMyselfWorkspaceRecentActivityList,
  getMyselfWorkspaceReadStatusList,
  getMyselfKnownMember,
  postWorkspaceMember,
  putMyselfWorkspaceRead,
  deleteWorkspaceMember,
  putMyselfWorkspaceDoNotify,
  getLoggedUserCalendar
} from '../action-creator.async.js'
import {
  newFlashMessage,
  setWorkspaceDetail,
  setWorkspaceMemberList,
  setWorkspaceRecentActivityList,
  appendWorkspaceRecentActivityList,
  setWorkspaceReadStatusList,
  updateWorkspaceMember,
  removeWorkspaceMember,
  updateUserWorkspaceSubscriptionNotif,
  setWorkspaceAgendaUrl,
  setBreadcrumbs,
  addWorkspaceMember,
  addWorkspaceContentList,
  updateWorkspaceContentList,
  removeWorkspaceReadStatus
  // deleteWorkspaceContentList // FIXME - CH - 2020-05-18 - need core event type undelete to handle this
} from '../action-creator.sync.js'
import appFactory from '../util/appFactory.js'
import { PAGE, findUserRoleIdInWorkspace } from '../util/helper.js'
import UserStatus from '../component/Dashboard/UserStatus.jsx'
import ContentTypeBtn from '../component/Dashboard/ContentTypeBtn.jsx'
import RecentActivity from '../component/Dashboard/RecentActivity.jsx'
import MemberList from '../component/Dashboard/MemberList.jsx'
import AgendaInfo from '../component/Dashboard/AgendaInfo.jsx'
import WebdavInfo from '../component/Dashboard/WebdavInfo.jsx'
import { HACK_COLLABORA_CONTENT_TYPE } from './WorkspaceContent.jsx'

const ALWAYS_ALLOWED_BUTTON_SLUGS = ['contents/all', 'agenda']

export class Dashboard extends React.Component {
  constructor (props) {
    super(props)
    this.state = {
      workspaceIdInUrl: props.match.params.idws
        ? parseInt(props.match.params.idws)
        : null, // this is used to avoid handling the parseInt every time
      advancedDashboardOpenedId: null,
      newMember: {
        id: '',
        avatarUrl: '',
        personalData: '',
        role: '',
        isEmail: false
      },
      displayNewMemberForm: false,
      autoCompleteFormNewMemberActive: false,
      searchedKnownMemberList: [],
      autoCompleteClicked: false,
      displayNotifBtn: false,
      displayWebdavBtn: false
    }

    props.registerCustomEventHandlerList([
      { name: CUSTOM_EVENT.REFRESH_DASHBOARD_MEMBER_LIST, handler: this.handleRefreshDashboardMemberList },
      { name: CUSTOM_EVENT.ALL_APP_CHANGE_LANGUAGE, handler: this.handleAllAppChangeLanguage }
    ])

    props.registerLiveMessageHandlerList([
      { entityType: TLM_ET.SHAREDSPACE, coreEntityType: TLM_CET.MODIFIED, handler: this.handleWorkspaceModified },
      { entityType: TLM_ET.SHAREDSPACE_MEMBER, coreEntityType: TLM_CET.CREATED, handler: this.handleMemberCreated },
      { entityType: TLM_ET.SHAREDSPACE_MEMBER, coreEntityType: TLM_CET.MODIFIED, handler: this.handleMemberModified },
      { entityType: TLM_ET.SHAREDSPACE_MEMBER, coreEntityType: TLM_CET.DELETED, handler: this.handleMemberDeleted },
      { entityType: TLM_ET.CONTENT, coreEntityType: TLM_CET.CREATED, optionalSubType: CONTENT_TYPE.FILE, handler: this.handleContentCreated },
      { entityType: TLM_ET.CONTENT, coreEntityType: TLM_CET.CREATED, optionalSubType: CONTENT_TYPE.HTML_DOCUMENT, handler: this.handleContentCreated },
      { entityType: TLM_ET.CONTENT, coreEntityType: TLM_CET.CREATED, optionalSubType: CONTENT_TYPE.THREAD, handler: this.handleContentCreated },
      { entityType: TLM_ET.CONTENT, coreEntityType: TLM_CET.CREATED, optionalSubType: CONTENT_TYPE.COMMENT, handler: this.handleContentCreatedComment },
      { entityType: TLM_ET.CONTENT, coreEntityType: TLM_CET.MODIFIED, optionalSubType: CONTENT_TYPE.FILE, handler: this.handleContentModified },
      { entityType: TLM_ET.CONTENT, coreEntityType: TLM_CET.MODIFIED, optionalSubType: CONTENT_TYPE.HTML_DOCUMENT, handler: this.handleContentModified },
      { entityType: TLM_ET.CONTENT, coreEntityType: TLM_CET.MODIFIED, optionalSubType: CONTENT_TYPE.THREAD, handler: this.handleContentModified }
      // FIXME - CH - 2020-05-18 - need core event type undelete to handle this
      // { entityType: TLM_ET.CONTENT, coreEntityType: TLM_CET.DELETED, handler: this.handleContentDeleted }
    ])
  }

  // CustomEvent handlers
  handleRefreshDashboardMemberList = () => this.loadMemberList()

  handleAllAppChangeLanguage = () => {
    this.buildBreadcrumbs()
    this.setHeadTitle()
  }

  // LiveMessage handlers
  handleWorkspaceModified = data => {
    if (this.props.curWs.id !== data.workspace.workspace_id) return
    this.props.dispatch(setWorkspaceDetail(data.workspace))
    this.setHeadTitle()
  }

  handleMemberCreated = data => {
    if (this.props.curWs.id !== data.workspace.workspace_id) return
    this.props.dispatch(addWorkspaceMember(data.user, data.workspace, data.member))
  }

  handleMemberModified = data => {
    if (this.props.curWs.id !== data.workspace.workspace_id) return
    this.props.dispatch(updateWorkspaceMember(data.user, data.workspace, data.member))
  }

  handleMemberDeleted = data => {
    if (this.props.curWs.id !== data.workspace.workspace_id) return
    this.props.dispatch(removeWorkspaceMember(data.user.user_id, data.workspace))
  }

  handleContentCreated = data => {
    if (this.props.curWs.id !== data.workspace.workspace_id) return
    this.props.dispatch(addWorkspaceContentList([data.content]))
  }

  handleContentCreatedComment = data => {
    if (this.props.curWs.id !== data.workspace.workspace_id) return
    this.props.dispatch(removeWorkspaceReadStatus(data.content.parent_id))
  }

  handleContentModified = data => {
    if (this.props.curWs.id !== data.workspace.workspace_id) return
    this.props.dispatch(updateWorkspaceContentList([data.content]))
  }

  // FIXME - CH - 2020-05-18 - need core event type undelete to handle this
  // handleContentDeleted = data => {
  //   if (this.props.curWs.id !== data.workspace.workspace_id) return
  //   this.props.dispatch(deleteWorkspaceContentList([data.content]))
  // }

  async componentDidMount () {
    this.setHeadTitle()
    await this.loadWorkspaceDetail()
    this.loadMemberList()
    this.loadRecentActivity()
    this.buildBreadcrumbs()
  }

  async componentDidUpdate (prevProps, prevState) {
    const { props } = this

    if (!prevProps.match || !props.match || prevProps.match.params.idws === props.match.params.idws) return

    if (prevProps.system.config.instance_name !== props.system.config.instance_name) this.setHeadTitle()

    this.props.dispatchCustomEvent(CUSTOM_EVENT.UNMOUNT_APP) // to unmount advanced workspace
    this.setState({
      workspaceIdInUrl: props.match.params.idws ? parseInt(props.match.params.idws) : null,
      advancedDashboardOpenedId: null,
      displayNewMemberForm: false,
      newMember: {
        id: '',
        avatarUrl: '',
        personalData: '',
        role: '',
        isEmail: false
      }
    })
    await this.loadWorkspaceDetail()
    this.loadMemberList()
    this.loadRecentActivity()
    this.buildBreadcrumbs()
  }

  componentWillUnmount () {
    this.props.dispatchCustomEvent(CUSTOM_EVENT.UNMOUNT_APP) // to unmount advanced workspace
    document.removeEventListener(CUSTOM_EVENT.APP_CUSTOM_EVENT_LISTENER, this.customEventReducer)
  }

  loadWorkspaceDetail = async () => {
    const { props } = this

    const fetchWorkspaceDetail = await props.dispatch(getWorkspaceDetail(props.user, props.match.params.idws))
    switch (fetchWorkspaceDetail.status) {
      case 200:
        props.dispatch(setWorkspaceDetail(fetchWorkspaceDetail.json))
        if (props.appList.some(a => a.slug === 'agenda') && fetchWorkspaceDetail.json.agenda_enabled) {
          this.loadCalendarDetail()
        }
        this.setHeadTitle()
        break
      case 400:
        props.history.push(PAGE.HOME)
        props.dispatch(newFlashMessage('Unknown shared space'))
        break
      default: props.dispatch(newFlashMessage(`${props.t('An error has happened while getting')} ${props.t('shared space detail')}`, 'warning')); break
    }
  }

  loadCalendarDetail = async () => {
    const { props } = this

    const fetchCalendar = await props.dispatch(getLoggedUserCalendar())
    switch (fetchCalendar.status) {
      case 200: {
        const currentWorkspaceId = parseInt(props.match.params.idws)
        const currentWorkspaceAgendaUrl = (fetchCalendar.json.find(a => a.workspace_id === currentWorkspaceId) || { agenda_url: '' }).agenda_url
        this.props.dispatch(setWorkspaceAgendaUrl(currentWorkspaceAgendaUrl))
        break
      }
      default: props.dispatch(newFlashMessage(`${props.t('An error has happened while getting')} ${props.t('agenda details')}`, 'warning')); break
    }
  }

  loadMemberList = async () => {
    const { props } = this

    const fetchWorkspaceMemberList = await props.dispatch(getWorkspaceMemberList(props.match.params.idws))
    switch (fetchWorkspaceMemberList.status) {
      case 200: props.dispatch(setWorkspaceMemberList(fetchWorkspaceMemberList.json)); break
      case 400: break
      default: props.dispatch(newFlashMessage(`${props.t('An error has happened while getting')} ${props.t('member list')}`, 'warning')); break
    }
  }

  loadRecentActivity = async () => {
    const { props } = this

    const fetchWorkspaceRecentActivityList = await props.dispatch(getMyselfWorkspaceRecentActivityList(props.match.params.idws))
    const fetchWorkspaceReadStatusList = await props.dispatch(getMyselfWorkspaceReadStatusList(props.match.params.idws))

    switch (fetchWorkspaceRecentActivityList.status) {
      case 200: props.dispatch(setWorkspaceRecentActivityList(fetchWorkspaceRecentActivityList.json)); break
      case 400: break
      default: props.dispatch(newFlashMessage(`${props.t('An error has happened while getting')} ${props.t('recent activity list')}`, 'warning')); break
    }

    switch (fetchWorkspaceReadStatusList.status) {
      case 200: props.dispatch(setWorkspaceReadStatusList(fetchWorkspaceReadStatusList.json)); break
      case 400: break
      default: props.dispatch(newFlashMessage(`${props.t('An error has happened while getting')} ${props.t('read status list')}`, 'warning')); break
    }
  }

  setHeadTitle = () => {
    const { props } = this

    if (props.system.config.instance_name) {
      GLOBAL_dispatchEvent({
        type: CUSTOM_EVENT.SET_HEAD_TITLE,
        data: { title: buildHeadTitle([props.t('Dashboard'), props.system.config.instance_name]) }
      })
    }
  }

  buildBreadcrumbs = () => {
    const { props, state } = this

    const breadcrumbsList = [{
      link: <Link to={PAGE.HOME}><i className='fa fa-home' />{props.t('Home')}</Link>,
      type: BREADCRUMBS_TYPE.CORE
    }, {
      link: (
        <Link to={PAGE.WORKSPACE.DASHBOARD(state.workspaceIdInUrl)}>
          {props.curWs.label}
        </Link>
      ),
      type: BREADCRUMBS_TYPE.CORE
    }, {
      link: (
        <Link to={PAGE.WORKSPACE.DASHBOARD(state.workspaceIdInUrl)}>
          {props.t('Dashboard')}
        </Link>
      ),
      type: BREADCRUMBS_TYPE.CORE
    }]

    props.dispatch(setBreadcrumbs(breadcrumbsList))
  }

  handleClickAddMemberBtn = () => this.setState({ displayNewMemberForm: true })

  handleClickCloseAddMemberBtn = () => this.setState({ displayNewMemberForm: false })

  handleToggleNotifBtn = () => this.setState(prevState => ({ displayNotifBtn: !prevState.displayNotifBtn }))

  handleToggleWebdavBtn = () => this.setState(prevState => ({ displayWebdavBtn: !prevState.displayWebdavBtn }))

  handleClickMarkRecentActivityAsRead = async () => {
    const { props } = this
    const fetchUserWorkspaceAllRead = await props.dispatch(putMyselfWorkspaceRead(props.curWs.id))
    switch (fetchUserWorkspaceAllRead.status) {
      case 204: this.loadRecentActivity(); break
      default: props.dispatch(newFlashMessage(`${props.t('An error has happened while setting "mark all as read"')}`, 'warning')); break
    }
  }

  handleClickSeeMore = async () => {
    const { props, state } = this

    const lastRecentActivityId = props.curWs.recentActivityList[props.curWs.recentActivityList.length - 1].id

    const fetchWorkspaceRecentActivityList = await props.dispatch(getMyselfWorkspaceRecentActivityList(state.workspaceIdInUrl, lastRecentActivityId))
    switch (fetchWorkspaceRecentActivityList.status) {
      case 200: props.dispatch(appendWorkspaceRecentActivityList(fetchWorkspaceRecentActivityList.json)); break
      default: props.dispatch(newFlashMessage(`${props.t('An error has happened while getting')} ${props.t('recent activity list')}`, 'warning')); break
    }
  }

  handleSearchUser = async userNameToSearch => {
    const { props } = this
    const fetchUserKnownMemberList = await props.dispatch(getMyselfKnownMember(userNameToSearch, props.curWs.id))
    switch (fetchUserKnownMemberList.status) {
      case 200: this.setState({ searchedKnownMemberList: fetchUserKnownMemberList.json }); break
      default: props.dispatch(newFlashMessage(`${props.t('An error has happened while getting')} ${props.t('known members list')}`, 'warning')); break
    }
  }

  isEmail = string => /\S*@\S*\.\S{2,}/.test(string)

  handleChangePersonalData = async newPersonalData => {
    this.setState(prev => ({
      newMember: {
        ...prev.newMember,
        personalData: newPersonalData,
        isEmail: this.isEmail(newPersonalData)
      },
      autoCompleteClicked: false
    }))

    if (removeAtInUsername(newPersonalData).length >= 2) {
      await this.handleSearchUser(removeAtInUsername(newPersonalData))
      this.setState({ autoCompleteFormNewMemberActive: true })
    }
  }

  handleClickKnownMember = knownMember => {
    this.setState(prev => ({
      newMember: {
        ...prev.newMember,
        id: knownMember.user_id,
        personalData: knownMember.public_name,
        avatarUrl: knownMember.avatar_url,
        isEmail: false
      },
      autoCompleteFormNewMemberActive: false,
      autoCompleteClicked: true
    }))
  }

  handleClickAutoComplete = () => this.setState({
    autoCompleteFormNewMemberActive: false,
    autoCompleteClicked: true
  })

  handleChangeNewMemberRole = newRole => this.setState(prev => ({ newMember: { ...prev.newMember, role: newRole } }))

  handleClickValidateNewMember = async () => {
    const { props, state } = this

    if (state.newMember.personalData === '') {
      props.dispatch(newFlashMessage(props.t('Please set a name, an email or a username'), 'warning'))
      return false
    }

    if (state.newMember.role === '') {
      props.dispatch(newFlashMessage(props.t('Please set a role'), 'warning'))
      return false
    }

<<<<<<< HEAD
    const newMemberInKnownMemberList = state.searchedKnownMemberList.find(u => u.user_id === state.newMember.id)
=======
    const newMemberInKnownMemberList = state.searchedKnownMemberList.find(u => u.public_name === state.newMember.personalData)
>>>>>>> 39c031f2

    if (!props.system.config.email_notification_activated && !newMemberInKnownMemberList) {
      props.dispatch(newFlashMessage(props.t('Unknown user'), 'warning'))
      return false
    }

    if (state.newMember.id === '' && newMemberInKnownMemberList) { // this is to force sending the id of the user to the api if he exists
      this.setState({ newMember: { ...state.newMember, id: newMemberInKnownMemberList.user_id } })
    }

    const fetchWorkspaceNewMember = await props.dispatch(postWorkspaceMember(props.user, props.curWs.id, {
      id: state.newMember.id || newMemberInKnownMemberList ? newMemberInKnownMemberList.user_id : null,
      publicName: state.newMember.isEmail ? '' : state.newMember.personalData,
      email: state.newMember.isEmail ? state.newMember.personalData : '',
      username: newMemberInKnownMemberList.user_username,
      role: state.newMember.role
    }))

    this.setState({
      newMember: {
        id: '',
        avatarUrl: '',
        nameOrEmail: '',
        role: '',
        isEmail: false
      },
      autoCompleteFormNewMemberActive: false,
      displayNewMemberForm: false
    })

    switch (fetchWorkspaceNewMember.status) {
      case 200:
        props.dispatch(newFlashMessage(props.t('Member added'), 'info'))
        return true
      case 400:
        switch (fetchWorkspaceNewMember.json.code) {
          case 2042:
            props.dispatch(newFlashMessage(props.t('This account is deactivated'), 'warning'))
            return false
          case 1001: {
            const ErrorMsg = () => (
              <div>
                {props.t('Unknown user')}<br />
                {props.t('Note, only administrators can send invitational email')}
              </div>
            )
            props.dispatch(newFlashMessage(<ErrorMsg />))
            return false
          }
          case 3008:
            props.dispatch(newFlashMessage(props.t('This user already is in the workspace'), 'warning'))
            return false
          default:
            props.dispatch(newFlashMessage(props.t('Error while adding the member to the shared space'), 'warning'))
            return false
        }
      default:
        props.dispatch(newFlashMessage(props.t('Error while adding the member to the shared space'), 'warning'))
        return false
    }
  }

  handleClickRemoveMember = async memberId => {
    const { props } = this

    const fetchWorkspaceRemoveMember = await props.dispatch(deleteWorkspaceMember(props.user, props.curWs.id, memberId))
    switch (fetchWorkspaceRemoveMember.status) {
      case 204:
        props.dispatch(newFlashMessage(props.t('Member removed'), 'info'))
        break
      default: props.dispatch(newFlashMessage(props.t('Error while removing member'), 'warning')); break
    }
  }

  handleClickOpenAdvancedDashboard = () => {
    const { props, state } = this

    if (state.advancedDashboardOpenedId === null) {
      props.renderAppFeature(
        {
          label: 'Advanced dashboard',
          slug: 'workspace_advanced',
          faIcon: 'bank',
          hexcolor: GLOBAL_primaryColor,
          creationLabel: ''
        },
        props.user,
        findUserRoleIdInWorkspace(props.user.user_id, props.curWs.memberList, ROLE_LIST),
        { ...props.curWs, workspace_id: props.curWs.id }
      )
    } else {
      props.dispatchCustomEvent(CUSTOM_EVENT.RELOAD_CONTENT('workspace_advanced'), { workspace_id: props.curWs.id })
    }

    this.setState({ advancedDashboardOpenedId: props.curWs.id })
  }

  handleClickAddNotification = async () => {
    const { props } = this
    const fetchWorkspaceUserAddNotification = await props.dispatch(putMyselfWorkspaceDoNotify(props.curWs.id, true))
    switch (fetchWorkspaceUserAddNotification.status) {
      case 204: props.dispatch(updateUserWorkspaceSubscriptionNotif(props.user.user_id, props.curWs.id, true)); break
      default: props.dispatch(newFlashMessage(props.t('Error while changing subscription'), 'warning'))
    }
  }

  handleClickRemoveNotification = async () => {
    const { props } = this
    const fetchWorkspaceUserAddNotification = await props.dispatch(putMyselfWorkspaceDoNotify(props.curWs.id, false))
    switch (fetchWorkspaceUserAddNotification.status) {
      case 204: props.dispatch(updateUserWorkspaceSubscriptionNotif(props.user.user_id, props.curWs.id, false)); break
      default: props.dispatch(newFlashMessage(props.t('Error while changing subscription'), 'warning'))
    }
  }

  render () {
    const { props, state } = this

    const userRoleIdInWorkspace = findUserRoleIdInWorkspace(props.user.user_id, props.curWs.memberList, ROLE_LIST)

    // INFO - GB - 2019-08-29 - these filters are made temporarily by the frontend, but may change to have all the intelligence in the backend
    // https://github.com/tracim/tracim/issues/2326
    const contentTypeButtonList = props.contentType.length > 0 // INFO - CH - 2019-04-03 - wait for content type api to have responded
      ? props.appList
        .filter(app => userRoleIdInWorkspace === ROLE.contributor.id ? app.slug !== 'contents/folder' : true)
        .filter(app => app.slug === 'agenda' ? props.curWs.agendaEnabled : true)
        .filter(app => app.slug !== 'contents/share_folder')
        .filter(app => app.slug !== 'share_content')
        .filter(app => app.slug !== 'upload_permission')
        .map(app => {
          const contentType = props.contentType.find(ct => app.slug.includes(ct.slug)) || { creationLabel: '', slug: '' }
          // INFO - CH - 2019-04-03 - hard coding some agenda properties for now since some end points requires some clarifications
          // these endpoints are /system/applications, /system/content_types and key sidebar_entry from /user/me/workspaces
          // HACK - CH - 2019-09-10 - hard coding collabora creation label from the hack since backend still isn't clear about appList and contentTypeList usage
          // See https://github.com/tracim/tracim/issues/2375
          // HACK - GM - 2019-11-26 - hard coding gallery creation label because gallery don't have a content_type
          const creationLabelWithHACK = (() => {
            switch (app.slug) {
              case 'agenda': return props.t('Open the agenda')
              case 'gallery': return props.t('Open the gallery')
              case 'collaborative_document_edition': return HACK_COLLABORA_CONTENT_TYPE([{}]).creationLabel
              default: return contentType.creationLabel
            }
          })()

          // HACK - CH - 2019-09-10 - hard coding collabora slug from the hack since the collaborative_document has been removed from content type list
          // See https://github.com/tracim/tracim/issues/2375
          const slugWithHACK = app.slug === HACK_COLLABORA_CONTENT_TYPE([{}]).slug
            ? HACK_COLLABORA_CONTENT_TYPE([{}]).slug
            : contentType.slug

          const route = (() => {
            switch (app.slug) {
              case 'agenda': return PAGE.WORKSPACE.AGENDA(props.curWs.id)
              case 'gallery': return PAGE.WORKSPACE.GALLERY(props.curWs.id)
              default: return `${PAGE.WORKSPACE.NEW(props.curWs.id, slugWithHACK)}?parent_id=null`
            }
          })()

          return {
            ...app,
            hexcolor: app.slug === HACK_COLLABORA_CONTENT_TYPE([{}]).slug
              ? HACK_COLLABORA_CONTENT_TYPE([{}]).hexcolor
              : app.hexcolor,
            creationLabel: creationLabelWithHACK,
            route: route
          }
        })
      : []

    // INFO - CH - 2019-04-03 - hard coding the button "explore contents" since it is not an app for now
    contentTypeButtonList.push({
      slug: 'content/all', // INFO - CH - 2019-04-03 - This will be overridden but it avoid a unique key warning
      ...props.curWs.sidebarEntryList.find(se => se.slug === 'contents/all'),
      creationLabel: props.t('Explore contents'),
      route: PAGE.WORKSPACE.CONTENT_LIST(props.curWs.id),
      hexcolor: '#999' // INFO - CH - 2019-04-08 - different color from sidebar because it is more readable here
    })

    return (
      <div className='tracim__content fullWidthFullHeight'>
        <div className='tracim__content-scrollview'>
          <PageWrapper customClass='dashboard'>
            <PageTitle
              parentClass='dashboard__header'
              title={props.t('Dashboard')}
              subtitle=''
              icon='home'
              breadcrumbsList={props.breadcrumbs}
            >
              <div className='dashboard__header__advancedmode'>
                {userRoleIdInWorkspace >= ROLE.workspaceManager.id &&
                  <button
                    type='button'
                    className='dashboard__header__advancedmode__button btn outlineTextBtn primaryColorBorder primaryColorBgHover primaryColorBorderDarkenHover'
                    onClick={this.handleClickOpenAdvancedDashboard}
                  >
                    <i className='fa fa-fw fa-cog' />
                    {props.t('Open advanced Dashboard')}
                  </button>}
              </div>
            </PageTitle>

            <PageContent>
              <div className='dashboard__workspace'>
                <div className='dashboard__workspace__detail'>
                  <div
                    className='dashboard__workspace__detail__title primaryColorFont'
                    data-cy='dashboardWorkspaceLabel'
                  >
                    {props.curWs.label}
                  </div>

                  <div
                    className='dashboard__workspace__detail__description'
                    dangerouslySetInnerHTML={{ __html: convertBackslashNToBr(props.curWs.description) }}
                  />

                  <div className='dashboard__calltoaction'>
                    {contentTypeButtonList.map(app => {
                      return (userRoleIdInWorkspace >= ROLE.contributor.id || ALWAYS_ALLOWED_BUTTON_SLUGS.includes(app.slug)) && (
                        <ContentTypeBtn
                          customClass='dashboard__calltoaction__button'
                          hexcolor={app.hexcolor}
                          label={app.label}
                          faIcon={app.faIcon}
                          // TODO - Côme - 2018/09/12 - translation key below is a little hacky:
                          // The creation label comes from api but since there is no translation in backend
                          // every files has a 'externalTranslationList' array just to generate the translation key in the json files through i18n.scanner
                          creationLabel={props.t(app.creationLabel)}
                          onClickBtn={() => props.history.push(app.route)}
                          appSlug={app.slug}
                          key={app.slug}
                        />
                      )
                    })}
                  </div>
                </div>

                <UserStatus
                  user={props.user}
                  curWs={props.curWs}
                  displayNotifBtn={props.system.config.email_notification_activated}
                  onClickToggleNotifBtn={this.handleToggleNotifBtn}
                  onClickAddNotify={this.handleClickAddNotification}
                  onClickRemoveNotify={this.handleClickRemoveNotification}
                  t={props.t}
                />
              </div>

              <div className='dashboard__workspaceInfo'>
                <RecentActivity
                  customClass='dashboard__activity'
                  workspaceId={props.curWs.id}
                  roleIdForLoggedUser={userRoleIdInWorkspace}
                  recentActivityList={props.curWs.recentActivityList}
                  readByUserList={props.curWs.contentReadStatusList}
                  contentTypeList={props.contentType}
                  onClickEverythingAsRead={this.handleClickMarkRecentActivityAsRead}
                  onClickSeeMore={this.handleClickSeeMore}
                  t={props.t}
                />

                <MemberList
                  customClass='dashboard__memberlist'
                  loggedUser={props.user}
                  memberList={props.curWs.memberList}
                  roleList={ROLE_LIST}
                  searchedKnownMemberList={state.searchedKnownMemberList}
                  autoCompleteFormNewMemberActive={state.autoCompleteFormNewMemberActive}
                  personalData={state.newMember.personalData}
                  isEmail={state.newMember.isEmail}
                  onChangePersonalData={this.handleChangePersonalData}
                  onClickKnownMember={this.handleClickKnownMember}
                  // createAccount={state.newMember.createAccount}
                  // onChangeCreateAccount={this.handleChangeNewMemberCreateAccount}
                  role={state.newMember.role}
                  onChangeRole={this.handleChangeNewMemberRole}
                  onClickValidateNewMember={this.handleClickValidateNewMember}
                  displayNewMemberForm={state.displayNewMemberForm}
                  onClickAddMemberBtn={this.handleClickAddMemberBtn}
                  onClickCloseAddMemberBtn={this.handleClickCloseAddMemberBtn}
                  onClickRemoveMember={this.handleClickRemoveMember}
                  userRoleIdInWorkspace={userRoleIdInWorkspace}
                  canSendInviteNewUser={[PROFILE.administrator.slug, PROFILE.manager.slug].includes(props.user.profile)}
                  emailNotifActivated={props.system.config.email_notification_activated}
                  autoCompleteClicked={state.autoCompleteClicked}
                  onClickAutoComplete={this.handleClickAutoComplete}
                  t={props.t}
                />
              </div>

              {props.appList.some(a => a.slug === 'agenda') && props.curWs.agendaEnabled && (
                <AgendaInfo
                  customClass='dashboard__section'
                  introText={props.t('Use this link to integrate this agenda to your')}
                  caldavText={props.t('CalDAV compatible software')}
                  agendaUrl={props.curWs.agendaUrl}
                />
              )}

              {props.system.config.webdav_enabled && (
                <WebdavInfo
                  customClass='dashboard__section'
                  introText={props.t('Use this link to integrate Tracim in your file explorer')}
                  webdavText={props.t('(protocole WebDAV)')}
                  webdavUrl={props.system.config.webdav_url}
                />
              )}
            </PageContent>
          </PageWrapper>
        </div>
      </div>
    )
  }
}

const mapStateToProps = ({ breadcrumbs, user, contentType, appList, currentWorkspace, system }) => ({
  breadcrumbs, user, contentType, appList, curWs: currentWorkspace, system
})
export default connect(mapStateToProps)(withRouter(appFactory(translate()(TracimComponent(Dashboard)))))<|MERGE_RESOLUTION|>--- conflicted
+++ resolved
@@ -387,11 +387,7 @@
       return false
     }
 
-<<<<<<< HEAD
     const newMemberInKnownMemberList = state.searchedKnownMemberList.find(u => u.user_id === state.newMember.id)
-=======
-    const newMemberInKnownMemberList = state.searchedKnownMemberList.find(u => u.public_name === state.newMember.personalData)
->>>>>>> 39c031f2
 
     if (!props.system.config.email_notification_activated && !newMemberInKnownMemberList) {
       props.dispatch(newFlashMessage(props.t('Unknown user'), 'warning'))
