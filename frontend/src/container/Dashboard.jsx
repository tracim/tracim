--- conflicted
+++ resolved
@@ -310,35 +310,37 @@
           </PageTitle>
 
           <PageContent>
-            <div className='dashboard__workspace-wrapper'>
-              <div className='dashboard__workspace'>
-                <div className='dashboard__workspace__title primaryColorFont'>
+            <div className='dashboard__workspace'>
+              <div className='dashboard__workspace__detail'>
+                <div className='dashboard__workspace__detail__title primaryColorFont'>
                   {props.curWs.label}
                 </div>
 
                 <div
-                  className='dashboard__workspace__detail'
+                  className='dashboard__workspace__detail__description'
                   dangerouslySetInnerHTML={{__html: convertBackslashNToBr(props.curWs.description)}}
                 />
 
-                <div className='dashboard__calltoaction'>
-                  {props.appList.map(app => {
-                    const contentType = props.contentType.find(ct => app.slug.includes(ct.slug)) || {creationLabel: '', slug: ''}
-                    return (
-                      <ContentTypeBtn
-                        customClass='dashboard__calltoaction__button'
-                        hexcolor={app.hexcolor}
-                        label={app.label}
-                        faIcon={app.faIcon}
-                        // @fixme Côme - 2018/09/12 - trad key bellow is a little hacky. The creation label comes from api but since there is no translation in backend
-                        // every files has a 'externalTradList' array just to generate the translation key in the json files through i18n.scanner
-                        creationLabel={props.t(contentType.creationLabel)}
-                        onClickBtn={() => props.history.push(`${PAGE.WORKSPACE.NEW(props.curWs.id, contentType.slug)}?parent_id=null`)}
-                        key={app.label}
-                      />
-                    )
-                  })}
-                </div>
+                {idRoleUserWorkspace >= 2 && (
+                  <div className='dashboard__calltoaction'>
+                    {props.appList.map(app => {
+                      const contentType = props.contentType.find(ct => app.slug.includes(ct.slug)) || {creationLabel: '', slug: ''}
+                      return (
+                        <ContentTypeBtn
+                          customClass='dashboard__calltoaction__button'
+                          hexcolor={app.hexcolor}
+                          label={app.label}
+                          faIcon={app.faIcon}
+                          // @fixme Côme - 2018/09/12 - trad key bellow is a little hacky. The creation label comes from api but since there is no translation in backend
+                          // every files has a 'externalTradList' array just to generate the translation key in the json files through i18n.scanner
+                          creationLabel={props.t(contentType.creationLabel)}
+                          onClickBtn={() => props.history.push(`${PAGE.WORKSPACE.NEW(props.curWs.id, contentType.slug)}?parent_id=null`)}
+                          key={app.label}
+                        />
+                      )
+                    })}
+                  </div>
+                )}
               </div>
 
               <UserStatus
@@ -352,30 +354,6 @@
               />
             </div>
 
-<<<<<<< HEAD
-=======
-            {idRoleUserWorkspace >= 2 && (
-              <div className='dashboard__calltoaction justify-content-sm-center'>
-                {props.appList.map(app => {
-                  const contentType = props.contentType.find(ct => app.slug.includes(ct.slug)) || {creationLabel: '', slug: ''}
-                  return (
-                    <ContentTypeBtn
-                      customClass='dashboard__calltoaction__button'
-                      hexcolor={app.hexcolor}
-                      label={app.label}
-                      faIcon={app.faIcon}
-                      // @fixme Côme - 2018/09/12 - trad key bellow is a little hacky. The creation label comes from api but since there is no translation in backend
-                      // every apps has a 'externalTradList' array just to generate the translation key in the json files through i18n.scanner
-                      creationLabel={props.t(contentType.creationLabel)}
-                      onClickBtn={() => props.history.push(`${PAGE.WORKSPACE.NEW(props.curWs.id, contentType.slug)}?parent_id=null`)}
-                      key={app.label}
-                    />
-                  )
-                })}
-              </div>
-            )}
-
->>>>>>> 40fbabc2
             <div className='dashboard__workspaceInfo'>
               <RecentActivity
                 customClass='dashboard__activity'
@@ -409,9 +387,8 @@
               />
             </div>
 
-            { /*
+            {/*
               AC - 11/09/2018 - not included in v2.0 roadmap
-
               <MoreInfo
                 onClickToggleWebdav={this.handleToggleWebdavBtn}
                 displayWebdavBtn={state.displayWebdavBtn}
@@ -419,7 +396,7 @@
                 displayCalendarBtn={state.displayCalendarBtn}
                 t={props.t}
               />
-            */ }
+            */}
 
           </PageContent>
         </PageWrapper>
