import React from 'react'
import { connect } from 'react-redux'
import { translate } from 'react-i18next'
import { withRouter } from 'react-router-dom'
import {
  TracimComponent,
  TLM_ENTITY_TYPE as TLM_ET,
  TLM_CORE_EVENT_TYPE as TLM_CET,
  PageWrapper,
  PageContent,
  IconButton,
  BREADCRUMBS_TYPE,
  COLORS,
  CUSTOM_EVENT,
  ROLE,
  ROLE_LIST,
  PROFILE,
  buildHeadTitle,
  PAGE,
  removeAtInUsername,
  SPACE_TYPE,
  addExternalLinksIcons
} from 'tracim_frontend_lib'
import {
  getMyselfKnownMember,
  getSubscriptions,
  postWorkspaceMember,
  deleteWorkspaceMember,
  putMyselfWorkspaceDoNotify
} from '../action-creator.async.js'
import {
  newFlashMessage,
  updateUserWorkspaceSubscriptionNotif,
  setBreadcrumbs,
  setHeadTitle
} from '../action-creator.sync.js'
import appFactory from '../util/appFactory.js'
import {
  FETCH_CONFIG,
  findUserRoleIdInWorkspace
} from '../util/helper.js'
import UserStatus from '../component/Dashboard/UserStatus.jsx'
import ContentTypeBtn from '../component/Dashboard/ContentTypeBtn.jsx'
import MemberList from '../component/Dashboard/MemberList.jsx'
import AgendaInfo from '../component/Dashboard/AgendaInfo.jsx'
import WebdavInfo from '../component/Dashboard/WebdavInfo.jsx'
import TabBar from '../component/TabBar/TabBar.jsx'
import WorkspaceRecentActivities from './WorkspaceRecentActivities.jsx'
import { HACK_COLLABORA_CONTENT_TYPE } from './WorkspaceContent.jsx'

const ALWAYS_ALLOWED_BUTTON_SLUGS = ['contents/all', 'agenda']

export class Dashboard extends React.Component {
  constructor (props) {
    super(props)
    this.state = {
      advancedDashboardOpenedId: null,
      newMember: {
        id: '',
        avatarUrl: '',
        personalData: '',
        publicName: '',
        role: '',
        isEmail: false
      },
      displayNewMemberForm: false,
      autoCompleteFormNewMemberActive: false,
      searchedKnownMemberList: [],
      autoCompleteClicked: false,
      displayNotifBtn: false,
      displayWebdavBtn: false,
      newSubscriptionRequestsNumber: 0
    }

    props.registerCustomEventHandlerList([
      { name: CUSTOM_EVENT.ALL_APP_CHANGE_LANGUAGE, handler: this.handleAllAppChangeLanguage }
    ])

    props.registerLiveMessageHandlerList([
      { entityType: TLM_ET.SHAREDSPACE, coreEntityType: TLM_CET.MODIFIED, handler: this.handleWorkspaceModified },
      { entityType: TLM_ET.SHAREDSPACE_SUBSCRIPTION, coreEntityType: TLM_CET.CREATED, handler: this.handleNewSubscriptionRequest },
      { entityType: TLM_ET.SHAREDSPACE_SUBSCRIPTION, coreEntityType: TLM_CET.MODIFIED, handler: this.handleSubscriptionRequestModified }
    ])
  }

  handleAllAppChangeLanguage = () => {
    this.buildBreadcrumbs()
    this.setHeadTitle()
  }

  handleWorkspaceModified = data => {
    if (this.props.currentWorkspace.id !== data.fields.workspace.workspace_id) return
    this.setHeadTitle()
    this.buildBreadcrumbs()
  }

  async componentDidMount () {
    this.setHeadTitle()
    this.loadNewRequestNumber()
    this.buildBreadcrumbs()
  }

  async componentDidUpdate (prevProps, prevState) {
    const { props } = this

    if (!prevProps.match || !props.match || prevProps.currentWorkspace.id === props.currentWorkspace.id) return
    if (prevProps.system.config.instance_name !== props.system.config.instance_name) this.setHeadTitle()

    this.props.dispatchCustomEvent(CUSTOM_EVENT.UNMOUNT_APP) // to unmount advanced workspace
    this.setState({
      advancedDashboardOpenedId: null,
      displayNewMemberForm: false,
      newMember: {
        id: '',
        avatarUrl: '',
        personalData: '',
        publicName: '',
        role: '',
        isEmail: false
      }
    })
    this.loadNewRequestNumber()
    this.buildBreadcrumbs()
  }

  componentWillUnmount () {
    this.props.dispatchCustomEvent(CUSTOM_EVENT.UNMOUNT_APP) // to unmount advanced workspace
    document.removeEventListener(CUSTOM_EVENT.APP_CUSTOM_EVENT_LISTENER, this.customEventReducer)
  }

  loadNewRequestNumber = async () => {
    const { props } = this

    const userRoleIdInWorkspace = findUserRoleIdInWorkspace(props.user.userId, props.currentWorkspace.memberList, ROLE_LIST)
    if (userRoleIdInWorkspace < ROLE.workspaceManager.id) return

    const fetchGetWorkspaceSubscriptions = await props.dispatch(getSubscriptions(props.currentWorkspace.id))
    switch (fetchGetWorkspaceSubscriptions.status) {
      case 200: {
        const filteredSubscriptionRequestList = fetchGetWorkspaceSubscriptions.json.filter(subscription => subscription.state === 'pending')
        this.setState({ newSubscriptionRequestsNumber: filteredSubscriptionRequestList.length })
        break
      }
      case 400: break
      default: props.dispatch(newFlashMessage(`${props.t('An error has happened while getting')} ${props.t('new requests')}`, 'warning')); break
    }
  }

  handleNewSubscriptionRequest = (data) => {
    if (data.fields.workspace.workspace_id !== this.props.currentWorkspace.id) return
    this.setState(prev => ({ newSubscriptionRequestsNumber: prev.newSubscriptionRequestsNumber + 1 }))
  }

  handleSubscriptionRequestModified = (data) => {
    if (data.fields.workspace.workspace_id !== this.props.currentWorkspace.id) return
    data.fields.subscription.state === 'pending'
      ? this.setState(prev => ({ newSubscriptionRequestsNumber: prev.newSubscriptionRequestsNumber + 1 }))
      : this.setState(prev => ({ newSubscriptionRequestsNumber: prev.newSubscriptionRequestsNumber - 1 }))
  }

  setHeadTitle = () => {
    const { props } = this

    const headTitle = buildHeadTitle(
      [props.t('Dashboard'), props.currentWorkspace.label]
    )
    props.dispatch(setHeadTitle(headTitle))
  }

  buildBreadcrumbs = () => {
    const { props } = this

    const breadcrumbsList = [{
      link: PAGE.WORKSPACE.DASHBOARD(props.currentWorkspace.id),
      type: BREADCRUMBS_TYPE.CORE,
      label: props.currentWorkspace.label,
      isALink: true
    }, {
      link: '',
      type: BREADCRUMBS_TYPE.CORE,
      label: props.t('Dashboard'),
      isALink: false
    }]

    props.dispatch(setBreadcrumbs(breadcrumbsList))
  }

  handleClickAddMemberBtn = () => this.setState({ displayNewMemberForm: true })

  handleClickCloseAddMemberBtn = () => this.setState({ displayNewMemberForm: false })

  handleToggleNotifBtn = () => this.setState(prevState => ({ displayNotifBtn: !prevState.displayNotifBtn }))

  handleToggleWebdavBtn = () => this.setState(prevState => ({ displayWebdavBtn: !prevState.displayWebdavBtn }))

  handleSearchUser = async personalDataToSearch => {
    const { props } = this
    const fetchUserKnownMemberList = await props.dispatch(getMyselfKnownMember(personalDataToSearch, props.currentWorkspace.id))
    switch (fetchUserKnownMemberList.status) {
      case 200: this.setState({ searchedKnownMemberList: fetchUserKnownMemberList.json }); break
      default: props.dispatch(newFlashMessage(`${props.t('An error has happened while getting')} ${props.t('known members list')}`, 'warning')); break
    }
  }

  isEmail = string => /\S*@\S*\.\S{2,}/.test(string)

  handleChangePersonalData = async newPersonalData => {
    this.setState(prev => ({
      newMember: {
        ...prev.newMember,
        personalData: newPersonalData,
        publicName: newPersonalData,
        isEmail: this.isEmail(newPersonalData)
      },
      autoCompleteClicked: false
    }))

    const personalData = removeAtInUsername(newPersonalData)

    if (personalData.length >= 2) {
      await this.handleSearchUser(personalData)
      this.setState({ autoCompleteFormNewMemberActive: true })
    }
  }

  handleClickKnownMember = knownMember => {
    this.setState(prev => ({
      newMember: {
        ...prev.newMember,
        id: knownMember.user_id,
        publicName: knownMember.public_name,
        personalData: knownMember.username,
        avatarUrl: knownMember.avatar_url,
        isEmail: false
      },
      autoCompleteFormNewMemberActive: false,
      autoCompleteClicked: true
    }))
  }

  handleClickAutoComplete = () => this.setState({
    autoCompleteFormNewMemberActive: false,
    autoCompleteClicked: true
  })

  handleChangeNewMemberRole = newRole => this.setState(prev => ({ newMember: { ...prev.newMember, role: newRole } }))

  handleClickValidateNewMember = async () => {
    const { props, state } = this

    if (state.newMember.personalData === '') {
      props.dispatch(newFlashMessage(props.t('Please set a name, an email or a username'), 'warning'))
      return false
    }

    if (state.newMember.role === '') {
      props.dispatch(newFlashMessage(props.t('Please set a role'), 'warning'))
      return false
    }

    const newMemberInKnownMemberList = state.searchedKnownMemberList.find(u => u.user_id === state.newMember.id)

    if (state.newMember.id === '' && newMemberInKnownMemberList) { // this is to force sending the id of the user to the api if he exists
      this.setState({ newMember: { ...state.newMember, id: newMemberInKnownMemberList.user_id } })
    }

    const fetchWorkspaceNewMember = await props.dispatch(postWorkspaceMember(props.currentWorkspace.id, {
      id: state.newMember.id || newMemberInKnownMemberList ? newMemberInKnownMemberList.user_id : null,
      email: state.newMember.isEmail ? state.newMember.personalData : '',
      username: state.newMember.isEmail ? '' : state.newMember.personalData,
      role: state.newMember.role
    }))

    this.setState({
      newMember: {
        id: '',
        avatarUrl: '',
        personalData: '',
        publicName: '',
        role: '',
        isEmail: false
      },
      autoCompleteFormNewMemberActive: false,
      displayNewMemberForm: false
    })

    switch (fetchWorkspaceNewMember.status) {
      case 200:
        props.dispatch(newFlashMessage(props.t('Member added'), 'info'))
        return true
      case 400:
        switch (fetchWorkspaceNewMember.json.code) {
          case 2042:
            props.dispatch(newFlashMessage(props.t('This account is deactivated'), 'warning'))
            return false
          case 1001: {
            const ErrorMsg = () => (
              <div>
                {props.t('Unknown user')}<br />
                {props.t('Note, only administrators can send invitational email')}
              </div>
            )
            props.dispatch(newFlashMessage(<ErrorMsg />))
            return false
          }
          case 3008:
            props.dispatch(newFlashMessage(props.t('This user already is in the space'), 'warning'))
            return false
          default:
            props.dispatch(newFlashMessage(props.t('Error while adding the member to the space'), 'warning'))
            return false
        }
      default:
        props.dispatch(newFlashMessage(props.t('Error while adding the member to the space'), 'warning'))
        return false
    }
  }

  handleClickRemoveMember = async memberId => {
    const { props } = this

    const fetchWorkspaceRemoveMember = await props.dispatch(deleteWorkspaceMember(props.currentWorkspace.id, memberId))
    switch (fetchWorkspaceRemoveMember.status) {
      case 204:
        props.dispatch(newFlashMessage(props.t('Member removed'), 'info'))
        break
      default: props.dispatch(newFlashMessage(props.t('Error while removing member'), 'warning')); break
    }
  }

  handleClickOpenAdvancedDashboard = () => {
    const { props, state } = this

    if (state.advancedDashboardOpenedId === null) {
      props.renderAppFeature(
        {
          label: 'Advanced dashboard',
          slug: 'workspace_advanced',
          faIcon: 'fas fa-users',
          hexcolor: GLOBAL_primaryColor,
          creationLabel: ''
        },
        props.user,
        findUserRoleIdInWorkspace(props.user.userId, props.currentWorkspace.memberList, ROLE_LIST),
        { ...props.currentWorkspace, workspace_id: props.currentWorkspace.id }
      )
    } else {
      props.dispatchCustomEvent(CUSTOM_EVENT.RELOAD_CONTENT('workspace_advanced'), { workspace_id: props.currentWorkspace.id })
    }

    this.setState({ advancedDashboardOpenedId: props.currentWorkspace.id })
  }

  handleClickAddNotification = async () => {
    const { props } = this
    const fetchWorkspaceUserAddNotification = await props.dispatch(putMyselfWorkspaceDoNotify(props.currentWorkspace.id, true))
    switch (fetchWorkspaceUserAddNotification.status) {
      case 204: props.dispatch(updateUserWorkspaceSubscriptionNotif(props.user.userId, props.currentWorkspace.id, true)); break
      default: props.dispatch(newFlashMessage(props.t('Error while changing subscription'), 'warning'))
    }
  }

  handleClickRemoveNotification = async () => {
    const { props } = this
    const fetchWorkspaceUserAddNotification = await props.dispatch(putMyselfWorkspaceDoNotify(props.currentWorkspace.id, false))
    switch (fetchWorkspaceUserAddNotification.status) {
      case 204: props.dispatch(updateUserWorkspaceSubscriptionNotif(props.user.userId, props.currentWorkspace.id, false)); break
      default: props.dispatch(newFlashMessage(props.t('Error while changing subscription'), 'warning'))
    }
  }

  render () {
    const { props, state } = this

    const userRoleIdInWorkspace = findUserRoleIdInWorkspace(props.user.userId, props.currentWorkspace.memberList, ROLE_LIST)

    // INFO - GB - 2019-08-29 - these filters are made temporarily by the frontend, but may change to have all the intelligence in the backend
    // https://github.com/tracim/tracim/issues/2326
    let contentTypeButtonList = []
    if (props.currentWorkspace.publicationEnabled) {
      contentTypeButtonList.push({
        slug: 'publications',
        creationLabel: props.t('Publish some information'),
<<<<<<< HEAD
        route: PAGE.WORKSPACE.PUBLICATIONS(props.curWs.id),
        hexcolor: COLORS.PUBLICATION,
=======
        route: PAGE.WORKSPACE.PUBLICATIONS(props.currentWorkspace.id),
        hexcolor: publicationColor,
>>>>>>> 2e571714
        faIcon: 'fas fa-stream'
      })
    }

    contentTypeButtonList = contentTypeButtonList.concat(props.contentType.length > 0 // INFO - CH - 2019-04-03 - wait for content type api to have responded
      ? props.appList
        .filter(app => userRoleIdInWorkspace === ROLE.contributor.id ? app.slug !== 'contents/folder' : true)
        .filter(app => app.slug === 'agenda' ? props.currentWorkspace.agendaEnabled : true)
        .filter(app => app.slug !== 'contents/share_folder')
        .filter(app => app.slug !== 'share_content')
        .filter(app => app.slug !== 'upload_permission')
        .map(app => {
          const contentType = props.contentType.find(ct => app.slug.includes(ct.slug)) || { creationLabel: '', slug: '' }
          // INFO - CH - 2019-04-03 - hard coding some agenda properties for now since some end points requires some clarifications
          // these endpoints are /system/applications, /system/content_types and key sidebar_entry from /user/me/workspaces
          // HACK - CH - 2019-09-10 - hard coding collabora creation label from the hack since backend still isn't clear about appList and contentTypeList usage
          // See https://github.com/tracim/tracim/issues/2375
          // HACK - GM - 2019-11-26 - hard coding gallery creation label because gallery don't have a content_type
          const creationLabelWithHACK = (() => {
            switch (app.slug) {
              case 'agenda': return props.t('Open the agenda')
              case 'gallery': return props.t('Open the gallery')
              case 'collaborative_document_edition': return HACK_COLLABORA_CONTENT_TYPE([{}]).creationLabel
              default: return contentType.creationLabel
            }
          })()

          // HACK - CH - 2019-09-10 - hard coding collabora slug from the hack since the collaborative_document has been removed from content type list
          // See https://github.com/tracim/tracim/issues/2375
          const slugWithHACK = app.slug === HACK_COLLABORA_CONTENT_TYPE([{}]).slug
            ? HACK_COLLABORA_CONTENT_TYPE([{}]).slug
            : contentType.slug

          const route = (() => {
            switch (app.slug) {
              case 'agenda': return PAGE.WORKSPACE.AGENDA(props.currentWorkspace.id)
              case 'gallery': return PAGE.WORKSPACE.GALLERY(props.currentWorkspace.id)
              default: return `${PAGE.WORKSPACE.NEW(props.currentWorkspace.id, slugWithHACK)}?parent_id=null`
            }
          })()

          return {
            ...app,
            hexcolor: app.slug === HACK_COLLABORA_CONTENT_TYPE([{}]).slug
              ? HACK_COLLABORA_CONTENT_TYPE([{}]).hexcolor
              : app.hexcolor,
            creationLabel: creationLabelWithHACK,
            route: route
          }
        })
      : []
    )

    // INFO - CH - 2019-04-03 - hard coding the button "explore contents" since it is not an app for now
    contentTypeButtonList.push({
      slug: 'content/all', // INFO - CH - 2019-04-03 - This will be overridden but it avoid a unique key warning
      ...props.currentWorkspace.sidebarEntryList.find(se => se.slug === 'contents/all'),
      creationLabel: props.t('Explore contents'),
      route: PAGE.WORKSPACE.CONTENT_LIST(props.currentWorkspace.id),
      hexcolor: '#999' // INFO - CH - 2019-04-08 - different color from sidebar because it is more readable here
    })

    const description = addExternalLinksIcons(props.currentWorkspace.description.trim())

    return (
      <div className='tracim__content fullWidthFullHeight'>
        <div className='tracim__content-scrollview'>
          <PageWrapper customClass='dashboard'>
            <TabBar
              currentSpace={props.currentWorkspace}
              breadcrumbs={props.breadcrumbs}
            />

            <PageContent>
              <div className='dashboard__workspace'>
                <div className='dashboard__workspace__content'>
                  <div className='dashboard__workspace__detail'>
                    {(description
                      ? (
                        <div
                          className='dashboard__workspace__detail__description'
                          dangerouslySetInnerHTML={{ __html: description }}
                        />
                      )
                      : (
                        <div className='dashboard__workspace__detail__description__missing'>
                          {props.t("This space doesn't have a description yet.")}
                        </div>
                      )
                    )}
                    <div className='dashboard__workspace__detail__buttons'>
                      <IconButton
                        icon='fas fa-fw fa-cog'
                        text={props.t('Space settings')}
                        onClick={this.handleClickOpenAdvancedDashboard}
                      />
                    </div>
                  </div>
                  {props.currentWorkspace && props.currentWorkspace.id && <WorkspaceRecentActivities workspaceId={props.currentWorkspace.id} />}
                </div>

                <div className='dashboard__workspace__rightMenu'>
                  <UserStatus
                    user={props.user}
                    currentWorkspace={props.currentWorkspace}
                    displayNotifBtn={props.system.config.email_notification_activated}
                    displaySubscriptionRequestsInformation={
                      userRoleIdInWorkspace >= ROLE.workspaceManager.id &&
                      props.currentWorkspace.accessType === SPACE_TYPE.onRequest.slug
                    }
                    newSubscriptionRequestsNumber={state.newSubscriptionRequestsNumber}
                    onClickToggleNotifBtn={this.handleToggleNotifBtn}
                    onClickAddNotify={this.handleClickAddNotification}
                    onClickRemoveNotify={this.handleClickRemoveNotification}
                    t={props.t}
                  />

                  <div className='dashboard__workspace__rightMenu__contents'>
                    {contentTypeButtonList.map(app => {
                      return (userRoleIdInWorkspace >= ROLE.contributor.id || ALWAYS_ALLOWED_BUTTON_SLUGS.includes(app.slug)) && (
                        <ContentTypeBtn
                          hexcolor={app.hexcolor}
                          label={app.label}
                          faIcon={app.faIcon}
                          // TODO - Côme - 2018/09/12 - translation key below is a little hacky:
                          // The creation label comes from api but since there is no translation in backend
                          // every files has a 'externalTranslationList' array just to generate the translation key in the json files through i18n.scanner
                          creationLabel={props.t(app.creationLabel)}
                          onClickBtn={() => props.history.push(app.route)}
                          appSlug={app.slug}
                          key={app.slug}
                        />
                      )
                    })}
                  </div>

                  <MemberList
                    customClass='dashboard__memberlist'
                    loggedUser={props.user}
                    apiUrl={FETCH_CONFIG.apiUrl}
                    memberList={props.currentWorkspace.memberList}
                    roleList={ROLE_LIST}
                    searchedKnownMemberList={state.searchedKnownMemberList}
                    autoCompleteFormNewMemberActive={state.autoCompleteFormNewMemberActive}
                    publicName={state.newMember.publicName}
                    isEmail={state.newMember.isEmail}
                    onChangePersonalData={this.handleChangePersonalData}
                    onClickKnownMember={this.handleClickKnownMember}
                    // createAccount={state.newMember.createAccount}
                    // onChangeCreateAccount={this.handleChangeNewMemberCreateAccount}
                    role={state.newMember.role}
                    onChangeRole={this.handleChangeNewMemberRole}
                    onClickValidateNewMember={this.handleClickValidateNewMember}
                    displayNewMemberForm={state.displayNewMemberForm}
                    onClickAddMemberBtn={this.handleClickAddMemberBtn}
                    onClickCloseAddMemberBtn={this.handleClickCloseAddMemberBtn}
                    onClickRemoveMember={this.handleClickRemoveMember}
                    userRoleIdInWorkspace={userRoleIdInWorkspace}
                    canSendInviteNewUser={[PROFILE.administrator.slug, PROFILE.manager.slug].includes(props.user.profile)}
                    emailNotifActivated={props.system.config.email_notification_activated}
                    autoCompleteClicked={state.autoCompleteClicked}
                    onClickAutoComplete={this.handleClickAutoComplete}
                    t={props.t}
                  />

                  {props.appList.some(a => a.slug === 'agenda') && props.currentWorkspace.agendaEnabled && (
                    <AgendaInfo
                      customClass='dashboard__section'
                      introText={props.t('Use this link to integrate this agenda to your')}
                      caldavText={props.t('CalDAV compatible software')}
                      agendaUrl={props.currentWorkspace.agendaUrl}
                    />
                  )}

                  {props.system.config.webdav_enabled && (
                    <WebdavInfo
                      customClass='dashboard__section'
                      introText={props.t('Use this link to integrate Tracim in your file explorer')}
                      webdavText={props.t('(protocole WebDAV)')}
                      webdavUrl={props.system.config.webdav_url}
                    />
                  )}
                </div>
              </div>
            </PageContent>
          </PageWrapper>
        </div>
      </div>
    )
  }
}

const mapStateToProps = ({ breadcrumbs, user, contentType, appList, currentWorkspace, system }) => ({
  breadcrumbs, user, contentType, appList, currentWorkspace, system
})
export default connect(mapStateToProps)(withRouter(appFactory(translate()(TracimComponent(Dashboard)))))<|MERGE_RESOLUTION|>--- conflicted
+++ resolved
@@ -381,13 +381,8 @@
       contentTypeButtonList.push({
         slug: 'publications',
         creationLabel: props.t('Publish some information'),
-<<<<<<< HEAD
-        route: PAGE.WORKSPACE.PUBLICATIONS(props.curWs.id),
+        route: PAGE.WORKSPACE.PUBLICATIONS(props.currentWorkspace.id),
         hexcolor: COLORS.PUBLICATION,
-=======
-        route: PAGE.WORKSPACE.PUBLICATIONS(props.currentWorkspace.id),
-        hexcolor: publicationColor,
->>>>>>> 2e571714
         faIcon: 'fas fa-stream'
       })
     }
