--- conflicted
+++ resolved
@@ -82,25 +82,7 @@
     ])
 
     props.registerLiveMessageHandlerList([
-<<<<<<< HEAD
-      { entityType: TLM_ET.SHAREDSPACE, coreEntityType: TLM_CET.MODIFIED, handler: this.handleWorkspaceModified },
-      { entityType: TLM_ET.SHAREDSPACE_MEMBER, coreEntityType: TLM_CET.CREATED, handler: this.handleMemberCreated },
-      { entityType: TLM_ET.SHAREDSPACE_MEMBER, coreEntityType: TLM_CET.MODIFIED, handler: this.handleMemberModified },
-      { entityType: TLM_ET.SHAREDSPACE_MEMBER, coreEntityType: TLM_CET.DELETED, handler: this.handleMemberDeleted },
-      { entityType: TLM_ET.CONTENT, coreEntityType: TLM_CET.CREATED, optionalSubType: TLM_ST.FILE, handler: this.handleContentCreated },
-      { entityType: TLM_ET.CONTENT, coreEntityType: TLM_CET.CREATED, optionalSubType: TLM_ST.HTML_DOCUMENT, handler: this.handleContentCreated },
-      { entityType: TLM_ET.CONTENT, coreEntityType: TLM_CET.CREATED, optionalSubType: TLM_ST.THREAD, handler: this.handleContentCreated },
-      { entityType: TLM_ET.CONTENT, coreEntityType: TLM_CET.CREATED, optionalSubType: TLM_ST.FOLDER, handler: this.handleContentCreated },
-      { entityType: TLM_ET.CONTENT, coreEntityType: TLM_CET.CREATED, optionalSubType: TLM_ST.COMMENT, handler: this.handleContentCreatedComment },
-      { entityType: TLM_ET.CONTENT, coreEntityType: TLM_CET.MODIFIED, optionalSubType: TLM_ST.FILE, handler: this.handleContentModified },
-      { entityType: TLM_ET.CONTENT, coreEntityType: TLM_CET.MODIFIED, optionalSubType: TLM_ST.HTML_DOCUMENT, handler: this.handleContentModified },
-      { entityType: TLM_ET.CONTENT, coreEntityType: TLM_CET.MODIFIED, optionalSubType: TLM_ST.THREAD, handler: this.handleContentModified },
-      { entityType: TLM_ET.CONTENT, coreEntityType: TLM_CET.MODIFIED, optionalSubType: TLM_ST.FOLDER, handler: this.handleContentModified }
-      // FIXME - CH - 2020-05-18 - need core event type undelete to handle this
-      // { entityType: TLM_ET.CONTENT, coreEntityType: TLM_CET.DELETED, handler: this.handleContentDeleted }
-=======
       { entityType: TLM_ET.SHAREDSPACE, coreEntityType: TLM_CET.MODIFIED, handler: this.handleWorkspaceModified }
->>>>>>> f34b7d92
     ])
   }
 
