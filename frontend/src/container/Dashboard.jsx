import React from 'react'
import { connect } from 'react-redux'
import { translate } from 'react-i18next'
import { Link, withRouter } from 'react-router-dom'
import {
  PageWrapper,
  PageTitle,
  PageContent,
  convertBackslashNToBr,
  BREADCRUMBS_TYPE,
  CUSTOM_EVENT
} from 'tracim_frontend_lib'
import {
  getWorkspaceDetail,
  getWorkspaceMemberList,
  getMyselfWorkspaceRecentActivityList,
  getMyselfWorkspaceReadStatusList,
  getMyselfKnownMember,
  postWorkspaceMember,
  putMyselfWorkspaceRead,
  deleteWorkspaceMember,
  putMyselfWorkspaceDoNotify,
  getLoggedUserCalendar
} from '../action-creator.async.js'
import {
  newFlashMessage,
  setWorkspaceDetail,
  setWorkspaceMemberList,
  setWorkspaceRecentActivityList,
  appendWorkspaceRecentActivityList,
  setWorkspaceReadStatusList,
  removeWorkspaceMember,
  updateUserWorkspaceSubscriptionNotif,
  setWorkspaceAgendaUrl,
  setBreadcrumbs
} from '../action-creator.sync.js'
import appFactory from '../appFactory.js'
import {
  ROLE,
  PAGE,
  findUserRoleIdInWorkspace,
  PROFILE
} from '../helper.js'
import UserStatus from '../component/Dashboard/UserStatus.jsx'
import ContentTypeBtn from '../component/Dashboard/ContentTypeBtn.jsx'
import RecentActivity from '../component/Dashboard/RecentActivity.jsx'
import MemberList from '../component/Dashboard/MemberList.jsx'
import AgendaInfo from '../component/Dashboard/AgendaInfo.jsx'
import WebdavInfo from '../component/Dashboard/WebdavInfo.jsx'

class Dashboard extends React.Component {
  constructor (props) {
    super(props)
    this.state = {
      workspaceIdInUrl: props.match.params.idws ? parseInt(props.match.params.idws) : null, // this is used to avoid handling the parseInt every time
      advancedDashboardOpenedId: null,
      newMember: {
        id: '',
        avatarUrl: '',
        nameOrEmail: '',
        role: '',
        isEmail: false
      },
      displayNewMemberForm: false,
      autoCompleteFormNewMemberActive: false,
      searchedKnownMemberList: [],
      autoCompleteClicked: false,
      displayNotifBtn: false,
      displayWebdavBtn: false
    }

    document.addEventListener('appCustomEvent', this.customEventReducer)
  }

  customEventReducer = async ({ detail: { type, data } }) => {
    switch (type) {
      case 'refreshDashboardMemberList': this.loadMemberList(); break
      case CUSTOM_EVENT.REFRESH_WORKSPACE_DETAIL:
        await this.loadWorkspaceDetail()
        this.buildBreadcrumbs()
        break
      case 'allApp_changeLang': this.buildBreadcrumbs(); break
    }
  }

  async componentDidMount () {
    await this.loadWorkspaceDetail()
    this.loadMemberList()
    this.loadRecentActivity()
    this.buildBreadcrumbs()
  }

  async componentDidUpdate (prevProps, prevState) {
    const { props } = this

    if (!prevProps.match || !props.match || prevProps.match.params.idws === props.match.params.idws) return

    this.props.dispatchCustomEvent('unmount_app') // to unmount advanced workspace
    this.setState({
      workspaceIdInUrl: props.match.params.idws ? parseInt(props.match.params.idws) : null,
      advancedDashboardOpenedId: null,
      displayNewMemberForm: false,
      newMember: {
        id: '',
        avatarUrl: '',
        nameOrEmail: '',
        role: '',
        isEmail: false
      }
    })
    await this.loadWorkspaceDetail()
    this.loadMemberList()
    this.loadRecentActivity()
    this.buildBreadcrumbs()
  }

  componentWillUnmount () {
    this.props.dispatchCustomEvent('unmount_app') // to unmount advanced workspace
    document.removeEventListener('appCustomEvent', this.customEventReducer)
  }

  loadWorkspaceDetail = async () => {
    const { props } = this

    const fetchWorkspaceDetail = await props.dispatch(getWorkspaceDetail(props.user, props.match.params.idws))
    switch (fetchWorkspaceDetail.status) {
      case 200:
        props.dispatch(setWorkspaceDetail(fetchWorkspaceDetail.json))
        if (props.appList.some(a => a.slug === 'agenda') && fetchWorkspaceDetail.json.agenda_enabled) {
          this.loadCalendarDetail()
        }
        break
      case 400:
        props.history.push(PAGE.HOME)
        props.dispatch(newFlashMessage('Unknown shared space'))
        break
      default: props.dispatch(newFlashMessage(`${props.t('An error has happened while getting')} ${props.t('shared space detail')}`, 'warning')); break
    }
  }

  loadCalendarDetail = async () => {
    const { props } = this

    const fetchCalendar = await props.dispatch(getLoggedUserCalendar())
    switch (fetchCalendar.status) {
      case 200:
        const idCurrentWorkspace = parseInt(props.match.params.idws)
        const currentWorkspaceAgendaUrl = (fetchCalendar.json.find(a => a.workspace_id === idCurrentWorkspace) || {agenda_url: ''}).agenda_url
        this.props.dispatch(setWorkspaceAgendaUrl(currentWorkspaceAgendaUrl))
        break
      default: props.dispatch(newFlashMessage(`${props.t('An error has happened while getting')} ${props.t('agenda details')}`, 'warning')); break
    }
  }

  loadMemberList = async () => {
    const { props } = this

    const fetchWorkspaceMemberList = await props.dispatch(getWorkspaceMemberList(props.match.params.idws))
    switch (fetchWorkspaceMemberList.status) {
      case 200: props.dispatch(setWorkspaceMemberList(fetchWorkspaceMemberList.json)); break
      case 400: break
      default: props.dispatch(newFlashMessage(`${props.t('An error has happened while getting')} ${props.t('member list')}`, 'warning')); break
    }
  }

  loadRecentActivity = async () => {
    const { props } = this

    const fetchWorkspaceRecentActivityList = await props.dispatch(getMyselfWorkspaceRecentActivityList(props.match.params.idws))
    const fetchWorkspaceReadStatusList = await props.dispatch(getMyselfWorkspaceReadStatusList(props.match.params.idws))

    switch (fetchWorkspaceRecentActivityList.status) {
      case 200: props.dispatch(setWorkspaceRecentActivityList(fetchWorkspaceRecentActivityList.json)); break
      case 400: break
      default: props.dispatch(newFlashMessage(`${props.t('An error has happened while getting')} ${props.t('recent activity list')}`, 'warning')); break
    }

    switch (fetchWorkspaceReadStatusList.status) {
      case 200: props.dispatch(setWorkspaceReadStatusList(fetchWorkspaceReadStatusList.json)); break
      case 400: break
      default: props.dispatch(newFlashMessage(`${props.t('An error has happened while getting')} ${props.t('read status list')}`, 'warning')); break
    }
  }

  buildBreadcrumbs = () => {
    const { props, state } = this

    const breadcrumbsList = [{
      link: <Link to={PAGE.HOME}><i className='fa fa-home' />{props.t('Home')}</Link>,
      type: BREADCRUMBS_TYPE.CORE
    }, {
      link: (
        <Link to={PAGE.WORKSPACE.DASHBOARD(state.workspaceIdInUrl)}>
          {props.curWs.label}
        </Link>
      ),
      type: BREADCRUMBS_TYPE.CORE
    }, {
      link: (
        <Link to={PAGE.WORKSPACE.DASHBOARD(state.workspaceIdInUrl)}>
          {props.t('Dashboard')}
        </Link>
      ),
      type: BREADCRUMBS_TYPE.CORE
    }]

    props.dispatch(setBreadcrumbs(breadcrumbsList))
  }

  handleClickAddMemberBtn = () => this.setState({displayNewMemberForm: true})

  handleClickCloseAddMemberBtn = () => this.setState({displayNewMemberForm: false})

  handleToggleNotifBtn = () => this.setState(prevState => ({displayNotifBtn: !prevState.displayNotifBtn}))

  handleToggleWebdavBtn = () => this.setState(prevState => ({displayWebdavBtn: !prevState.displayWebdavBtn}))

  handleClickMarkRecentActivityAsRead = async () => {
    const { props } = this
    const fetchUserWorkspaceAllRead = await props.dispatch(putMyselfWorkspaceRead(props.curWs.id))
    switch (fetchUserWorkspaceAllRead.status) {
      case 204: this.loadRecentActivity(); break
      default: props.dispatch(newFlashMessage(`${props.t('An error has happened while setting "mark all as read"')}`, 'warning')); break
    }
  }

  handleClickSeeMore = async () => {
    const { props, state } = this

    const idLastRecentActivity = props.curWs.recentActivityList[props.curWs.recentActivityList.length - 1].id

    const fetchWorkspaceRecentActivityList = await props.dispatch(getMyselfWorkspaceRecentActivityList(state.workspaceIdInUrl, idLastRecentActivity))
    switch (fetchWorkspaceRecentActivityList.status) {
      case 200: props.dispatch(appendWorkspaceRecentActivityList(fetchWorkspaceRecentActivityList.json)); break
      default: props.dispatch(newFlashMessage(`${props.t('An error has happened while getting')} ${props.t('recent activity list')}`, 'warning')); break
    }
  }

  handleSearchUser = async userNameToSearch => {
    const { props } = this
    const fetchUserKnownMemberList = await props.dispatch(getMyselfKnownMember(userNameToSearch, props.curWs.id))
    switch (fetchUserKnownMemberList.status) {
      case 200: this.setState({searchedKnownMemberList: fetchUserKnownMemberList.json}); break
      default: props.dispatch(newFlashMessage(`${props.t('An error has happened while getting')} ${props.t('known members list')}`, 'warning')); break
    }
  }

  isEmail = string => /\S*@\S*\.\S{2,}/.test(string)

  handleChangeNewMemberNameOrEmail = async newNameOrEmail => {
    this.setState(prev => ({
      newMember: {
        ...prev.newMember,
        nameOrEmail: newNameOrEmail,
        isEmail: this.isEmail(newNameOrEmail)
      },
      autoCompleteClicked: false
    }))

    if (newNameOrEmail.length >= 2) {
      await this.handleSearchUser(newNameOrEmail)
      this.setState({autoCompleteFormNewMemberActive: true})
    }
  }

  handleClickKnownMember = knownMember => {
    this.setState(prev => ({
      newMember: {
        ...prev.newMember,
        id: knownMember.user_id,
        nameOrEmail: knownMember.public_name,
        avatarUrl: knownMember.avatar_url,
        isEmail: false
      },
      autoCompleteFormNewMemberActive: false,
      autoCompleteClicked: true
    }))
  }

  handleClickAutoComplete = () => this.setState({
    autoCompleteFormNewMemberActive: false,
    autoCompleteClicked: true
  })

  handleChangeNewMemberRole = newRole => this.setState(prev => ({newMember: {...prev.newMember, role: newRole}}))

  handleClickValidateNewMember = async () => {
    const { props, state } = this

    if (state.newMember.nameOrEmail === '') {
      props.dispatch(newFlashMessage(props.t('Please set a name or email'), 'warning'))
      return false
    }

    if (state.newMember.role === '') {
      props.dispatch(newFlashMessage(props.t('Please set a role'), 'warning'))
      return false
    }

    const newMemberInKnownMemberList = state.searchedKnownMemberList.find(u => u.public_name === state.newMember.nameOrEmail)

    if (!props.system.config.email_notification_activated && !newMemberInKnownMemberList) {
      props.dispatch(newFlashMessage(props.t('Unknown user'), 'warning'))
      return false
    }

    if (state.newMember.id === '' && newMemberInKnownMemberList) { // this is to force sending the id of the user to the api if he exists
      this.setState({newMember: {...state.newMember, id: newMemberInKnownMemberList.user_id}})
    }

    const fetchWorkspaceNewMember = await props.dispatch(postWorkspaceMember(props.user, props.curWs.id, {
      id: state.newMember.id || newMemberInKnownMemberList ? newMemberInKnownMemberList.user_id : null,
      publicName: state.newMember.isEmail ? '' : state.newMember.nameOrEmail,
      email: state.newMember.isEmail ? state.newMember.nameOrEmail : '',
      role: state.newMember.role
    }))

    switch (fetchWorkspaceNewMember.status) {
      case 200:
        this.loadMemberList()
        this.setState({
          newMember: {
            id: '',
            avatarUrl: '',
            nameOrEmail: '',
            role: '',
            isEmail: false
          },
          autoCompleteFormNewMemberActive: false,
          displayNewMemberForm: false
        })
        props.dispatch(newFlashMessage(props.t('Member added'), 'info'))
        return true
      case 400:
        switch (fetchWorkspaceNewMember.json.code) {
          case 2042:
            props.dispatch(newFlashMessage(props.t('This account is deactivated'), 'warning'))
            return false
          case 1001:
            const ErrorMsg = () => (
              <div>
                {props.t('Unknown user')}<br />
                {props.t('Note, only administrators can send invitational email')}
              </div>
            )
            props.dispatch(newFlashMessage(<ErrorMsg />))
            return false
          case 3008:
            props.dispatch(newFlashMessage(props.t('This user already is in the workspace'), 'warning'))
            return false
          default:
            props.dispatch(newFlashMessage(props.t('Error while adding the member to the shared space'), 'warning'))
            return false
        }
      default:
        props.dispatch(newFlashMessage(props.t('Error while adding the member to the shared space'), 'warning'))
        return false
    }
  }

  handleClickRemoveMember = async idMember => {
    const { props } = this

    const fetchWorkspaceRemoveMember = await props.dispatch(deleteWorkspaceMember(props.user, props.curWs.id, idMember))
    switch (fetchWorkspaceRemoveMember.status) {
      case 204:
        props.dispatch(removeWorkspaceMember(idMember))
        props.dispatch(newFlashMessage(props.t('Member removed'), 'info'))
        break
      default: props.dispatch(newFlashMessage(props.t('Error while removing member'), 'warning')); break
    }
  }

  handleClickOpenAdvancedDashboard = () => {
    const { props, state } = this

    if (state.advancedDashboardOpenedId === null) {
      props.renderAppFeature(
        {
          label: 'Advanced dashboard',
          slug: 'workspace_advanced',
          faIcon: 'bank',
          hexcolor: GLOBAL_primaryColor,
          creationLabel: ''
        },
        props.user,
        findUserRoleIdInWorkspace(props.user.user_id, props.curWs.memberList, ROLE),
        {...props.curWs, workspace_id: props.curWs.id}
      )
    } else {
      props.dispatchCustomEvent('workspace_advanced_reloadContent', {workspace_id: props.curWs.id})
    }

    this.setState({advancedDashboardOpenedId: props.curWs.id})
  }

  handleClickAddNotification = async () => {
    const { props } = this
    const fetchWorkspaceUserAddNotification = await props.dispatch(putMyselfWorkspaceDoNotify(props.curWs.id, true))
    switch (fetchWorkspaceUserAddNotification.status) {
      case 204: props.dispatch(updateUserWorkspaceSubscriptionNotif(props.user.user_id, props.curWs.id, true)); break
      default: props.dispatch(newFlashMessage(props.t('Error while changing subscription'), 'warning'))
    }
  }

  handleClickRemoveNotification = async () => {
    const { props } = this
    const fetchWorkspaceUserAddNotification = await props.dispatch(putMyselfWorkspaceDoNotify(props.curWs.id, false))
    switch (fetchWorkspaceUserAddNotification.status) {
      case 204: props.dispatch(updateUserWorkspaceSubscriptionNotif(props.user.user_id, props.curWs.id, false)); break
      default: props.dispatch(newFlashMessage(props.t('Error while changing subscription'), 'warning'))
    }
  }

  render () {
    const { props, state } = this

<<<<<<< HEAD
    const idRoleUserWorkspace = findIdRoleUserWorkspace(props.user.user_id, props.curWs.memberList, ROLE)
    // let indexCustomFormContentType = 0
=======
    const idRoleUserWorkspace = findUserRoleIdInWorkspace(props.user.user_id, props.curWs.memberList, ROLE)
>>>>>>> dd38c7e0

    let contentTypeButtonList = props.contentType.length > 0 // INFO - CH - 2019-04-03 - wait for content type api to have responded
      ? props.appList
        .filter(app => idRoleUserWorkspace === 2 ? app.slug !== 'contents/folder' : true)
        .filter(app => app.slug === 'agenda' ? props.curWs.agendaEnabled : true)
        .filter(app => app.slug !== 'contents/custom-form')
        .map(app => {
          let contentType = props.contentType.find(ct => app.slug.includes(ct.slug)) || {creationLabel: '', slug: ''}
          // if (app.slug === 'contents/custom-form') {
          //   if (indexCustomFormContentType < props.customFormContentType.length) {
          //
          //   }
          //   contentType = props.customFormContentType.find(ct => app.slug.includes(ct.slug))
          // }
          // INFO - CH - 2019-04-03 - hard coding some agenda properties for now since some end points requires some clarifications
          // these endpoints are /system/applications, /system/content_types and key sidebar_entry from /user/me/workspaces

          return {
            ...app,
            creationLabel: app.slug === 'agenda' ? props.t('Open the agenda') : contentType.creationLabel,
            route: app.slug === 'agenda'
              ? PAGE.WORKSPACE.AGENDA(props.curWs.id)
              : `${PAGE.WORKSPACE.NEW(props.curWs.id, contentType.slug)}?parent_id=null`
          }
        })
      : []
    props.customFormContentType.forEach(c => {
      contentTypeButtonList.push({
        slug: 'contents/' + c.slug + c.index,
        creationLabel: c.creationLabel,
        // route: `${PAGE.WORKSPACE.NEW(props.curWs.id, c.slug) + c.index}?parent_id=null`,
        route: `${PAGE.WORKSPACE.CUSTOM_FORM(props.curWs.id, c.slugForm)}?parent_id=null`,
        hexcolor: c.hexcolor,
        label: c.label,
        faIcon: c.faIcon,
        index: c.index
      })
    })

    // INFO - CH - 2019-04-03 - hard coding the button "explore contents" since it is not an app for now
    contentTypeButtonList.push({
      slug: 'content/all', // INFO - CH - 2019-04-03 - This will be overriden but it avoid a unique key warning
      ...props.curWs.sidebarEntryList.find(se => se.slug === 'contents/all'),
      creationLabel: props.t('Explore contents'),
      route: PAGE.WORKSPACE.CONTENT_LIST(props.curWs.id),
      hexcolor: '#999' // INFO - CH - 2019-04-08 - different color from sidebar because it is more readable here
    })

    return (
      <div className='tracim__content fullWidthFullHeight'>
        <div className='tracim__content-scrollview'>
          <PageWrapper customClass='dashboard'>
            <PageTitle
              parentClass='dashboard__header'
              title={props.t('Dashboard')}
              subtitle={''}
              icon='home'
              breadcrumbsList={props.breadcrumbs}
            >
              <div className='dashboard__header__advancedmode'>
                {idRoleUserWorkspace >= 8 &&
                  <button
                    type='button'
                    className='dashboard__header__advancedmode__button btn outlineTextBtn primaryColorBorder primaryColorBgHover primaryColorBorderDarkenHover'
                    onClick={this.handleClickOpenAdvancedDashboard}
                  >
                    <i className='fa fa-fw fa-cog' />
                    {props.t('Open advanced Dashboard')}
                  </button>
                }
              </div>
            </PageTitle>

            <PageContent>
              <div className='dashboard__workspace'>
                <div className='dashboard__workspace__detail'>
                  <div
                    className='dashboard__workspace__detail__title primaryColorFont'
                    data-cy='dashboardWorkspaceLabel'
                  >
                    {props.curWs.label}
                  </div>

                  <div
                    className='dashboard__workspace__detail__description'
                    dangerouslySetInnerHTML={{__html: convertBackslashNToBr(props.curWs.description)}}
                  />

                  {idRoleUserWorkspace >= 2 && (
                    <div className='dashboard__calltoaction'>
                      {contentTypeButtonList.map(app =>
                        <ContentTypeBtn
                          customClass='dashboard__calltoaction__button'
                          hexcolor={app.hexcolor}
                          label={app.label}
                          faIcon={app.faIcon}
                          // TODO - Côme - 2018/09/12 - translation key below is a little hacky:
                          // The creation label comes from api but since there is no translation in backend
                          // every files has a 'externalTranslationList' array just to generate the translation key in the json files through i18n.scanner
                          creationLabel={props.t(app.creationLabel)}
                          onClickBtn={() => props.history.push(app.route)}
                          appSlug={app.slug}
                          key={app.slug === 'contents/custom-form' ? app.index : app.slug}
                        />
                      )}
                    </div>
                  )}
                </div>

                <UserStatus
                  user={props.user}
                  curWs={props.curWs}
                  displayNotifBtn={props.system.config.email_notification_activated}
                  onClickToggleNotifBtn={this.handleToggleNotifBtn}
                  onClickAddNotify={this.handleClickAddNotification}
                  onClickRemoveNotify={this.handleClickRemoveNotification}
                  t={props.t}
                />
              </div>

              <div className='dashboard__workspaceInfo'>
                <RecentActivity
                  customClass='dashboard__activity'
                  workspaceId={props.curWs.id}
                  roleIdForLoggedUser={idRoleUserWorkspace}
                  recentActivityList={props.curWs.recentActivityList}
                  readByUserList={props.curWs.contentReadStatusList}
                  contentTypeList={props.contentType}
                  onClickEverythingAsRead={this.handleClickMarkRecentActivityAsRead}
                  onClickSeeMore={this.handleClickSeeMore}
                  t={props.t}
                />

                <MemberList
                  customClass='dashboard__memberlist'
                  loggedUser={props.user}
                  memberList={props.curWs.memberList.filter(u => u.isActive)}
                  roleList={ROLE}
                  searchedKnownMemberList={state.searchedKnownMemberList}
                  autoCompleteFormNewMemberActive={state.autoCompleteFormNewMemberActive}
                  nameOrEmail={state.newMember.nameOrEmail}
                  isEmail={state.newMember.isEmail}
                  onChangeNameOrEmail={this.handleChangeNewMemberNameOrEmail}
                  onClickKnownMember={this.handleClickKnownMember}
                  // createAccount={state.newMember.createAccount}
                  // onChangeCreateAccount={this.handleChangeNewMemberCreateAccount}
                  role={state.newMember.role}
                  onChangeRole={this.handleChangeNewMemberRole}
                  onClickValidateNewMember={this.handleClickValidateNewMember}
                  displayNewMemberForm={state.displayNewMemberForm}
                  onClickAddMemberBtn={this.handleClickAddMemberBtn}
                  onClickCloseAddMemberBtn={this.handleClickCloseAddMemberBtn}
                  onClickRemoveMember={this.handleClickRemoveMember}
                  idRoleUserWorkspace={idRoleUserWorkspace}
                  canSendInviteNewUser={[PROFILE.ADMINISTRATOR.slug, PROFILE.MANAGER.slug].includes(props.user.profile)}
                  emailNotifActivated={props.system.config.email_notification_activated}
                  autoCompleteClicked={state.autoCompleteClicked}
                  onClickAutoComplete={this.handleClickAutoComplete}
                  t={props.t}
                />
              </div>

              {props.appList.some(a => a.slug === 'agenda') && props.curWs.agendaEnabled && (
                <AgendaInfo
                  customClass='dashboard__section'
                  introText={props.t('Use this link to integrate this agenda to your')}
                  caldavText={props.t('CalDAV compatible software')}
                  agendaUrl={props.curWs.agendaUrl}
                />
              )}

              {props.system.config.webdav_enabled && (
                <WebdavInfo
                  customClass='dashboard__section'
                  introText={props.t('Use this link to integrate Tracim in your file explorer')}
                  webdavText={props.t('(protocole WebDAV)')}
                  webdavUrl={props.system.config.webdav_url}
                />
              )}
            </PageContent>
          </PageWrapper>
        </div>
      </div>
    )
  }
}

const mapStateToProps = ({ breadcrumbs, user, contentType, appList, currentWorkspace, system, customFormContentType }) => ({
  breadcrumbs, user, contentType, appList, curWs: currentWorkspace, system, customFormContentType
})
export default connect(mapStateToProps)(withRouter(appFactory(translate()(Dashboard))))<|MERGE_RESOLUTION|>--- conflicted
+++ resolved
@@ -415,12 +415,7 @@
   render () {
     const { props, state } = this
 
-<<<<<<< HEAD
-    const idRoleUserWorkspace = findIdRoleUserWorkspace(props.user.user_id, props.curWs.memberList, ROLE)
-    // let indexCustomFormContentType = 0
-=======
     const idRoleUserWorkspace = findUserRoleIdInWorkspace(props.user.user_id, props.curWs.memberList, ROLE)
->>>>>>> dd38c7e0
 
     let contentTypeButtonList = props.contentType.length > 0 // INFO - CH - 2019-04-03 - wait for content type api to have responded
       ? props.appList
@@ -437,7 +432,6 @@
           // }
           // INFO - CH - 2019-04-03 - hard coding some agenda properties for now since some end points requires some clarifications
           // these endpoints are /system/applications, /system/content_types and key sidebar_entry from /user/me/workspaces
-
           return {
             ...app,
             creationLabel: app.slug === 'agenda' ? props.t('Open the agenda') : contentType.creationLabel,
