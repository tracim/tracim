--- conflicted
+++ resolved
@@ -7,22 +7,15 @@
   PAGE,
   serialize,
   TracimComponent,
-<<<<<<< HEAD
-  PROFILE
-=======
   PopupUploadFile,
   PROFILE,
   getAvatarBaseUrl
->>>>>>> 3b5fe6cf
 } from 'tracim_frontend_lib'
 import {
   newFlashMessage,
   setBreadcrumbs,
-<<<<<<< HEAD
-  setHeadTitle
-=======
+  setHeadTitle,
   updateUserProfileAvatarName
->>>>>>> 3b5fe6cf
 } from '../action-creator.sync.js'
 import {
   getAboutUser,
@@ -63,16 +56,13 @@
     this.state = {
       displayedUser: undefined,
       coverImageUrl: undefined,
-<<<<<<< HEAD
       informationSchemaObject: {},
       personalPageSchemaObject: {},
       uiSchemaObject: {},
       informationDataSchema: {},
       personalPageDataSchema: {},
-      dataSchemaObject: {}
-=======
+      dataSchemaObject: {},
       displayUploadPopup: undefined
->>>>>>> 3b5fe6cf
     }
 
     props.registerCustomEventHandlerList([
@@ -115,10 +105,10 @@
     }]))
   }
 
-<<<<<<< HEAD
   setHeadTitle = userPublicName => {
     this.props.dispatch(setHeadTitle(userPublicName))
-=======
+  }
+
   handleFetchErrors = (result, errorList, defaultErrorMessage) => {
     if (result.status < 400) return false
 
@@ -128,7 +118,6 @@
     props.dispatch(newFlashMessage(error.message))
     props.history.push(PAGE.HOME)
     return true
->>>>>>> 3b5fe6cf
   }
 
   getUser = async () => {
@@ -142,7 +131,14 @@
       props.t('Error while loading user')
     )) return
 
-    const apiUser = { ...serialize(fetchGetUser.json, serializeUserProps) }
+    const apiUser = {
+      ...serialize(fetchGetUser.json, serializeUserProps),
+      authoredContentRevisionsCount: fetchGetUser.json.authored_content_revisions_count,
+      authoredContentRevisionsSpaceCount: fetchGetUser.json.authored_content_revisions_space_count,
+      leadersCount: fetchGetUser.json.leaders_count,
+      followersCount: fetchGetUser.json.followers_count
+    }
+    
     this.setState(oldState => {
       return {
         displayedUser: { ...oldState.displayedUser, ...apiUser },
@@ -154,44 +150,11 @@
 
   onChangeAvatarClick = () => this.setState({ displayUploadPopup: POPUP_DISPLAY_STATE.AVATAR })
 
-<<<<<<< HEAD
-    switch (fetchGetUser.status) {
-      case 200:
-        this.setState({
-          displayedUser: {
-            ...serialize(fetchGetUser.json, serializeUserProps),
-            userId: userId,
-            authoredContentRevisionsCount: fetchGetUser.json.authored_content_revisions_count,
-            authoredContentRevisionsSpaceCount: fetchGetUser.json.authored_content_revisions_space_count,
-            leadersCount: fetchGetUser.json.leaders_count,
-            followersCount: fetchGetUser.json.followers_count
-          },
-          coverImageUrl: 'default'
-        })
-        this.buildBreadcrumbs()
-        this.setHeadTitle(fetchGetUser.json.public_name)
-        break
-      case 400:
-        switch (fetchGetUser.json.code) {
-          case 1001:
-            props.dispatch(newFlashMessage(props.t('Unknown user', 'warning')))
-            props.history.push(PAGE.HOME)
-            break
-          default:
-            props.dispatch(newFlashMessage(props.t('Error while loading user', 'warning')))
-            props.history.push(PAGE.HOME)
-        }
-        break
-      default:
-        props.dispatch(newFlashMessage(props.t('Error while loading user', 'warning')))
-        props.history.push(PAGE.HOME)
-=======
   onChangeAvatarSuccess = () => {
     const { props, state } = this
     const profileAvatarName = `avatar-${Date.now()}`
     if (state.displayedUser.userId === props.user.userId) {
       this.props.dispatch(updateUserProfileAvatarName(profileAvatarName))
->>>>>>> 3b5fe6cf
     }
     this.setState(oldState => {
       return {
@@ -202,7 +165,6 @@
     this.onCloseUploadPopup()
   }
 
-<<<<<<< HEAD
   getUserCustomPropertiesAndSchema = async () => {
     const { props } = this
 
@@ -341,24 +303,16 @@
 
     return isConnectedUserOnHisOwnProfile || isUserAdmin
   }
+    
+  onCloseUploadPopup = () => this.setState({ displayUploadPopup: undefined })
 
   render () {
     const { props, state } = this
 
-    const isPublicProfileEditable = this.isPublicProfileEditable(props.user, props.match.params.userid, PROFILE)
-
-=======
-  onCloseUploadPopup = () => this.setState({ displayUploadPopup: undefined })
-
-  render () {
-    const { props, state } = this
     const userId = state.displayedUser ? state.displayedUser.userId : props.match.params.userid
-    const changeImageEnabled = (
-      (userId === props.user.userId) ||
-      props.user.profile === PROFILE.administrator.slug
-    )
+    const isPublicProfileEditable = this.isPublicProfileEditable(props.user, userId, PROFILE)
     const avatarBaseUrl = getAvatarBaseUrl(FETCH_CONFIG.apiUrl, userId)
->>>>>>> 3b5fe6cf
+
     return (
       <div className='tracim__content fullWidthFullHeight'>
         <div className='tracim__content-scrollview'>
@@ -377,6 +331,7 @@
               <i className='fa fa-fw fa-image' /> {props.t('Maximum size: {{size}} MB', { size: MAXIMUM_AVATAR_SIZE / (1024 * 1024) })}
             </PopupUploadFile>
           )}
+          
           <div className='profile__cover'>
             {state.coverImageUrl && <div className='profile__cover__default' />}
             {!state.coverImageUrl && (
@@ -391,7 +346,7 @@
             displayedUser={state.displayedUser}
             breadcrumbsList={props.breadcrumbs}
             handleChangeAvatar={this.onChangeAvatarClick}
-            changeAvatarEnabled={changeImageEnabled}
+            changeAvatarEnabled={isPublicProfileEditable}
           />
 
           <div className='profile__content'>
