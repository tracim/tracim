--- conflicted
+++ resolved
@@ -9,11 +9,9 @@
   TracimComponent,
   PopupUploadFile,
   PROFILE,
-<<<<<<< HEAD
-  IconButton
-=======
-  getAvatarBaseUrl
->>>>>>> e27cf700
+  IconButton,
+  getAvatarBaseUrl,
+  getCoverBaseUrl
 } from 'tracim_frontend_lib'
 import {
   newFlashMessage,
@@ -110,33 +108,38 @@
     )) return
 
     const apiUser = { ...serialize(fetchGetUser.json, serializeUserProps) }
-<<<<<<< HEAD
     this.setState({
       displayedUser: { ...apiUser, hasCover: true },
-      coverImageLoaded: false
-=======
-    this.setState(oldState => {
-      return {
-        displayedUser: apiUser,
-        coverImageUrl: 'default'
-      }
->>>>>>> e27cf700
     })
     this.buildBreadcrumbs()
   }
 
   onChangeAvatarClick = () => this.setState({ displayUploadPopup: POPUP_DISPLAY_STATE.AVATAR })
 
-  onChangeAvatarSuccess = () => {
-    const { props, state } = this
-    const profileAvatarName = `avatar-${Date.now()}`
+  onChangeAvatarSuccess = () => this.onChangeImageSuccess(
+    'avatar',
+    'profileAvatarImage',
+    'hasAvatar',
+    updateUserProfileAvatarName
+  )
+
+  onChangeCoverSuccess = () => this.onChangeImageSuccess(
+    'cover',
+    'profileCoverImage',
+    'hasCover',
+    updateUserProfileCoverName
+  )
+
+  onChangeImageSuccess = (basename, nameStateKey, hasImageKey, updateNameReducer) => {
+    const { props, state } = this
+    const name = `${basename}-${Date.now()}`
     if (state.displayedUser.userId === props.user.userId) {
-      this.props.dispatch(updateUserProfileAvatarName(profileAvatarName))
+      this.props.dispatch(updateNameReducer(name))
     }
     this.setState(oldState => {
       return {
         ...oldState,
-        displayedUser: { ...oldState.displayedUser, profileAvatarName, hasAvatar: true }
+        displayedUser: { ...oldState.displayedUser, nameStateKey: name, hasImageKey: true }
       }
     })
     this.onCloseUploadPopup()
@@ -144,18 +147,16 @@
 
   onChangeCoverClick = () => this.setState({ displayUploadPopup: POPUP_DISPLAY_STATE.COVER })
 
-  onChangeCoverSuccess = () => this.props.dispatch(updateUserProfileCoverName(`cover-${Date.now()}`))
-
   onCloseUploadPopup = () => this.setState({ displayUploadPopup: undefined })
 
-  getPopupUploadFile = (uploadUrl, onUploadSuccess, recommendedDimensions) => {
+  getPopupUploadImage = (uploadBaseUrl, onUploadSuccess, recommendedDimensions) => {
     const { props } = this
     return (
       <PopupUploadFile
         label={props.t('Upload an image')}
-        uploadUrl={uploadUrl}
-        httpMethod='POST'
-        color={GLOBAL_primaryColor}
+        uploadUrl={`${uploadBaseUrl}/raw`}
+        httpMethod='PUT'
+        color={GLOBAL_primaryColor} // eslint-disable-line
         handleClose={this.onCloseUploadPopup}
         handleSuccess={onUploadSuccess}
         allowedMimeTypes={ALLOWED_IMAGE_MIMETYPES}
@@ -172,15 +173,15 @@
     return state.displayedUser && state.displayedUser.userId === props.user.userId
   }
 
-  getCoverImage = (changeEnabled) => {
+  getCoverImageComponent = (changeEnabled) => {
     const { props, state } = this
     const coverImageAlt = props.t(
       'Cover image of {{publicName}}',
       { publicName: state.displayedUser.publicName }
     )
     const coverImageName = this.isProfileOfUser() ? props.user.coverImageName : 'cover'
-    // const coverUrl = `${FETCH_CONFIG.apiUrl}/users/${state.displayedUser.userId}/cover/preview/jpg/${COVER_IMAGE_DIMENSIONS}/${coverImageName}`
-    const coverUrl = `${FETCH_CONFIG.apiUrl}/workspaces/1/files/1/preview/jpg/${COVER_IMAGE_DIMENSIONS}/${coverImageName}`
+    const coverBaseUrl = getCoverBaseUrl(FETCH_CONFIG.apiUrl, props.props.displayedUser.userId)
+    const coverUrl = `${coverBaseUrl}/${COVER_IMAGE_DIMENSIONS}/${coverImageName}`
     return (
       <div className='profile__cover'>
         {state.displayedUser
@@ -216,61 +217,33 @@
 
   render () {
     const { props, state } = this
-<<<<<<< HEAD
-    if (!state.displayedUser) return null
-    const changeImageEnabled = (state.displayedUser.userId === props.user.userId) || props.user.profile === PROFILE.ADMINISTRATOR
-    // const uploadAvatarUrl = `${FETCH_CONFIG.apiUrl}/users/${state.displayedUser.userId}/avatar/raw`
-    const uploadAvatarUrl = `${FETCH_CONFIG.apiUrl}/workspaces/1/files`
-    // const uploadCoverUrl = `${FETCH_CONFIG.apiUrl}/users/${state.displayedUser.userId}/cover/raw`
-    const uploadCoverUrl = `${FETCH_CONFIG.apiUrl}/workspaces/1/files`
-    return (
-      <div className='tracim__content fullWidthFullHeight'>
-        <div className='tracim__content-scrollview'>
-          {state.displayUploadPopup === POPUP_DISPLAY_STATE.AVATAR && this.getPopupUploadFile(
-            uploadAvatarUrl,
-            this.onChangeAvatarSuccess,
-            '100x100px'
-=======
+
     const userId = state.displayedUser ? state.displayedUser.userId : props.match.params.userid
     const changeImageEnabled = (
       (userId === props.user.userId) ||
       props.user.profile === PROFILE.administrator.slug
     )
     const avatarBaseUrl = getAvatarBaseUrl(FETCH_CONFIG.apiUrl, userId)
+    const coverBaseUrl = getCoverBaseUrl(FETCH_CONFIG.apiUrl, userId)
     return (
       <div className='tracim__content fullWidthFullHeight'>
         <div className='tracim__content-scrollview'>
-          {state.displayUploadPopup === POPUP_DISPLAY_STATE.AVATAR && (
-            <PopupUploadFile
-              label={props.t('Upload an image')}
-              uploadUrl={`${avatarBaseUrl}/raw/avatar`}
-              httpMethod='PUT'
-              color={GLOBAL_primaryColor} // eslint-disable-line
-              handleClose={this.onCloseUploadPopup}
-              handleSuccess={this.onChangeAvatarSuccess}
-              allowedMimeTypes={ALLOWED_IMAGE_MIMETYPES}
-              maximumFileSize={MAXIMUM_AVATAR_SIZE}
-            >
-              <i className='fa fa-fw fa-arrows-alt' /> {props.t('Recommended dimensions:')} 100x100px<br />
-              <i className='fa fa-fw fa-image' /> {props.t('Maximum size: {{size}} MB', { size: MAXIMUM_AVATAR_SIZE / (1024 * 1024) })}
-            </PopupUploadFile>
->>>>>>> e27cf700
+          {state.displayUploadPopup === POPUP_DISPLAY_STATE.AVATAR && this.getPopupUploadImage(
+            avatarBaseUrl,
+            this.onChangeAvatarSuccess,
+            '100x100px'
           )}
-          {state.displayUploadPopup === POPUP_DISPLAY_STATE.COVER && this.getPopupUploadFile(
-            uploadCoverUrl,
+          {state.displayUploadPopup === POPUP_DISPLAY_STATE.COVER && this.getPopupUploadImage(
+            coverBaseUrl,
             this.onChangeCoverSuccess,
             '1300x150px'
           )}
-          {this.getCoverImage(changeImageEnabled)}
+          {this.getCoverImageComponent(changeImageEnabled)}
           <ProfileMainBar
             displayedUser={state.displayedUser}
             breadcrumbsList={props.breadcrumbs}
             handleChangeAvatar={this.onChangeAvatarClick}
             changeAvatarEnabled={changeImageEnabled}
-<<<<<<< HEAD
-            avatarFilenameInUrl={this.isProfileOfUser() ? props.user.profileAvatarName : 'avatar'}
-=======
->>>>>>> e27cf700
           />
 
           <div className='profile__content'>
