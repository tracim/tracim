import React from 'react'
import { connect } from 'react-redux'
import { translate } from 'react-i18next'
import {
  BREADCRUMBS_TYPE,
  CUSTOM_EVENT,
  PAGE,
  serialize,
  TracimComponent,
  PopupUploadFile,
  PROFILE,
  IconButton,
  getAvatarBaseUrl,
  getCoverBaseUrl
} from 'tracim_frontend_lib'
import {
  newFlashMessage,
  setBreadcrumbs,
  updateUserProfileAvatarName,
  updateUserProfileCoverName
} from '../action-creator.sync.js'
import { getAboutUser } from '../action-creator.async'
import { serializeUserProps } from '../reducer/user.js'
import { FETCH_CONFIG } from '../util/helper.js'
import ProfileMainBar from '../component/PublicProfile/ProfileMainBar.jsx'

const ALLOWED_IMAGE_MIMETYPES = [
  'image/jpeg',
  'image/png',
  'image/bmp',
  'image/gif',
  'image/webp'
]
const MAXIMUM_IMAGE_SIZE = 1 * 1024 * 1024 // 1 Mbyte
const POPUP_DISPLAY_STATE = {
  AVATAR: 'AVATAR',
  COVER: 'COVER'
}
const COVER_IMAGE_DIMENSIONS = '1300x150'

export class PublicProfile extends React.Component {
  constructor (props) {
    super(props)

    this.state = {
      displayedUser: undefined,
      displayUploadPopup: undefined,
      coverImageLoaded: false
    }

    props.registerCustomEventHandlerList([
      { name: CUSTOM_EVENT.ALL_APP_CHANGE_LANGUAGE, handler: this.handleAllAppChangeLanguage }
    ])
  }

  handleAllAppChangeLanguage = data => {
    console.log('%c<Profile> Custom event', 'color: #28a745', CUSTOM_EVENT.ALL_APP_CHANGE_LANGUAGE, data)
    this.buildBreadcrumbs()
  }

  componentDidMount () {
    this.getUser()
  }

  componentDidUpdate () {
    const { props, state } = this
    if (state.displayedUser && state.displayedUser.userId !== parseInt(props.match.params.userid)) {
      this.getUser()
    }
  }

  buildBreadcrumbs = () => {
    const { props, state } = this

    props.dispatch(setBreadcrumbs([{
      link: PAGE.HOME,
      type: BREADCRUMBS_TYPE.CORE,
      label: props.t('Home'),
      isALink: true
    }, {
      link: PAGE.PUBLIC_PROFILE,
      type: BREADCRUMBS_TYPE.CORE,
      label: props.t("{{user}}'s profile", { user: state.displayedUser.publicName }),
      isALink: false
    }]))
  }

  handleFetchErrors = (result, errorList, defaultErrorMessage) => {
    if (result.status < 400) return false

    const { props } = this
    const code = result.json.code
    const error = errorList.find(m => m.status === result.status && m.code === code) || { message: defaultErrorMessage }
    props.dispatch(newFlashMessage(error.message))
    props.history.push(PAGE.HOME)
    return true
  }

  getUser = async () => {
    const { props } = this
    const userId = props.match.params.userid

    const fetchGetUser = await props.dispatch(getAboutUser(userId))
    if (this.handleFetchErrors(
      fetchGetUser,
      [{ status: 400, code: 1001, message: props.t('Unknown user') }],
      props.t('Error while loading user')
    )) return

    const apiUser = { ...serialize(fetchGetUser.json, serializeUserProps) }
<<<<<<< HEAD
    this.setState({
      displayedUser: { ...apiUser, hasCover: true },
=======
    this.setState(oldState => {
      return {
        displayedUser: { ...oldState.displayedUser, ...apiUser },
        coverImageUrl: 'default'
      }
>>>>>>> b6208875
    })
    this.buildBreadcrumbs()
  }

  onChangeAvatarClick = () => this.setState({ displayUploadPopup: POPUP_DISPLAY_STATE.AVATAR })

  onChangeAvatarSuccess = () => this.onChangeImageSuccess(
    'avatar',
    'profileAvatarImage',
    'hasAvatar',
    updateUserProfileAvatarName
  )

  onChangeCoverSuccess = () => this.onChangeImageSuccess(
    'cover',
    'profileCoverImage',
    'hasCover',
    updateUserProfileCoverName
  )

  onChangeImageSuccess = (basename, nameStateKey, hasImageKey, updateNameReducer) => {
    const { props, state } = this
    const name = `${basename}-${Date.now()}`
    if (state.displayedUser.userId === props.user.userId) {
      this.props.dispatch(updateNameReducer(name))
    }
    this.setState(oldState => {
      return {
        ...oldState,
        displayedUser: { ...oldState.displayedUser, nameStateKey: name, hasImageKey: true }
      }
    })
    this.onCloseUploadPopup()
  }

  onChangeCoverClick = () => this.setState({ displayUploadPopup: POPUP_DISPLAY_STATE.COVER })

  onCloseUploadPopup = () => this.setState({ displayUploadPopup: undefined })

  getPopupUploadImage = (uploadBaseUrl, onUploadSuccess, recommendedDimensions) => {
    const { props } = this
    return (
      <PopupUploadFile
        label={props.t('Upload an image')}
        uploadUrl={`${uploadBaseUrl}/raw/cover`}
        httpMethod='PUT'
        color={GLOBAL_primaryColor} // eslint-disable-line
        handleClose={this.onCloseUploadPopup}
        handleSuccess={onUploadSuccess}
        allowedMimeTypes={ALLOWED_IMAGE_MIMETYPES}
        maximumFileSize={MAXIMUM_IMAGE_SIZE}
      >
        <i className='fa fa-fw fa-arrows-alt' /> {props.t('Recommended dimensions:')} {recommendedDimensions}<br />
        <i className='fa fa-fw fa-image' /> {props.t('Maximum size: {{size}}MB', { size: MAXIMUM_IMAGE_SIZE / (1024 * 1024) })}
      </PopupUploadFile>
    )
  }

  isProfileOfUser = () => {
    const { props, state } = this
    return state.displayedUser && state.displayedUser.userId === props.user.userId
  }

  getCoverImageComponent = (changeEnabled) => {
    const { props, state } = this
    const coverImageAlt = state.displayedUser ? props.t(
      'Cover image of {{publicName}}',
      { publicName: state.displayedUser.publicName }
    ) : ''
    const coverImageName = this.isProfileOfUser() ? props.user.profileCoverImageName : 'cover'
    const coverBaseUrl = props.displayedUser ? getCoverBaseUrl(FETCH_CONFIG.apiUrl, props.displayedUser.userId) : ''
    const coverUrl = `${coverBaseUrl}/${COVER_IMAGE_DIMENSIONS}/${coverImageName}`
    return (
      <div className='profile__cover'>
        {state.displayedUser
          ? (
            <div className='profile__cover'>
              {state.displayedUser.hasCover && (
                <img
                  className='profile__cover__image'
                  src={coverUrl}
                  alt={coverImageAlt}
                />
              )}
              {changeEnabled && (
                <IconButton
                  text={props.t('Change cover')}
                  icon='upload'
                  onClick={this.onChangeCoverClick}
                  customClass='profile__cover__changeBtn'
                  intent='secondary'
                  dataCy='profile_cover_changeBtn'
                />
              )}
            </div>
          )
          : (
            <div className='profile__cover__loading'>
              <i className='fa fa-fw fa-spinner fa-spin' />
              {props.t('Loading')}
            </div>)}
      </div>
    )
  }

  render () {
    const { props, state } = this

    const userId = state.displayedUser ? state.displayedUser.userId : props.match.params.userid
    const changeImageEnabled = (
      (userId === props.user.userId) ||
      props.user.profile === PROFILE.administrator.slug
    )
    const avatarBaseUrl = getAvatarBaseUrl(FETCH_CONFIG.apiUrl, userId)
    const coverBaseUrl = getCoverBaseUrl(FETCH_CONFIG.apiUrl, userId)
    return (
      <div className='tracim__content fullWidthFullHeight'>
        <div className='tracim__content-scrollview'>
          {state.displayUploadPopup === POPUP_DISPLAY_STATE.AVATAR && this.getPopupUploadImage(
            avatarBaseUrl,
            this.onChangeAvatarSuccess,
            '100x100px'
          )}
          {state.displayUploadPopup === POPUP_DISPLAY_STATE.COVER && this.getPopupUploadImage(
            coverBaseUrl,
            this.onChangeCoverSuccess,
            '1300x150px'
          )}
          {this.getCoverImageComponent(changeImageEnabled)}
          <ProfileMainBar
            displayedUser={state.displayedUser}
            breadcrumbsList={props.breadcrumbs}
            handleChangeAvatar={this.onChangeAvatarClick}
            changeAvatarEnabled={changeImageEnabled}
          />

          <div className='profile__content'>
            <div className='profile__content__information'>
              {state.displayedUser
                ? props.t('Information_plural')
                : (
                  <>
                    <div className='profile__text__loading' />
                    <div className='profile__content__loading' />
                  </>
                )}
            </div>

            <div className='profile__content__page'>
              {state.displayedUser
                ? props.t('Personal page')
                : (
                  <>
                    <div className='profile__text__loading' />
                    <div className='profile__content__loading' />
                  </>
                )}
            </div>
          </div>
        </div>
      </div>
    )
  }
}

const mapStateToProps = ({ breadcrumbs, user }) => ({ breadcrumbs, user })
export default connect(mapStateToProps)(translate()(TracimComponent(PublicProfile)))<|MERGE_RESOLUTION|>--- conflicted
+++ resolved
@@ -108,16 +108,12 @@
     )) return
 
     const apiUser = { ...serialize(fetchGetUser.json, serializeUserProps) }
-<<<<<<< HEAD
-    this.setState({
-      displayedUser: { ...apiUser, hasCover: true },
-=======
+
     this.setState(oldState => {
       return {
         displayedUser: { ...oldState.displayedUser, ...apiUser },
         coverImageUrl: 'default'
       }
->>>>>>> b6208875
     })
     this.buildBreadcrumbs()
   }
