--- conflicted
+++ resolved
@@ -68,11 +68,7 @@
 
     return (
       <div className='workspaceRecentActivities'>
-<<<<<<< HEAD
-        <div className='workspaceRecentActivities__header'>
-=======
         <div className='workspaceRecentActivities__header subTitle'>
->>>>>>> 14f27de0
           {props.t('Recent activities')}
         </div>
 
@@ -100,11 +96,7 @@
   handleTlm: PropTypes.func.isRequired,
   onRefreshClicked: PropTypes.func.isRequired,
   onCopyLinkClicked: PropTypes.func.isRequired,
-<<<<<<< HEAD
-  workspaceId: PropTypes.number.isRequired
-=======
   workspaceId: PropTypes.oneOfType([PropTypes.number, PropTypes.string]).isRequired
->>>>>>> 14f27de0
 }
 
 const mapStateToProps = ({ lang, user, workspaceActivity, currentWorkspace, breadcrumbs }) => {
