--- conflicted
+++ resolved
@@ -13,8 +13,7 @@
 import HomeNoWorkspace from '../component/Home/HomeNoWorkspace.jsx'
 import HomeHasWorkspace from '../component/Home/HomeHasWorkspace.jsx'
 
-<<<<<<< HEAD
-class Home extends React.Component {
+export class Home extends React.Component {
   constructor (props) {
     super(props)
 
@@ -29,9 +28,6 @@
     }
   }
 
-=======
-export class Home extends React.Component {
->>>>>>> 0878de2c
   handleClickCreateWorkspace = e => {
     e.preventDefault()
     const { props } = this
