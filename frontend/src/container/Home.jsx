--- conflicted
+++ resolved
@@ -136,19 +136,12 @@
     this.setState(prevState => ({ hidePopupCheckbox: !prevState.hidePopupCheckbox }))
   }
 
-<<<<<<< HEAD
-  handleChangeNewUsername = async (e) => {
-=======
   handleChangeNewUsername = async e => {
-    const { props } = this
-
->>>>>>> 48c7e0c1
     const username = e.target.value
     this.setState({ newUsername: username })
     this.debouncedCheckUsernameValidity(username)
   }
 
-<<<<<<< HEAD
   checkUsernameValidity = async (username) => {
     if (!username) {
       this.setState({ isUsernameValid: true, usernameInvalidMsg: '' })
@@ -159,58 +152,6 @@
       this.setState(await checkUsernameValidity(FETCH_CONFIG.apiUrl, this.state.newUsername, props))
     } catch (errorWhileChecking) {
       props.dispatch(newFlashMessage(errorWhileChecking.message, 'warning'))
-=======
-    if (username.length > 0 && username.length < MINIMUM_CHARACTERS_USERNAME) {
-      this.setState({
-        newUsername: username,
-        isUsernameValid: false,
-        usernameInvalidMsg: props.t('Username must be at least {{minimumCharactersUsername}} characters long', { minimumCharactersUsername: MINIMUM_CHARACTERS_USERNAME })
-      })
-      return
-    }
-
-    if (username.length > MAXIMUM_CHARACTERS_USERNAME) {
-      this.setState({
-        newUsername: username,
-        isUsernameValid: false,
-        usernameInvalidMsg: props.t('Username must be at maximum {{maximumCharactersUsername}} characters long', { maximumCharactersUsername: MAXIMUM_CHARACTERS_USERNAME })
-      })
-      return
-    }
-
-    if (hasSpaces(username)) {
-      this.setState({
-        newUsername: username,
-        isUsernameValid: false,
-        usernameInvalidMsg: props.t("Username can't contain any whitespace")
-      })
-      return
-    }
-
-    if (hasNotAllowedCharacters(username)) {
-      this.setState({
-        newUsername: username,
-        isUsernameValid: false,
-        usernameInvalidMsg: props.t('Allowed characters: {{allowedCharactersUsername}}', { allowedCharactersUsername: ALLOWED_CHARACTERS_USERNAME })
-      })
-      return
-    }
-
-    this.setState({ newUsername: username })
-
-    const fetchUsernameAvailability = await props.dispatch(getUsernameAvailability(username))
-
-    switch (fetchUsernameAvailability.status) {
-      case 200:
-        this.setState({
-          isUsernameValid: fetchUsernameAvailability.json.available,
-          usernameInvalidMsg: props.t('This username is not available')
-        })
-        break
-      default:
-        props.dispatch(newFlashMessage(props.t('Error while checking username availability'), 'warning'))
-        break
->>>>>>> 48c7e0c1
     }
   }
 
