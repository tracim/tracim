--- conflicted
+++ resolved
@@ -234,30 +234,6 @@
 
           <Route exact path={PAGE.HOME} component={() => <Home canCreateWorkspace={getUserProfile(props.user.profile).id <= 2} />} />
 
-<<<<<<< HEAD
-          <Route path='/ui/workspaces/:idws?' render={() => [// Workspace Router
-            // @FIXME - CH - 2018-03-26 - the use of array in a render function avoid having to wrap everything into
-            // a wrapper div.
-            // This is required here to avoid having the div.tracim__content in the agendas pages.
-            // To fix this, upgrade React to at least 16.2.0 and use the first class component React.Fragment instead
-            // of the array syntax that is kind of misleading. Also remove the key props
-            <Route exact path={PAGE.WORKSPACE.ROOT} key='workspace_root' render={() =>
-              <Redirect to={{pathname: PAGE.HOME, state: {from: props.location}}} />
-            } />,
-
-            <Route exact path={`${PAGE.WORKSPACE.ROOT}/:idws`} key='workspace_redirect_to_contentlist' render={props2 => // handle '/workspaces/:id' and add '/contents'
-              <Redirect to={{pathname: PAGE.WORKSPACE.CONTENT_LIST(props2.match.params.idws), state: {from: props.location}}} />
-            } />,
-
-            <Route
-              path={[
-                PAGE.WORKSPACE.CONTENT(':idws', ':type', ':idcts'),
-                PAGE.WORKSPACE.CONTENT_LIST(':idws'),
-                PAGE.WORKSPACE.SHARE_FOLDER(':idws')
-              ]}
-              key='workspace_contentlist'
-              render={() =>
-=======
           <Route path='/ui/workspaces/:idws?' render={() =>
             <>
               <Route exact path={PAGE.WORKSPACE.ROOT} render={() =>
@@ -271,7 +247,8 @@
               <Route
                 path={[
                   PAGE.WORKSPACE.CONTENT(':idws', ':type', ':idcts'),
-                  PAGE.WORKSPACE.CONTENT_LIST(':idws')
+                  PAGE.WORKSPACE.CONTENT_LIST(':idws'),
+                  PAGE.WORKSPACE.SHARE_FOLDER(':idws')
                 ]}
                 render={() =>
                   <div className='tracim__content fullWidthFullHeight'>
@@ -281,7 +258,6 @@
               />
 
               <Route path={PAGE.WORKSPACE.DASHBOARD(':idws')} render={() =>
->>>>>>> c5bdc5e6
                 <div className='tracim__content fullWidthFullHeight'>
                   <Dashboard />
                 </div>
