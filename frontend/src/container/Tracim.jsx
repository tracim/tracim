import React from 'react'
import { connect } from 'react-redux'
import { translate } from 'react-i18next'
import * as Cookies from 'js-cookie'
import i18n from '../util/i18n.js'
import {
  Route, withRouter, Redirect
} from 'react-router-dom'
import Dashboard from './Dashboard.jsx'
import Sidebar from './Sidebar.jsx'
import Header from './Header.jsx'
import Login from './Login.jsx'
import ForgotPassword from './ForgotPassword.jsx'
import ForgotPasswordNoEmailNotif from './ForgotPasswordNoEmailNotif.jsx'
import ResetPassword from './ResetPassword.jsx'
import Account from './Account.jsx'
import AdminAccount from './AdminAccount.jsx'
import AppFullscreenRouter from './AppFullscreenRouter.jsx'
import FlashMessage from '../component/FlashMessage.jsx'
import WorkspaceContent from './WorkspaceContent.jsx'
import Home from './Home.jsx'
import WIPcomponent from './WIPcomponent.jsx'
import {
  CUSTOM_EVENT,
  PROFILE,
  NUMBER_RESULTS_BY_PAGE,
  serialize,
  TracimComponent,
  LiveMessageManager,
  LIVE_MESSAGE_STATUS,
  PAGE
} from 'tracim_frontend_lib'
import {
  COOKIE_FRONTEND,
  unLoggedAllowedPageList,
  getUserProfile,
  toggleFavicon,
  FETCH_CONFIG,
  SEARCH_TYPE
} from '../util/helper.js'
import {
  getAppList,
  getConfig,
  getContentTypeList,
  getMyselfWorkspaceList,
  getNotificationList,
  getUserConfiguration,
  getUserIsConnected,
  putUserLang,
  getUserMessagesSummary,
  getWorkspaceMemberList,
  getAccessibleWorkspaces
} from '../action-creator.async.js'
import {
  newFlashMessage,
  removeFlashMessage,
  setConfig,
  setAppList,
  setContentTypeList,
  setNextPage,
  setNotificationList,
  setUserConfiguration,
  setUserConnected,
  setWorkspaceList,
  setBreadcrumbs,
  appendBreadcrumbs,
  setWorkspaceListMemberList,
  setNotificationNotReadCounter,
  setHeadTitle,
  setAccessibleWorkspaceList
} from '../action-creator.sync.js'
import NotificationWall from './NotificationWall.jsx'
import AdvancedSearch from './AdvancedSearch.jsx'
import SearchResult from './SearchResult.jsx'
import GuestUpload from './GuestUpload.jsx'
import GuestDownload from './GuestDownload.jsx'
import { serializeUserProps } from '../reducer/user.js'
import ReduxTlmDispatcher from './ReduxTlmDispatcher.jsx'
import JoinWorkspace from './JoinWorkspace.jsx'
import PersonalActivityFeed from './PersonalActivityFeed.jsx'
import WorkspaceActivityFeed from './WorkspaceActivityFeed.jsx'
import PublicProfile from './PublicProfile.jsx'

const CONNECTION_MESSAGE_DISPLAY_DELAY_MS = 4000

export class Tracim extends React.Component {
  constructor (props) {
    super(props)

    this.connectionErrorDisplayTimeoutId = 0
    this.state = {
      displayConnectionError: false,
      isNotificationWallOpen: false
    }

    this.liveMessageManager = new LiveMessageManager()

    props.registerCustomEventHandlerList([
      { name: CUSTOM_EVENT.REDIRECT, handler: this.handleRedirect },
      { name: CUSTOM_EVENT.ADD_FLASH_MSG, handler: this.handleAddFlashMessage },
      { name: CUSTOM_EVENT.DISCONNECTED_FROM_API, handler: this.handleDisconnectedFromApi },
      { name: CUSTOM_EVENT.REFRESH_WORKSPACE_LIST_THEN_REDIRECT, handler: this.handleRefreshWorkspaceListThenRedirect },
      { name: CUSTOM_EVENT.SET_BREADCRUMBS, handler: this.handleSetBreadcrumbs },
      { name: CUSTOM_EVENT.APPEND_BREADCRUMBS, handler: this.handleAppendBreadcrumbs },
      { name: CUSTOM_EVENT.SET_HEAD_TITLE, handler: this.handleSetHeadTitle },
      { name: CUSTOM_EVENT.TRACIM_LIVE_MESSAGE_STATUS_CHANGED, handler: this.handleTlmStatusChanged },
      { name: CUSTOM_EVENT.USER_CONNECTED, handler: this.handleUserConnected },
      { name: CUSTOM_EVENT.USER_DISCONNECTED, handler: this.handleUserDisconnected }
    ])
  }

  handleRedirect = data => {
    console.log('%c<Tracim> Custom event', 'color: #28a745', CUSTOM_EVENT.REDIRECT, data)
    this.props.history.push(data.url)
  }

  handleAddFlashMessage = data => {
    console.log('%c<Tracim> Custom event', 'color: #28a745', CUSTOM_EVENT.ADD_FLASH_MSG, data)
    this.props.dispatch(newFlashMessage(data.msg, data.type, data.delay))
  }

  handleDisconnectedFromApi = data => {
    console.log('%c<Tracim> Custom event', 'color: #28a745', CUSTOM_EVENT.DISCONNECTED_FROM_API, data)
    this.handleUserDisconnected(data)
    if (!document.location.pathname.includes('/login')) document.location.href = `${PAGE.LOGIN}?dc=1`
  }

  handleUserConnected = data => {
    console.log('%c<Tracim> Custom event', 'color: #28a745', CUSTOM_EVENT.USER_CONNECTED, data)
    this.liveMessageManager.openLiveMessageConnection(data.user_id, FETCH_CONFIG.apiUrl)
  }

  handleUserDisconnected = data => {
    this.liveMessageManager.closeLiveMessageConnection()
  }

  handleTlmStatusChanged = (data) => {
    console.log('%c<Tracim> Custom event', 'color: #28a745', CUSTOM_EVENT.TRACIM_LIVE_MESSAGE_STATUS_CHANGED, data)
    const { status } = data
    if (status === LIVE_MESSAGE_STATUS.OPENED || status === LIVE_MESSAGE_STATUS.CLOSED) {
      globalThis.clearTimeout(this.connectionErrorDisplayTimeoutId)
      this.connectionErrorDisplayTimeoutId = 0

      if (this.state.displayConnectionError) {
        this.setState({ displayConnectionError: false })
      }
    } else if (!this.connectionErrorDisplayTimeoutId) {
      this.connectionErrorDisplayTimeoutId = globalThis.setTimeout(
        this.displayConnectionError,
        CONNECTION_MESSAGE_DISPLAY_DELAY_MS
      )
    }
  }

  displayConnectionError = () => {
    this.setState({ displayConnectionError: true })
  }

  handleRefreshWorkspaceListThenRedirect = async data => { // Côme - 2018/09/28 - @fixme this is a hack to force the redirection AFTER the workspaceList is loaded
    await this.loadWorkspaceLists()
    this.props.history.push(data.url)
  }

  handleSetBreadcrumbs = data => {
    console.log('%c<Tracim> Custom event', 'color: #28a745', CUSTOM_EVENT.SET_BREADCRUMBS, data)
    this.props.dispatch(setBreadcrumbs(data.breadcrumbs))
  }

  handleAppendBreadcrumbs = data => {
    console.log('%c<Tracim> Custom event', 'color: #28a745', CUSTOM_EVENT.APPEND_BREADCRUMBS, data)
    this.props.dispatch(appendBreadcrumbs(data.breadcrumbs))
  }

  handleSetHeadTitle = data => {
    console.log('%c<Tracim> Custom event', 'color: #28a745', CUSTOM_EVENT.SET_HEAD_TITLE, data)
    this.props.dispatch(setHeadTitle(data.title))
  }

  handleUserDisconnected = () => {
    this.setState({ isNotificationWallOpen: false })
  }

  async componentDidMount () {
    // console.log('<Tracim> did Mount')
    const { props } = this

    const fetchGetUserIsConnected = await props.dispatch(getUserIsConnected())
    switch (fetchGetUserIsConnected.status) {
      case 200: {
        const fetchUser = fetchGetUserIsConnected.json

        if (fetchUser.lang === null) this.setDefaultUserLang(fetchGetUserIsConnected.json)

        props.dispatch(setUserConnected({
          ...fetchUser,
          logged: true
        }))

        Cookies.set(COOKIE_FRONTEND.LAST_CONNECTION, '1', { expires: COOKIE_FRONTEND.DEFAULT_EXPIRE_TIME })
        Cookies.set(COOKIE_FRONTEND.DEFAULT_LANGUAGE, fetchUser.lang, { expires: COOKIE_FRONTEND.DEFAULT_EXPIRE_TIME })

        i18n.changeLanguage(fetchUser.lang)

        this.loadAppConfig()
        this.loadWorkspaceLists()
        this.loadNotificationNotRead(fetchUser.user_id)
        this.loadNotificationList(fetchUser.user_id)
        this.loadUserConfiguration(fetchUser.user_id)

        this.liveMessageManager.openLiveMessageConnection(fetchUser.user_id, FETCH_CONFIG.apiUrl)
        break
      }
      case 401: props.dispatch(setUserConnected({ logged: false })); break
      default: props.dispatch(setUserConnected({ logged: false })); break
    }
  }

  componentDidUpdate (prevProps) {
    this.handleHeadTitleAndFavicon(prevProps.system.headTitle, prevProps.notificationPage.notificationNotReadCount)
  }

  componentWillUnmount () {
    this.liveMessageManager.closeLiveMessageConnection()
  }

  loadAppConfig = async () => {
    const { props } = this

    const fetchGetConfig = await props.dispatch(getConfig())
    if (fetchGetConfig.status === 200) {
      props.dispatch(setConfig(fetchGetConfig.json))
    }

    const fetchGetAppList = await props.dispatch(getAppList())
    // FIXME - GB - 2019-07-23 - Hack to add the share folder app at appList while he still doesn't exist in backend
    if (fetchGetAppList.status === 200) {
      fetchGetAppList.json.push(
        {
          hexcolor: '#414548',
          slug: 'contents/share_folder',
          config: {},
          fa_icon: 'share-alt',
          is_active: true,
          label: 'Share Folder'
        }
      )
      props.dispatch(setAppList(fetchGetAppList.json))
    }

    const fetchGetContentTypeList = await props.dispatch(getContentTypeList())
    if (fetchGetContentTypeList.status === 200) props.dispatch(setContentTypeList(fetchGetContentTypeList.json))
  }

  loadUserConfiguration = async userId => {
    const { props } = this

    const fetchGetUserConfig = await props.dispatch(getUserConfiguration(userId))
    switch (fetchGetUserConfig.status) {
      case 200: props.dispatch(setUserConfiguration(fetchGetUserConfig.json.parameters)); break
      default: props.dispatch(newFlashMessage(props.t('Error while loading the user configuration')))
    }
  }

  loadWorkspaceLists = async () => {
    const { props } = this

    const showOwnedWorkspace = false

    const fetchGetWorkspaceList = await props.dispatch(getMyselfWorkspaceList(showOwnedWorkspace))

    if (fetchGetWorkspaceList.status !== 200) return false

    props.dispatch(setWorkspaceList(fetchGetWorkspaceList.json))
    this.loadWorkspaceListMemberList(fetchGetWorkspaceList.json)
    this.setState({ workspaceListLoaded: true })

    const fetchAccessibleWorkspaceList = await props.dispatch(getAccessibleWorkspaces(props.user.userId))

    if (fetchAccessibleWorkspaceList.status !== 200) return false

    props.dispatch(setAccessibleWorkspaceList(fetchAccessibleWorkspaceList.json))

    return true
  }

  loadWorkspaceListMemberList = async workspaceList => {
    const { props } = this

    const fetchWorkspaceListMemberList = await Promise.all(
      workspaceList.map(async ws => ({
        workspaceId: ws.workspace_id,
        fetchMemberList: await props.dispatch(getWorkspaceMemberList(ws.workspace_id))
      }))
    )

    const workspaceListMemberList = fetchWorkspaceListMemberList.map(memberList => ({
      workspaceId: memberList.workspaceId,
      memberList: memberList.fetchMemberList.status === 200 ? memberList.fetchMemberList.json : []
    }))

    props.dispatch(setWorkspaceListMemberList(workspaceListMemberList))
  }

  loadNotificationNotRead = async (userId) => {
    const { props } = this

    const fetchNotificationNotRead = await props.dispatch(getUserMessagesSummary(userId))

    switch (fetchNotificationNotRead.status) {
      case 200: props.dispatch(setNotificationNotReadCounter(fetchNotificationNotRead.json.unread_messages_count)); break
      default: props.dispatch(newFlashMessage(props.t('Error loading unread notification number')))
    }
  }

  loadNotificationList = async (userId) => {
    const { props } = this

    const fetchGetNotificationWall = await props.dispatch(getNotificationList(
      userId,
      {
        excludeAuthorId: userId,
        notificationsPerPage: NUMBER_RESULTS_BY_PAGE
      }
    ))
    switch (fetchGetNotificationWall.status) {
      case 200:
        props.dispatch(setNotificationList(fetchGetNotificationWall.json.items))
        props.dispatch(setNextPage(fetchGetNotificationWall.json.has_next, fetchGetNotificationWall.json.next_page_token))
        break
      default:
        props.dispatch(newFlashMessage(props.t('Error while loading the notification list'), 'warning'))
        break
    }
  }

  setDefaultUserLang = async loggedUser => {
    const { props } = this
    const fetchPutUserLang = await props.dispatch(putUserLang(serialize(loggedUser, serializeUserProps), props.user.lang))
    switch (fetchPutUserLang.status) {
      case 200: break
      default: props.dispatch(newFlashMessage(props.t('Error while saving your language')))
    }
  }

  handleHeadTitleAndFavicon = (prevHeadTitle, prevNotificationNotReadCount) => {
    const { props } = this

    const hasHeadTitleChanged = prevHeadTitle !== props.system.headTitle
    const hasNotificationNotReadCountChanged =
      props.notificationPage.notificationNotReadCount !== prevNotificationNotReadCount
    const notificationNotReadCount = props.notificationPage.notificationNotReadCount

    if ((hasHeadTitleChanged || hasNotificationNotReadCountChanged) && props.system.headTitle !== '') {
      let newHeadTitle = props.system.headTitle
      if (notificationNotReadCount > 0) {
        newHeadTitle = `(${notificationNotReadCount > 99 ? '99+' : notificationNotReadCount}) ${newHeadTitle}`
      }
      document.title = newHeadTitle
    }

    if (
      !hasNotificationNotReadCountChanged ||
      (prevNotificationNotReadCount > 1 && notificationNotReadCount > 1)
    ) return

    toggleFavicon(notificationNotReadCount > 0)
  }

  handleRemoveFlashMessage = msg => this.props.dispatch(removeFlashMessage(msg))

  handleClickNotificationButton = () => {
    this.setState(prev => ({
      isNotificationWallOpen: !prev.isNotificationWallOpen
    }))
  }

  render () {
    const { props, state } = this

    if (props.user.logged === null) return null // @TODO show loader

    if (!props.location.pathname.includes('/ui')) return <Redirect to={PAGE.HOME} />

    if (
      !unLoggedAllowedPageList.some(url => props.location.pathname.startsWith(url)) && (
        !props.system.workspaceListLoaded ||
        !props.system.appListLoaded ||
        !props.system.contentTypeListLoaded
      )
    ) return null // @TODO Côme - 2018/08/22 - should show loader here

    return (
      <div className='tracim fullWidthFullHeight'>
        <Header
          onClickNotification={this.handleClickNotificationButton}
          notificationNotReadCount={props.notificationPage.notificationNotReadCount}
        />
        {state.displayConnectionError && (
          <FlashMessage
            className='connection_error'
            flashMessage={
              [{
                message: props.t('Tracim has a connection problem, please wait or restart your browser if the problem persists'),
                type: 'danger'
              }]
            }
            showCloseButton={false}
            t={props.t}
          />
        )}
        <FlashMessage
          flashMessage={props.flashMessage}
          onRemoveFlashMessage={this.handleRemoveFlashMessage}
          t={props.t}
        />
        <ReduxTlmDispatcher />

        <div className='sidebarpagecontainer'>
          <Route render={() => <Sidebar />} />

          <Route
            render={() => (
              <NotificationWall
                onCloseNotificationWall={this.handleClickNotificationButton}
                isNotificationWallOpen={state.isNotificationWallOpen}
              />
            )}
          />

          <Route path={PAGE.LOGIN} component={Login} />

          <Route path={PAGE.ACTIVITY_FEED} component={PersonalActivityFeed} />

          <Route path={PAGE.FORGOT_PASSWORD} component={ForgotPassword} />

          <Route path={PAGE.FORGOT_PASSWORD_NO_EMAIL_NOTIF} component={ForgotPasswordNoEmailNotif} />

          <Route path={PAGE.RESET_PASSWORD} component={ResetPassword} />

          <Route
            exact
            path={PAGE.HOME}
            component={() => {
              if (!props.workspaceList.length) return <Home canCreateWorkspace={getUserProfile(props.user.profile).id >= PROFILE.manager.id} />
              return <Redirect to={{ pathname: PAGE.ACTIVITY_FEED, state: { from: props.location } }} />
            }}
          />

          <Route
            path='/ui/workspaces/:idws?'
            render={() =>
              <>
                <Route
                  exact
                  path={PAGE.WORKSPACE.ROOT}
                  render={() => <Redirect to={{ pathname: PAGE.HOME, state: { from: props.location } }} />}
                />

                <Route
                  exact
                  path={`${PAGE.WORKSPACE.ROOT}/:idws`}
                  render={props2 => // handle '/workspaces/:id' and add '/contents'
                    <Redirect to={{ pathname: PAGE.WORKSPACE.CONTENT_LIST(props2.match.params.idws), state: { from: props.location } }} />}
                />

                <Route
                  path={[
                    PAGE.WORKSPACE.CONTENT(':idws', ':type', ':idcts'),
                    PAGE.WORKSPACE.CONTENT_LIST(':idws'),
                    PAGE.WORKSPACE.SHARE_FOLDER(':idws')
                  ]}
                  render={() => (
                    <div className='tracim__content fullWidthFullHeight'>
                      <WorkspaceContent />
                    </div>
                  )}
                />

                <Route
                  path={PAGE.WORKSPACE.DASHBOARD(':idws')}
                  render={() => (
                    <div className='tracim__content fullWidthFullHeight'>
                      <Dashboard />
                    </div>
                  )}
                />

                <Route
                  path={PAGE.WORKSPACE.ACTIVITY_FEED(':idws')}
                  render={(routerProps) => <WorkspaceActivityFeed workspaceId={routerProps.match.params.idws} />}
                />

                <Route
                  path={PAGE.WORKSPACE.AGENDA(':idws')}
                  render={() => <AppFullscreenRouter />}
                />
              </>}
          />

          <Route path={PAGE.ACCOUNT} render={() => <Account />} />

          <Route
            exact
            path={PAGE.ADMIN.USER_EDIT(':userid')}
            render={() => <AdminAccount />}
          />

          <Route
            exact
            path={PAGE.PUBLIC_PROFILE(':userid')}
            component={PublicProfile}
          />

          <Route
            exact
            path={[
              PAGE.ADMIN.USER,
              PAGE.ADMIN.WORKSPACE,
              PAGE.AGENDA,
              PAGE.WORKSPACE.CONTENT_EDITION(),
              PAGE.WORKSPACE.GALLERY()
            ]}
            render={() => <AppFullscreenRouter />}
          />

          <Route path='/wip/:cp' component={WIPcomponent} /> {/* for testing purpose only */}

          <Route
            path={PAGE.SEARCH_RESULT}
<<<<<<< HEAD
            component={true // TODO - props.system.config.search_engine === 'elasticsearch'
=======
            component={props.system.config.search_engine === SEARCH_TYPE.ADVANCED
>>>>>>> ac0777d4
              ? AdvancedSearch
              : SearchResult}
          />

          <Route path={PAGE.GUEST_UPLOAD(':token')} component={GuestUpload} />
          <Route path={PAGE.GUEST_DOWNLOAD(':token')} component={GuestDownload} />
          <Route path={PAGE.JOIN_WORKSPACE} component={JoinWorkspace} />

          {/* the 3 divs below must stay here so that they always exist in the DOM regardless of the route */}
          <div id='appFullscreenContainer' />
          <div id='appFeatureContainer' />
          <div id='popupCreateContentContainer' />
        </div>
      </div>
    )
  }
}

const mapStateToProps = ({ breadcrumbs, user, appList, contentType, currentWorkspace, workspaceList, flashMessage, system, tlm, notificationPage }) => ({
  breadcrumbs, user, appList, contentType, currentWorkspace, workspaceList, flashMessage, system, tlm, notificationPage
})
export default withRouter(connect(mapStateToProps)(translate()(TracimComponent(Tracim))))<|MERGE_RESOLUTION|>--- conflicted
+++ resolved
@@ -527,11 +527,7 @@
 
           <Route
             path={PAGE.SEARCH_RESULT}
-<<<<<<< HEAD
-            component={true // TODO - props.system.config.search_engine === 'elasticsearch'
-=======
             component={props.system.config.search_engine === SEARCH_TYPE.ADVANCED
->>>>>>> ac0777d4
               ? AdvancedSearch
               : SearchResult}
           />
