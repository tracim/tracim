--- conflicted
+++ resolved
@@ -489,7 +489,6 @@
                 />
 
                 <Route
-<<<<<<< HEAD
                   path={PAGE.WORKSPACE.PUBLICATION(':idws')}
                   render={() => (
                     <div className='tracim__content fullWidthFullHeight'>
@@ -499,14 +498,10 @@
                 />
 
                 <Route
-                  path={PAGE.WORKSPACE.ACTIVITY_FEED(':idws')}
-                  render={(routerProps) => <WorkspaceActivityFeed workspaceId={routerProps.match.params.idws} />}
-=======
                   path={PAGE.WORKSPACE.RECENT_ACTIVITIES(':idws')}
                   render={(routerProps) => (
                     <WorkspaceRecentActivities workspaceId={routerProps.match.params.idws} />
                   )}
->>>>>>> 7577efb9
                 />
 
                 <Route
