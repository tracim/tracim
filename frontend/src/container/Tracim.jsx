--- conflicted
+++ resolved
@@ -58,15 +58,9 @@
   setWorkspaceList,
   setBreadcrumbs,
   appendBreadcrumbs,
-<<<<<<< HEAD
   setWorkspaceListMemberList,
-  setLiveMessageManager,
-  setLiveMessageManagerStatus,
   setNotificationNotReadCounter,
   setHeadTitle
-=======
-  setWorkspaceListMemberList
->>>>>>> 48c7e0c1
 } from '../action-creator.sync.js'
 import NotificationWall from './NotificationWall.jsx'
 import SearchResult from './SearchResult.jsx'
@@ -83,14 +77,8 @@
 
     this.connectionErrorDisplayTimeoutId = 0
     this.state = {
-<<<<<<< HEAD
-      firstTlmConnection: true,
       displayConnectionError: false,
-      connectionErrorDisplayTimeoutId: -1,
       isNotificationWallOpen: false
-=======
-      displayConnectionError: false
->>>>>>> 48c7e0c1
     }
 
     this.liveMessageManager = new LiveMessageManager()
@@ -104,10 +92,7 @@
       { name: CUSTOM_EVENT.APPEND_BREADCRUMBS, handler: this.handleAppendBreadcrumbs },
       { name: CUSTOM_EVENT.SET_HEAD_TITLE, handler: this.handleSetHeadTitle },
       { name: CUSTOM_EVENT.TRACIM_LIVE_MESSAGE_STATUS_CHANGED, handler: this.handleTlmStatusChanged },
-<<<<<<< HEAD
-=======
       { name: CUSTOM_EVENT.USER_CONNECTED, handler: this.handleUserConnected },
->>>>>>> 48c7e0c1
       { name: CUSTOM_EVENT.USER_DISCONNECTED, handler: this.handleUserDisconnected }
     ])
   }
