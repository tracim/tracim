@import "~tracim_frontend_lib/src/css/Variable.styl"

.dashboard
  width 100%
  min-height 100%
  & .pageTitleGeneric__title__label
    font-weight bold
  &__header
    &__title
      width auto
      &__text
        margin 0
  &__workspace
    display flex
    flex-wrap wrap
    align-items flex-start
    &__detail
      margin-right 20px
<<<<<<< HEAD
      width calc(70% - 20px) //20px => margin-right
      &__right
        &__button
          font-size fontSizeSmall
          margin-left auto
          display block
          & .fas
            margin-right 8px
=======
      background offWhite
      border 1px solid grey
      border-radius 5px
      &__buttons
        text-align end
        button
          margin 10px
      &__title
        margin 0 30px 20px 30px
        font-size 70px
        font-weight 500
        display flex
        justify-content space-between
>>>>>>> 5f1364c8
      &__description
        margin 10px
        &__missing
          color mediumDarkGrey
          font-style italic
    &__rightMenu
      width 30%
      background-color offWhite
      border 1px solid grey
      border-radius 5px
  &__calltoaction
    display flex
    flex-wrap wrap
    margin 40px 30px
    &__button
      &:active
        box-shadow inset 0px 0px 5px 2px #656565
      &__text
        color white
        display flex
        flex-direction column
        &__icon
          font-size 40px
        &__title
          font-size 16px
  &__workspaceInfo
    display flex
    flex-wrap wrap
    padding 30px
    min-height 100%
    justify-content space-around
    .subTitle
      text-align center
      margin-bottom 10px
  &__section
    padding 30px

@media (min-width: min-lg) and (max-width: max-lg)
  .dashboard__workspace__rightMenu
    width 25%

@media (min-width: min-md) and (max-width: max-md)
  .dashboard
    &__workspace
      width 100%
      &__detail
        order 2
        width 100%
        &__right
          &__button
            margin-top 20px
      &__rightMenu
        margin 40px auto
        width 50%
        display flex
        flex-direction column-reverse
    .memberlist
      margin-left 0

@media (min-width: min-sm) and (max-width: max-sm)
  .dashboard
    &__workspace
      width 100%
      &__detail
        order 2
        width 100%
        &__right
          &__button
            display none
      &__rightMenu
          margin 30px auto
          width auto

@media (max-width: max-xs)
  .dashboard .pageContentGeneric
    margin 10px 0 0 0

  .dashboard
    &__workspace
      width 100%
      &__detail
        order 2
        width 100%
        &__title
          font-size 45px
          word-break break-word
        &__right
          &__button
            display none
      &__rightMenu
        margin 20px auto
        width auto
    &__workspace-wrapper
      margin 0 15px
    .memberlist
      &__list__item__delete
        display none
      &__btnadd
        display none<|MERGE_RESOLUTION|>--- conflicted
+++ resolved
@@ -16,16 +16,6 @@
     align-items flex-start
     &__detail
       margin-right 20px
-<<<<<<< HEAD
-      width calc(70% - 20px) //20px => margin-right
-      &__right
-        &__button
-          font-size fontSizeSmall
-          margin-left auto
-          display block
-          & .fas
-            margin-right 8px
-=======
       background offWhite
       border 1px solid grey
       border-radius 5px
@@ -39,7 +29,6 @@
         font-weight 500
         display flex
         justify-content space-between
->>>>>>> 5f1364c8
       &__description
         margin 10px
         &__missing
