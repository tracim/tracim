@import "~tracim_frontend_lib/src/css/Variable.styl"

.notification
  position fixed
  top headerHeight
  right 0
  width 40%
  height "calc(100% - %s)" % headerHeight
  border-left 1px solid grey
  background-color offWhite
  box-shadow shadow-right
  z-index 26
  display flex
  flex-direction column
  max-width 600px
  overflow hidden
  transition 0.5s
  &__header
    & div
      color fontColor
    &__close i
      color fontColor
  &__list
    flex-grow 2
    overflow auto
    &__item
      flex-direction row
      display flex
      color fontColor
      font-weight normal
      background-color veryLightGrey
      padding 5px
      min-height listItemHeight
      align-items center
      &__icon
        font-size bigIconSize
        margin standardSpacing
        display inline-block
        width 30px
       &__text
        flex 1
        display flex
<<<<<<< HEAD
        padding-right 5px
        font-size fontSizeSmall
        word-break break-word
        align-items center
      &__meta
        padding-right 5px
        color lightDarkGrey
        display flex
        flex-direction column
        align-items flex-end
        font-size fontSizeSmall
=======
        padding-left 5px
        padding-right standardSpacing
        font-size metadataFontSize
        word-break break-word
>>>>>>> e2b2451f
      &__circle
        margin-left auto
        margin-right 5px
        font-size 8px
        color lightBlue
      &.itemRead
        color lightDarkGrey
        background-color offWhite
        opacity 0.8
      &:hover
        background-color grey-hover
        color inherit
  &__wallClose
    height 0
    top 0
  &__footer
    border-top 1px solid grey
    padding 5px
    justify-content center
    width 100%
    display flex

.contentTitle
  &__highlight
    text-decoration underline
.documentTitle
  &__highlight
    font-weight bold

// INFO - MB - 20200204 - overrides ListItemWrapper styles because .content is used in many places
.notification > .notification__list > .content
  border-left none

@media (min-width: min-md) and (max-width: max-md)
  .notification
    width 50%

@media (max-width: max-sm)
  .notification
    width 100%

@media (max-width: max-lg)
  .notification
    & .btn
      & > .genericButton__label
        display none
      & > .genericButton__icon
        margin 0px<|MERGE_RESOLUTION|>--- conflicted
+++ resolved
@@ -40,9 +40,7 @@
        &__text
         flex 1
         display flex
-<<<<<<< HEAD
-        padding-right 5px
-        font-size fontSizeSmall
+        font-size metadataFontSize
         word-break break-word
         align-items center
       &__meta
@@ -51,17 +49,15 @@
         display flex
         flex-direction column
         align-items flex-end
-        font-size fontSizeSmall
-=======
-        padding-left 5px
-        padding-right standardSpacing
         font-size metadataFontSize
         word-break break-word
->>>>>>> e2b2451f
       &__circle
-        margin-left auto
-        margin-right 5px
+        &__wrapper
+          margin 0
+          min-width 1em
+          text-align center
         font-size 8px
+        transition 300ms font-size color
         color lightBlue
       &.itemRead
         color lightDarkGrey
