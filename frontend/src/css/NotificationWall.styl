--- conflicted
+++ resolved
@@ -23,12 +23,8 @@
       color fontColor
       font-weight normal
       background-color veryLightGrey
-<<<<<<< HEAD
       padding standardSpacing
-=======
-      padding 5px
       min-height 60px
->>>>>>> b3d05776
       align-items center
       &__icon
         font-size bigIconSize
@@ -46,19 +42,11 @@
         flex 1
         overflow hidden
         font-size metadataFontSize
-<<<<<<< HEAD
-        word-break break-word
-        & .contentTitle__highlight
-          text-decoration underline
-        & .documentTitle__highlight
-          font-weight bold
-=======
         white-space nowrap
         text-align right
         &__space
           text-overflow ellipsis
           overflow hidden
->>>>>>> b3d05776
       &__circle
         &__wrapper
           margin 0
@@ -82,22 +70,15 @@
     height 0
     top 0
   &__footer
-<<<<<<< HEAD
     border-top borderStyle
     padding standardSpacing
-=======
     position absolute
     bottom 0
     background-color offWhite
-    border-top 1px solid grey
-    padding 5px
->>>>>>> b3d05776
     justify-content center
     display flex
-<<<<<<< HEAD
   &__header__title
     font-weight normal
-=======
 
 .contentTitle
   &__highlight
@@ -105,7 +86,6 @@
 .documentTitle
   &__highlight
     font-weight bold
->>>>>>> b3d05776
 
 // INFO - MB - 20210204 - overrides ListItemWrapper styles because .content is used in many places
 .notification > .notification__list > .content
