@import "~tracim_frontend_lib/src/css/Variable.styl"

.notification
  position fixed
  top headerHeight
  right 0
  width 40%
  height "calc(100% - %s)" % headerHeight
  border-left 1px solid grey
  background-color offWhite
  box-shadow shadow-right
  z-index 26
  display flex
  flex-direction column
  max-width 600px
  overflow hidden
  transition 0.5s
  &__header
    & div
      color fontColor
    &__close i
      color fontColor
  &__list
    flex-grow 2
    overflow auto
    &__item
      flex-direction row
      display flex
      color fontColor
      font-weight normal
      background-color veryLightGrey
      padding 5px
      min-height listItemHeight
      align-items center
      &__icon
        font-size bigIconSize
        margin standardSpacing
        display inline-block
        width 30px
      &__text
        flex 1
        display flex
        font-size metadataFontSize
        word-break break-word
        align-items center
      &__meta
        padding-right textSpacing
        color lightDarkGrey
        display flex
        flex-direction column
        align-items flex-end
        font-size metadataFontSize
        word-break break-word
      &__circle
<<<<<<< HEAD
        margin-left auto
        margin-right 5px
        font-size wallCircleSize
=======
        &__wrapper
          margin 0
          min-width 1em
          text-align center
        font-size 8px
        transition 300ms font-size color
>>>>>>> 4aeca75a
        color lightBlue
      &.itemRead
        color lightDarkGrey
        background-color offWhite
        opacity 0.8
      &:hover
        background-color grey-hover
        color inherit
  &__wallClose
    height 0
    top 0
  &__footer
    border-top 1px solid grey
    padding 5px
    justify-content center
    width 100%
    display flex

.contentTitle
  &__highlight
    text-decoration underline
.documentTitle
  &__highlight
    font-weight bold

// INFO - MB - 20200204 - overrides ListItemWrapper styles because .content is used in many places
.notification > .notification__list > .content
  border-left none

@media (min-width: min-md) and (max-width: max-md)
  .notification
    width 50%

@media (max-width: max-sm)
  .notification
    width 100%

@media (max-width: max-lg)
  .notification
    & .btn
      & > .genericButton__label
        display none
      & > .genericButton__icon
        margin 0px<|MERGE_RESOLUTION|>--- conflicted
+++ resolved
@@ -52,18 +52,12 @@
         font-size metadataFontSize
         word-break break-word
       &__circle
-<<<<<<< HEAD
-        margin-left auto
-        margin-right 5px
-        font-size wallCircleSize
-=======
         &__wrapper
           margin 0
           min-width 1em
           text-align center
         font-size 8px
         transition 300ms font-size color
->>>>>>> 4aeca75a
         color lightBlue
       &.itemRead
         color lightDarkGrey
