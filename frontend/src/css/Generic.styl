a
  &:hover, &:link, &:visited
    text-decoration none

.fullWidthFullHeight
  flex 1

.table td
  vertical-align middle

.highlightBtn
  padding standardSpacing
  color offWhite
  cursor pointer
  &:disabled
    cursor not-allowed

.iconBtn
  border-color transparent
  background-color transparent
  padding textSpacing
  cursor pointer
  &:disabled
    cursor not-allowed

div.tox-tinymce
  min-height 150px

div.tox-shadowhost.tox-fullscreen, div.tox.tox-tinymce.tox-fullscreen
  z-index 1050
  margin-inline-start closedSidebarWidth
  width "calc(100% - %s)" % closedSidebarWidth !important // INFO - GB - 2022-08-23 - override TinyMCE calculated width

div.tox .tox-toolbar
  background-image none // native TinyMCE borders are drawn using a background image
  &__group
    border 0 !important
    padding 0 !important

    &:not(:last-child)
      > :last-child
        padding-right 3px
        &:not(:hover)
          border-right 1px solid #ccc
          border-top-right-radius 0
          border-bottom-right-radius 0
        &:hover
          border-right 1px solid transparent

.tox-toolbar-overlord
  border-bottom 1px solid #ccc !important
  margin-bottom -1px


.sidebarpagecontainer
  display flex

.nopadding
  padding 0

.dropdownCreateBtn
  margin-inline-start standardSpacing
  &__label
    display flex
    margin-inline-start auto
    align-items center
    &__text
      display inline-block
      color offWhite
    &::after //bootstrap override
      display inline-block
      margin-inline-start 30px
      color offWhite
    &:hover
      color offWhite
  &__setting
    padding 0
    cursor pointer
    .setting__link
      padding standardSpacing
      cursor pointer

.subTitle
  font-size titleFontSize
  margin-bottom standardSpacing

#appFullscreenContainer
  height 100vh
  overflow hidden
  & > div[data-radium="true"]
    width 100%
    height 100%
    overflow-y auto
    & > .pageWrapperGeneric
      width auto
      height auto
      overflow-y auto

.popover-body
<<<<<<< HEAD
  font-family Nunito
=======
  font-family Raleway
>>>>>>> 257035f7
<|MERGE_RESOLUTION|>--- conflicted
+++ resolved
@@ -97,8 +97,4 @@
       overflow-y auto
 
 .popover-body
-<<<<<<< HEAD
-  font-family Nunito
-=======
-  font-family Raleway
->>>>>>> 257035f7
+  font-family Nunito