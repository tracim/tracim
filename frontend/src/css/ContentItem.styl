--- conflicted
+++ resolved
@@ -11,10 +11,7 @@
     width 0 // INFO - CH - 2019-06-06 - this allows the text-overflow ellipsis
   &__name
     padding 5px
-<<<<<<< HEAD
-=======
     flex 1
->>>>>>> 8e2fff94
     white-space nowrap
     overflow hidden
     text-overflow ellipsis
