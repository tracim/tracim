--- conflicted
+++ resolved
@@ -26,8 +26,6 @@
       order 3
       > :last-child
         margin-inline-start auto
-<<<<<<< HEAD
-=======
       &__submit .iconbutton__icon
         margin-inline-end 8px
       &__left
@@ -38,11 +36,11 @@
         display flex
         & .AddFileToCommentButton
           padding 3px 6px
->>>>>>> d5dd893f
   & .pageContentGeneric
     height calc(100% - 85px)
     display flex
     flex-direction column
+    padding 10px
 
 @media (max-width: max-xs)
   .publications
