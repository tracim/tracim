--- conflicted
+++ resolved
@@ -171,12 +171,6 @@
     padding-top 69px
 
   .sidebar
-<<<<<<< HEAD
-    position absolute
-=======
     position absolute
     height calc(100% - 88px)
-    min-height auto
-    &__content__btnnewworkspace__btn
-      display none
->>>>>>> 8f936865
+    min-height auto