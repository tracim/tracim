import {
  TLM_ENTITY_TYPE as TLM_ET,
  TLM_SUB_TYPE as TLM_ST,
  getContentComment,
  handleFetchResult,
  getWorkspaceContent
} from 'tracim_frontend_lib'

const createActivityEvent = (message) => {
  return {
    eventId: message.event_id,
    eventType: message.event_type,
    author: message.fields.author,
    created: message.created
  }
}

const createSingleMessageActivity = (activityParams, messageList) => {
  const message = messageList[0]
  return {
    ...activityParams,
    eventList: [createActivityEvent(message)],
    reactionList: [],
    commentList: [],
    newestMessage: message
  }
}

// INFO - SG - 2020-11-12 - this function assumes that the list is ordered from newest to oldest
const createContentActivity = async (activityParams, messageList, apiUrl) => {
  const first = messageList[0]

  let content = first.fields.content
  if (content.content_type === TLM_ST.COMMENT) {
    const response = await handleFetchResult(await getWorkspaceContent(
      apiUrl,
      first.fields.workspace.workspace_id,
      content.parent_content_type + 's',
      content.parent_id
    ))
    if (response.apiResponse.status === 200) {
      content = response.body
    } else return null
  }

  const response = await handleFetchResult(await getContentComment(apiUrl, content.workspace_id, content.content_id))
  const commentList = response.apiResponse.status === 200 ? response.body : []
  return {
    ...activityParams,
    eventList: messageList.map(createActivityEvent),
    reactionList: [],
    commentList: commentList,
    newestMessage: first,
    content: content
  }
}

const getActivityParams = (message) => {
  const [entityType, , subEntityType] = message.event_type.split('.')
  switch (entityType) {
    case TLM_ET.CONTENT: {
      const id = (subEntityType === TLM_ST.COMMENT)
        ? message.fields.content.parent_id
        : message.fields.content.content_id
      return { id: `${entityType}-${id}`, entityType: entityType }
    }
    case TLM_ET.MENTION: {
      const id = (message.fields.content.content_type === TLM_ST.COMMENT)
        ? message.fields.content.parent_id
        : message.fields.content.content_id
      return { id: `${TLM_ET.CONTENT}-${id}`, entityType: TLM_ET.CONTENT }
    }
    case TLM_ET.SHAREDSPACE_MEMBER:
    case TLM_ET.SHAREDSPACE_SUBSCRIPTION:
      return { id: `${entityType}-e${message.event_id}`, entityType: entityType }
  }
  return null
}

const createActivity = async (activityParams, activityMessageList, apiUrl) => {
  switch (activityParams.entityType) {
    case TLM_ET.CONTENT:
      return await createContentActivity(activityParams, activityMessageList, apiUrl)
    case TLM_ET.SHAREDSPACE_MEMBER:
    case TLM_ET.SHAREDSPACE_SUBSCRIPTION:
    default:
      return await createSingleMessageActivity(activityParams, activityMessageList)
  }
}

const groupMessageListByActivityId = (messageList) => {
  const activityMap = new Map()
  for (const message of messageList) {
    const activityParams = getActivityParams(message)
    if (activityParams !== null) {
      const activityParamsAndMessageList = activityMap.get(activityParams.id) || { list: [] }
      activityMap.set(activityParams.id, { params: activityParams, list: [...activityParamsAndMessageList.list, message] })
    }
  }

  return activityMap
}

const createActivityListFromActivityMap = async (activityMap, apiUrl) => {
  const activityCreationList = []
  for (const { params, list } of activityMap.values()) {
    activityCreationList.push(createActivity(params, list, apiUrl))
  }
<<<<<<< HEAD
  return Promise.all(activityCreationList)
=======
  // NOTE - SG - 2020-11-19 - remove the null activities (can happen with content activities)
  return (await Promise.all(activityCreationList)).filter(i => i)
>>>>>>> 47c0d3f0
}

/**
 * Merge an activity list with message/TLM list
 * messages are assumed to be older.
 * Activities are returned in newest to oldest order.
 * INFO - SG - 2020-11-12 - this function assumes that the message list is already ordered from newest to oldest.
 */
export const mergeWithActivityList = async (messageList, activityList, apiUrl) => {
  const activityMap = groupMessageListByActivityId(messageList)

  for (const activity of activityList) {
    if (activityMap.has(activity.id)) {
      activityMap.delete(activity.id)
    }
  }

  const newActivityList = await createActivityListFromActivityMap(activityMap, apiUrl)
  return [...activityList, ...newActivityList]
}

/**
 * Sort an activity list from newest to oldest
 * Uses the newestMessage event_id attribute as the sort key.
 */
export const sortActivityList = (activityList) => {
  return [...activityList].sort((a, b) => b.newestMessage.event_id - a.newestMessage.event_id)
}

const updateActivity = (message, activity) => {
  const isComment = message.event_type.endsWith(`.${TLM_ST.COMMENT}`)
  const isMentionOnComment = (
    message.event_type.startsWith(`${TLM_ET.MENTION}.`) &&
    message.content.content_type === TLM_ST.COMMENT
  )
  // NOTE SG 2020-11-12: keep the existing content
  // if the message is a comment as a comment cannot change anything
  // on its parent
  // And update the comment list of the activity if it is one.
  return {
    ...activity,
    eventList: [
      createActivityEvent(message),
      ...activity.eventList
    ],
    commentList: isComment
      ? [message.fields.content, ...activity.commentList]
      : activity.commentList,
    newestMessage: message,
    content: isComment || isMentionOnComment ? activity.content : message.fields.content
  }
}

/**
 * Add a message to an existing activity list.
 * If the message is not part of any activity, a new one will be created
 * and added at the beginning of the list
 * This WON'T re-order the list if the message is part of an existing
 * activity.
 * @param {*} message
 * @param {*} activityList
 */
export const addMessageToActivityList = async (message, activityList, apiUrl) => {
  const activityParams = getActivityParams(message)
  const activityIndex = activityList.findIndex(a => a.id === activityParams.id)
  if (activityIndex === -1) {
    const activity = await createActivity(activityParams, [message], apiUrl)
    return activity ? [activity, ...activityList] : activityList
  }
  const oldActivity = activityList[activityIndex]
  const updatedActivity = updateActivity(message, oldActivity)
  const updatedActivityList = [...activityList]
  updatedActivityList[activityIndex] = updatedActivity
  return updatedActivityList
}<|MERGE_RESOLUTION|>--- conflicted
+++ resolved
@@ -106,12 +106,8 @@
   for (const { params, list } of activityMap.values()) {
     activityCreationList.push(createActivity(params, list, apiUrl))
   }
-<<<<<<< HEAD
-  return Promise.all(activityCreationList)
-=======
   // NOTE - SG - 2020-11-19 - remove the null activities (can happen with content activities)
   return (await Promise.all(activityCreationList)).filter(i => i)
->>>>>>> 47c0d3f0
 }
 
 /**
