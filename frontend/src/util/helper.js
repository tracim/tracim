--- conflicted
+++ resolved
@@ -125,12 +125,12 @@
   PAGE.GUEST_DOWNLOAD('')
 ]
 
-<<<<<<< HEAD
 export const EMAIL_NOTIFICATION_TYPE = {
   INDIVIDUAL: 'individual',
   SUMMARY: 'summary',
   NONE: 'none'
-=======
+}
+
 /**
  * Function to initialize a custom element
  * @param {String} htmlTag tag name that will be replaced with the HTML Element
@@ -146,7 +146,6 @@
       'Tracim doesn\'t support the current version of your browser. Please upgrade your browser.'
     ))
   }
->>>>>>> ac4e6936
 }
 
 export const findUserRoleIdInWorkspace = (userId, memberList, roleList) => {
