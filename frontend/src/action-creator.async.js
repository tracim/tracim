import React from 'react'
import {
  FETCH_CONFIG,
  PAGE,
  COOKIE_FRONTEND,
  unLoggedAllowedPageList,
  history
} from './util/helper.js'
import i18n from './util/i18n.js'
import * as Cookies from 'js-cookie'
import {
  APP_LIST,
  CONFIG,
  CONTENT,
  CONTENT_TYPE_LIST,
  FOLDER,
  FOLDER_READ,
  newFlashMessage,
  NOTIFICATION,
  NOTIFICATION_LIST,
  NOTIFICATION_NOT_READ_COUNT,
  SEARCHED_KEYWORDS,
  setRedirectLogin,
  setUserDisconnected,
  USER,
  USER_CONFIGURATION,
  USER_CONNECTED,
  USER_EMAIL,
  USER_KNOWN_MEMBER_LIST,
  USER_LANG,
  USER_LOGIN,
  USER_LOGOUT,
  USER_PASSWORD,
  USER_PUBLIC_NAME,
  USER_REQUEST_PASSWORD,
  USER_USERNAME,
  USER_WORKSPACE_DO_NOTIFY,
  USER_WORKSPACE_LIST,
  WORKSPACE,
  WORKSPACE_AGENDA_URL,
  WORKSPACE_CONTENT_ARCHIVED,
  WORKSPACE_CONTENT_DELETED,
  WORKSPACE_CONTENT_MOVE,
  WORKSPACE_CONTENT_PATH,
  WORKSPACE_CONTENT_SHARE_FOLDER,
  WORKSPACE_DETAIL,
  WORKSPACE_LIST,
  WORKSPACE_MEMBER_ADD,
  WORKSPACE_MEMBER_LIST,
  WORKSPACE_MEMBER_REMOVE,
  WORKSPACE_READ_STATUS,
  WORKSPACE_RECENT_ACTIVITY
} from './action-creator.sync.js'
import { ErrorFlashMessageTemplateHtml, updateTLMAuthor } from 'tracim_frontend_lib'

/*
 * fetchWrapper(obj)
 *
 * Params:
 *   An Object with the following attributes :
 *     url - string - url of the end point to call
 *     param - object - param to send with fetch call (eg. header)
 *       param.method - string - REQUIRED - method of the http call
 *     actionName - string - name of the action to dispatch with 'PENDING' and 'SUCCESS' respectively before and after the http request
 *     dispatch - func - redux dispatcher function
 *
 * Returns:
 *   An object Response generated by whatwg-fetch with a new property 'json' containing the data received or informations in case of failure
 *
 * This function create a http async request using whatwg-fetch while dispatching a PENDING and a SUCCESS redux action.
 * It also adds, to the Response of the fetch request, the json value so that the redux action have access to the status and the data
 */
// Côme - 2018/08/02 - fetchWrapper should come from tracim_lib so that all apps uses the same
// 08/09/2018 - maybe not since this fetchWrapper also dispatch redux actions whether it succeed or failed
const fetchWrapper = async ({ url, param, actionName, dispatch }) => {
  dispatch({ type: `${param.method}/${actionName}/PENDING` })

  try {
    const fetchResult = await fetch(url, param)
    fetchResult.json = await (async () => { // await for the .json()
      const status = fetchResult.status
      if (status === 204) return ''
      if (status >= 200 && status <= 299) return fetchResult.json()
      if (status >= 300 && status <= 399) return fetchResult.json()
      if (status === 401) {
        // FIME - GB - 2019-02-08 - Find a better way of handling the list of unLoggedAllowedPageList
        // https://github.com/tracim/tracim/issues/2144
        if (!unLoggedAllowedPageList.some(url => document.location.pathname.startsWith(url))) {
          dispatch(setRedirectLogin(document.location.pathname + document.location.search))
          dispatch(setUserDisconnected())
          history.push(`${PAGE.LOGIN}${Cookies.get(COOKIE_FRONTEND.LAST_CONNECTION) ? '?dc=1' : ''}`)
          Cookies.remove(COOKIE_FRONTEND.LAST_CONNECTION)
        }
        return ''
      }
      if (status >= 400 && status <= 499) return fetchResult.json()
      if (status >= 500 && status <= 599) {
        dispatch(newFlashMessage(i18n.t('Unexpected error, please inform an administrator'), 'danger', 8000))
        return
      }

      dispatch(newFlashMessage(
        <ErrorFlashMessageTemplateHtml errorMsg={`Unknown http status ${fetchResult.status}`} />, 'danger', 300000
      ))
    })()

    const status = fetchResult.status
    if (status >= 200 && status <= 399) {
      dispatch({ type: `${param.method}/${actionName}/SUCCESS`, data: fetchResult.json })
    } else {
      dispatch({ type: `${param.method}/${actionName}/FAILED`, data: fetchResult.json })
    }

    return fetchResult
  } catch (e) {
    if (e instanceof TypeError) {
      dispatch(newFlashMessage(i18n.t('Server unreachable'), 'danger'))
      console.error(e)
    }
    return { status: 'failedToFetch' } // Côme - 2018/10/08 - this status is unused, the point is only to return an object with a status attribute
  }
}

export const postUserLogin = (credentials, rememberMe) => async dispatch => {
  return fetchWrapper({
    url: `${FETCH_CONFIG.apiUrl}/auth/login`,
    param: {
      credentials: 'include',
      headers: { ...FETCH_CONFIG.headers },
      method: 'POST',
      body: JSON.stringify({
        ...credentials
        // remember_me: rememberMe
      })
    },
    actionName: USER_LOGIN,
    dispatch
  })
}

export const postForgotPassword = login => async dispatch => {
  return fetchWrapper({
    url: `${FETCH_CONFIG.apiUrl}/auth/password/reset/request`,
    param: {
      credentials: 'include',
      headers: { ...FETCH_CONFIG.headers },
      method: 'POST',
      body: JSON.stringify({
        ...login
      })
    },
    actionName: USER_REQUEST_PASSWORD,
    dispatch
  })
}

export const postResetPassword = (newPassword, newPassword2, email, token) => async dispatch => {
  return fetchWrapper({
    url: `${FETCH_CONFIG.apiUrl}/auth/password/reset/modify`,
    param: {
      credentials: 'include',
      headers: { ...FETCH_CONFIG.headers },
      method: 'POST',
      body: JSON.stringify({
        email: email,
        new_password: newPassword,
        new_password2: newPassword2,
        reset_password_token: token
      })
    },
    actionName: USER_REQUEST_PASSWORD,
    dispatch
  })
}

export const postUserLogout = () => async dispatch => {
  return fetchWrapper({
    url: `${FETCH_CONFIG.apiUrl}/auth/logout`,
    param: {
      credentials: 'include',
      headers: { ...FETCH_CONFIG.headers },
      method: 'POST'
    },
    actionName: USER_LOGOUT,
    dispatch
  })
}

export const getUser = userId => async dispatch => {
  return fetchWrapper({
    url: `${FETCH_CONFIG.apiUrl}/users/${userId}`,
    param: {
      credentials: 'include',
      headers: {
        ...FETCH_CONFIG.headers
      },
      method: 'GET'
    },
    actionName: USER,
    dispatch
  })
}

export const getUserConfiguration = userId => dispatch => {
  return fetchWrapper({
    url: `${FETCH_CONFIG.apiUrl}/users/${userId}/config`,
    param: {
      credentials: 'include',
      headers: FETCH_CONFIG.headers,
      method: 'GET'
    },
    actionName: USER_CONFIGURATION,
    dispatch
  })
}

export const getUserWorkspaceList = (userId, showOwnedWorkspace) => async dispatch => {
  return fetchWrapper({
    url: `${FETCH_CONFIG.apiUrl}/users/${userId}/workspaces?show_owned_workspace=${showOwnedWorkspace ? 1 : 0}`,
    param: {
      credentials: 'include',
      headers: {
        ...FETCH_CONFIG.headers
      },
      method: 'GET'
    },
    actionName: USER_WORKSPACE_LIST,
    dispatch
  })
}

export const getUserIsConnected = () => async dispatch => {
  return fetchWrapper({
    url: `${FETCH_CONFIG.apiUrl}/auth/whoami`,
    param: {
      credentials: 'include',
      headers: {
        ...FETCH_CONFIG.headers
      },
      method: 'GET'
    },
    actionName: USER_CONNECTED,
    dispatch
  })
}

export const getMyselfKnownMember = (userNameToSearch, workspaceIdToExclude) => dispatch => {
  return fetchWrapper({
    url: `${FETCH_CONFIG.apiUrl}/users/me/known_members?acp=${userNameToSearch}&exclude_workspace_ids=${workspaceIdToExclude}`,
    param: {
      credentials: 'include',
      headers: {
        ...FETCH_CONFIG.headers
      },
      method: 'GET'
    },
    actionName: USER_KNOWN_MEMBER_LIST,
    dispatch
  })
}

export const putMyselfName = (user, newName) => dispatch => {
  return fetchWrapper({
    url: `${FETCH_CONFIG.apiUrl}/users/me`,
    param: {
      credentials: 'include',
      headers: {
        ...FETCH_CONFIG.headers
      },
      method: 'PUT',
      body: JSON.stringify({
        public_name: newName,
        timezone: user.timezone,
        lang: user.lang
      })
    },
    actionName: USER_PUBLIC_NAME,
    dispatch
  })
}

export const putUserPublicName = (user, newName) => dispatch => {
  return fetchWrapper({
    url: `${FETCH_CONFIG.apiUrl}/users/${user.userId}`,
    param: {
      credentials: 'include',
      headers: {
        ...FETCH_CONFIG.headers
      },
      method: 'PUT',
      body: JSON.stringify({
        public_name: newName,
        timezone: user.timezone,
        lang: user.lang
      })
    },
    actionName: USER_PUBLIC_NAME,
    dispatch
  })
}

export const putUserUsername = (user, newUsername, checkPassword) => dispatch => {
  return fetchWrapper({
    url: `${FETCH_CONFIG.apiUrl}/users/${user.userId}/username`,
    param: {
      credentials: 'include',
      headers: {
        ...FETCH_CONFIG.headers
      },
      method: 'PUT',
      body: JSON.stringify({
        username: newUsername,
        loggedin_user_password: checkPassword
      })
    },
    actionName: USER_USERNAME,
    dispatch
  })
}

export const putMyselfEmail = (newEmail, checkPassword) => dispatch => {
  return fetchWrapper({
    url: `${FETCH_CONFIG.apiUrl}/users/me/email`,
    param: {
      credentials: 'include',
      headers: {
        ...FETCH_CONFIG.headers
      },
      method: 'PUT',
      body: JSON.stringify({
        email: newEmail,
        loggedin_user_password: checkPassword
      })
    },
    actionName: USER_EMAIL,
    dispatch
  })
}

export const putUserEmail = (user, newEmail, checkPassword) => dispatch => {
  return fetchWrapper({
    url: `${FETCH_CONFIG.apiUrl}/users/${user.userId}/email`,
    param: {
      credentials: 'include',
      headers: {
        ...FETCH_CONFIG.headers
      },
      method: 'PUT',
      body: JSON.stringify({
        email: newEmail,
        loggedin_user_password: checkPassword
      })
    },
    actionName: USER_EMAIL,
    dispatch
  })
}

export const putMyselfPassword = (oldPassword, newPassword, newPassword2) => dispatch => {
  return fetchWrapper({
    url: `${FETCH_CONFIG.apiUrl}/users/me/password`,
    param: {
      credentials: 'include',
      headers: {
        ...FETCH_CONFIG.headers
      },
      method: 'PUT',
      body: JSON.stringify({
        loggedin_user_password: oldPassword,
        new_password: newPassword,
        new_password2: newPassword2
      })
    },
    actionName: USER_PASSWORD,
    dispatch
  })
}

export const putUserPassword = (userId, oldPassword, newPassword, newPassword2) => dispatch => {
  return fetchWrapper({
    url: `${FETCH_CONFIG.apiUrl}/users/${userId}/password`,
    param: {
      credentials: 'include',
      headers: {
        ...FETCH_CONFIG.headers
      },
      method: 'PUT',
      body: JSON.stringify({
        loggedin_user_password: oldPassword,
        new_password: newPassword,
        new_password2: newPassword2
      })
    },
    actionName: USER_PASSWORD,
    dispatch
  })
}

export const putUserLang = (user, newLang) => dispatch => {
  return fetchWrapper({
    url: `${FETCH_CONFIG.apiUrl}/users/${user.userId}`,
    param: {
      credentials: 'include',
      headers: {
        ...FETCH_CONFIG.headers
      },
      method: 'PUT',
      body: JSON.stringify({
        public_name: user.publicName,
        timezone: user.timezone,
        lang: newLang
      })
    },
    actionName: USER_LANG,
    dispatch
  })
}

export const putMyselfWorkspaceRead = workspaceId => dispatch => {
  return fetchWrapper({
    url: `${FETCH_CONFIG.apiUrl}/users/me/workspaces/${workspaceId}/read`,
    param: {
      credentials: 'include',
      headers: {
        ...FETCH_CONFIG.headers
      },
      method: 'PUT'
    },
    actionName: USER_KNOWN_MEMBER_LIST,
    dispatch
  })
}

export const putMyselfWorkspaceDoNotify = (workspaceId, doNotify) => dispatch => {
  return fetchWrapper({
    url: `${FETCH_CONFIG.apiUrl}/users/me/workspaces/${workspaceId}/notifications/${doNotify ? 'activate' : 'deactivate'}`,
    param: {
      credentials: 'include',
      headers: {
        ...FETCH_CONFIG.headers
      },
      method: 'PUT'
    },
    actionName: USER_WORKSPACE_DO_NOTIFY,
    dispatch
  })
}

export const putUserWorkspaceDoNotify = (user, workspaceId, doNotify) => dispatch => {
  return fetchWrapper({
    url: `${FETCH_CONFIG.apiUrl}/users/${user.userId}/workspaces/${workspaceId}/notifications/${doNotify ? 'activate' : 'deactivate'}`,
    param: {
      credentials: 'include',
      headers: {
        ...FETCH_CONFIG.headers
      },
      method: 'PUT'
    },
    actionName: USER_WORKSPACE_DO_NOTIFY,
    dispatch
  })
}

export const getMyselfWorkspaceList = (showOwnedWorkspace) => dispatch => {
  return fetchWrapper({
    url: `${FETCH_CONFIG.apiUrl}/users/me/workspaces?show_owned_workspace=${showOwnedWorkspace ? 1 : 0}`,
    param: {
      credentials: 'include',
      headers: {
        ...FETCH_CONFIG.headers
      },
      method: 'GET'
    },
    actionName: WORKSPACE_LIST,
    dispatch
  })
}

export const getWorkspaceDetail = (workspaceId) => dispatch => {
  return fetchWrapper({
    url: `${FETCH_CONFIG.apiUrl}/workspaces/${workspaceId}`,
    param: {
      credentials: 'include',
      headers: {
        ...FETCH_CONFIG.headers
      },
      method: 'GET'
    },
    actionName: WORKSPACE_DETAIL,
    dispatch
  })
}

export const getWorkspaceMemberList = (workspaceId, showDisabledUser = false) => dispatch => {
  return fetchWrapper({
    url: `${FETCH_CONFIG.apiUrl}/workspaces/${workspaceId}/members${showDisabledUser ? '?show_disabled_user=1' : ''}`,
    param: {
      credentials: 'include',
      headers: {
        ...FETCH_CONFIG.headers
      },
      method: 'GET'
    },
    actionName: WORKSPACE_MEMBER_LIST,
    dispatch
  })
}

export const getContent = (workspaceId, contentId) => dispatch => {
  return fetchWrapper({
    url: `${FETCH_CONFIG.apiUrl}/workspaces/${workspaceId}/contents/${contentId}`,
    param: {
      credentials: 'include',
      headers: {
        ...FETCH_CONFIG.headers
      },
      method: 'GET'
    },
    actionName: CONTENT,
    dispatch
  })
}

export const getFolderContentList = (workspaceId, folderIdList) => dispatch => {
  return fetchWrapper({
    url: `${FETCH_CONFIG.apiUrl}/workspaces/${workspaceId}/contents?parent_ids=${folderIdList.join(',')}`,
    param: {
      credentials: 'include',
      headers: {
        ...FETCH_CONFIG.headers
      },
      method: 'GET'
    },
    actionName: FOLDER,
    dispatch
  })
}

export const getSubFolderShareContentList = (workspaceId, folderIdList) => dispatch => {
  return fetchWrapper({
    url: `${FETCH_CONFIG.apiUrl}/workspaces/${workspaceId}/contents?namespaces_filter=upload&parent_ids=${folderIdList.join(',')}`,
    param: {
      credentials: 'include',
      headers: {
        ...FETCH_CONFIG.headers
      },
      method: 'GET'
    },
    actionName: WORKSPACE,
    dispatch
  })
}

export const getShareFolderContentList = (workspaceId) => dispatch => {
  return fetchWrapper({
    url: `${FETCH_CONFIG.apiUrl}/workspaces/${workspaceId}/contents?namespaces_filter=upload`,
    param: {
      credentials: 'include',
      headers: {
        ...FETCH_CONFIG.headers
      },
      method: 'GET'
    },
    actionName: WORKSPACE_CONTENT_SHARE_FOLDER,
    dispatch
  })
}

export const getContentPathList = (workspaceId, contentId, folderIdList) => dispatch => {
  return fetchWrapper({
    url: `${FETCH_CONFIG.apiUrl}/workspaces/${workspaceId}/contents?complete_path_to_id=${contentId}&parent_ids=${folderIdList.join(',')}`,
    param: {
      credentials: 'include',
      headers: {
        ...FETCH_CONFIG.headers
      },
      method: 'GET'
    },
    actionName: WORKSPACE_CONTENT_PATH,
    dispatch
  })
}

export const getMyselfWorkspaceRecentActivityList = (workspaceId, beforeId = null) => dispatch => {
  return fetchWrapper({
    url: `${FETCH_CONFIG.apiUrl}/users/me/workspaces/${workspaceId}/contents/recently_active?limit=10${beforeId ? `&before_content_id=${beforeId}` : ''}`,
    param: {
      credentials: 'include',
      headers: {
        ...FETCH_CONFIG.headers
      },
      method: 'GET'
    },
    actionName: WORKSPACE_RECENT_ACTIVITY,
    dispatch
  })
}

export const getMyselfWorkspaceReadStatusList = workspaceId => dispatch => {
  return fetchWrapper({
    url: `${FETCH_CONFIG.apiUrl}/users/me/workspaces/${workspaceId}/contents/read_status`,
    param: {
      credentials: 'include',
      headers: {
        ...FETCH_CONFIG.headers
      },
      method: 'GET'
    },
    actionName: WORKSPACE_READ_STATUS,
    dispatch
  })
}

export const postWorkspaceMember = (workspaceId, newMember) => dispatch => {
  return fetchWrapper({
    url: `${FETCH_CONFIG.apiUrl}/workspaces/${workspaceId}/members`,
    param: {
      credentials: 'include',
      headers: {
        ...FETCH_CONFIG.headers
      },
      method: 'POST',
      body: JSON.stringify({
        user_id: newMember.id || null,
        user_email: newMember.email || null,
        user_username: newMember.username || null,
        role: newMember.role
      })
    },
    actionName: WORKSPACE_MEMBER_ADD,
    dispatch
  })
}

export const deleteWorkspaceMember = (workspaceId, memberId) => dispatch => {
  return fetchWrapper({
    url: `${FETCH_CONFIG.apiUrl}/workspaces/${workspaceId}/members/${memberId}`,
    param: {
      credentials: 'include',
      headers: { ...FETCH_CONFIG.headers },
      method: 'DELETE'
    },
    actionName: WORKSPACE_MEMBER_REMOVE,
    dispatch
  })
}

export const getFolderContent = (workspaceId, folderId) => dispatch => {
  return fetchWrapper({
    url: `${FETCH_CONFIG.apiUrl}/workspaces/${workspaceId}/contents?parent_id=${folderId}`,
    param: {
      credentials: 'include',
      headers: { ...FETCH_CONFIG.headers },
      method: 'GET'
    },
    actionName: `${WORKSPACE}/${FOLDER}`,
    dispatch
  })
}

export const getConfig = () => dispatch => {
  return fetchWrapper({
    url: `${FETCH_CONFIG.apiUrl}/system/config`,
    param: {
      credentials: 'include',
      headers: {
        ...FETCH_CONFIG.headers
      },
      method: 'GET'
    },
    actionName: CONFIG,
    dispatch
  })
}

export const getAppList = () => dispatch => {
  return fetchWrapper({
    url: `${FETCH_CONFIG.apiUrl}/system/applications`,
    param: {
      credentials: 'include',
      headers: {
        ...FETCH_CONFIG.headers
      },
      method: 'GET'
    },
    actionName: APP_LIST,
    dispatch
  })
}

export const getContentTypeList = () => dispatch => {
  return fetchWrapper({
    url: `${FETCH_CONFIG.apiUrl}/system/content_types`,
    param: {
      credentials: 'include',
      headers: {
        ...FETCH_CONFIG.headers
      },
      method: 'GET'
    },
    actionName: CONTENT_TYPE_LIST,
    dispatch
  })
}

export const putWorkspaceContentArchived = (workspaceId, contentId) => dispatch => {
  return fetchWrapper({
    url: `${FETCH_CONFIG.apiUrl}/workspaces/${workspaceId}/contents/${contentId}/archived`,
    param: {
      credentials: 'include',
      headers: {
        ...FETCH_CONFIG.headers
      },
      method: 'PUT'
    },
    actionName: WORKSPACE_CONTENT_ARCHIVED,
    dispatch
  })
}

export const putWorkspaceContentDeleted = (workspaceId, contentId) => dispatch => {
  return fetchWrapper({
    url: `${FETCH_CONFIG.apiUrl}/workspaces/${workspaceId}/contents/${contentId}/trashed`,
    param: {
      credentials: 'include',
      headers: {
        ...FETCH_CONFIG.headers
      },
      method: 'PUT'
    },
    actionName: WORKSPACE_CONTENT_DELETED,
    dispatch
  })
}

export const putFolderRead = (userId, workspaceId, contentId) => dispatch => {
  return fetchWrapper({
    url: `${FETCH_CONFIG.apiUrl}/users/${userId}/workspaces/${workspaceId}/contents/${contentId}/read`,
    param: {
      credentials: 'include',
      headers: {
        ...FETCH_CONFIG.headers
      },
      method: 'PUT'
    },
    actionName: FOLDER_READ,
    dispatch
  })
}

export const getLoggedUserCalendar = () => dispatch => {
  return fetchWrapper({
    url: `${FETCH_CONFIG.apiUrl}/users/me/agenda`,
    param: {
      credentials: 'include',
      headers: {
        ...FETCH_CONFIG.headers
      },
      method: 'GET'
    },
    actionName: WORKSPACE_AGENDA_URL,
    dispatch
  })
}

export const getUserCalendar = userId => dispatch => {
  return fetchWrapper({
    url: `${FETCH_CONFIG.apiUrl}/users/${userId}/agenda`,
    param: {
      credentials: 'include',
      headers: {
        ...FETCH_CONFIG.headers
      },
      method: 'GET'
    },
    actionName: WORKSPACE_AGENDA_URL,
    dispatch
  })
}

export const getSearchedKeywords = (contentTypes, searchedKeywords, pageNumber, pageSize, showArchived, showDeleted, showActive) => dispatch => {
  return fetchWrapper({
    url: `${FETCH_CONFIG.apiUrl}/search/content?show_archived=${showArchived ? 1 : 0}&content_types=${contentTypes}&show_deleted=${showDeleted ? 1 : 0}&show_active=${showActive ? 1 : 0}&search_string=${encodeURIComponent(searchedKeywords)}&page_nb=${pageNumber}&size=${pageSize}`,
    param: {
      credentials: 'include',
      headers: {
        ...FETCH_CONFIG.headers
      },
      method: 'GET'
    },
    actionName: SEARCHED_KEYWORDS,
    dispatch
  })
}

export const putContentItemMove = (source, destination) => dispatch => {
  return fetchWrapper({
    url: `${FETCH_CONFIG.apiUrl}/workspaces/${source.workspaceId}/contents/${source.contentId}/move`,
    param: {
      credentials: 'include',
      headers: {
        ...FETCH_CONFIG.headers
      },
      method: 'PUT',
      body: JSON.stringify({
        new_workspace_id: destination.workspaceId || 0,
        new_parent_id: destination.contentId || 0
      })
    },
    actionName: WORKSPACE_CONTENT_MOVE,
    dispatch
  })
}

export const getFileInfos = (token) =>
  fetch(`${FETCH_CONFIG.apiUrl}/public/guest-download/${token}`, {
    credentials: 'include',
    headers: {
      ...FETCH_CONFIG.headers
    },
    method: 'GET'
  })

export const postDownloadFile = (token, guestPassword) =>
  fetch(`${FETCH_CONFIG.apiUrl}/public/guest-download/${token}/check`, {
    credentials: 'include',
    headers: {
      ...FETCH_CONFIG.headers
    },
    method: 'POST',
    body: JSON.stringify({
      password: guestPassword
    })
  })

export const getGuestUploadInfo = token => dispatch => {
  return fetchWrapper({
    url: `${FETCH_CONFIG.apiUrl}/public/guest-upload/${token}`,
    param: {
      credentials: 'include',
      headers: {
        ...FETCH_CONFIG.headers
      },
      method: 'GET'
    },
    actionName: 'GuestUpload',
    dispatch
  })
}

<<<<<<< HEAD
export const getNotificationList = (userId, notificationsByPage, nextPageToken = null) => dispatch => {
  return fetchWrapper({
    url: `${FETCH_CONFIG.apiUrl}/users/${userId}/messages?exclude_author_ids=${userId}&count=${notificationsByPage}${nextPageToken ? `&page_token=${nextPageToken}` : ''}`,
=======
export const getNotificationList = (userId, notificationsByPage, nextPageToken = null) => async dispatch => {
  const fetchGetNotificationWall = await fetchWrapper({
    url: `${FETCH_CONFIG.apiUrl}/users/${userId}/messages?count=${notificationsByPage}${nextPageToken ? `&page_token=${nextPageToken}` : ''}`,
>>>>>>> 2dd1dd11
    param: {
      credentials: 'include',
      headers: FETCH_CONFIG.headers,
      method: 'GET'
    },
    actionName: NOTIFICATION_LIST,
    dispatch
  })

  if (fetchGetNotificationWall.status === 200) {
    fetchGetNotificationWall.json.items = fetchGetNotificationWall.json.items.map(notification => ({
      ...notification,
      fields: {
        ...notification.fields,
        author: updateTLMAuthor(notification.fields.author)
      }
    }))
  }
  return fetchGetNotificationWall
}

export const putNotificationAsRead = (userId, eventId) => dispatch => {
  return fetchWrapper({
    url: `${FETCH_CONFIG.apiUrl}/users/${userId}/messages/${eventId}/read`,
    param: {
      credentials: 'include',
      headers: FETCH_CONFIG.headers,
      method: 'PUT'
    },
    actionName: NOTIFICATION,
    dispatch
  })
}

export const putAllNotificationAsRead = (userId) => dispatch => {
  return fetchWrapper({
    url: `${FETCH_CONFIG.apiUrl}/users/${userId}/messages/read`,
    param: {
      credentials: 'include',
      headers: FETCH_CONFIG.headers,
      method: 'PUT'
    },
    actionName: NOTIFICATION_LIST,
    dispatch
  })
}

export const getUserMessagesSummary = userId => dispatch => {
  return fetchWrapper({
    url: `${FETCH_CONFIG.apiUrl}/users/${userId}/messages/summary?exclude_author_ids=${userId}`,
    param: {
      credentials: 'include',
      headers: {
        ...FETCH_CONFIG.headers
      },
      method: 'GET'
    },
    actionName: NOTIFICATION_NOT_READ_COUNT,
    dispatch
  })
}<|MERGE_RESOLUTION|>--- conflicted
+++ resolved
@@ -848,15 +848,9 @@
   })
 }
 
-<<<<<<< HEAD
-export const getNotificationList = (userId, notificationsByPage, nextPageToken = null) => dispatch => {
-  return fetchWrapper({
-    url: `${FETCH_CONFIG.apiUrl}/users/${userId}/messages?exclude_author_ids=${userId}&count=${notificationsByPage}${nextPageToken ? `&page_token=${nextPageToken}` : ''}`,
-=======
 export const getNotificationList = (userId, notificationsByPage, nextPageToken = null) => async dispatch => {
   const fetchGetNotificationWall = await fetchWrapper({
-    url: `${FETCH_CONFIG.apiUrl}/users/${userId}/messages?count=${notificationsByPage}${nextPageToken ? `&page_token=${nextPageToken}` : ''}`,
->>>>>>> 2dd1dd11
+    url: `${FETCH_CONFIG.apiUrl}/users/${userId}/messages?exclude_author_ids=${userId}&count=${notificationsByPage}${nextPageToken ? `&page_token=${nextPageToken}` : ''}`,
     param: {
       credentials: 'include',
       headers: FETCH_CONFIG.headers,
