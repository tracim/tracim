--- conflicted
+++ resolved
@@ -1,7 +1,3 @@
 {
-<<<<<<< HEAD
-  "tracim_app_version": "v4.0.4 build 063"
-=======
-  "tracim_app_version": "v4.0.5"
->>>>>>> 2b14a835
+  "tracim_app_version": "v4.0.5 build 064"
 }