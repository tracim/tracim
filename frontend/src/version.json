--- conflicted
+++ resolved
@@ -1,7 +1,3 @@
 {
-<<<<<<< HEAD
-  "tracim_app_version": "v3.7.0_build_041"
-=======
   "tracim_app_version": "v3.7.1"
->>>>>>> 42b49222
 }