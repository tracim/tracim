{
<<<<<<< HEAD
  "tracim_app_version": "v4.4.2 build_096"
=======
  "tracim_app_version": "v4.4.3 build_096"
>>>>>>> 905c20db
}<|MERGE_RESOLUTION|>--- conflicted
+++ resolved
@@ -1,7 +1,3 @@
 {
-<<<<<<< HEAD
-  "tracim_app_version": "v4.4.2 build_096"
-=======
-  "tracim_app_version": "v4.4.3 build_096"
->>>>>>> 905c20db
+  "tracim_app_version": "v4.4.3 build_097"
 }