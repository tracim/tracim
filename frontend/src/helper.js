import i18n, { getBrowserLang } from './i18n.js'

const configEnv = require('../configEnv.json')

const versionFile = require('./version.json')
export const TRACIM_APP_VERSION = versionFile.tracim_app_version

// this function is declared in i18n to avoid cyclic imports and reexported here for consistency
export { getBrowserLang }

export const FETCH_CONFIG = {
  headers: {
    'Accept': 'application/json',
    'Content-Type': 'application/json'
  },
  apiUrl: configEnv.apiUrl
}

// Côme - 2018/08/02 - shouldn't this come from api ?
export const workspaceConfig = {
  slug: 'workspace',
  faIcon: 'bank',
  hexcolor: GLOBAL_primaryColor,
  creationLabel: i18n.t('Create a shared space'),
  domContainer: 'appFeatureContainer'
}

export const PAGE = {
  HOME: '/ui',
  WORKSPACE: {
    ROOT: '/ui/workspaces',
    DASHBOARD: (idws = ':idws') => `/ui/workspaces/${idws}/dashboard`,
    NEW: (idws, type) => `/ui/workspaces/${idws}/contents/${type}/new`,
    CUSTOM_FORM: (idws, slugForm) => `/ui/workspaces/${idws}/contents/custom-form/${slugForm}/new`,
    AGENDA: (idws = ':idws') => `/ui/workspaces/${idws}/agenda`,
    CONTENT_LIST: (idws = ':idws') => `/ui/workspaces/${idws}/contents`,
    CONTENT: (idws = ':idws', type = ':type', idcts = ':idcts') => `/ui/workspaces/${idws}/contents/${type}/${idcts}`,
    ADMIN: (idws = ':idws') => `/ui/workspaces/${idws}/admin`
  },
  LOGIN: '/ui/login',
  FORGOT_PASSWORD: '/ui/forgot-password',
  FORGOT_PASSWORD_NO_EMAIL_NOTIF: '/ui/forgot-password-no-email-notif',
  RESET_PASSWORD: '/ui/reset-password',
  ACCOUNT: '/ui/account',
  AGENDA: '/ui/agenda',
  ADMIN: {
    ROOT: '/ui/admin',
    WORKSPACE: '/ui/admin/workspace',
    USER: '/ui/admin/user',
    FORM: '/ui/admin/form',
    USER_EDIT: (idUser = ':iduser') => `/ui/admin/user/${idUser}`
  },
  SEARCH_RESULT: '/ui/search-result'
}

<<<<<<< HEAD
export const APP_FULLSCREEN_LIST = [PAGE.ADMIN.WORKSPACE, PAGE.ADMIN.USER, PAGE.ADMIN.FORM, PAGE.AGENDA]

=======
>>>>>>> dd38c7e0
export const unLoggedAllowedPageList = [PAGE.LOGIN, PAGE.FORGOT_PASSWORD, PAGE.FORGOT_PASSWORD_NO_EMAIL_NOTIF, PAGE.RESET_PASSWORD]

export const ROLE = [{
  id: 8,
  slug: 'workspace-manager',
  faIcon: 'gavel',
  hexcolor: '#ed0007',
  tradKey: i18n.t('Shared space manager'), // trad key allow the parser to generate an entry in the json file
  label: 'Shared space manager' // label must be used in components
}, {
  id: 4,
  slug: 'content-manager',
  faIcon: 'graduation-cap',
  hexcolor: '#f2af2d',
  tradKey: i18n.t('Content manager'), // trad key allow the parser to generate an entry in the json file
  label: 'Content manager' // label must be used in components
}, {
  id: 2,
  slug: 'contributor',
  faIcon: 'pencil',
  hexcolor: '#3145f7',
  tradKey: i18n.t('Contributor'), // trad key allow the parser to generate an entry in the json file
  label: 'Contributor' // label must be used in components
}, {
  id: 1,
  slug: 'reader',
  faIcon: 'eye',
  hexcolor: '#15d948',
  tradKey: i18n.t('Reader'), // trad key allow the parser to generate an entry in the json file
  label: 'Reader' // label must be used in components
}]

export const findUserRoleIdInWorkspace = (userId, memberList, roleList) => {
  const user = memberList.find(u => u.id === userId) || {role: 'reader'}
  return (roleList.find(r => user.role === r.slug) || {id: 1}).id
}

export const ROLE_OBJECT = {
  reader: {
    id: 1,
    sluf: 'reader',
    faIcon: 'eye',
    hexcolor: '#15D948',
    tradKey: i18n.t('Reader'), // trad key allow the parser to generate an entry in the json file
    label: 'Reader' // label must be used in components
  },
  contributor: {
    id: 2,
    slug: 'contributor',
    faIcon: 'pencil',
    hexcolor: '#3145f7',
    tradKey: i18n.t('Contributor'), // trad key allow the parser to generate an entry in the json file
    label: 'Contributor' // label must be used in components
  },
  contentManager: {
    id: 4,
    slug: 'content-manager',
    faIcon: 'graduation-cap',
    hexcolor: '#f2af2d',
    tradKey: i18n.t('Content manager'), // trad key allow the parser to generate an entry in the json file
    label: 'Content manager' // label must be used in components
  },
  workspaceManager: {
    id: 8,
    slug: 'workspace-manager',
    faIcon: 'gavel',
    hexcolor: '#ed0007',
    tradKey: i18n.t('Shared space manager'), // trad key allow the parser to generate an entry in the json file
    label: 'Shared space manager' // label must be used in components
  }
}

export const PROFILE = {
  ADMINISTRATOR: {
    id: 1,
    slug: 'administrators',
    faIcon: 'shield',
    hexcolor: '#ed0007',
    tradKey: i18n.t('Administrator'), // trad key allow the parser to generate an entry in the json file
    label: 'Administrator' // label must be used in components
  },
  MANAGER: {
    id: 2,
    slug: 'trusted-users',
    faIcon: 'graduation-cap',
    hexcolor: '#f2af2d',
    tradKey: i18n.t('Trusted user'), // trad key allow the parser to generate an entry in the json file
    label: 'Trusted user' // label must be used in components
  },
  USER: {
    id: 4,
    slug: 'users',
    faIcon: 'user',
    hexcolor: '#3145f7',
    tradKey: i18n.t('User'), // trad key allow the parser to generate an entry in the json file
    label: 'User' // label must be used in components
  }
}

// INFO - CH - 2019-06-11 - This object must stay synchronized with the slugs of /api/v2/system/content_types
export const CONTENT_TYPE = {
  HTML_DOCUMENT: 'html-document',
  FILE: 'file',
  THREAD: 'thread',
  FOLDER: 'folder',
  COMMENT: 'comment'
}

export const COOKIE_FRONTEND = {
  LAST_CONNECTION: 'lastConnection',
  DEFAULT_LANGUAGE: 'defaultLanguage',
  DEFAULT_EXPIRE_TIME: 180
}

export const getUserProfile = slug => Object.keys(PROFILE).map(p => PROFILE[p]).find(p => slug === p.slug) || {}

const USER_AUTH_INTERNAL = 'internal'
const USER_AUTH_UNKNOWN = 'unknown'
export const editableUserAuthTypeList = [USER_AUTH_INTERNAL, USER_AUTH_UNKNOWN]

export const DRAG_AND_DROP = {
  CONTENT_ITEM: 'contentItem'
}

// Côme - 2018/09/19 - the object bellow is a temporary hack to be able to generate translation keys that only exists in backend
// and are returned through api.
// We will later implement a better solution
// this const isn't exported since it's only purpose is to generate key trads through i18n.scanner
const backendTranslationKeyList = [ // eslint-disable-line no-unused-vars
  i18n.t('Dashboard'),
  i18n.t('All Contents'),
  i18n.t('Open'),
  i18n.t('Validated'),
  i18n.t('Cancelled'),
  i18n.t('Deprecated')
]

export const ALL_CONTENT_TYPES = 'html-document,file,thread,folder,comment'<|MERGE_RESOLUTION|>--- conflicted
+++ resolved
@@ -53,11 +53,6 @@
   SEARCH_RESULT: '/ui/search-result'
 }
 
-<<<<<<< HEAD
-export const APP_FULLSCREEN_LIST = [PAGE.ADMIN.WORKSPACE, PAGE.ADMIN.USER, PAGE.ADMIN.FORM, PAGE.AGENDA]
-
-=======
->>>>>>> dd38c7e0
 export const unLoggedAllowedPageList = [PAGE.LOGIN, PAGE.FORGOT_PASSWORD, PAGE.FORGOT_PASSWORD_NO_EMAIL_NOTIF, PAGE.RESET_PASSWORD]
 
 export const ROLE = [{
@@ -163,7 +158,8 @@
   FILE: 'file',
   THREAD: 'thread',
   FOLDER: 'folder',
-  COMMENT: 'comment'
+  COMMENT: 'comment',
+  CUSTOM_FORM: 'custom-form'
 }
 
 export const COOKIE_FRONTEND = {
@@ -195,4 +191,4 @@
   i18n.t('Deprecated')
 ]
 
-export const ALL_CONTENT_TYPES = 'html-document,file,thread,folder,comment'+export const ALL_CONTENT_TYPES = 'html-document,file,thread,folder,comment,custom-form'